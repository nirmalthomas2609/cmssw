import FWCore.ParameterSet.Config as cms
from SLHCUpgradeSimulations.Configuration.postLS1Customs import customisePostLS1
from SLHCUpgradeSimulations.Configuration.phase2TkCustomsBE import customise as customiseBE
from SLHCUpgradeSimulations.Configuration.phase2TkCustomsBE5D import customise as customiseBE5D
from SLHCUpgradeSimulations.Configuration.phase2TkCustomsBE5DPixel10D import customise as customiseBE5DPixel10D
from SLHCUpgradeSimulations.Configuration.phase2TkCustoms_LB_6PS import customise as customiseLB6PS
from SLHCUpgradeSimulations.Configuration.phase2TkCustoms_LB_4LPS_2L2S import customise as customiseLB4LPS_2L2S
from SLHCUpgradeSimulations.Configuration.phase2TkCustomsBE import l1EventContent as customise_ev_BE
from SLHCUpgradeSimulations.Configuration.phase2TkCustomsBE5D import l1EventContent as customise_ev_BE5D
from SLHCUpgradeSimulations.Configuration.phase2TkCustomsBE5DPixel10D import l1EventContent as customise_ev_BE5DPixel10D
from SLHCUpgradeSimulations.Configuration.phase2TkCustoms_LB_6PS import l1EventContent as customise_ev_LB6PS
from SLHCUpgradeSimulations.Configuration.phase2TkCustoms_LB_4LPS_2L2S import l1EventContent as customise_ev_LB4LPS_2L2S
from SLHCUpgradeSimulations.Configuration.customise_mixing import customise_NoCrossing
from SLHCUpgradeSimulations.Configuration.phase1TkCustoms import customise as customisePhase1Tk
from SLHCUpgradeSimulations.Configuration.phase1TkCustomsPixel10D import customise as customisePhase1TkPixel10D
from SLHCUpgradeSimulations.Configuration.HCalCustoms import customise_HcalPhase1, customise_HcalPhase0, customise_HcalPhase2
from SLHCUpgradeSimulations.Configuration.gemCustoms import customise as customise_gem
from SLHCUpgradeSimulations.Configuration.me0Customs import customise as customise_me0
from SLHCUpgradeSimulations.Configuration.fastsimCustoms import customiseDefault as fastCustomiseDefault
from SLHCUpgradeSimulations.Configuration.fastsimCustoms import customisePhase2 as fastCustomisePhase2
from SLHCUpgradeSimulations.Configuration.customise_mixing import customise_noPixelDataloss as cNoPixDataloss
from SLHCUpgradeSimulations.Configuration.gemCustoms import customise_ValidationNoGem_2023 as CustomiseValidation_NoGem_2023

import SLHCUpgradeSimulations.Configuration.aging as aging

def cust_phase1_Pixel10D(process):
    process=customisePostLS1(process)
    process=customisePhase1TkPixel10D(process)
    process=customise_HcalPhase1(process)
    return process 

def cust_phase2_BE5DPixel10D(process):
    process=customisePostLS1(process)
    process=customiseBE5DPixel10D(process)
    process=customise_HcalPhase2(process)
    process=customise_ev_BE5DPixel10D(process)
    return process

def cust_phase2_BE5D(process):
    process=customisePostLS1(process)
    process=customiseBE5D(process)
    process=customise_HcalPhase2(process)
    process=customise_ev_BE5D(process)
    return process

def cust_phase2_BE(process):
    process=customisePostLS1(process)
    process=customiseBE(process)
    process=customise_HcalPhase2(process)
    process=customise_ev_BE(process)
    return process

def cust_phase2_LB6PS(process):
    process=customisePostLS1(process)
    process=customiseLB6PS(process)
    process=customise_ev_LB6PS(process)
    return process

def cust_phase2_LB4LPS_2L2S(process):
    process=customisePostLS1(process)
    process=customiseLB4LPS_2L2S(process)
    process=customise_ev_LB4LPS_2L2S(process)
    return process

def cust_2017(process):
    process=customisePostLS1(process)
    process=customisePhase1Tk(process)
    process=customise_HcalPhase0(process)
#    process=fixRPCConditions(process)
    return process

def cust_2019(process):
    process=customisePostLS1(process)
    process=customisePhase1Tk(process)
    process=customise_HcalPhase1(process)
#    process=fixRPCConditions(process)
    return process

def cust_2019WithGem(process):
    process=cust_2019(process)
    process=customise_gem(process)
    return process

def cust_2023(process):
    process=customisePostLS1(process)
    process=customiseBE5D(process)
<<<<<<< HEAD
    process=customise_HcalPhase1(process)
=======
    process=customise_HcalPhase2(process)
>>>>>>> 564dad07
    process=customise_ev_BE5D(process)
    process=customise_gem(process)
    process=CustomiseValidation_NoGem_2023(process)
    return process

def cust_2023Muon(process):
    process=customisePostLS1(process)
    process=customiseBE5DPixel10D(process)
<<<<<<< HEAD
    process=customise_HcalPhase1(process)
=======
    process=customise_HcalPhase2(process)
>>>>>>> 564dad07
    process=customise_ev_BE5DPixel10D(process)
    process=customise_gem(process)
    process=CustomiseValidation_NoGem_2023(process)
    return process

def noCrossing(process):
    process=customise_NoCrossing(process)
    return process

##### clone aging.py here 
def agePixel(process,lumi):
    process=aging.agePixel(process,lumi)
    return process

def ageHcal(process,lumi):
    process=aging.ageHcal(process,lumi)
    return process

def ageEcal(process,lumi):
    process=aging.ageEcal(process,lumi)
    return process

def customise_aging_100(process):
    process=aging.customise_aging_100(process)
    return process

def customise_aging_200(process):
    process=aging.customise_aging_200(process)
    return process

def customise_aging_300(process):
    process=aging.customise_aging_300(process)
    return process

def customise_aging_400(process):
    process=aging.customise_aging_400(process)
    return process

def customise_aging_500(process):
    process=aging.customise_aging_500(process)
    return process

def customise_aging_600(process):
    process=aging.customise_aging_600(process)
    return process

def customise_aging_700(process):
    process=aging.customise_aging_700(process)
    return process


def customise_aging_1000(process):
    process=aging.customise_aging_1000(process)
    return process

def customise_aging_3000(process):
    process=aging.customise_aging_3000(process)
    return process

def customise_aging_ecalonly_300(process):
    process=aging.customise_aging_ecalonly_300(process)
    return process

def customise_aging_ecalonly_1000(process):
    process=aging.customise_aging_ecalonly_1000(process)
    return process

def customise_aging_ecalonly_3000(process):
    process=aging.customise_aging_ecalonly_3000(process)
    return process

def customise_aging_newpixel_1000(process):
    process=aging.customise_aging_newpixel_1000(process)
    return process

def customise_aging_newpixel_3000(process):
    process=aging.customise_aging_newpixel_3000(process)
    return process

def ecal_complete_aging(process):
    process=aging.ecal_complete_aging(process)
    return process

def turn_off_HE_aging(process):
    process=aging.turn_off_HE_aging(process)
    return process

def turn_off_HF_aging(process):
    process=aging.turn_off_HF_aging(process)
    return process

def turn_off_Pixel_aging(process):
    process=aging.turn_off_Pixel_aging(process)
    return process

def turn_on_Pixel_aging_1000(process):
    process=aging.turn_on_Pixel_aging_1000(process)
    return process

def hf_complete_aging(process):
    process=aging.hf_complete_aging(process)
    return process
    
def ecal_complete_aging_300(process):
    process=aging.ecal_complete_aging_300(process)
    return process

def ecal_complete_aging_1000(process):
    process=aging.ecal_complete_aging_1000(process)
    return process

def ecal_complete_aging_3000(process):
    process=aging.ecal_complete_aging_3000(process)
    return process

def fastsimDefault(process):
    return fastCustomiseDefault(process)

def fastsimPhase2(process):
    return fastCustomisePhase2(process)

def bsStudyStep1(process):
    process.VtxSmeared.MaxZ = 11.0
    process.VtxSmeared.MinZ = -11.0
    return process

def bsStudyStep2(process):
    process.initialStepSeeds.RegionFactoryPSet.RegionPSet = cms.PSet(
        precise = cms.bool(True),
        originRadius = cms.double(0.02),
        originHalfLength = cms.double(11.0),#nSigmaZ = cms.double(4.0),
        beamSpot = cms.InputTag("offlineBeamSpot"),
        ptMin = cms.double(0.7)
        )
    process.highPtTripletStepSeeds.RegionFactoryPSet.RegionPSet = cms.PSet(
        precise = cms.bool(True),
        originRadius = cms.double(0.02),
        originHalfLength = cms.double(11.0),#nSigmaZ = cms.double(4.0),
        beamSpot = cms.InputTag("offlineBeamSpot"),
        ptMin = cms.double(0.7)
        )
    process.lowPtQuadStepSeeds.RegionFactoryPSet.RegionPSet = cms.PSet(
        precise = cms.bool(True),
        originRadius = cms.double(0.02),
        originHalfLength = cms.double(11.0),#nSigmaZ = cms.double(4.0),
        beamSpot = cms.InputTag("offlineBeamSpot"),
        ptMin = cms.double(0.2)
        )
    process.lowPtTripletStepSeeds.RegionFactoryPSet.RegionPSet = cms.PSet(
        precise = cms.bool(True),
        originRadius = cms.double(0.015),
        originHalfLength = cms.double(11.0),#nSigmaZ = cms.double(4.0),
        beamSpot = cms.InputTag("offlineBeamSpot"),
        ptMin = cms.double(0.35)
        )
    process.detachedQuadStepSeeds.RegionFactoryPSet.RegionPSet = cms.PSet(
        precise = cms.bool(True),
        originRadius = cms.double(0.5),
        originHalfLength = cms.double(11.0),#nSigmaZ = cms.double(4.0),
        beamSpot = cms.InputTag("offlineBeamSpot"),
        ptMin = cms.double(0.3)
        )
    return process

def customise_noPixelDataloss(process):
    return cNoPixDataloss(process)
<|MERGE_RESOLUTION|>--- conflicted
+++ resolved
@@ -84,11 +84,7 @@
 def cust_2023(process):
     process=customisePostLS1(process)
     process=customiseBE5D(process)
-<<<<<<< HEAD
-    process=customise_HcalPhase1(process)
-=======
-    process=customise_HcalPhase2(process)
->>>>>>> 564dad07
+    process=customise_HcalPhase2(process)
     process=customise_ev_BE5D(process)
     process=customise_gem(process)
     process=CustomiseValidation_NoGem_2023(process)
@@ -97,11 +93,7 @@
 def cust_2023Muon(process):
     process=customisePostLS1(process)
     process=customiseBE5DPixel10D(process)
-<<<<<<< HEAD
-    process=customise_HcalPhase1(process)
-=======
-    process=customise_HcalPhase2(process)
->>>>>>> 564dad07
+    process=customise_HcalPhase2(process)
     process=customise_ev_BE5DPixel10D(process)
     process=customise_gem(process)
     process=CustomiseValidation_NoGem_2023(process)
