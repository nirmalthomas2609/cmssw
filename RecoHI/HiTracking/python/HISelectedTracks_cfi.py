import FWCore.ParameterSet.Config as cms

#from RecoHI.HiTracking.hiMultiTrackSelector_cfi import *

# Track selection
import RecoHI.HiTracking.hiMultiTrackSelector_cfi
hiInitialStepSelector = RecoHI.HiTracking.hiMultiTrackSelector_cfi.hiMultiTrackSelector.clone(
<<<<<<< HEAD
    src ='hiGlobalPrimTracks',
    useAnyMVA = True,
    GBRForestLabel = 'HIMVASelectorIter4',
    GBRForestVars = ['chi2perdofperlayer', 'dxyperdxyerror', 'dzperdzerror', 'nhits', 'nlayers', 'eta'],
    trackSelectors= cms.VPSet(
        RecoHI.HiTracking.hiMultiTrackSelector_cfi.hiLooseMTS.clone(
            name = 'hiInitialStepLoose',
            useMVA = False
        ), #end of pset
        RecoHI.HiTracking.hiMultiTrackSelector_cfi.hiTightMTS.clone(
            name = 'hiInitialStepTight',
            preFilterName = 'hiInitialStepLoose',
            useMVA = True,
            minMVA = -0.77
        ),
        RecoHI.HiTracking.hiMultiTrackSelector_cfi.hiHighpurityMTS.clone(
            name = 'hiInitialStep',
            preFilterName = 'hiInitialStepTight',
            useMVA = True,
            minMVA = -0.77
        ),
    ) #end of vpset
) #end of clone  
from Configuration.Eras.Modifier_trackingPhase1_cff import trackingPhase1
trackingPhase1.toModify(hiInitialStepSelector, 
    useAnyMVA = False,
    trackSelectors= cms.VPSet(
        RecoHI.HiTracking.hiMultiTrackSelector_cfi.hiLooseMTS.clone(
            name = 'hiInitialStepLoose',
            useMVA = False
        ), #end of pset
        RecoHI.HiTracking.hiMultiTrackSelector_cfi.hiTightMTS.clone(
            name = 'hiInitialStepTight',
            preFilterName = 'hiInitialStepLoose',
            useMVA = False,
            minMVA = -0.77
        ),
        RecoHI.HiTracking.hiMultiTrackSelector_cfi.hiHighpurityMTS.clone(
            name = 'hiInitialStep',
            preFilterName = 'hiInitialStepTight',
            useMVA = False,
            minMVA = -0.77
=======
    src            = 'hiGlobalPrimTracks',
    useAnyMVA      = True,
    GBRForestLabel = 'HIMVASelectorIter4',
    GBRForestVars  = ['chi2perdofperlayer', 'dxyperdxyerror', 'dzperdzerror', 'nhits', 'nlayers', 'eta'],
    trackSelectors = cms.VPSet(
    	RecoHI.HiTracking.hiMultiTrackSelector_cfi.hiLooseMTS.clone(
    	    name   = 'hiInitialStepLoose',
    	    useMVA = False
    	    ), #end of pset
    	RecoHI.HiTracking.hiMultiTrackSelector_cfi.hiTightMTS.clone(
    	    name          = 'hiInitialStepTight',
    	    preFilterName = 'hiInitialStepLoose',
    	    useMVA        = True,
    	    minMVA        = -0.77
    	    ),
    	RecoHI.HiTracking.hiMultiTrackSelector_cfi.hiHighpurityMTS.clone(
    	    name          = 'hiInitialStep',
    	    preFilterName = 'hiInitialStepTight',
    	    useMVA        = True,
    	    minMVA        = -0.77
    	    ),
    ) #end of vpset
) #end of clone  
from Configuration.Eras.Modifier_trackingPhase1_cff import trackingPhase1
trackingPhase1.toModify(hiInitialStepSelector, useAnyMVA = False)
trackingPhase1.toModify(hiInitialStepSelector, trackSelectors= cms.VPSet(
    RecoHI.HiTracking.hiMultiTrackSelector_cfi.hiLooseMTS.clone(
        name   = 'hiInitialStepLoose',
        useMVA = False
        ), #end of pset
    RecoHI.HiTracking.hiMultiTrackSelector_cfi.hiTightMTS.clone(
        name          = 'hiInitialStepTight',
        preFilterName = 'hiInitialStepLoose',
        useMVA        = False,
        minMVA        = -0.77
        ),
    RecoHI.HiTracking.hiMultiTrackSelector_cfi.hiHighpurityMTS.clone(
        name          = 'hiInitialStep',
        preFilterName = 'hiInitialStepTight',
        useMVA        = False,
        minMVA        = -0.77
>>>>>>> 7bb55f44
        ),
    ) #end of vpset
)



# using the tracklist merger with one collection simply applies the quality flags
from RecoTracker.FinalTrackSelectors.trackAlgoPriorityOrder_cfi import trackAlgoPriorityOrder
import RecoTracker.FinalTrackSelectors.trackListMerger_cfi
hiSelectedTracks = RecoTracker.FinalTrackSelectors.trackListMerger_cfi.trackListMerger.clone(
<<<<<<< HEAD
    TrackProducers = ['hiGlobalPrimTracks'],
    hasSelector = [1],
    selectedTrackQuals = ["hiInitialStepSelector:hiInitialStep"],
    copyExtras = True,
    copyMVA = True,
=======
    TrackProducers     = ['hiGlobalPrimTracks'],
    hasSelector        = [1],
    selectedTrackQuals = ["hiInitialStepSelector:hiInitialStep"],
    copyExtras         = True,
    copyMVA            = True,
>>>>>>> 7bb55f44
    makeReKeyedSeeds = cms.untracked.bool(False)
)

#complete sequence
hiTracksWithQualityTask = cms.Task(hiInitialStepSelector
                                   #* hiSelectedTracks
)<|MERGE_RESOLUTION|>--- conflicted
+++ resolved
@@ -5,7 +5,6 @@
 # Track selection
 import RecoHI.HiTracking.hiMultiTrackSelector_cfi
 hiInitialStepSelector = RecoHI.HiTracking.hiMultiTrackSelector_cfi.hiMultiTrackSelector.clone(
-<<<<<<< HEAD
     src ='hiGlobalPrimTracks',
     useAnyMVA = True,
     GBRForestLabel = 'HIMVASelectorIter4',
@@ -48,49 +47,7 @@
             preFilterName = 'hiInitialStepTight',
             useMVA = False,
             minMVA = -0.77
-=======
-    src            = 'hiGlobalPrimTracks',
-    useAnyMVA      = True,
-    GBRForestLabel = 'HIMVASelectorIter4',
-    GBRForestVars  = ['chi2perdofperlayer', 'dxyperdxyerror', 'dzperdzerror', 'nhits', 'nlayers', 'eta'],
-    trackSelectors = cms.VPSet(
-    	RecoHI.HiTracking.hiMultiTrackSelector_cfi.hiLooseMTS.clone(
-    	    name   = 'hiInitialStepLoose',
-    	    useMVA = False
-    	    ), #end of pset
-    	RecoHI.HiTracking.hiMultiTrackSelector_cfi.hiTightMTS.clone(
-    	    name          = 'hiInitialStepTight',
-    	    preFilterName = 'hiInitialStepLoose',
-    	    useMVA        = True,
-    	    minMVA        = -0.77
-    	    ),
-    	RecoHI.HiTracking.hiMultiTrackSelector_cfi.hiHighpurityMTS.clone(
-    	    name          = 'hiInitialStep',
-    	    preFilterName = 'hiInitialStepTight',
-    	    useMVA        = True,
-    	    minMVA        = -0.77
-    	    ),
-    ) #end of vpset
-) #end of clone  
-from Configuration.Eras.Modifier_trackingPhase1_cff import trackingPhase1
-trackingPhase1.toModify(hiInitialStepSelector, useAnyMVA = False)
-trackingPhase1.toModify(hiInitialStepSelector, trackSelectors= cms.VPSet(
-    RecoHI.HiTracking.hiMultiTrackSelector_cfi.hiLooseMTS.clone(
-        name   = 'hiInitialStepLoose',
-        useMVA = False
-        ), #end of pset
-    RecoHI.HiTracking.hiMultiTrackSelector_cfi.hiTightMTS.clone(
-        name          = 'hiInitialStepTight',
-        preFilterName = 'hiInitialStepLoose',
-        useMVA        = False,
-        minMVA        = -0.77
-        ),
-    RecoHI.HiTracking.hiMultiTrackSelector_cfi.hiHighpurityMTS.clone(
-        name          = 'hiInitialStep',
-        preFilterName = 'hiInitialStepTight',
-        useMVA        = False,
-        minMVA        = -0.77
->>>>>>> 7bb55f44
+
         ),
     ) #end of vpset
 )
@@ -101,20 +58,12 @@
 from RecoTracker.FinalTrackSelectors.trackAlgoPriorityOrder_cfi import trackAlgoPriorityOrder
 import RecoTracker.FinalTrackSelectors.trackListMerger_cfi
 hiSelectedTracks = RecoTracker.FinalTrackSelectors.trackListMerger_cfi.trackListMerger.clone(
-<<<<<<< HEAD
-    TrackProducers = ['hiGlobalPrimTracks'],
-    hasSelector = [1],
-    selectedTrackQuals = ["hiInitialStepSelector:hiInitialStep"],
-    copyExtras = True,
-    copyMVA = True,
-=======
     TrackProducers     = ['hiGlobalPrimTracks'],
     hasSelector        = [1],
     selectedTrackQuals = ["hiInitialStepSelector:hiInitialStep"],
     copyExtras         = True,
     copyMVA            = True,
->>>>>>> 7bb55f44
-    makeReKeyedSeeds = cms.untracked.bool(False)
+    makeReKeyedSeeds   = cms.untracked.bool(False)
 )
 
 #complete sequence
