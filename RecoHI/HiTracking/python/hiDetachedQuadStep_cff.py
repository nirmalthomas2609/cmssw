--- conflicted
+++ resolved
@@ -25,11 +25,7 @@
 # Using 4 layers layerlist
 hiDetachedQuadStepSeedLayers = hiPixelLayerQuadruplets.clone(
     BPix = dict(skipClusters = cms.InputTag('hiDetachedQuadStepClusters')),
-<<<<<<< HEAD
-    FPix = dict(skipClusters = cms.InputTag('hiDetachedQuadStepClusters')),
-=======
     FPix = dict(skipClusters = cms.InputTag('hiDetachedQuadStepClusters'))
->>>>>>> 7bb55f44
 )
 # SEEDS
 from RecoTracker.TkTrackingRegions.globalTrackingRegionWithVertices_cfi import globalTrackingRegionWithVertices as _globalTrackingRegionWithVertices
@@ -107,11 +103,7 @@
 
 import RecoPixelVertexing.PixelLowPtUtilities.TrackSeeds_cfi
 hiDetachedQuadStepSeeds = RecoPixelVertexing.PixelLowPtUtilities.TrackSeeds_cfi.pixelTrackSeeds.clone(
-<<<<<<< HEAD
     InputCollection = 'hiDetachedQuadStepPixelTracks'
-=======
-        InputCollection = 'hiDetachedQuadStepPixelTracks'
->>>>>>> 7bb55f44
 )
 
 # QUALITY CUTS DURING TRACK BUILDING
@@ -125,18 +117,10 @@
 
 import TrackingTools.KalmanUpdators.Chi2MeasurementEstimator_cfi
 hiDetachedQuadStepChi2Est = TrackingTools.KalmanUpdators.Chi2MeasurementEstimator_cfi.Chi2MeasurementEstimator.clone(
-<<<<<<< HEAD
     ComponentName = 'hiDetachedQuadStepChi2Est',
     nSigma = 3.0,
     MaxChi2 = 9.0
 )
-=======
-        ComponentName = 'hiDetachedQuadStepChi2Est',
-            nSigma  = 3.0,
-            MaxChi2 = 9.0
-)
-
->>>>>>> 7bb55f44
 
 # TRACK BUILDING
 import RecoTracker.CkfPattern.GroupedCkfTrajectoryBuilder_cfi
@@ -175,26 +159,17 @@
 hiDetachedQuadStepTracks = RecoTracker.TrackProducer.TrackProducer_cfi.TrackProducer.clone(
     src = 'hiDetachedQuadStepTrackCandidates',
     AlgorithmName = 'detachedQuadStep',
-<<<<<<< HEAD
     Fitter='FlexibleKFFittingSmoother'
-=======
-    Fitter = 'FlexibleKFFittingSmoother'
->>>>>>> 7bb55f44
 )
 
 # Final selection
 import RecoHI.HiTracking.hiMultiTrackSelector_cfi
 hiDetachedQuadStepSelector = RecoHI.HiTracking.hiMultiTrackSelector_cfi.hiMultiTrackSelector.clone(
-<<<<<<< HEAD
-    src ='hiDetachedQuadStepTracks',
-=======
     src = 'hiDetachedQuadStepTracks',
->>>>>>> 7bb55f44
     useAnyMVA = True, 
     GBRForestLabel = 'HIMVASelectorIter10',#FIXME MVA for new iteration
     GBRForestVars = ['chi2perdofperlayer', 'nhits', 'nlayers', 'eta'],
     trackSelectors= cms.VPSet(
-<<<<<<< HEAD
         RecoHI.HiTracking.hiMultiTrackSelector_cfi.hiLooseMTS.clone(
             name = 'hiDetachedQuadStepLoose',
             applyAdaptedPVCuts = False,
@@ -240,52 +215,6 @@
             minMVA = -0.09
         ),
     ) #end of vpset
-=======
-       RecoHI.HiTracking.hiMultiTrackSelector_cfi.hiLooseMTS.clone(
-           name = 'hiDetachedQuadStepLoose',
-           applyAdaptedPVCuts = False,
-           useMVA = False,
-       ), #end of pset
-       RecoHI.HiTracking.hiMultiTrackSelector_cfi.hiTightMTS.clone(
-           name = 'hiDetachedQuadStepTight',
-           preFilterName = 'hiDetachedQuadStepLoose',
-           applyAdaptedPVCuts = True,
-           useMVA = True,
-           minMVA = -0.2
-       ),
-       RecoHI.HiTracking.hiMultiTrackSelector_cfi.hiHighpurityMTS.clone(
-           name = 'hiDetachedQuadStep',
-           preFilterName = 'hiDetachedQuadStepTight',
-           applyAdaptedPVCuts = True,
-           useMVA = True,
-           minMVA = -0.09
-       ),
-    ) #end of vpset
-) #end of clone
-from Configuration.Eras.Modifier_trackingPhase1_cff import trackingPhase1
-trackingPhase1.toModify(hiDetachedQuadStepSelector, useAnyMVA = False)
-trackingPhase1.toModify(hiDetachedQuadStepSelector, trackSelectors= cms.VPSet(
-    RecoHI.HiTracking.hiMultiTrackSelector_cfi.hiLooseMTS.clone(
-        name = 'hiDetachedQuadStepLoose',
-        applyAdaptedPVCuts = False,
-        useMVA = False,
-    ), #end of pset
-    RecoHI.HiTracking.hiMultiTrackSelector_cfi.hiTightMTS.clone(
-        name = 'hiDetachedQuadStepTight',
-        preFilterName = 'hiDetachedQuadStepLoose',
-        applyAdaptedPVCuts = False,
-        useMVA = False,
-        minMVA = -0.2
-    ),
-    RecoHI.HiTracking.hiMultiTrackSelector_cfi.hiHighpurityMTS.clone(
-        name = 'hiDetachedQuadStep',
-        preFilterName = 'hiDetachedQuadStepTight',
-        applyAdaptedPVCuts = False,
-        useMVA = False,
-        minMVA = -0.09
-    ),
-  ) #end of vpset
->>>>>>> 7bb55f44
 )
 
 import RecoTracker.FinalTrackSelectors.trackListMerger_cfi
