#ifndef CondFormats_EcalObjects_EcalChannelStatusCode_H
#define CondFormats_EcalObjects_EcalChannelStatusCode_H
/**
 * Author: Paolo Meridiani
 * Created: 14 Nov 2006
 **/


#include <iostream>
#include <boost/cstdint.hpp>

/**
   

 */

class EcalChannelStatusCode {


 public :

    enum Code {
      kOk=0,
      kDAC,
      kNoLaser,
      kNoisy,
      kNNoisy,
      kNNNoisy,
      kNNNNoisy,
      kNNNNNoisy,
      kFixedG6,
      kFixedG1,
      kFixedG0,
      kNonRespondingIsolated,
      kDeadVFE,
      kDeadFE,
      kNoDataNoTP      
    };

    enum Bits {
      kHV=0,
      kLV,
      kDAQ,
      kTP,
      kTrigger,
      kTemperature,
      kNextToDead
    };

  public:
<<<<<<< HEAD
  EcalChannelStatusCode() : status_(0){}
  EcalChannelStatusCode(const uint16_t& encodedStatus) : status_(encodedStatus) {};
=======
    EcalChannelStatusCode():status_(0){};
>>>>>>> ac008fa1

    //get Methods to be defined according to the final definition

    void print(std::ostream& s) const { s << "status is: " << status_; }

<<<<<<< HEAD
=======
    /// return coded status
>>>>>>> ac008fa1
    uint16_t getStatusCode() const { return status_; }

    /// Return the decoded status, i.e. the value giving the status code
    uint16_t getDecodedStatusCode() const { return status_&chStatusMask; }

    /// Check status of desired bit
    bool checkBit(Bits bit) {return status_& (0x1<<(bit+kBitsOffset));}

    static const int chStatusMask      = 0x1F;
 
  private:

    static const int kBitsOffset= 5;
    /* bits 1-5 store a status code:
       	0 	channel ok 
  	1 	DAC settings problem, pedestal not in the design range 	
  	2 	channel with no laser, ok elsewhere    
  	3 	noisy 	
  	4 	very noisy 	
  	5-7 	reserved for more categories of noisy channels 	
  	8 	channel at fixed gain 6 (or 6 and 1)
  	9 	channel at fixed gain 1 	
  	10 	channel at fixed gain 0 (dead of type this) 	
  	11 	non responding isolated channel (dead of type other) 
  	12 	channel and one or more neigbors not responding 
                (e.g.: in a dead VFE 5x1 channel) 	
  	13 	channel in TT with no data link, TP data ok    
  	14 	channel in TT with no data link and no TP data  

	bit 6 : HV on/off
        bit 7 : LV on/off
        bit 8 : DAQ in/out 	 
        bit 9 : TP readout on/off 	 
        bit 10: Trigger in/out 	 
        bit 11: Temperature ok/not ok 	 
        bit 12: channel next to a dead channel 
     */
    uint16_t status_;
};
#endif<|MERGE_RESOLUTION|>--- conflicted
+++ resolved
@@ -48,25 +48,19 @@
     };
 
   public:
-<<<<<<< HEAD
+
   EcalChannelStatusCode() : status_(0){}
   EcalChannelStatusCode(const uint16_t& encodedStatus) : status_(encodedStatus) {};
-=======
-    EcalChannelStatusCode():status_(0){};
->>>>>>> ac008fa1
 
     //get Methods to be defined according to the final definition
 
     void print(std::ostream& s) const { s << "status is: " << status_; }
 
-<<<<<<< HEAD
-=======
-    /// return coded status
->>>>>>> ac008fa1
-    uint16_t getStatusCode() const { return status_; }
+    /// return decoded status
+    uint16_t getStatusCode() const { return status_&chStatusMask;; }
 
-    /// Return the decoded status, i.e. the value giving the status code
-    uint16_t getDecodedStatusCode() const { return status_&chStatusMask; }
+    /// Return the encoded raw status
+    uint16_t getEncodedStatusCode() const { return status_; }
 
     /// Check status of desired bit
     bool checkBit(Bits bit) {return status_& (0x1<<(bit+kBitsOffset));}
