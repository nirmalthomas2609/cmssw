/****************************************************************************
*
* This is a part of TOTEM offline software.
* Authors:
*   Maciej Wróbel (wroblisko@gmail.com)
*   Jan Kašpar (jan.kaspar@cern.ch)
*   Marcin Borratynski (mborratynski@gmail.com)
*   Seyed Mohsen Etesami (setesami@cern.ch)
****************************************************************************/

#include "FWCore/Framework/interface/MakerMacros.h"
#include "FWCore/Framework/interface/SourceFactory.h"
#include "FWCore/Framework/interface/ModuleFactory.h"
#include "FWCore/Framework/interface/ESHandle.h"
#include "FWCore/ParameterSet/interface/ParameterSet.h"
#include "FWCore/Framework/interface/ESProducer.h"
#include "FWCore/Framework/interface/EventSetupRecordIntervalFinder.h"
#include "FWCore/Framework/interface/ESProducts.h"
#include "FWCore/Framework/interface/SourceFactory.h"
#include "FWCore/MessageLogger/interface/MessageLogger.h"

#include "DataFormats/CTPPSDetId/interface/TotemRPDetId.h"
#include "DataFormats/CTPPSDetId/interface/CTPPSDiamondDetId.h"

#include "CondFormats/DataRecord/interface/TotemReadoutRcd.h"
#include "CondFormats/CTPPSReadoutObjects/interface/TotemDAQMapping.h"
#include "CondFormats/CTPPSReadoutObjects/interface/TotemAnalysisMask.h"
#include "CondFormats/CTPPSReadoutObjects/interface/TotemFramePosition.h"

#include <xercesc/parsers/XercesDOMParser.hpp>
#include <xercesc/dom/DOM.hpp>
#include <xercesc/sax/HandlerBase.hpp>
#include <xercesc/util/XMLString.hpp>
#include <xercesc/util/PlatformUtils.hpp>

#include <memory>
#include <sstream>

//#define DEBUG 1

//----------------------------------------------------------------------------------------------------

using namespace std;

/**
 * \brief Loads TotemDAQMapping and TotemAnalysisMask from two XML files.
 **/
class TotemDAQMappingESSourceXML: public edm::ESProducer, public edm::EventSetupRecordIntervalFinder
{
public:
  static const std::string tagVFAT;
  static const std::string tagChannel;
  static const std::string tagAnalysisMask;

  /// Common position tags
  static const std::string tagArm;

  /// RP XML tags
  static const std::string tagRPStation;
  static const std::string tagRPPot;
  static const std::string tagRPPlane;

  /// COMMON Chip XML tags
  static const std::string tagChip1;
  static const std::string tagChip2;
 
  /// diamond specific tags
  static const std::string tagDiamondPlane;
  static const std::string tagDiamondCh; 

  TotemDAQMappingESSourceXML(const edm::ParameterSet &);
  ~TotemDAQMappingESSourceXML();

  edm::ESProducts< boost::shared_ptr<TotemDAQMapping>, boost::shared_ptr<TotemAnalysisMask> > produce( const TotemReadoutRcd & );

private:
  unsigned int verbosity;

<<<<<<< HEAD
  // label of the CTPPS sub-system
  string subSystemName;

  int plane_id;

  /// the mapping files
  std::vector<std::string> mappingFileNames;
=======
  struct ConfigBlock
  {
    /// validity interval
    edm::EventRange validityRange;

    /// the mapping files
    std::vector<std::string> mappingFileNames;

    /// the mask files
    std::vector<std::string> maskFileNames;
  };
>>>>>>> df0fb21b

  vector<ConfigBlock> configuration;

  /// index of the current block in 'configuration' array
  unsigned int currentBlock;

  /// flag whether the 'currentBlock' index is valid
  bool currentBlockValid;

  /// enumeration of XML node types
  enum NodeType { nUnknown, nSkip, nTop, nArm, nRPStation, nRPPot, nRPPlane, nDiamondPlane, nChip, nDiamondCh, nChannel };

  /// whether to parse a mapping of a mask XML
  enum ParseType { pMapping, pMask };

  /// parses XML file
  void ParseXML(ParseType, const string &file, const boost::shared_ptr<TotemDAQMapping>&, const boost::shared_ptr<TotemAnalysisMask>&);

  /// recursive method to extract RP-related information from the DOM tree
  void ParseTreeRP(ParseType, xercesc::DOMNode *, NodeType, unsigned int parentID,
    const boost::shared_ptr<TotemDAQMapping>&, const boost::shared_ptr<TotemAnalysisMask>&);

  /// recursive method to extract RP-related information from the DOM tree
  void ParseTreeDiamond(ParseType, xercesc::DOMNode *, NodeType, unsigned int parentID,
    const boost::shared_ptr<TotemDAQMapping>&, const boost::shared_ptr<TotemAnalysisMask>&);

private:
  /// adds the path prefix, if needed
  string CompleteFileName(const string &fn);

  /// returns true iff the node is of the given name
  bool Test(xercesc::DOMNode *node, const std::string &name)
  {
    return !(name.compare(xercesc::XMLString::transcode(node->getNodeName())));
  }

  /// determines node type
  NodeType GetNodeType(xercesc::DOMNode *);

  /// returns the content of the node
  string GetNodeContent(xercesc::DOMNode *parent)
  {
    return string(xercesc::XMLString::transcode(parent->getTextContent()));
  }

  /// returns the value of the node
  string GetNodeValue(xercesc::DOMNode *node)
  {
    return string(xercesc::XMLString::transcode(node->getNodeValue()));
  }

  /// extracts VFAT's DAQ channel from XML attributes
  TotemFramePosition ChipFramePosition(xercesc::DOMNode *chipnode);

  void GetChannels(xercesc::DOMNode *n, std::set<unsigned char> &channels);

  bool RPNode(NodeType type)
  {
    return ((type == nArm)||(type == nRPStation)||(type == nRPPot)||(type == nRPPlane)||(type == nChip));
  }

  bool DiamondNode(NodeType type)
  {
    return ((type == nArm)||(type == nRPStation)||(type == nRPPot)||(type == nDiamondPlane)||(type == nDiamondCh));
  }
  bool CommonNode(NodeType type)
  {
    return ((type==nChip)||(type==nArm));
  }

protected:
  /// sets infinite validity of this data
  virtual void setIntervalFor(const edm::eventsetup::EventSetupRecordKey&, const edm::IOVSyncValue&, edm::ValidityInterval&);
};

//----------------------------------------------------------------------------------------------------

using namespace std;
using namespace edm;
using namespace xercesc;

const string TotemDAQMappingESSourceXML::tagVFAT="vfat";
const string TotemDAQMappingESSourceXML::tagChannel="channel";
const string TotemDAQMappingESSourceXML::tagAnalysisMask="analysisMask";

// common XML position tags
const string TotemDAQMappingESSourceXML::tagArm = "arm";

// common XML Chip tags
const string TotemDAQMappingESSourceXML::tagChip1 = "vfat";
const string TotemDAQMappingESSourceXML::tagChip2 = "test_vfat";

// specific RP XML tags
const string TotemDAQMappingESSourceXML::tagRPStation = "station";
const string TotemDAQMappingESSourceXML::tagRPPot = "rp_detector_set";
const string TotemDAQMappingESSourceXML::tagRPPlane = "rp_plane";

// specific tags for diamond
const string TotemDAQMappingESSourceXML::tagDiamondPlane = "rp_plane_diamond";
const string TotemDAQMappingESSourceXML::tagDiamondCh = "diamond_channel";


//----------------------------------------------------------------------------------------------------

TotemDAQMappingESSourceXML::TotemDAQMappingESSourceXML(const edm::ParameterSet& conf) :
  verbosity(conf.getUntrackedParameter<unsigned int>("verbosity", 0)),
<<<<<<< HEAD
  subSystemName(conf.getUntrackedParameter<string>("subSystem")),
  mappingFileNames(conf.getUntrackedParameter< vector<string> >("mappingFileNames")),
  maskFileNames(conf.getUntrackedParameter< vector<string> >("maskFileNames"))
{
  setWhatProduced(this, subSystemName);
=======
  currentBlock(0),
  currentBlockValid(false)
{
  for (const auto it : conf.getParameter<vector<ParameterSet>>("configuration"))
  {
    ConfigBlock b;
    b.validityRange = it.getParameter<EventRange>("validityRange");
    b.mappingFileNames = it.getParameter< vector<string> >("mappingFileNames");
    b.maskFileNames = it.getParameter< vector<string> >("maskFileNames");
    configuration.push_back(b);
  }

  setWhatProduced(this);
>>>>>>> df0fb21b
  findingRecord<TotemReadoutRcd>();
}

//----------------------------------------------------------------------------------------------------

void TotemDAQMappingESSourceXML::setIntervalFor(const edm::eventsetup::EventSetupRecordKey &key,
  const edm::IOVSyncValue& iosv, edm::ValidityInterval& oValidity)
{
  LogVerbatim("TotemDAQMappingESSourceXML")
    << ">> TotemDAQMappingESSourceXML::setIntervalFor(" << key.name() << ")";

  LogVerbatim("TotemDAQMappingESSourceXML")
    << "    run=" << iosv.eventID().run() << ", event=" << iosv.eventID().event();

  currentBlockValid = false;
  for (unsigned int idx = 0; idx < configuration.size(); ++idx)
  {
    const auto &bl = configuration[idx];

    // event id "1:min" has a special meaning and is translated to a truly minimal event id (1:0:0)
    EventID startEventID = bl.validityRange.startEventID();
    if (startEventID == EventID(1, 0, 1))
      startEventID = EventID(1, 0, 0);

    if (startEventID <= iosv.eventID() && iosv.eventID() <= bl.validityRange.endEventID())
    {
      currentBlockValid = true;
      currentBlock = idx;
  
      const IOVSyncValue begin(startEventID);
      const IOVSyncValue end(bl.validityRange.endEventID());
      oValidity = ValidityInterval(begin, end);
      
      LogVerbatim("TotemDAQMappingESSourceXML")
        << "    block found: index=" << currentBlock
        << ", interval=(" << startEventID << " - " << bl.validityRange.endEventID() << ")";

      return;
    }
  }

  if (!currentBlockValid)
  {
    throw cms::Exception("TotemDAQMappingESSourceXML::setIntervalFor") <<
      "No configuration for event " << iosv.eventID();
  }
}

//----------------------------------------------------------------------------------------------------

TotemDAQMappingESSourceXML::~TotemDAQMappingESSourceXML()
{ 
}

//----------------------------------------------------------------------------------------------------

string TotemDAQMappingESSourceXML::CompleteFileName(const string &fn)
{
  FileInPath fip(fn);
  return fip.fullPath();
}

//----------------------------------------------------------------------------------------------------

edm::ESProducts< boost::shared_ptr<TotemDAQMapping>, boost::shared_ptr<TotemAnalysisMask> >
  TotemDAQMappingESSourceXML::produce( const TotemReadoutRcd & )
{
  assert(currentBlockValid);

  boost::shared_ptr<TotemDAQMapping> mapping(new TotemDAQMapping());
  boost::shared_ptr<TotemAnalysisMask> mask(new TotemAnalysisMask());

  // initialize Xerces
  try
  {
    XMLPlatformUtils::Initialize();
  }
  catch (const XMLException& toCatch)
  {
    char* message = XMLString::transcode(toCatch.getMessage());
    throw cms::Exception("TotemDAQMappingESSourceXML") << "An XMLException caught with message: " << message << ".\n";
    XMLString::release(&message);
  }

  // load mapping files
  for (const auto &fn : configuration[currentBlock].mappingFileNames)
    ParseXML(pMapping, CompleteFileName(fn), mapping, mask);

  // load mask files
  for (const auto &fn : configuration[currentBlock].maskFileNames)
    ParseXML(pMask, CompleteFileName(fn), mapping, mask);

  // release Xerces
  XMLPlatformUtils::Terminate();

  // commit the products
  return edm::es::products(mapping, mask);
}

//----------------------------------------------------------------------------------------------------

void TotemDAQMappingESSourceXML::ParseXML(ParseType pType, const string &file,
  const boost::shared_ptr<TotemDAQMapping> &mapping, const boost::shared_ptr<TotemAnalysisMask> &mask)
{
  unique_ptr<XercesDOMParser> parser(new XercesDOMParser());
  parser->parse(file.c_str());

  DOMDocument* domDoc = parser->getDocument();

  if (!domDoc)
    throw cms::Exception("TotemDAQMappingESSourceXML::ParseXML") << "Cannot parse file `" << file
      << "' (domDoc = NULL)." << endl;

  DOMElement* elementRoot = domDoc->getDocumentElement();

  if (!elementRoot)
    throw cms::Exception("TotemDAQMappingESSourceXML::ParseXML") << "File `" <<
      file << "' is empty." << endl;

  ParseTreeRP(pType, elementRoot, nTop, 0, mapping, mask);

  ParseTreeDiamond(pType, elementRoot, nTop, 0, mapping, mask);
}

//-----------------------------------------------------------------------------------------------------------

void TotemDAQMappingESSourceXML::ParseTreeRP(ParseType pType, xercesc::DOMNode * parent, NodeType parentType,
  unsigned int parentID, const boost::shared_ptr<TotemDAQMapping>& mapping,
  const boost::shared_ptr<TotemAnalysisMask>& mask)
{
#ifdef DEBUG
  printf(">> TotemDAQMappingESSourceXML::ParseTreeRP(%s, %u, %u)\n", XMLString::transcode(parent->getNodeName()),
    parentType, parentID);
#endif

  DOMNodeList *children = parent->getChildNodes();

  for (unsigned int i = 0; i < children->getLength(); i++)
  {
    DOMNode *n = children->item(i);
    if (n->getNodeType() != DOMNode::ELEMENT_NODE)
      continue;

    NodeType type = GetNodeType(n);

#ifdef DEBUG
    printf("\tname = %s, type = %u\n", XMLString::transcode(n->getNodeName()), type);
#endif

    // structure control
    if (!RPNode(type))
      continue;
  
    NodeType expectedParentType;
    switch (type)
    {
      case nArm: expectedParentType = nTop; break;
      case nRPStation: expectedParentType = nArm; break;
      case nRPPot: expectedParentType = nRPStation; break;
      case nRPPlane: expectedParentType = nRPPot; break;
      case nChip: expectedParentType = nRPPlane; break;
      case nChannel: expectedParentType = nChip; break;
      default: expectedParentType = nUnknown; break;
    }

    if (expectedParentType != parentType)
    {
      throw cms::Exception("TotemDAQMappingESSourceXML") << "Node " << XMLString::transcode(n->getNodeName())
        << " not allowed within " << XMLString::transcode(parent->getNodeName()) << " block.\n";
    }

    // parse tag attributes
    unsigned int id = 0, hw_id = 0;
    bool id_set = false, hw_id_set = false;
    bool fullMask = false;
    DOMNamedNodeMap* attr = n->getAttributes();

    for (unsigned int j = 0; j < attr->getLength(); j++)
    {
      DOMNode *a = attr->item(j);

      if (!strcmp(XMLString::transcode(a->getNodeName()), "id"))
      {
        sscanf(XMLString::transcode(a->getNodeValue()), "%u", &id);
        id_set = true;
      }

      if (!strcmp(XMLString::transcode(a->getNodeName()), "hw_id"))
      {
        sscanf(XMLString::transcode(a->getNodeValue()), "%x", &hw_id);
        hw_id_set = true;
      }

      if (!strcmp(XMLString::transcode(a->getNodeName()), "full_mask"))
        fullMask = (strcmp(XMLString::transcode(a->getNodeValue()), "no") != 0);
    }

    // content control
    if (!id_set)
      throw cms::Exception("TotemDAQMappingESSourceXML::ParseTreeRP") << "id not given for element `"
       << XMLString::transcode(n->getNodeName()) << "'" << endl;

    if (!hw_id_set && type == nChip && pType == pMapping)
      throw cms::Exception("TotemDAQMappingESSourceXML::ParseTreeRP") << "hw_id not given for element `"
       << XMLString::transcode(n->getNodeName()) << "'" << endl;

    if (type == nRPPlane && id > 9)
      throw cms::Exception("TotemDAQMappingESSourceXML::ParseTreeRP") <<
        "Plane IDs range from 0 to 9. id = " << id << " is invalid." << endl;

#ifdef DEBUG
    printf("\tID found: 0x%x\n", id);
#endif

    // store mapping data
    if (pType == pMapping && type == nChip)
    {
      const TotemFramePosition &framepos = ChipFramePosition(n);
      TotemVFATInfo vfatInfo;
      vfatInfo.hwID = hw_id;

      const unsigned int armIdx = (parentID / 1000) % 10; 
      const unsigned int stIdx = (parentID / 100) % 10; 
      const unsigned int rpIdx = (parentID / 10) % 10; 
      const unsigned int plIdx = parentID % 10; 

      vfatInfo.symbolicID.symbolicID = TotemRPDetId(armIdx, stIdx, rpIdx, plIdx, id);

      mapping->insert(framepos, vfatInfo);

      continue;
    }

    // store mask data
    if (pType == pMask && type == nChip)
    {
      const unsigned int armIdx = (parentID / 1000) % 10; 
      const unsigned int stIdx = (parentID / 100) % 10; 
      const unsigned int rpIdx = (parentID / 10) % 10; 
      const unsigned int plIdx = parentID % 10; 

      TotemSymbID symbId;
      symbId.symbolicID = TotemRPDetId(armIdx, stIdx, rpIdx, plIdx, id);

      TotemVFATAnalysisMask am;
      am.fullMask = fullMask;
      GetChannels(n, am.maskedChannels);

      mask->insert(symbId, am);

      continue;
    }

    // recursion (deeper in the tree)
    ParseTreeRP(pType, n, type,  parentID * 10 + id, mapping, mask);
  }
}

//----------------------------------------------------------------------------------------------------

void TotemDAQMappingESSourceXML::ParseTreeDiamond(ParseType pType, xercesc::DOMNode * parent, NodeType parentType,
  unsigned int parentID, const boost::shared_ptr<TotemDAQMapping>& mapping,
  const boost::shared_ptr<TotemAnalysisMask>& mask)
{

#ifdef DEBUG
  printf(">> TotemDAQMappingESSourceXML::ParseTreeDiamond(%s, %u, %u)\n", XMLString::transcode(parent->getNodeName()),
	 parentType, parentID);
#endif

  DOMNodeList *children = parent->getChildNodes();

  for (unsigned int i = 0; i < children->getLength(); i++)
  {  
    DOMNode *n = children->item(i);
    if (n->getNodeType() != DOMNode::ELEMENT_NODE)
      continue;
  
    NodeType type = GetNodeType(n);
#ifdef DEBUG
      printf("\tname = %s, type = %u\n", XMLString::transcode(n->getNodeName()), type);
#endif

      // structure control
    if (!DiamondNode(type))
      continue;

    NodeType expectedParentType;
    switch (type)
    {
      case nArm: expectedParentType = nTop; break;
      case nRPStation: expectedParentType = nArm; break;
      case nRPPot: expectedParentType = nRPStation; break;
      case nDiamondPlane: expectedParentType = nRPPot; break;
      case nDiamondCh: expectedParentType = nDiamondPlane; break;
      default: expectedParentType = nUnknown; break;
    }

    if (expectedParentType != parentType)
    {
      throw cms::Exception("TotemDAQMappingESSourceXML") << "Node " << XMLString::transcode(n->getNodeName())
        << " not allowed within " << XMLString::transcode(parent->getNodeName()) << " block.\n";
    }

    // parse tag attributes
    unsigned int id =0,hw_id = 0; 
    bool id_set = false,hw_id_set = false; 
    DOMNamedNodeMap* attr = n->getAttributes();

    for (unsigned int j = 0; j < attr->getLength(); j++)
    {
      DOMNode *a = attr->item(j);

      if (!strcmp(XMLString::transcode(a->getNodeName()), "id"))
      {
        sscanf(XMLString::transcode(a->getNodeValue()), "%u", &id);
	id_set = true;
      }

      if (!strcmp(XMLString::transcode(a->getNodeName()), "hw_id"))
      {
        sscanf(XMLString::transcode(a->getNodeValue()), "%x", &hw_id);
	hw_id_set = true;
      }

    }

      // content control
    if (!id_set) 
      throw cms::Exception("TotemDAQMappingESSourceXML::ParseTreeDiamond") << "id not given for element `"
									       << XMLString::transcode(n->getNodeName()) << "'" << endl;


    if (!hw_id_set && type == nDiamondCh && pType == pMapping)
      throw cms::Exception("TotemDAQMappingESSourceXML::ParseTreeDiamond") << "hw_id not given for element `"
									     << XMLString::transcode(n->getNodeName()) << "'" << endl;
 
    if (type == nDiamondPlane && id > 3)
      throw cms::Exception("TotemDAQMappingESSourceXML::ParseTreeDiamond") <<
	  "Plane IDs range from 0 to 3. id = " << id << " is invalid." << endl;

#ifdef DEBUG
      printf("\tID found: 0x%x\n", id);
#endif

    if(pType == pMapping &&type == nDiamondPlane)
    {
      plane_id=id;
    }
      // store mapping data
    if (pType == pMapping &&type == nDiamondCh)
    {

      const TotemFramePosition &framepos = ChipFramePosition(n);
      
      TotemVFATInfo vfatInfo;
      vfatInfo.hwID = hw_id;     

      if (type == nDiamondCh)
      {
        unsigned int ArmNum = (parentID/ 1000) % 10; 
        unsigned int StationNum = (parentID / 100) % 10; 
        unsigned int RpNum = (parentID/ 10) % 10; 
       
        vfatInfo.symbolicID.symbolicID = CTPPSDiamondDetId(ArmNum, StationNum, RpNum,plane_id,id);


      }


      mapping->insert(framepos, vfatInfo);

      continue;
    }

    ParseTreeDiamond(pType, n, type,  parentID * 10 +id , mapping, mask);
   
  }

}


//----------------------------------------------------------------------------------------------------

TotemFramePosition TotemDAQMappingESSourceXML::ChipFramePosition(xercesc::DOMNode *chipnode)
{
  TotemFramePosition fp;
  unsigned char attributeFlag = 0;

  DOMNamedNodeMap* attr = chipnode->getAttributes();
  for (unsigned int j = 0; j < attr->getLength(); j++)
  {
    DOMNode *a = attr->item(j);
    if (fp.setXMLAttribute(XMLString::transcode(a->getNodeName()), XMLString::transcode(a->getNodeValue()), attributeFlag) > 1)
    {
      throw cms::Exception("TotemDAQMappingESSourceXML") <<
        "Unrecognized tag `" << XMLString::transcode(a->getNodeName()) <<
        "' or incompatible value `" << XMLString::transcode(a->getNodeValue()) <<
        "'." << endl;
    }
  }

  if (!fp.checkXMLAttributeFlag(attributeFlag))
  {
    throw cms::Exception("TotemDAQMappingESSourceXML") <<
      "Wrong/incomplete DAQ channel specification (attributeFlag = " << attributeFlag << ")." << endl;
  }

  return fp;
}

//----------------------------------------------------------------------------------------------------

TotemDAQMappingESSourceXML::NodeType TotemDAQMappingESSourceXML::GetNodeType(xercesc::DOMNode *n)
{
  // common node types
  if (Test(n, tagArm)) return nArm;
  if (Test(n, tagChip1)) return nChip;
  if (Test(n, tagChip2)) return nChip;

  // RP node types
  if (Test(n, tagRPStation)) return nRPStation;
  if (Test(n, tagRPPot)) return nRPPot;
  if (Test(n, tagRPPlane)) return nRPPlane;

  //diamond specifics
  if (Test(n, tagDiamondCh)) return nDiamondCh;
  if (Test(n, tagDiamondPlane)) return nDiamondPlane;

  // for backward compatibility
  if (Test(n, "trigger_vfat")) return nSkip;

  throw cms::Exception("TotemDAQMappingESSourceXML::GetNodeType") << "Unknown tag `"
    << XMLString::transcode(n->getNodeName()) << "'.\n";
}

//----------------------------------------------------------------------------------------------------

void TotemDAQMappingESSourceXML::GetChannels(xercesc::DOMNode *n, set<unsigned char> &channels)
{
  DOMNodeList *children = n->getChildNodes();
  for (unsigned int i = 0; i < children->getLength(); i++)
  {
    DOMNode *n = children->item(i);
    if (n->getNodeType() != DOMNode::ELEMENT_NODE || !Test(n, "channel"))
      continue;

    DOMNamedNodeMap* attr = n->getAttributes();
    bool idSet = false;
    for (unsigned int j = 0; j < attr->getLength(); j++)
    {
      DOMNode *a = attr->item(j);

      if (!strcmp(XMLString::transcode(a->getNodeName()), "id"))
      {
        unsigned int id = 0;
        sscanf(XMLString::transcode(a->getNodeValue()), "%u", &id);
        channels.insert(id);
        idSet = true;
        break;
      }
    }

    if (!idSet)
    {
      throw cms::Exception("TotemDAQMappingESSourceXML::GetChannels") <<
        "Channel tags must have an `id' attribute.";
    }
  }
}

//----------------------------------------------------------------------------------------------------

DEFINE_FWK_EVENTSETUP_SOURCE(TotemDAQMappingESSourceXML);<|MERGE_RESOLUTION|>--- conflicted
+++ resolved
@@ -76,15 +76,14 @@
 private:
   unsigned int verbosity;
 
-<<<<<<< HEAD
-  // label of the CTPPS sub-system
+  /// label of the CTPPS sub-system
   string subSystemName;
 
   int plane_id;
 
   /// the mapping files
   std::vector<std::string> mappingFileNames;
-=======
+
   struct ConfigBlock
   {
     /// validity interval
@@ -96,7 +95,6 @@
     /// the mask files
     std::vector<std::string> maskFileNames;
   };
->>>>>>> df0fb21b
 
   vector<ConfigBlock> configuration;
 
@@ -203,13 +201,7 @@
 
 TotemDAQMappingESSourceXML::TotemDAQMappingESSourceXML(const edm::ParameterSet& conf) :
   verbosity(conf.getUntrackedParameter<unsigned int>("verbosity", 0)),
-<<<<<<< HEAD
   subSystemName(conf.getUntrackedParameter<string>("subSystem")),
-  mappingFileNames(conf.getUntrackedParameter< vector<string> >("mappingFileNames")),
-  maskFileNames(conf.getUntrackedParameter< vector<string> >("maskFileNames"))
-{
-  setWhatProduced(this, subSystemName);
-=======
   currentBlock(0),
   currentBlockValid(false)
 {
@@ -222,8 +214,7 @@
     configuration.push_back(b);
   }
 
-  setWhatProduced(this);
->>>>>>> df0fb21b
+  setWhatProduced(this, subSystemName);
   findingRecord<TotemReadoutRcd>();
 }
 
