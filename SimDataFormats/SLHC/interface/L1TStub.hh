--- conflicted
+++ resolved
@@ -71,45 +71,6 @@
 	<< layer_+1 << "\t" 
 	<< ladder_ << "\t" 
 	<< module_ << "\t"
-<<<<<<< HEAD
-	<< iphi_ << "\t"
-=======
-	<< strip_<< "\t"
->>>>>>> 05c25c7e
-	<< -1 << "\t"
-	<< pt_ << "\t" 
-	<< x_ << "\t" 
-	<< y_ << "\t" 
-	<< z_ << "\t" 
-	<< bend_ << "\t" << endl; 
-
-    /*
-
-    for (unsigned int i=0;i<outerdigis_.size();i++){
-      out << "OuterStackDigi: "<<outerdigis_[i].first<<"\t"
-	  << outerdigis_[i].second<<"\t"
-	  << outerdigisladdermodule_[i].first<<"\t"
-	  << outerdigisladdermodule_[i].second<<"\t"
-	  <<endl;
-    }
-
-    for (unsigned int i=0;i<innerdigis_.size();i++){
-      out << "InnerStackDigi: "<<innerdigis_[i].first<<"\t"
-	  << innerdigis_[i].second<<"\t"
-	  << innerdigisladdermodule_[i].first<<"\t"
-	  << innerdigisladdermodule_[i].second
-	  <<endl;
-    }
-
-    */
-	
-  }
-  void write(ostream& out){
-    
-    out << "Stub: " 
-	<< layer_+1 << "\t" 
-	<< ladder_ << "\t" 
-	<< module_ << "\t"
 	<< strip_<< "\t"
 	<< -1 << "\t"
 	<< pt_ << "\t" 
