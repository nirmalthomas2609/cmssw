import FWCore.ParameterSet.Config as cms

from RecoTauTag.RecoTau.PFRecoTauPFJetInputs_cfi import PFRecoTauPFJetInputs
# to be able to run PFTau sequence standalone on AOD
from TrackingTools.TransientTrack.TransientTrackBuilder_cfi import TransientTrackBuilderESProducer

#-------------------------------------------------------------------------------
#------------------ Jet Production and Preselection-----------------------------
#-------------------------------------------------------------------------------
# Apply a base selection to the jets.  The acceptance selection takes only jets
# with pt > 5 and abs(eta) < 2.5.  The preselection selects jets that have at
# least one constituent with pt > 5.  This cut should be 100% efficient w.r.t a
# lead pion selection.
#
# After the basic preselection has been applied to the jets, the pizeros inside
# the jet are reconstructed.
#-------------------------------------------------------------------------------

# Collection PFCandidates from a DR=0.8 cone about the jet axis and make new
# faux jets with this collection
from RecoTauTag.RecoTau.RecoTauJetRegionProducer_cfi import RecoTauJetRegionProducer
recoTauAK4PFJets08Region = RecoTauJetRegionProducer.clone(
    src = PFRecoTauPFJetInputs.inputJetCollection
)

from Configuration.Eras.Modifier_pp_on_XeXe_2017_cff import pp_on_XeXe_2017
pp_on_XeXe_2017.toModify(recoTauAK4PFJets08Region, minJetPt = 999999.0)

# Reconstruct the pi zeros in our pre-selected jets.
from RecoTauTag.RecoTau.RecoTauPiZeroProducer_cfi import ak4PFJetsLegacyHPSPiZeros
ak4PFJetsLegacyHPSPiZeros = ak4PFJetsLegacyHPSPiZeros.clone()
ak4PFJetsLegacyHPSPiZeros.jetSrc = PFRecoTauPFJetInputs.inputJetCollection

# import charged hadrons
from RecoTauTag.RecoTau.PFRecoTauChargedHadronProducer_cfi import ak4PFJetsRecoTauChargedHadrons
ak4PFJetsRecoTauChargedHadrons = ak4PFJetsRecoTauChargedHadrons.clone()

#-------------------------------------------------------------------------------
#------------------ Produce combinatoric base taus------------------------------
#-------------------------------------------------------------------------------
# These jets form the basis of the HPS & TaNC taus.  There are many taus
# produced for each jet, which are cleaned by the respective algorithms.
# We split it into different collections for each different decay mode.

from RecoTauTag.RecoTau.RecoTauCombinatoricProducer_cfi import combinatoricRecoTaus, combinatoricModifierConfigs
combinatoricRecoTaus = combinatoricRecoTaus.clone()
combinatoricRecoTaus.modifiers = cms.VPSet(combinatoricModifierConfigs)
combinatoricRecoTaus.jetRegionSrc = cms.InputTag("recoTauAK4PFJets08Region")
combinatoricRecoTaus.jetSrc = PFRecoTauPFJetInputs.inputJetCollection

pp_on_XeXe_2017.toModify(combinatoricRecoTaus, minJetPt = recoTauAK4PFJets08Region.minJetPt)

#--------------------------------------------------------------------------------
# CV: set mass of tau candidates reconstructed in 1Prong0pi0 decay mode to charged pion mass
combinatoricRecoTaus.modifiers.append(cms.PSet(
    name = cms.string("tau_mass"),
    plugin = cms.string("PFRecoTauMassPlugin"),
    verbosity = cms.int32(0)                                    
))    
#--------------------------------------------------------------------------------

#-------------------------------------------------------------------------------
#------------------ HPS Taus ---------------------------------------------------
#-------------------------------------------------------------------------------

from RecoTauTag.Configuration.HPSPFTaus_cff import *

combinatoricRecoTaus.chargedHadronSrc = cms.InputTag("ak4PFJetsRecoTauChargedHadrons")
combinatoricRecoTaus.piZeroSrc = cms.InputTag("ak4PFJetsLegacyHPSPiZeros")

#-------------------------------------------------------------------------------
#------------------ PFTauTagInfo workaround ------------------------------------
#-------------------------------------------------------------------------------
# Build the PFTauTagInfos separately, then relink them into the taus.
from RecoTauTag.RecoTau.PFRecoTauTagInfoProducer_cfi import pfRecoTauTagInfoProducer
pfRecoTauTagInfoProducer = pfRecoTauTagInfoProducer.clone()
pfRecoTauTagInfoProducer.PFJetTracksAssociatorProducer = cms.InputTag("ak4PFJetTracksAssociatorAtVertex")

from RecoJets.JetAssociationProducers.ak4JTA_cff import ak4JetTracksAssociatorAtVertexPF
ak4PFJetTracksAssociatorAtVertex = ak4JetTracksAssociatorAtVertexPF.clone()
ak4PFJetTracksAssociatorAtVertex.jets = PFRecoTauPFJetInputs.inputJetCollection
tautagInfoModifer = cms.PSet(
    name = cms.string("TTIworkaround"),
    plugin = cms.string("RecoTauTagInfoWorkaroundModifer"),
    pfTauTagInfoSrc = cms.InputTag("pfRecoTauTagInfoProducer"),
)
combinatoricRecoTaus.modifiers.append(tautagInfoModifer)

recoTauPileUpVertices = cms.EDFilter("RecoTauPileUpVertexSelector",
    src = cms.InputTag("offlinePrimaryVertices"),
    minTrackSumPt = cms.double(5),
    filter = cms.bool(False),
)

recoTauCommonTask = cms.Task(
    ak4PFJetTracksAssociatorAtVertex,
    recoTauAK4PFJets08Region,
    recoTauPileUpVertices,
    pfRecoTauTagInfoProducer
)
recoTauCommonSequence = cms.Sequence(
    recoTauCommonTask
)

# Produce only classic HPS taus
recoTauClassicHPSTask = cms.Task(
    ak4PFJetsLegacyHPSPiZeros,
    ak4PFJetsRecoTauChargedHadrons,
    combinatoricRecoTaus,
    produceAndDiscriminateHPSPFTausTask
)
recoTauClassicHPSSequence = cms.Sequence(
    recoTauClassicHPSTask
)

PFTauTask = cms.Task(
    recoTauCommonTask,
    recoTauClassicHPSTask
<<<<<<< HEAD
=======
)
PFTau = cms.Sequence(
    PFTauTask
>>>>>>> 2efa9721
)
PFTau = cms.Sequence(
    PFTauTask
)<|MERGE_RESOLUTION|>--- conflicted
+++ resolved
@@ -116,13 +116,7 @@
 PFTauTask = cms.Task(
     recoTauCommonTask,
     recoTauClassicHPSTask
-<<<<<<< HEAD
-=======
 )
 PFTau = cms.Sequence(
     PFTauTask
->>>>>>> 2efa9721
 )
-PFTau = cms.Sequence(
-    PFTauTask
-)