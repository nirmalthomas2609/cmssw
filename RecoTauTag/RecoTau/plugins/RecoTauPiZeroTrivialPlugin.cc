/*
 * RecoTauPiZeroTrivialPlugin
 *
 * Author: Evan K. Friis (UC Davis)
 *
 * Given an input PFJet, produces collection of trivial 'un-merged' PiZero
 * RecoTauPiZeros.  Each PiZero is composed of only one photon from
 * the jet.
 *
 *
 */

#include "RecoTauTag/RecoTau/interface/RecoTauPiZeroPlugins.h"
#include "DataFormats/Candidate/interface/CandidateFwd.h"
#include "DataFormats/Candidate/interface/Candidate.h"
#include "DataFormats/JetReco/interface/PFJet.h"
#include "DataFormats/TauReco/interface/RecoTauPiZero.h"

#include "RecoTauTag/RecoTau/interface/RecoTauCommonUtilities.h"
#include "RecoTauTag/RecoTau/interface/RecoTauQualityCuts.h"

namespace reco::tau {

class RecoTauPiZeroTrivialPlugin : public RecoTauPiZeroBuilderPlugin {
  public:
  explicit RecoTauPiZeroTrivialPlugin(const edm::ParameterSet& pset, edm::ConsumesCollector &&iC);
    ~RecoTauPiZeroTrivialPlugin() override {}
    return_type operator()(const reco::Jet& jet) const override;
  private:
    RecoTauQualityCuts qcuts_;
};

RecoTauPiZeroTrivialPlugin::RecoTauPiZeroTrivialPlugin(
						       const edm::ParameterSet& pset, edm::ConsumesCollector &&iC):RecoTauPiZeroBuilderPlugin(pset,std::move(iC)),
    qcuts_(pset.getParameterSet(
          "qualityCuts").getParameterSet("signalQualityCuts")) {}

RecoTauPiZeroBuilderPlugin::return_type RecoTauPiZeroTrivialPlugin::operator()(
    const reco::Jet& jet) const {
  std::vector<CandidatePtr> pfGammaCands = qcuts_.filterCandRefs(pfGammas(jet));
  PiZeroVector output;
  output.reserve(pfGammaCands.size());

<<<<<<< HEAD
  BOOST_FOREACH(const CandidatePtr& gamma, pfGammaCands) {
=======
  for(auto const& gamma : pfGammaCands) {
>>>>>>> cbff2cad
    std::auto_ptr<RecoTauPiZero> piZero(new RecoTauPiZero(
            0, (*gamma).p4(), (*gamma).vertex(), 22, 1000, true,
            RecoTauPiZero::kTrivial));
    piZero->addDaughter(gamma);
    output.push_back(piZero);
  }
  return output.release();
}

} // end reco::tau

#include "FWCore/Framework/interface/MakerMacros.h"
DEFINE_EDM_PLUGIN(RecoTauPiZeroBuilderPluginFactory,
    reco::tau::RecoTauPiZeroTrivialPlugin,
    "RecoTauPiZeroTrivialPlugin");<|MERGE_RESOLUTION|>--- conflicted
+++ resolved
@@ -41,11 +41,7 @@
   PiZeroVector output;
   output.reserve(pfGammaCands.size());
 
-<<<<<<< HEAD
-  BOOST_FOREACH(const CandidatePtr& gamma, pfGammaCands) {
-=======
   for(auto const& gamma : pfGammaCands) {
->>>>>>> cbff2cad
     std::auto_ptr<RecoTauPiZero> piZero(new RecoTauPiZero(
             0, (*gamma).p4(), (*gamma).vertex(), 22, 1000, true,
             RecoTauPiZero::kTrivial));
