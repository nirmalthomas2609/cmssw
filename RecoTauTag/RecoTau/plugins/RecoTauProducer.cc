/*
 * RecoTauProducer
 *
 * Interface between the various tau algorithms and the edm::Event.  The
 * RecoTauProducer takes as data input is a collection (view) of reco::PFJets,
 * and Jet-PiZero assoications that give the reco::RecoTauPiZeros for those
 * jets.  The actual building of taus is done by the list of builders - each of
 * which constructs a PFTau for each PFJet.  The output collection may have
 * multiple taus for each PFJet - these overlaps are to be resolved by the
 * RecoTauCleaner module.
 *
 * Additionally, there are "modifier" plugins, which can do things like add the
 * lead track significance, or electron rejection variables.
 *
 * Authors: Evan K. Friis (UC Davis),
 *          Christian Veelken (LLR)
 *
 */
#include "boost/bind.hpp"
#include <boost/ptr_container/ptr_vector.hpp>

#include <algorithm>
#include <functional>

#include "FWCore/Framework/interface/stream/EDProducer.h"
#include "FWCore/Framework/interface/EventSetup.h"
#include "FWCore/Framework/interface/ESHandle.h"
#include "FWCore/Framework/interface/Event.h"
#include "FWCore/ParameterSet/interface/ParameterSet.h"

#include "RecoTauTag/RecoTau/interface/RecoTauBuilderPlugins.h"
#include "RecoTauTag/RecoTau/interface/RecoTauCommonUtilities.h"

#include "DataFormats/JetReco/interface/PFJetCollection.h"
#include "DataFormats/TauReco/interface/PFJetChargedHadronAssociation.h"
#include "DataFormats/TauReco/interface/PFRecoTauChargedHadron.h"
#include "DataFormats/TauReco/interface/JetPiZeroAssociation.h"
#include "DataFormats/TauReco/interface/PFTau.h"
#include "DataFormats/JetReco/interface/JetCollection.h"
#include "DataFormats/Common/interface/Association.h"

#include "CommonTools/Utils/interface/StringCutObjectSelector.h"

class RecoTauProducer : public edm::stream::EDProducer<> 
{
 public:
  typedef reco::tau::RecoTauBuilderPlugin Builder;
  typedef reco::tau::RecoTauModifierPlugin Modifier;
  typedef boost::ptr_vector<Builder> BuilderList;
  typedef boost::ptr_vector<Modifier> ModifierList;

  explicit RecoTauProducer(const edm::ParameterSet& pset);
  ~RecoTauProducer() override {}
  void produce(edm::Event& evt, const edm::EventSetup& es) override;

 private:
  edm::InputTag jetSrc_;
  edm::InputTag jetRegionSrc_;
  edm::InputTag chargedHadronSrc_;
  edm::InputTag piZeroSrc_;

  double minJetPt_;
  double maxJetAbsEta_;
 //token definition
  edm::EDGetTokenT<reco::JetView> jet_token;
  edm::EDGetTokenT<edm::AssociationMap<edm::OneToOne<reco::JetView, reco::JetView> > > jetRegion_token;
  edm::EDGetTokenT<reco::PFJetChargedHadronAssociation> chargedHadron_token;
  edm::EDGetTokenT<reco::JetPiZeroAssociation> piZero_token;

  BuilderList builders_;
  ModifierList modifiers_;
  // Optional selection on the output of the taus
  std::unique_ptr<StringCutObjectSelector<reco::PFTau> > outputSelector_;
  // Whether or not to add build a tau from a jet for which the builders
  // return no taus.  The tau will have no content, only the four vector of
  // the orginal jet.
  bool buildNullTaus_;
};

RecoTauProducer::RecoTauProducer(const edm::ParameterSet& pset) 
{
  jetSrc_ = pset.getParameter<edm::InputTag>("jetSrc");
  jetRegionSrc_ = pset.getParameter<edm::InputTag>("jetRegionSrc");
  chargedHadronSrc_ = pset.getParameter<edm::InputTag>("chargedHadronSrc");
  piZeroSrc_ = pset.getParameter<edm::InputTag>("piZeroSrc");
  
  minJetPt_ = ( pset.exists("minJetPt") ) ? pset.getParameter<double>("minJetPt") : -1.0;
  maxJetAbsEta_ = ( pset.exists("maxJetAbsEta") ) ? pset.getParameter<double>("maxJetAbsEta") : 99.0;
  //consumes definition
  jet_token=consumes<reco::JetView>(jetSrc_);
  jetRegion_token = consumes<edm::AssociationMap<edm::OneToOne<reco::JetView, reco::JetView> > >(jetRegionSrc_);
  chargedHadron_token = consumes<reco::PFJetChargedHadronAssociation>(chargedHadronSrc_); 
  piZero_token = consumes<reco::JetPiZeroAssociation>(piZeroSrc_);

  typedef std::vector<edm::ParameterSet> VPSet;
  // Get each of our tau builders
  const VPSet& builders = pset.getParameter<VPSet>("builders");
  for ( VPSet::const_iterator builderPSet = builders.begin();
	builderPSet != builders.end(); ++builderPSet ) {
    // Get plugin name
    const std::string& pluginType = builderPSet->getParameter<std::string>("plugin");
    // Build the plugin
    builders_.push_back(RecoTauBuilderPluginFactory::get()->create(pluginType, *builderPSet, consumesCollector()));
  }

  const VPSet& modfiers = pset.getParameter<VPSet>("modifiers");
  for ( VPSet::const_iterator modfierPSet = modfiers.begin();
	modfierPSet != modfiers.end(); ++modfierPSet) {
    // Get plugin name
    const std::string& pluginType = modfierPSet->getParameter<std::string>("plugin");
    // Build the plugin
    reco::tau::RecoTauModifierPlugin* plugin = nullptr;
    plugin = RecoTauModifierPluginFactory::get()->create(pluginType, *modfierPSet, consumesCollector());
    modifiers_.push_back(plugin);
  }

  // Check if we want to apply a final output selection
  if ( pset.exists("outputSelection") ) {
    std::string selection = pset.getParameter<std::string>("outputSelection");
    if ( !selection.empty() ) {
      outputSelector_.reset(new StringCutObjectSelector<reco::PFTau>(selection));
    }
  }
  buildNullTaus_ = pset.getParameter<bool>("buildNullTaus");

  produces<reco::PFTauCollection>();
}

void RecoTauProducer::produce(edm::Event& evt, const edm::EventSetup& es) 
{
  // Get the jet input collection via a view of Candidates
  edm::Handle<reco::JetView> jetView;
  evt.getByToken(jet_token, jetView);
    
  // Get the jet region producer
  edm::Handle<edm::AssociationMap<edm::OneToOne<reco::JetView, reco::JetView> > > jetRegionHandle;
  evt.getByToken(jetRegion_token, jetRegionHandle);
  
  // Get the charged hadron input collection
  edm::Handle<reco::PFJetChargedHadronAssociation> chargedHadronAssoc;
  evt.getByToken(chargedHadron_token, chargedHadronAssoc);

  // Get the pizero input collection
  edm::Handle<reco::JetPiZeroAssociation> piZeroAssoc;
  evt.getByToken(piZero_token, piZeroAssoc);

  // Update all our builders and modifiers with the event info
  for (BuilderList::iterator builder = builders_.begin();
      builder != builders_.end(); ++builder) {
    builder->setup(evt, es);
  }
  for (ModifierList::iterator modifier = modifiers_.begin();
      modifier != modifiers_.end(); ++modifier) {
    modifier->setup(evt, es);
  }

  // Create output collection
  auto output = std::make_unique<reco::PFTauCollection>();
  output->reserve(jetView->size());
  
  // Loop over the jets and build the taus for each jet
<<<<<<< HEAD
  // BOOST_FOREACH( edm::Ref<std::vector<reco::Jet>> jetRef, jets ) {
  for (size_t i_j = 0; i_j < jetView->size(); ++i_j) {
    const auto& jetRef = jetView->refAt(i_j);

=======
  for(auto const& jetRef : jets ) {
>>>>>>> cbff2cad
    // Get the jet with extra constituents from an area around the jet
    if(jetRef->pt() - minJetPt_ < 1e-5) continue;
    if(std::abs(jetRef->eta()) - maxJetAbsEta_ > -1e-5) continue;
    reco::JetBaseRef jetRegionRef = (*jetRegionHandle)[jetRef];
    if ( jetRegionRef.isNull() ) {
      throw cms::Exception("BadJetRegionRef") 
	<< "No jet region can be found for the current jet: " << jetRef.id();
    }
    // Remove all the jet constituents from the jet extras
    std::vector<reco::CandidatePtr> jetCands = jetRef->daughterPtrVector();
    std::vector<reco::CandidatePtr> allRegionalCands = jetRegionRef->daughterPtrVector();
    // Sort both by ref key
    std::sort(jetCands.begin(), jetCands.end());
    std::sort(allRegionalCands.begin(), allRegionalCands.end());
    // Get the regional junk candidates not in the jet.
    std::vector<reco::CandidatePtr> uniqueRegionalCands;

    // This can actually be less than zero, if the jet has really crazy soft
    // stuff really far away from the jet axis.
    if ( allRegionalCands.size() > jetCands.size() ) {
      uniqueRegionalCands.reserve(allRegionalCands.size() - jetCands.size());
    }

    // Subtract the jet cands from the regional cands
    std::set_difference(allRegionalCands.begin(), allRegionalCands.end(),
			jetCands.begin(), jetCands.end(),
			std::back_inserter(uniqueRegionalCands));

    // Get the charged hadrons associated with this jet
    const std::vector<reco::PFRecoTauChargedHadron>& chargedHadrons = (*chargedHadronAssoc)[jetRef];

    // Get the pizeros associated with this jet
    const std::vector<reco::RecoTauPiZero>& piZeros = (*piZeroAssoc)[jetRef];
    // Loop over our builders and create the set of taus for this jet
    unsigned int nTausBuilt = 0;
    for ( BuilderList::const_iterator builder = builders_.begin();
	  builder != builders_.end(); ++builder) {
      // Get a ptr_vector of taus from the builder
      reco::tau::RecoTauBuilderPlugin::output_type taus((*builder)(jetRef, chargedHadrons, piZeros, uniqueRegionalCands));

      // Make sure all taus have their jetref set correctly
      std::for_each(taus.begin(), taus.end(), boost::bind(&reco::PFTau::setjetRef, _1, reco::JetBaseRef(jetRef)));
      // Copy without selection
      if ( !outputSelector_.get() ) {
        output->insert(output->end(), taus.begin(), taus.end());
        nTausBuilt += taus.size();
      } else {
        // Copy only those that pass the selection.
        for(auto const& tau : taus ) {
          if ( (*outputSelector_)(tau) ) {
            nTausBuilt++;
            output->push_back(tau);
          }
        }
      }
    }
    // If we didn't build *any* taus for this jet, build a null tau if desired.
    // The null PFTau has no content, but it's four vector is set to that of the
    // jet.
    if ( !nTausBuilt && buildNullTaus_ ) {
      reco::PFTau nullTau(std::numeric_limits<int>::quiet_NaN(), jetRef->p4());
      nullTau.setjetRef(reco::JetBaseRef(jetRef));
      output->push_back(nullTau);
    }
  }

  // Loop over the taus we have created and apply our modifiers to the taus
  for ( reco::PFTauCollection::iterator tau = output->begin();
	tau != output->end(); ++tau ) {
    for ( ModifierList::const_iterator modifier = modifiers_.begin();
	  modifier != modifiers_.end(); ++modifier ) {
      (*modifier)(*tau);
    }
  }
  
  for ( ModifierList::iterator modifier = modifiers_.begin();
        modifier != modifiers_.end(); ++modifier ) {
    modifier->endEvent();
  }
  
  evt.put(std::move(output));
}

#include "FWCore/Framework/interface/MakerMacros.h"
DEFINE_FWK_MODULE(RecoTauProducer);<|MERGE_RESOLUTION|>--- conflicted
+++ resolved
@@ -159,14 +159,8 @@
   output->reserve(jetView->size());
   
   // Loop over the jets and build the taus for each jet
-<<<<<<< HEAD
-  // BOOST_FOREACH( edm::Ref<std::vector<reco::Jet>> jetRef, jets ) {
   for (size_t i_j = 0; i_j < jetView->size(); ++i_j) {
     const auto& jetRef = jetView->refAt(i_j);
-
-=======
-  for(auto const& jetRef : jets ) {
->>>>>>> cbff2cad
     // Get the jet with extra constituents from an area around the jet
     if(jetRef->pt() - minJetPt_ < 1e-5) continue;
     if(std::abs(jetRef->eta()) - maxJetAbsEta_ > -1e-5) continue;
