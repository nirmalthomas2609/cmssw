--- conflicted
+++ resolved
@@ -51,21 +51,7 @@
 double
 PFRecoTauDiscriminationByInvMass::discriminate(const reco::PFTauRef& tau) const {
   double mass = tau->mass();
-<<<<<<< HEAD
-  if (cut_) {
-    unsigned int charged = tau->signalChargedHadrCands().size();
-    unsigned int pizeros = tau->signalPiZeroCandidates().size();
-    DecayModeCutMap::const_iterator specificCut = decayModeCuts_.find(
-        std::make_pair(charged, pizeros));
-    // Cut does not exist for this decay mode
-    if (specificCut == decayModeCuts_.end() )
-      return (mass > min_default_ && mass < max_default_);
-    else
-      return (mass > specificCut->second.first &&
-              mass < specificCut->second.second);
-  }
-=======
-  unsigned int charged = tau->signalPFChargedHadrCands().size();
+  unsigned int charged = tau->signalChargedHadrCands().size();
   unsigned int pizeros = tau->signalPiZeroCandidates().size();
   DecayModeCutMap::const_iterator specificCut = decayModeCuts_.find(
       std::make_pair(charged, pizeros));
@@ -75,7 +61,6 @@
   else
     return (mass > specificCut->second.first &&
             mass < specificCut->second.second);
->>>>>>> 1f7fb8b1
   // If we dont' cut, just return the mass
   return mass;
 }
