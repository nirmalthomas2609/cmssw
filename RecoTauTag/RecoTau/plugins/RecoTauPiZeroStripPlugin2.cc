/*
 * RecoTauPiZeroStripPlugin2
 *
 * Merges PFGammas in a PFJet into Candidate piZeros defined as
 * strips in eta-phi.
 *
 * Author: Michail Bachtis (University of Wisconsin)
 *
 * Code modifications: Evan Friis (UC Davis),
 *                     Christian Veelken (LLR)
 *
 */

#include <algorithm>
#include <memory>

#include "RecoTauTag/RecoTau/interface/RecoTauPiZeroPlugins.h"

#include "DataFormats/ParticleFlowCandidate/interface/PFCandidateFwd.h"
#include "DataFormats/ParticleFlowCandidate/interface/PFCandidate.h"
#include "DataFormats/VertexReco/interface/Vertex.h"
#include "DataFormats/VertexReco/interface/VertexFwd.h"
#include "DataFormats/TauReco/interface/RecoTauPiZero.h"
#include "DataFormats/JetReco/interface/PFJet.h"
#include "CommonTools/CandUtils/interface/AddFourMomenta.h"
#include "DataFormats/Math/interface/deltaPhi.h"

#include "RecoTauTag/RecoTau/interface/RecoTauCommonUtilities.h"
#include "RecoTauTag/RecoTau/interface/RecoTauQualityCuts.h"
#include "RecoTauTag/RecoTau/interface/RecoTauVertexAssociator.h"
#include "RecoTauTag/RecoTau/interface/CombinatoricGenerator.h"

//-------------------------------------------------------------------------------
// CV: the following headers are needed only for debug print-out
#include "DataFormats/GsfTrackReco/interface/GsfTrack.h"
#include "DataFormats/TrackReco/interface/Track.h"
//-------------------------------------------------------------------------------

namespace reco { namespace tau {

namespace {
  // Apply a hypothesis on the mass of the strips.
  math::XYZTLorentzVector applyMassConstraint(
      const math::XYZTLorentzVector& vec,double mass) {
    double factor = sqrt(vec.energy()*vec.energy()-mass*mass)/vec.P();
    return math::XYZTLorentzVector(
        vec.px()*factor,vec.py()*factor,vec.pz()*factor,vec.energy());
  }
}

class RecoTauPiZeroStripPlugin2 : public RecoTauPiZeroBuilderPlugin 
{
 public:
  explicit RecoTauPiZeroStripPlugin2(const edm::ParameterSet&, edm::ConsumesCollector &&iC);
  virtual ~RecoTauPiZeroStripPlugin2();
  // Return type is auto_ptr<PiZeroVector>
  return_type operator()(const reco::PFJet&) const override;
  // Hook to update PV information
  virtual void beginEvent() override;
  
 private:
  typedef std::vector<reco::PFCandidatePtr> PFCandPtrs;
  void addCandsToStrip(RecoTauPiZero&, PFCandPtrs&, const std::vector<bool>&, std::set<size_t>&, bool&) const;

  RecoTauVertexAssociator vertexAssociator_;

  RecoTauQualityCuts* qcuts_;
  bool applyElecTrackQcuts_;
  double minGammaEtStripSeed_;
  double minGammaEtStripAdd_;

  double minStripEt_;

  std::vector<int> inputPdgIds_;  // type of candidates to clusterize
  double etaAssociationDistance_; // size of strip clustering window in eta direction
  double phiAssociationDistance_; // size of strip clustering window in phi direction

  bool updateStripAfterEachDaughter_;
  int maxStripBuildIterations_;

  // Parameters for build strip combinations
  bool combineStrips_;
  int maxStrips_;
  double combinatoricStripMassHypo_;

  AddFourMomenta p4Builder_;

  int verbosity_;
};

RecoTauPiZeroStripPlugin2::RecoTauPiZeroStripPlugin2(const edm::ParameterSet& pset, edm::ConsumesCollector &&iC)
  : RecoTauPiZeroBuilderPlugin(pset, std::move(iC)),
    vertexAssociator_(pset.getParameter<edm::ParameterSet>("qualityCuts"), std::move(iC)),
    qcuts_(0)
{
  minGammaEtStripSeed_ = pset.getParameter<double>("minGammaEtStripSeed");
  minGammaEtStripAdd_ = pset.getParameter<double>("minGammaEtStripAdd");

  minStripEt_ = pset.getParameter<double>("minStripEt");
  
  edm::ParameterSet qcuts_pset = pset.getParameterSet("qualityCuts").getParameterSet("signalQualityCuts");
//-------------------------------------------------------------------------------
// CV: disable track quality cuts for PFElectronsPFElectron
//       (treat PFElectrons like PFGammas for the purpose of building eta-phi strips)
  applyElecTrackQcuts_ = pset.getParameter<bool>("applyElecTrackQcuts");
  if ( !applyElecTrackQcuts_ ) {
    qcuts_pset.addParameter<double>("minTrackPt", std::min(minGammaEtStripSeed_, minGammaEtStripAdd_));
    qcuts_pset.addParameter<double>("maxTrackChi2", 1.e+9);
    qcuts_pset.addParameter<double>("maxTransverseImpactParameter", 1.e+9);
    qcuts_pset.addParameter<double>("maxDeltaZ", 1.e+9);
    qcuts_pset.addParameter<double>("minTrackVertexWeight", -1.);
    qcuts_pset.addParameter<unsigned>("minTrackPixelHits", 0);
    qcuts_pset.addParameter<unsigned>("minTrackHits", 0);
  }
//-------------------------------------------------------------------------------
  qcuts_pset.addParameter<double>("minGammaEt", std::min(minGammaEtStripSeed_, minGammaEtStripAdd_));
  qcuts_ = new RecoTauQualityCuts(qcuts_pset);

  inputPdgIds_ = pset.getParameter<std::vector<int> >("stripCandidatesParticleIds");
  etaAssociationDistance_ = pset.getParameter<double>("stripEtaAssociationDistance");
  phiAssociationDistance_ = pset.getParameter<double>("stripPhiAssociationDistance");

  updateStripAfterEachDaughter_ = pset.getParameter<bool>("updateStripAfterEachDaughter");
  maxStripBuildIterations_ = pset.getParameter<int>("maxStripBuildIterations");

  combineStrips_ = pset.getParameter<bool>("makeCombinatoricStrips");
  if ( combineStrips_ ) {
    maxStrips_ = pset.getParameter<int>("maxInputStrips");
    combinatoricStripMassHypo_ = pset.getParameter<double>("stripMassWhenCombining");
  }

  verbosity_ = ( pset.exists("verbosity") ) ?
    pset.getParameter<int>("verbosity") : 0;
}
  
RecoTauPiZeroStripPlugin2::~RecoTauPiZeroStripPlugin2()
{
  delete qcuts_;
}

// Update the primary vertex
void RecoTauPiZeroStripPlugin2::beginEvent() 
{
  vertexAssociator_.setEvent(*evt());
}

void RecoTauPiZeroStripPlugin2::addCandsToStrip(RecoTauPiZero& strip, PFCandPtrs& cands, const std::vector<bool>& candFlags, 
						std::set<size_t>& candIdsCurrentStrip, bool& isCandAdded) const
{
  if ( verbosity_ >= 1 ) {
    edm::LogPrint("RecoTauPiZeroStripPlugin2") << "<RecoTauPiZeroStripPlugin2::addCandsToStrip>:" ;
  }
  size_t numCands = cands.size();
  for ( size_t candId = 0; candId < numCands; ++candId ) {
    if ( (!candFlags[candId]) && candIdsCurrentStrip.find(candId) == candIdsCurrentStrip.end() ) { // do not include same cand twice
      reco::PFCandidatePtr cand = cands[candId];
      if ( fabs(strip.eta() - cand->eta()) < etaAssociationDistance_ && // check if cand is within eta-phi window centered on strip 
	   fabs(strip.phi() - cand->phi()) < phiAssociationDistance_ ) {
	if ( verbosity_ >= 2 ) {
	  edm::LogPrint("RecoTauPiZeroStripPlugin2") << "--> adding PFCand #" << candId << " (" << cand.id() << ":" << cand.key() << "): Et = " << cand->et() << ", eta = " << cand->eta() << ", phi = " << cand->phi() ;
	}
	strip.addDaughter(cand);
	if ( updateStripAfterEachDaughter_ ) p4Builder_.set(strip);
	isCandAdded = true;
	candIdsCurrentStrip.insert(candId);
      }
    }
  }
}

void markCandsInStrip(std::vector<bool>& candFlags, const std::set<size_t>& candIds)
{
  for ( std::set<size_t>::const_iterator candId = candIds.begin();
	candId != candIds.end(); ++candId ) {
    candFlags[*candId] = true;
  }
}

namespace {
  inline const reco::TrackBaseRef getTrack(const PFCandidate& cand)
  {
    if      ( cand.trackRef().isNonnull()    ) return reco::TrackBaseRef(cand.trackRef());
    else if ( cand.gsfTrackRef().isNonnull() ) return reco::TrackBaseRef(cand.gsfTrackRef());
    else return reco::TrackBaseRef();
  }
}

RecoTauPiZeroStripPlugin2::return_type RecoTauPiZeroStripPlugin2::operator()(const reco::PFJet& jet) const 
{
  if ( verbosity_ >= 1 ) {
    edm::LogPrint("RecoTauPiZeroStripPlugin2") << "<RecoTauPiZeroStripPlugin2::operator()>:" ;
    edm::LogPrint("RecoTauPiZeroStripPlugin2") << " minGammaEtStripSeed = " << minGammaEtStripSeed_ ;
    edm::LogPrint("RecoTauPiZeroStripPlugin2") << " minGammaEtStripAdd = " << minGammaEtStripAdd_ ;
    edm::LogPrint("RecoTauPiZeroStripPlugin2") << " minStripEt = " << minStripEt_ ;
  }

  PiZeroVector output;

  // Get the candidates passing our quality cuts
  qcuts_->setPV(vertexAssociator_.associatedVertex(jet));
  PFCandPtrs candsVector = qcuts_->filterCandRefs(pfCandidates(jet, inputPdgIds_));

  // Convert to stl::list to allow fast deletions
  PFCandPtrs seedCands;
  PFCandPtrs addCands;
  int idx = 0;
  for ( PFCandPtrs::iterator cand = candsVector.begin();
	cand != candsVector.end(); ++cand ) {
    if ( verbosity_ >= 1 ) {
      edm::LogPrint("RecoTauPiZeroStripPlugin2") << "PFGamma #" << idx << " (" << cand->id() << ":" << cand->key() << "): Et = " << (*cand)->et() << ", eta = " << (*cand)->eta() << ", phi = " << (*cand)->phi() ;
    } 
    if ( (*cand)->et() > minGammaEtStripSeed_ ) {
      if ( verbosity_ >= 2 ) {
	edm::LogPrint("RecoTauPiZeroStripPlugin2") << "--> assigning seedCandId = " << seedCands.size() ;
        const reco::TrackBaseRef candTrack = getTrack(*cand);
        if ( candTrack.isNonnull() ) {
<<<<<<< HEAD
	  edm::LogPrint("RecoTauPiZeroStripPlugin2") << "track: Pt = " << candTrack->pt() << " eta = " << candTrack->eta() << ", phi = " << candTrack->phi() << ", charge = " << candTrack->charge() ;
	  edm::LogPrint("RecoTauPiZeroStripPlugin2") << " (dZ = " << candTrack->dz(vertexAssociator_.associatedVertex(jet)->position()) << ", dXY = " << candTrack->dxy(vertexAssociator_.associatedVertex(jet)->position()) << "," 
		    << " numHits = " << candTrack->hitPattern().numberOfValidTrackerHits() << ", numPxlHits = " << candTrack->hitPattern().numberOfValidPixelHits() << "," 
		    << " chi2 = " << candTrack->normalizedChi2() << ", dPt/Pt = " << (candTrack->ptError()/candTrack->pt()) << ")" ;
=======
	LogTrace("RecoTauPiZeroStripPlugin2") << "has Track: pt = " << candTrack->pt() << " +/- " << candTrack->ptError() << "," 
		    << " eta = " << candTrack->eta() << ", phi = " << candTrack->phi() << ","
		    << " charge = " << candTrack->charge() ;
	LogTrace("RecoTauPiZeroStripPlugin2") << " chi2 = " << candTrack->normalizedChi2() ;
	LogTrace("RecoTauPiZeroStripPlugin2") << " dIP = " << std::abs(candTrack->dxy(vertexAssociator_.associatedVertex(jet)->position())) ;
	LogTrace("RecoTauPiZeroStripPlugin2") << " dZ = " << std::abs(candTrack->dz(vertexAssociator_.associatedVertex(jet)->position())) ;
	LogTrace("RecoTauPiZeroStripPlugin2") << " vtxAssocWeight = " << vertexAssociator_.associatedVertex(jet)->trackWeight(candTrack) ;
	LogTrace("RecoTauPiZeroStripPlugin2") << " numPxlHits = " << candTrack->hitPattern().numberOfValidPixelHits(HitPattern::TRACK_HITS) ;
        LogTrace("RecoTauPiZeroStripPlugin2") << " numTrkHits = " << candTrack->hitPattern().numberOfValidHits(HitPattern::TRACK_HITS) ;
>>>>>>> bceae3a6
	}
	edm::LogPrint("RecoTauPiZeroStripPlugin2") << "ECAL Et: calibrated = " << (*cand)->ecalEnergy()*sin((*cand)->theta()) << "," 
		  << " raw = " << (*cand)->rawEcalEnergy()*sin((*cand)->theta()) ;
	edm::LogPrint("RecoTauPiZeroStripPlugin2") << "HCAL Et: calibrated = " << (*cand)->hcalEnergy()*sin((*cand)->theta()) << "," 
		  << " raw = " << (*cand)->rawHcalEnergy()*sin((*cand)->theta()) ;
      }
      seedCands.push_back(*cand);
    } else if ( (*cand)->et() > minGammaEtStripAdd_  ) {
      if ( verbosity_ >= 2 ) {
	edm::LogPrint("RecoTauPiZeroStripPlugin2") << "--> assigning addCandId = " << addCands.size() ;
      }
      addCands.push_back(*cand);
    }
    ++idx;
  }

  std::vector<bool> seedCandFlags(seedCands.size()); // true/false: seedCand is already/not yet included in strip
  std::vector<bool> addCandFlags(addCands.size());   // true/false: addCand  is already/not yet included in strip

  std::set<size_t> seedCandIdsCurrentStrip;
  std::set<size_t> addCandIdsCurrentStrip;

  size_t idxSeed = 0;
  while ( idxSeed < seedCands.size() ) {
    if ( verbosity_ >= 2 ) edm::LogPrint("RecoTauPiZeroStripPlugin2") << "processing seed #" << idxSeed ;

    seedCandIdsCurrentStrip.clear();
    addCandIdsCurrentStrip.clear();

    std::auto_ptr<RecoTauPiZero> strip(new RecoTauPiZero(*seedCands[idxSeed], RecoTauPiZero::kStrips));
    strip->addDaughter(seedCands[idxSeed]);
    seedCandIdsCurrentStrip.insert(idxSeed);

    bool isCandAdded;
    int stripBuildIteration = 0;
    do {
      isCandAdded = false;

      //if ( verbosity_ >= 2 ) edm::LogPrint("RecoTauPiZeroStripPlugin2") << " adding seedCands to strip..." ;
      addCandsToStrip(*strip, seedCands, seedCandFlags, seedCandIdsCurrentStrip, isCandAdded);
      //if ( verbosity_ >= 2 ) edm::LogPrint("RecoTauPiZeroStripPlugin2") << " adding addCands to strip..." ;
      addCandsToStrip(*strip, addCands,  addCandFlags,  addCandIdsCurrentStrip, isCandAdded);

      if ( !updateStripAfterEachDaughter_ ) p4Builder_.set(*strip);

      ++stripBuildIteration;
    } while ( isCandAdded && (stripBuildIteration < maxStripBuildIterations_ || maxStripBuildIterations_ == -1) );

    if ( strip->et() > minStripEt_ ) { // strip passed Et cuts, add it to the event
      if ( verbosity_ >= 2 ) edm::LogPrint("RecoTauPiZeroStripPlugin2") << "Building strip: Et = " << strip->et() << ", eta = " << strip->eta() << ", phi = " << strip->phi() ;

      // Update the vertex
      if ( strip->daughterPtr(0).isNonnull() ) strip->setVertex(strip->daughterPtr(0)->vertex());
      output.push_back(strip);

      // Mark daughters as being part of this strip
      markCandsInStrip(seedCandFlags, seedCandIdsCurrentStrip);
      markCandsInStrip(addCandFlags,  addCandIdsCurrentStrip);
    } else { // strip failed Et cuts, just skip it
      if ( verbosity_ >= 2 ) edm::LogPrint("RecoTauPiZeroStripPlugin2") << "Discarding strip: Et = " << strip->et() << ", eta = " << strip->eta() << ", phi = " << strip->phi() ;
    }

    ++idxSeed;
    while ( idxSeed < seedCands.size() && seedCandFlags[idxSeed] ) {
      ++idxSeed; // fast-forward to next seed cand not yet included in any strip
    }
  }

  // Check if we want to combine our strips
  if ( combineStrips_ && output.size() > 1 ) {
    PiZeroVector stripCombinations;
    // Sort the output by descending pt
    output.sort(output.begin(), output.end(),
        boost::bind(&RecoTauPiZero::pt, _1) >
        boost::bind(&RecoTauPiZero::pt, _2));
    // Get the end of interesting set of strips to try and combine
    PiZeroVector::const_iterator end_iter = takeNElements(
        output.begin(), output.end(), maxStrips_);

    // Look at all the combinations
    for ( PiZeroVector::const_iterator first = output.begin();
	  first != end_iter-1; ++first ) {
      for ( PiZeroVector::const_iterator second = first+1;
	    second != end_iter; ++second ) {
        Candidate::LorentzVector firstP4 = first->p4();
        Candidate::LorentzVector secondP4 = second->p4();
        // If we assume a certain mass for each strip apply it here.
        firstP4 = applyMassConstraint(firstP4, combinatoricStripMassHypo_);
        secondP4 = applyMassConstraint(secondP4, combinatoricStripMassHypo_);
        Candidate::LorentzVector totalP4 = firstP4 + secondP4;
        // Make our new combined strip
        std::auto_ptr<RecoTauPiZero> combinedStrips(
            new RecoTauPiZero(0, totalP4,
              Candidate::Point(0, 0, 0),
              //111, 10001, true, RecoTauPiZero::kCombinatoricStrips));
              111, 10001, true, RecoTauPiZero::kUndefined));

        // Now loop over the strip members
        BOOST_FOREACH(const RecoTauPiZero::daughters::value_type& gamma,
            first->daughterPtrVector()) {
          combinedStrips->addDaughter(gamma);
        }
        BOOST_FOREACH(const RecoTauPiZero::daughters::value_type& gamma,
            second->daughterPtrVector()) {
          combinedStrips->addDaughter(gamma);
        }
        // Update the vertex
        if ( combinedStrips->daughterPtr(0).isNonnull() )
          combinedStrips->setVertex(combinedStrips->daughterPtr(0)->vertex());
        // Add to our collection of combined strips
        stripCombinations.push_back(combinedStrips);
      }
    }
    // When done doing all the combinations, add the combined strips to the
    // output.
    output.transfer(output.end(), stripCombinations);
  }

  return output.release();
}
}} // end namespace reco::tau

#include "FWCore/Framework/interface/MakerMacros.h"
DEFINE_EDM_PLUGIN(RecoTauPiZeroBuilderPluginFactory,
    reco::tau::RecoTauPiZeroStripPlugin2, "RecoTauPiZeroStripPlugin2");<|MERGE_RESOLUTION|>--- conflicted
+++ resolved
@@ -214,23 +214,21 @@
 	edm::LogPrint("RecoTauPiZeroStripPlugin2") << "--> assigning seedCandId = " << seedCands.size() ;
         const reco::TrackBaseRef candTrack = getTrack(*cand);
         if ( candTrack.isNonnull() ) {
-<<<<<<< HEAD
-	  edm::LogPrint("RecoTauPiZeroStripPlugin2") << "track: Pt = " << candTrack->pt() << " eta = " << candTrack->eta() << ", phi = " << candTrack->phi() << ", charge = " << candTrack->charge() ;
-	  edm::LogPrint("RecoTauPiZeroStripPlugin2") << " (dZ = " << candTrack->dz(vertexAssociator_.associatedVertex(jet)->position()) << ", dXY = " << candTrack->dxy(vertexAssociator_.associatedVertex(jet)->position()) << "," 
-		    << " numHits = " << candTrack->hitPattern().numberOfValidTrackerHits() << ", numPxlHits = " << candTrack->hitPattern().numberOfValidPixelHits() << "," 
-		    << " chi2 = " << candTrack->normalizedChi2() << ", dPt/Pt = " << (candTrack->ptError()/candTrack->pt()) << ")" ;
-=======
-	LogTrace("RecoTauPiZeroStripPlugin2") << "has Track: pt = " << candTrack->pt() << " +/- " << candTrack->ptError() << "," 
-		    << " eta = " << candTrack->eta() << ", phi = " << candTrack->phi() << ","
-		    << " charge = " << candTrack->charge() ;
-	LogTrace("RecoTauPiZeroStripPlugin2") << " chi2 = " << candTrack->normalizedChi2() ;
-	LogTrace("RecoTauPiZeroStripPlugin2") << " dIP = " << std::abs(candTrack->dxy(vertexAssociator_.associatedVertex(jet)->position())) ;
-	LogTrace("RecoTauPiZeroStripPlugin2") << " dZ = " << std::abs(candTrack->dz(vertexAssociator_.associatedVertex(jet)->position())) ;
-	LogTrace("RecoTauPiZeroStripPlugin2") << " vtxAssocWeight = " << vertexAssociator_.associatedVertex(jet)->trackWeight(candTrack) ;
-	LogTrace("RecoTauPiZeroStripPlugin2") << " numPxlHits = " << candTrack->hitPattern().numberOfValidPixelHits(HitPattern::TRACK_HITS) ;
-        LogTrace("RecoTauPiZeroStripPlugin2") << " numTrkHits = " << candTrack->hitPattern().numberOfValidHits(HitPattern::TRACK_HITS) ;
->>>>>>> bceae3a6
-	}
+            edm::LogPrint("RecoTauPiZeroStripPlugin2") 
+                << "track: Pt = " << candTrack->pt()
+                << " eta = " << candTrack->eta()
+                << ", phi = " << candTrack->phi()
+                << ", charge = " << candTrack->charge() ;
+            edm::LogPrint("RecoTauPiZeroStripPlugin2")
+                << " ("
+                << "dZ = " << candTrack->dz(vertexAssociator_.associatedVertex(jet)->position())
+                << ", dXY = " << candTrack->dxy(vertexAssociator_.associatedVertex(jet)->position())
+                << ", numHits = " << candTrack->hitPattern().numberOfValidTrackerHits(reco::HitPattern::TRACK_HITS)
+                << ", numPxlHits = " << candTrack->hitPattern().numberOfValidPixelHits(reco::HitPattern::TRACK_HITS)
+                << ", chi2 = " << candTrack->normalizedChi2()
+                << ", dPt/Pt = " << (candTrack->ptError()/candTrack->pt())
+                << ")" ;
+        }
 	edm::LogPrint("RecoTauPiZeroStripPlugin2") << "ECAL Et: calibrated = " << (*cand)->ecalEnergy()*sin((*cand)->theta()) << "," 
 		  << " raw = " << (*cand)->rawEcalEnergy()*sin((*cand)->theta()) ;
 	edm::LogPrint("RecoTauPiZeroStripPlugin2") << "HCAL Et: calibrated = " << (*cand)->hcalEnergy()*sin((*cand)->theta()) << "," 
