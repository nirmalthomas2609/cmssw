--- conflicted
+++ resolved
@@ -1,19 +1,13 @@
 #include "RecoTauTag/RecoTau/interface/RecoTauDiscriminantFunctions.h"
 #include "DataFormats/Math/interface/deltaR.h"
 #include "DataFormats/Math/interface/angle.h"
-<<<<<<< HEAD
-#include <algorithm>
 #include "DataFormats/Candidate/interface/Candidate.h"
 #include "DataFormats/Candidate/interface/CandidateFwd.h"
-=======
-#include "DataFormats/ParticleFlowCandidate/interface/PFCandidate.h"
-#include "DataFormats/ParticleFlowCandidate/interface/PFCandidateFwd.h"
->>>>>>> cbff2cad
 #include "DataFormats/TauReco/interface/RecoTauPiZero.h"
 
 #include <algorithm>
 
-namespace reco { namespace tau { namespace disc {
+namespace reco::tau::disc {
 
 // Helper functions
 namespace {
@@ -64,17 +58,10 @@
 
 std::vector<CandidatePtr> notMainTrack(Tau tau)
 {
-<<<<<<< HEAD
   const CandidatePtr& mainTrackPtr = mainTrack(tau);
   std::vector<CandidatePtr> output;
   output.reserve(tau.signalChargedHadrCands().size() - 1);
-  BOOST_FOREACH(const CandidatePtr& ptr, tau.signalChargedHadrCands()) {
-=======
-  const PFCandidatePtr& mainTrackPtr = mainTrack(tau);
-  std::vector<PFCandidatePtr> output;
-  output.reserve(tau.signalPFChargedHadrCands().size() - 1);
-  for(auto const& ptr : tau.signalPFChargedHadrCands()) {
->>>>>>> cbff2cad
+  for(auto const& ptr : tau.signalChargedHadrCands()) {
     if (ptr != mainTrackPtr)
       output.push_back(ptr);
   }
@@ -128,11 +115,7 @@
 
 double IsolationNeutralHadronPtFraction(Tau tau) {
   double sum = 0.0;
-<<<<<<< HEAD
-  BOOST_FOREACH(CandidatePtr cand, tau.isolationNeutrHadrCands()) {
-=======
-  for(auto const& cand : tau.isolationPFNeutrHadrCands()) {
->>>>>>> cbff2cad
+  for(auto const& cand : tau.isolationNeutrHadrCands()) {
     sum += cand->pt();
   }
   return sum/tau.jetRef()->pt();
@@ -146,11 +129,7 @@
 double OpeningDeltaR(Tau tau) {
   double sumEt = 0;
   double weightedDeltaR = 0;
-<<<<<<< HEAD
-  BOOST_FOREACH(const reco::CandidatePtr& cand, tau.signalCands()) {
-=======
-  for(auto const& cand : tau.signalPFCands()) {
->>>>>>> cbff2cad
+  for(auto const& cand : tau.signalCands()) {
     double candEt = cand->et();
     double candDeltaR = reco::deltaR(cand->p4(), tau.p4());
     sumEt += candEt;
@@ -162,11 +141,7 @@
 double OpeningAngle3D(Tau tau) {
   double sumE = 0;
   double weightedAngle = 0;
-<<<<<<< HEAD
-  BOOST_FOREACH(const reco::CandidatePtr& cand, tau.signalCands()) {
-=======
-  for(auto const& cand : tau.signalPFCands()) {
->>>>>>> cbff2cad
+  for(auto const& cand : tau.signalCands()) {
     double candE = cand->energy();
     double candAngle = angle(cand->p4(), tau.p4());
     sumE += candE;
@@ -216,11 +191,7 @@
   VDouble output;
   output.reserve(otherSignalTracks.size() + pizeros.size());
   // Add combos with tracks
-<<<<<<< HEAD
-  BOOST_FOREACH(CandidatePtr trk, otherSignalTracks) {
-=======
   for(auto const& trk : otherSignalTracks) {
->>>>>>> cbff2cad
     reco::Candidate::LorentzVector p4 = theMainTrack->p4() + trk->p4();
     output.push_back(p4.mass());
   }
@@ -296,11 +267,7 @@
 double EMFraction(Tau tau) {
   //double result = tau.emFraction();
   reco::Candidate::LorentzVector gammaP4;
-<<<<<<< HEAD
-  BOOST_FOREACH(const reco::CandidatePtr& gamma, tau.signalGammaCands()) {
-=======
-  for(auto const& gamma : tau.signalPFGammaCands()) {
->>>>>>> cbff2cad
+  for(auto const& gamma : tau.signalGammaCands()) {
     gammaP4 += gamma->p4();
   }
   double result = gammaP4.pt()/tau.pt();
@@ -309,21 +276,12 @@
     LogDebug("TauDiscFunctions") << "EM fraction = " << result
       << tau ;
       LogDebug("TauDiscFunctions") << "charged" ;
-<<<<<<< HEAD
-    BOOST_FOREACH(const reco::CandidatePtr cand, tau.signalChargedHadrCands()) {
+    for(auto const& cand : tau.signalChargedHadrCands()) {
       LogDebug("TauDiscFunctions") << " pt: " << cand->pt() << " pdgId: " << cand->pdgId() <<  " key: " << cand.key() ;
     }
     LogDebug("TauDiscFunctions") << "gammas" ;
-    BOOST_FOREACH(const reco::CandidatePtr cand, tau.signalGammaCands()) {
+    for(auto const& cand : tau.signalGammaCands()) {
       LogDebug("TauDiscFunctions") << " pt: " << cand->pt() << " pdgId: " << cand->pdgId() <<  " key: " << cand.key() ;
-=======
-    for(auto const& cand : tau.signalPFChargedHadrCands()) {
-      LogDebug("TauDiscFunctions") << " pt: " << cand->pt() << " type: " << cand->particleId() <<  " key: " << cand.key() ;
-    }
-    LogDebug("TauDiscFunctions") << "gammas" ;
-    for(auto const& cand : tau.signalPFGammaCands()) {
-      LogDebug("TauDiscFunctions") << " pt: " << cand->pt() << " type: " << cand->particleId() <<  " key: " << cand.key() ;
->>>>>>> cbff2cad
     }
   }
   return result;
@@ -437,4 +395,4 @@
 VDouble InvariantMass(Tau tau) { return VDouble(); }
 VDouble OutlierMass(Tau tau) { return VDouble(); }
 
-}}} // end reco::tau::disc namespace
+} // end reco::tau::disc namespace
