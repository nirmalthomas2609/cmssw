#ifndef EcalSimAlgos_EcalTDigitizer_icc
#define EcalSimAlgos_EcalTDigitizer_icc

#include "SimCalorimetry/EcalSimAlgos/interface/EcalTDigitizer.h"
#include "SimCalorimetry/EcalSimAlgos/interface/EcalHitResponse.h"
#include "SimCalorimetry/EcalSimAlgos/interface/EcalBaseSignalGenerator.h"
#include "CalibFormats/CaloObjects/interface/CaloSamples.h"

template <class Traits>
EcalTDigitizer<Traits>::EcalTDigitizer( EcalHitResponse* hitResponse    ,
					ElectronicsSim*  electronicsSim ,
					bool             addNoise         ) :
   m_hitResponse    ( hitResponse    ) ,
   m_electronicsSim ( electronicsSim ) ,
   m_addNoise       ( addNoise       ) ,
   theNoiseSignalGenerator (0)
{
}

template <class Traits>
EcalTDigitizer<Traits>::~EcalTDigitizer()
{
}

template <class Traits>
void
EcalTDigitizer<Traits>::add(const std::vector<PCaloHit> & hits, int bunchCrossing, CLHEP::HepRandomEngine* engine) {
  if(m_hitResponse->withinBunchRange(bunchCrossing)) {
    for(std::vector<PCaloHit>::const_iterator it = hits.begin(), itEnd = hits.end(); it != itEnd; ++it) {
      m_hitResponse->add(*it, engine);
    }
  }
}

template <class Traits>
void
EcalTDigitizer<Traits>::initializeHits() {
  m_hitResponse->initializeHits();
}


template <class Traits>
void
EcalTDigitizer<Traits>::setNoiseSignalGenerator(EcalBaseSignalGenerator* noiseSignalGenerator) {

   theNoiseSignalGenerator = noiseSignalGenerator;
}



template <class Traits>
void 
EcalTDigitizer<Traits>::run( DigiCollection& output, CLHEP::HepRandomEngine* engine  )
{

   m_hitResponse->finalizeHits()  ;

   if(theNoiseSignalGenerator != 0) {
	addNoiseSignals();	
   }

   m_electronicsSim->newEvent() ;

   const unsigned int ssize ( m_hitResponse->samplesSize() ) ;
   output.reserve( ssize ) ;

   for( unsigned int i ( 0 ) ; i != ssize ; ++i )
   {
      EcalSamples& analogSignal ( *static_cast<EcalSamples*>( (*m_hitResponse)[ i ]) ) ;
      if( m_addNoise              ||    // digitize if real or adding noise
	  !analogSignal.zero()       )
      {
	 output.push_back( analogSignal.id().rawId() ) ;
	 Digi digi ( output.back() ) ;  // why does this work without &
<<<<<<< HEAD
	 m_electronicsSim->analogToDigital( engine, analogSignal , digi ) ;
=======
	 m_electronicsSim->analogToDigital( analogSignal , digi ) ;

>>>>>>> 402ed94c
	 Traits::fix( digi, output.back() ) ;
      }
   }
}


template <class Traits>
bool
EcalTDigitizer<Traits>::addNoise() const 
{
   return m_addNoise ;
}

template <class Traits> 
void 
EcalTDigitizer<Traits>::addNoiseSignals()
      {
	std::vector<CaloSamples> noiseSignals;
	// noise signals need to be in units of photoelectrons.  Fractional is OK
	theNoiseSignalGenerator->fillEvent();
	theNoiseSignalGenerator->getNoiseSignals(noiseSignals);
	//for(auto& signalItr: noiseSignals) 
	for(std::vector<CaloSamples>::const_iterator signalItr = noiseSignals.begin(), signalEnd = noiseSignals.end(); signalItr != signalEnd; ++signalItr)
	  {
	    m_hitResponse->add(*signalItr);
	  }
      }




template <class Traits>
const EcalHitResponse* 
EcalTDigitizer<Traits>::hitResponse() const
{
   return m_hitResponse ;
}

template <class Traits>
const typename Traits::ElectronicsSim*
EcalTDigitizer<Traits>::elecSim() const 
{
   return m_electronicsSim ;
}


#endif
<|MERGE_RESOLUTION|>--- conflicted
+++ resolved
@@ -72,12 +72,7 @@
       {
 	 output.push_back( analogSignal.id().rawId() ) ;
 	 Digi digi ( output.back() ) ;  // why does this work without &
-<<<<<<< HEAD
 	 m_electronicsSim->analogToDigital( engine, analogSignal , digi ) ;
-=======
-	 m_electronicsSim->analogToDigital( analogSignal , digi ) ;
-
->>>>>>> 402ed94c
 	 Traits::fix( digi, output.back() ) ;
       }
    }
