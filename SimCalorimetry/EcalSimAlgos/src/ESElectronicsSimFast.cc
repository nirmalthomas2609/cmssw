#include "SimCalorimetry/EcalSimAlgos/interface/ESElectronicsSimFast.h"
#include "DataFormats/DetId/interface/DetId.h"

#include "CLHEP/Random/RandGaussQ.h"

#include <iostream>

ESElectronicsSimFast::ESElectronicsSimFast( bool addNoise , bool PreMix1 ) :
   m_addNoise ( addNoise ) ,
   m_PreMix1  ( PreMix1  ) ,
   m_MIPToGeV (        0 ) ,
   m_peds     (        0 ) ,
   m_mips     (        0 )
{
   // Preshower "Fast" Electronics Simulation
   // gain = 1 : low gain for data taking 
   // gain = 2 : high gain for calibration and low energy runs
   // For 300(310/320) um Si, the MIP is 78.47(81.08/83.7) keV
}

ESElectronicsSimFast::~ESElectronicsSimFast()
{
}

void 
ESElectronicsSimFast::setPedestals( const ESPedestals* peds ) 
{
   m_peds = peds ;
} 

void 
ESElectronicsSimFast::setMIPs( const ESIntercalibConstants* mips ) 
{
   m_mips = mips ;
}

void 
ESElectronicsSimFast::setMIPToGeV( double MIPToGeV )
{
   m_MIPToGeV = MIPToGeV ;
}

void 
ESElectronicsSimFast::analogToDigital( CLHEP::HepRandomEngine* engine,
                                       ESSamples&   cs,
			               ESDataFrame& df,
			               bool         isNoise ) const
{
   assert( 0 != m_peds &&
	   0 != m_mips &&
	   0 < m_MIPToGeV ) ; // sanity check

   df.setSize( cs.size() ) ;

   const DetId id ( cs.id() ) ;
   ESPedestals::const_iterator it_ped ( m_peds->find( id ) ) ;
   ESIntercalibConstantMap::const_iterator it_mip (
      isNoise ? m_mips->getMap().end() : m_mips->getMap().find( id ) ) ;

   const double baseline ( (double) it_ped->getMean() ) ;
   const double sigma    ( isNoise ? 0. : (double) it_ped->getRms() ) ;
   const double MIPADC   ( isNoise ? 0. : (double) (*it_mip) ) ;
   const double ADCGeV   ( isNoise ? 1. : MIPADC/m_MIPToGeV ) ;

   int adc = 0 ;
//   std::cout<<"   **Id="<<ESDetId(df.id())<<", size="<<df.size();
   for( unsigned int i ( 0 ) ; i != cs.size(); ++i ) 
   {
      const double noi ( isNoise || (!m_addNoise) ? 0 :
<<<<<<< HEAD
			 sigma*CLHEP::RandGaussQ::shoot(engine, 0, 1) ) ;
    
      double signal = cs[i]*ADCGeV + noi + baseline ;
=======
			 sigma*m_ranGau->fire() ) ;
      double signal;

      if(!m_PreMix1) signal = cs[i]*ADCGeV + noi + baseline ;
      else signal = cs[i]*ADCGeV ;
>>>>>>> 402ed94c

      if( 0 <= signal )
      { 
	 signal += 0.5 ;
      }
      else
      {
	 signal -= 0.5 ;
      }
    
      adc = int( signal ) ;

      if(!m_PreMix1) assert( 0 < adc ) ;

      if( 0.5 < signal - adc ) ++adc ;

      if( MAXADC < adc )
      {
	 adc = MAXADC ;
      }
      else
      {
	 if( MINADC > adc ) adc = MINADC ;
      }

      df.setSample( i, ESSample( adc ) ) ;
//      std::cout<<", "<<df[i];
   }
//   std::cout<<std::endl ;
}<|MERGE_RESOLUTION|>--- conflicted
+++ resolved
@@ -67,17 +67,9 @@
    for( unsigned int i ( 0 ) ; i != cs.size(); ++i ) 
    {
       const double noi ( isNoise || (!m_addNoise) ? 0 :
-<<<<<<< HEAD
 			 sigma*CLHEP::RandGaussQ::shoot(engine, 0, 1) ) ;
     
       double signal = cs[i]*ADCGeV + noi + baseline ;
-=======
-			 sigma*m_ranGau->fire() ) ;
-      double signal;
-
-      if(!m_PreMix1) signal = cs[i]*ADCGeV + noi + baseline ;
-      else signal = cs[i]*ADCGeV ;
->>>>>>> 402ed94c
 
       if( 0 <= signal )
       { 
