#! /usr/bin/env python

import os
import time
import sys
import re
import random
from threading import Thread

scriptPath = os.path.dirname( os.path.abspath(sys.argv[0]) )
if scriptPath not in sys.path:
    sys.path.append(scriptPath)

        
class testit(Thread):
    def __init__(self,dirName, commandList):
        Thread.__init__(self)
        self.dirName = dirName
        self.commandList = commandList
        self.status=-1
        self.report=''
        self.nfail=[]
        self.npass=[]

        return
    
    def run(self):

        startime='date %s' %time.asctime()
        exitCodes = []

        for command in self.commandList:

            if not os.path.exists(self.dirName):
                os.makedirs(self.dirName)

            commandbase = command.replace(' ','_').replace('/','_')
            logfile='%s.log' % commandbase[:150].replace("'",'').replace('"','').replace('../','')
            
            executable = 'cd '+self.dirName+'; '+command+' > '+logfile+' 2>&1'

            ret = os.system(executable)
            exitCodes.append( ret )

        endtime='date %s' %time.asctime()
        tottime='%s-%s'%(endtime,startime)
    
        for i in range(len(self.commandList)):
            command = self.commandList[i]
            exitcode = exitCodes[i]
            if exitcode != 0:
                log='%s : FAILED - time: %s s - exit: %s\n' %(command,tottime,exitcode)
                self.report+='%s\n'%log
                self.nfail.append(1)
                self.npass.append(0)
            else:
                log='%s : PASSED - time: %s s - exit: %s\n' %(command,tottime,exitcode)
                self.report+='%s\n'%log
                self.nfail.append(0)
                self.npass.append(1)

        return

class StandardTester(object):

    def __init__(self, nThrMax=4):

        self.threadList = []
        self.maxThreads = nThrMax
        self.prepare()

        return

    def activeThreads(self):

        nActive = 0
        for t in self.threadList:
            if t.isAlive() : nActive += 1

        return nActive

    def prepare(self):
    
        self.devPath = os.environ['LOCALRT'] + '/src/'
        self.relPath = self.devPath
        if os.environ.has_key('CMSSW_RELEASE_BASE') and (os.environ['CMSSW_RELEASE_BASE'] != ""): self.relPath = os.environ['CMSSW_RELEASE_BASE'] + '/src/'

        lines = { 'read312RV' : ['cmsRun '+self.file2Path('Utilities/ReleaseScripts/scripts/read312RV_cfg.py')], 
                  'fastsim1'  : ['cmsRun '+self.file2Path('FastSimulation/Configuration/test/IntegrationTestFake_cfg.py')],
                  'fastsim2'  : ['cmsRun '+self.file2Path('FastSimulation/Configuration/test/IntegrationTest_cfg.py')],
                  #'fastsim3'  : ['cmsRun '+self.file2Path('FastSimulation/Configuration/test/ExampleWithHLT_1E31_cfg.py')],
                  'fastsim4'  : ['cmsRun '+self.file2Path('FastSimulation/Configuration/test/IntegrationTestWithHLT_cfg.py')],
                  'pat1'      : ['cmsRun '+self.file2Path('PhysicsTools/PatAlgos/test/IntegrationTest_cfg.py')],
                }

        hltTests = { 'hlt1' : ['cmsDriver.py TTbar_Tauola.cfi -s GEN,SIM,DIGI,L1,DIGI2RAW --mc --scenario=pp -n 10 --conditions auto:startup_GRun --relval 9000,50 --datatier "GEN-SIM-RAW" --eventcontent RAW --fileout file:RelVal_Raw_GRun_STARTUP.root',
                               'cmsRun '+self.file2Path('HLTrigger/Configuration/test/OnLine_HLT_GRun.py'), 
                               'cmsDriver.py RelVal -s HLT:GRun,RAW2DIGI,L1Reco,RECO --mc --scenario=pp -n 10 --conditions auto:startup_GRun --relval 9000,50 --datatier "RAW-HLT-RECO" --eventcontent FEVTDEBUGHLT --customise=HLTrigger/Configuration/CustomConfigs.L1THLT --processName=HLTRECO --filein file:RelVal_Raw_GRun_STARTUP.root --fileout file:RelVal_Raw_GRun_STARTUP_HLT_RECO.root'], 
                     'hlt2' : ['cmsDriver.py TTbar_Tauola.cfi -s GEN,SIM,DIGI,L1,DIGI2RAW --mc --scenario=HeavyIons -n 10 --conditions auto:starthi_HIon --relval 9000,50 --datatier "GEN-SIM-RAW" --eventcontent RAW --fileout file:RelVal_Raw_HIon_STARTUP.root',
                               'cmsRun '+self.file2Path('HLTrigger/Configuration/test/OnLine_HLT_HIon.py'),
                               'cmsDriver.py RelVal -s HLT:HIon,RAW2DIGI,L1Reco,RECO --mc --scenario=HeavyIons -n 10 --conditions auto:starthi_HIon --relval 9000,50 --datatier "RAW-HLT-RECO" --eventcontent FEVTDEBUGHLT --customise=HLTrigger/Configuration/CustomConfigs.L1THLT --processName=HLTRECO --filein file:RelVal_Raw_HIon_STARTUP.root --fileout file:RelVal_Raw_HIon_STARTUP_HLT_RECO.root'],
<<<<<<< HEAD
                     'hlt3' : ['cmsDriver.py RelVal -s L1REPACK --data --scenario=pp -n 10 --conditions auto:startup --relval 9000,50 --datatier "RAW" --eventcontent RAW --fileout file:RelVal_Raw_GRun_DATA.root --filein /store/data/Run2012A/MuEG/RAW/v1/000/191/718/14932935-E289-E111-830C-5404A6388697.root',
                               'cmsRun '+self.file2Path('HLTrigger/Configuration/test/OnData_HLT_GRun.py'),
                               'cmsDriver.py RelVal -s HLT:GRun,RAW2DIGI,L1Reco,RECO --data --scenario=pp -n 10 --conditions auto:hltonline_GRun --relval 9000,50 --datatier "RAW-HLT-RECO" --eventcontent FEVTDEBUGHLT --customise=HLTrigger/Configuration/CustomConfigs.L1THLT --processName=HLTRECO --filein file:RelVal_Raw_GRun_DATA.root --fileout file:RelVal_Raw_GRun_DATA_HLT_RECO.root'],
                     'hlt4' : ['cmsDriver.py RelVal -s L1REPACK --data --scenario=HeavyIons -n 10 --conditions auto:starthi --relval 9000,50 --datatier "RAW" --eventcontent RAW --fileout file:RelVal_Raw_HIon_DATA.root --filein /store/hidata/HIRun2011/HIHighPt/RAW/v1/000/182/838/F20AAF66-F71C-E111-9704-BCAEC532971D.root',
                               'cmsRun '+self.file2Path('HLTrigger/Configuration/test/OnData_HLT_HIon.py'),
                               'cmsDriver.py RelVal -s HLT:HIon,RAW2DIGI,L1Reco,RECO --data --scenario=HeavyIons -n 10 --conditions auto:hltonline_HIon --relval 9000,50 --datatier "RAW-HLT-RECO" --eventcontent FEVTDEBUGHLT --customise=HLTrigger/Configuration/CustomConfigs.L1THLT --processName=HLTRECO --filein file:RelVal_Raw_HIon_DATA.root --fileout file:RelVal_Raw_HIon_DATA_HLT_RECO.root'],
                     'hlt5' : ['cmsDriver.py TTbar_Tauola.cfi -s GEN,SIM,DIGI,L1,DIGI2RAW --mc --scenario=pp -n 10 --conditions auto:startup --relval 9000,50 --datatier "GEN-SIM-RAW" --eventcontent RAW --fileout file:RelVal_Raw_PIon_STARTUP.root', 
=======
                     'hlt3' : ['cmsDriver.py TTbar_Tauola.cfi -s GEN,SIM,DIGI,L1,DIGI2RAW --mc --scenario=pp -n 10 --conditions auto:startup_PIon --relval 9000,50 --datatier "GEN-SIM-RAW" --eventcontent RAW --fileout file:RelVal_Raw_PIon_STARTUP.root', 
>>>>>>> 33831956
                               'cmsRun ' + self.file2Path('HLTrigger/Configuration/test/OnLine_HLT_PIon.py'),
                               'cmsDriver.py RelVal -s HLT:PIon,RAW2DIGI,L1Reco,RECO --mc --scenario=pp -n 10 --conditions auto:startup_PIon --relval 9000,50 --datatier "RAW-HLT-RECO" --eventcontent FEVTDEBUGHLT --customise=HLTrigger/Configuration/CustomConfigs.L1THLT --processName=HLTRECO --filein file:RelVal_Raw_PIon_STARTUP.root --fileout file:RelVal_Raw_PIon_STARTUP_HLT_RECO.root'],
                     'hlt4' : ['cmsDriver.py RelVal -s L1REPACK --data --scenario=pp -n 10 --conditions auto:hltonline_GRun --relval 9000,50 --datatier "RAW" --eventcontent RAW --fileout file:RelVal_Raw_GRun_DATA.root --filein /store/data/Run2012A/MuEG/RAW/v1/000/191/718/14932935-E289-E111-830C-5404A6388697.root',
                               'cmsRun '+self.file2Path('HLTrigger/Configuration/test/OnData_HLT_GRun.py'),
                               'cmsDriver.py RelVal -s HLT:GRun,RAW2DIGI,L1Reco,RECO --data --scenario=pp -n 10 --conditions auto:com10_GRun --relval 9000,50 --datatier "RAW-HLT-RECO" --eventcontent FEVTDEBUGHLT --customise=HLTrigger/Configuration/CustomConfigs.L1THLT --processName=HLTRECO --filein file:RelVal_Raw_GRun_DATA.root --fileout file:RelVal_Raw_GRun_DATA_HLT_RECO.root'],
                     'hlt5' : ['cmsDriver.py RelVal -s L1REPACK --data --scenario=HeavyIons -n 10 --conditions auto:hltonline_HIon --relval 9000,50 --datatier "RAW" --eventcontent RAW --fileout file:RelVal_Raw_HIon_DATA.root --filein /store/hidata/HIRun2011/HIHighPt/RAW/v1/000/182/838/F20AAF66-F71C-E111-9704-BCAEC532971D.root',
                               'cmsRun '+self.file2Path('HLTrigger/Configuration/test/OnData_HLT_HIon.py'),
                               'cmsDriver.py RelVal -s HLT:HIon,RAW2DIGI,L1Reco,RECO --data --scenario=HeavyIons -n 10 --conditions auto:com10_HIon --relval 9000,50 --datatier "RAW-HLT-RECO" --eventcontent FEVTDEBUGHLT --customise=HLTrigger/Configuration/CustomConfigs.L1THLT --processName=HLTRECO --filein file:RelVal_Raw_HIon_DATA.root --fileout file:RelVal_Raw_HIon_DATA_HLT_RECO.root'],
                     'hlt6' : ['cmsDriver.py RelVal -s L1REPACK --data --scenario=pp -n 10 --conditions auto:hltonline_PIon --relval 9000,50 --datatier "RAW" --eventcontent RAW --fileout file:RelVal_Raw_PIon_DATA.root --filein /store/data/Run2012A/MuEG/RAW/v1/000/191/718/14932935-E289-E111-830C-5404A6388697.root',
                               'cmsRun ' + self.file2Path('HLTrigger/Configuration/test/OnData_HLT_PIon.py'),
<<<<<<< HEAD
                               'cmsDriver.py RelVal -s HLT:PIon,RAW2DIGI,L1Reco,RECO --data --scenario=pp -n 10 --conditions auto:hltonline_PIon --relval 9000,50 --datatier "RAW-HLT-RECO" --eventcontent FEVTDEBUGHLT --customise=HLTrigger/Configuration/CustomConfigs.L1THLT --processName=HLTRECO --filein file:RelVal_Raw_PIon_DATA.root --fileout file:RelVal_Raw_PIon_DATA_HLT_RECO.root'],
=======
                               'cmsDriver.py RelVal -s HLT:PIon,RAW2DIGI,L1Reco,RECO --data --scenario=pp -n 10 --conditions auto:com10_PIon --relval 9000,50 --datatier "RAW-HLT-RECO" --eventcontent FEVTDEBUGHLT --customise=HLTrigger/Configuration/CustomConfigs.L1THLT --processName=HLTRECO --filein file:RelVal_Raw_PIon_DATA.root --fileout file:RelVal_Raw_PIon_DATA_HLT_RECO.root'],
>>>>>>> 33831956
                     }

        self.commands={}
        for dirName, command in lines.items():
            self.commands[dirName] = command

        for dirName, commandList in hltTests.items():
            self.commands[dirName] = commandList
        return
	
    def dumpTest(self):
        print ",".join(self.commands.keys())
        return

    def file2Path(self,rFile):

        fullPath = self.relPath + rFile
        if os.path.exists(self.devPath + rFile): fullPath = self.devPath + rFile
        return fullPath

    def runTests(self, testList = None):

        actDir = os.getcwd()

        if not os.path.exists('addOnTests'):
            os.makedirs('addOnTests')
        os.chdir('addOnTests')

        nfail=0
    	npass=0
    	report=''
    	
    	print 'Running in %s thread(s)' % self.maxThreads
    	
        for dirName, command in self.commands.items():

    	    if testList and not dirName in testList:
                del self.commands[dirName]
                continue

            # make sure we don't run more than the allowed number of threads:
    	    while self.activeThreads() >= self.maxThreads:
    	        time.sleep(10)
                continue
    	    
    	    print 'Preparing to run %s' % str(command)
    	    current = testit(dirName, command)
    	    self.threadList.append(current)
    	    current.start()
            time.sleep(random.randint(1,5)) # try to avoid race cond by sleeping random amount of time [1,5] sec 
            
        # wait until all threads are finished
        while self.activeThreads() > 0:
    	    time.sleep(5)
    	    
    	# all threads are done now, check status ...
    	for pingle in self.threadList:
    	    pingle.join()
            for f in pingle.nfail: nfail  += f
            for p in pingle.npass: npass  += p
    	    report += pingle.report
    	    print pingle.report
            sys.stdout.flush()
            
    	reportSumm = '\n %s tests passed, %s failed \n' %(npass,nfail)
    	print reportSumm
    	
    	runall_report_name='runall-report.log'
    	runall_report=open(runall_report_name,'w')
    	runall_report.write(report+reportSumm)
    	runall_report.close()

        # get the logs to the logs dir:
        print '==> in :', os.getcwd()
        print '    going to copy log files to logs dir ...'
        if not os.path.exists('logs'):
            os.makedirs('logs')
        for dirName in self.commands:
            cmd = "for L in `ls "+dirName+"/*.log`; do cp $L logs/cmsDriver-`dirname $L`_`basename $L` ; done"
            print "going to ",cmd
            os.system(cmd)

        import pickle
        pickle.dump(self.commands, open('logs/addOnTests.pkl', 'w') )

        os.chdir(actDir)
        
    	return

    def upload(self, tgtDir):

        print "in ", os.getcwd()

        if not os.path.exists(tgtDir):
            os.makedirs(tgtDir)
        
        cmd = 'tar cf - addOnTests.log addOnTests/logs | (cd '+tgtDir+' ; tar xf - ) '
        try:
            print 'executing: ',cmd
            ret = os.system(cmd)
            if ret != 0:
                print "ERROR uploading logs:", ret, cmd
        except Exception, e:
            print "EXCEPTION while uploading addOnTest-logs : ", str(e)
            
    	return

                
def main(argv) :

    import getopt
    
    try:
        opts, args = getopt.getopt(argv, "dj:t:", ["nproc=", 'uploadDir=', 'tests=','noRun','dump'])
    except getopt.GetoptError, e:
        print "unknown option", str(e)
        sys.exit(2)
        
    np        = 4
    uploadDir = None
    runTests  = True
    testList  = None
    dump      = False
    for opt, arg in opts :
        if opt in ('-j', "--nproc" ):
            np=int(arg)
        if opt in ("--uploadDir", ):
            uploadDir = arg
        if opt in ('--noRun', ):
            runTests = False
        if opt in ('-d','--dump', ):
            dump = True
        if opt in ('-t','--tests', ):
            testList = arg.split(",")

    tester = StandardTester(np)
    if dump:
        tester.dumpTest()
    else:
        if runTests:
            tester.runTests(testList)
        if uploadDir:
            tester.upload(uploadDir)
    return
    
if __name__ == '__main__' :
    main(sys.argv[1:])<|MERGE_RESOLUTION|>--- conflicted
+++ resolved
@@ -99,7 +99,6 @@
                      'hlt2' : ['cmsDriver.py TTbar_Tauola.cfi -s GEN,SIM,DIGI,L1,DIGI2RAW --mc --scenario=HeavyIons -n 10 --conditions auto:starthi_HIon --relval 9000,50 --datatier "GEN-SIM-RAW" --eventcontent RAW --fileout file:RelVal_Raw_HIon_STARTUP.root',
                                'cmsRun '+self.file2Path('HLTrigger/Configuration/test/OnLine_HLT_HIon.py'),
                                'cmsDriver.py RelVal -s HLT:HIon,RAW2DIGI,L1Reco,RECO --mc --scenario=HeavyIons -n 10 --conditions auto:starthi_HIon --relval 9000,50 --datatier "RAW-HLT-RECO" --eventcontent FEVTDEBUGHLT --customise=HLTrigger/Configuration/CustomConfigs.L1THLT --processName=HLTRECO --filein file:RelVal_Raw_HIon_STARTUP.root --fileout file:RelVal_Raw_HIon_STARTUP_HLT_RECO.root'],
-<<<<<<< HEAD
                      'hlt3' : ['cmsDriver.py RelVal -s L1REPACK --data --scenario=pp -n 10 --conditions auto:startup --relval 9000,50 --datatier "RAW" --eventcontent RAW --fileout file:RelVal_Raw_GRun_DATA.root --filein /store/data/Run2012A/MuEG/RAW/v1/000/191/718/14932935-E289-E111-830C-5404A6388697.root',
                                'cmsRun '+self.file2Path('HLTrigger/Configuration/test/OnData_HLT_GRun.py'),
                                'cmsDriver.py RelVal -s HLT:GRun,RAW2DIGI,L1Reco,RECO --data --scenario=pp -n 10 --conditions auto:hltonline_GRun --relval 9000,50 --datatier "RAW-HLT-RECO" --eventcontent FEVTDEBUGHLT --customise=HLTrigger/Configuration/CustomConfigs.L1THLT --processName=HLTRECO --filein file:RelVal_Raw_GRun_DATA.root --fileout file:RelVal_Raw_GRun_DATA_HLT_RECO.root'],
@@ -107,9 +106,6 @@
                                'cmsRun '+self.file2Path('HLTrigger/Configuration/test/OnData_HLT_HIon.py'),
                                'cmsDriver.py RelVal -s HLT:HIon,RAW2DIGI,L1Reco,RECO --data --scenario=HeavyIons -n 10 --conditions auto:hltonline_HIon --relval 9000,50 --datatier "RAW-HLT-RECO" --eventcontent FEVTDEBUGHLT --customise=HLTrigger/Configuration/CustomConfigs.L1THLT --processName=HLTRECO --filein file:RelVal_Raw_HIon_DATA.root --fileout file:RelVal_Raw_HIon_DATA_HLT_RECO.root'],
                      'hlt5' : ['cmsDriver.py TTbar_Tauola.cfi -s GEN,SIM,DIGI,L1,DIGI2RAW --mc --scenario=pp -n 10 --conditions auto:startup --relval 9000,50 --datatier "GEN-SIM-RAW" --eventcontent RAW --fileout file:RelVal_Raw_PIon_STARTUP.root', 
-=======
-                     'hlt3' : ['cmsDriver.py TTbar_Tauola.cfi -s GEN,SIM,DIGI,L1,DIGI2RAW --mc --scenario=pp -n 10 --conditions auto:startup_PIon --relval 9000,50 --datatier "GEN-SIM-RAW" --eventcontent RAW --fileout file:RelVal_Raw_PIon_STARTUP.root', 
->>>>>>> 33831956
                                'cmsRun ' + self.file2Path('HLTrigger/Configuration/test/OnLine_HLT_PIon.py'),
                                'cmsDriver.py RelVal -s HLT:PIon,RAW2DIGI,L1Reco,RECO --mc --scenario=pp -n 10 --conditions auto:startup_PIon --relval 9000,50 --datatier "RAW-HLT-RECO" --eventcontent FEVTDEBUGHLT --customise=HLTrigger/Configuration/CustomConfigs.L1THLT --processName=HLTRECO --filein file:RelVal_Raw_PIon_STARTUP.root --fileout file:RelVal_Raw_PIon_STARTUP_HLT_RECO.root'],
                      'hlt4' : ['cmsDriver.py RelVal -s L1REPACK --data --scenario=pp -n 10 --conditions auto:hltonline_GRun --relval 9000,50 --datatier "RAW" --eventcontent RAW --fileout file:RelVal_Raw_GRun_DATA.root --filein /store/data/Run2012A/MuEG/RAW/v1/000/191/718/14932935-E289-E111-830C-5404A6388697.root',
@@ -120,11 +116,7 @@
                                'cmsDriver.py RelVal -s HLT:HIon,RAW2DIGI,L1Reco,RECO --data --scenario=HeavyIons -n 10 --conditions auto:com10_HIon --relval 9000,50 --datatier "RAW-HLT-RECO" --eventcontent FEVTDEBUGHLT --customise=HLTrigger/Configuration/CustomConfigs.L1THLT --processName=HLTRECO --filein file:RelVal_Raw_HIon_DATA.root --fileout file:RelVal_Raw_HIon_DATA_HLT_RECO.root'],
                      'hlt6' : ['cmsDriver.py RelVal -s L1REPACK --data --scenario=pp -n 10 --conditions auto:hltonline_PIon --relval 9000,50 --datatier "RAW" --eventcontent RAW --fileout file:RelVal_Raw_PIon_DATA.root --filein /store/data/Run2012A/MuEG/RAW/v1/000/191/718/14932935-E289-E111-830C-5404A6388697.root',
                                'cmsRun ' + self.file2Path('HLTrigger/Configuration/test/OnData_HLT_PIon.py'),
-<<<<<<< HEAD
                                'cmsDriver.py RelVal -s HLT:PIon,RAW2DIGI,L1Reco,RECO --data --scenario=pp -n 10 --conditions auto:hltonline_PIon --relval 9000,50 --datatier "RAW-HLT-RECO" --eventcontent FEVTDEBUGHLT --customise=HLTrigger/Configuration/CustomConfigs.L1THLT --processName=HLTRECO --filein file:RelVal_Raw_PIon_DATA.root --fileout file:RelVal_Raw_PIon_DATA_HLT_RECO.root'],
-=======
-                               'cmsDriver.py RelVal -s HLT:PIon,RAW2DIGI,L1Reco,RECO --data --scenario=pp -n 10 --conditions auto:com10_PIon --relval 9000,50 --datatier "RAW-HLT-RECO" --eventcontent FEVTDEBUGHLT --customise=HLTrigger/Configuration/CustomConfigs.L1THLT --processName=HLTRECO --filein file:RelVal_Raw_PIon_DATA.root --fileout file:RelVal_Raw_PIon_DATA_HLT_RECO.root'],
->>>>>>> 33831956
                      }
 
         self.commands={}
