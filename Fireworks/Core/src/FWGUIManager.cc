--- conflicted
+++ resolved
@@ -19,10 +19,7 @@
 #include <cstdio>
 #include <sstream>
 #include <thread>
-<<<<<<< HEAD
-=======
 #include <future>
->>>>>>> fe37ad1a
 
 #include "TGButton.h"
 #include "TGLabel.h"
@@ -920,12 +917,8 @@
       }
    }
 
-<<<<<<< HEAD
-   std::vector<std::thread> workers;
-=======
    std::vector<std::future<int>> futures;
    
->>>>>>> fe37ad1a
    const edm::EventBase *event = getCurrentEvent();
    for (name_map_i i = vls.begin(); i != vls.end(); ++i)
    {
@@ -946,11 +939,7 @@
          if (GLEW_EXT_framebuffer_object)
          {
             // Multi-threaded save
-<<<<<<< HEAD
-            workers.push_back((*j)->CaptureAndSaveImage(file, height));
-=======
             futures.push_back((*j)->CaptureAndSaveImage(file, height));
->>>>>>> fe37ad1a
          }
          else
          {
@@ -963,15 +952,9 @@
       }
    }
 
-<<<<<<< HEAD
-   for (auto &w : workers)
-   {
-      w.join();
-=======
    for (auto &f : futures)
    {
       f.get();
->>>>>>> fe37ad1a
    }
 }
 
