// -*- C++ -*-
//
// Package:     Core
// Class  :     FWItemValueGetter
//
// Implementation:
//     <Notes on implementation>
//
// Original Author:  Chris Jones
//         Created:  Sun Nov 30 16:15:43 EST 2008
//

// system include files
#include <sstream>
#include <cstdio>
#include "TMath.h"
#include "FWCore/Utilities/interface/BaseWithDict.h"
#include "FWCore/Utilities/interface/ObjectWithDict.h"

// user include files
#include "Fireworks/Core/interface/FWItemValueGetter.h"

#include "Fireworks/Core/interface/FWExpressionEvaluator.h"
#include "Fireworks/Core/interface/FWExpressionException.h"
#include "CommonTools/Utils/src/Grammar.h"
#include "CommonTools/Utils/interface/Exception.h"

#include "Fireworks/Core/src/expressionFormatHelpers.h"

//==============================================================================
//==============================================================================
//==============================================================================

<<<<<<< HEAD
FWItemValueGetter::FWItemValueGetter(const edm::TypeWithDict& iType, const std::string& iPurpose)
    : m_type(iType), m_titleWidth(0) {
  if (!strcmp(iType.name().c_str(), "CaloTower")) {
    if (iPurpose == "ECal")
      addEntry("emEt", 1, "et", "GeV");
    else if (iPurpose == "HCal")
      addEntry("hadEt", 1, "et", "GeV");
    else if (iPurpose == "HCal Outer")
      addEntry("outerEt", 1, "et", "GeV");
  } else if (strstr(iPurpose.c_str(), "Beam Spot")) {
    addEntry("x0", 2, "x", "cm");
    addEntry("y0", 2, "y", "cm");
    addEntry("z0", 2, "z", "cm");
  } else if (strstr(iPurpose.c_str(), "Vertices")) {
    addEntry("x", 2, "x", "cm");
    addEntry("y", 2, "y", "cm");
    addEntry("z", 2, "z", "cm");
  } else if (strstr(iPurpose.c_str(), "Conversion")) {
    addEntry("pairMomentum().rho()", 1, "pt", "GeV");
    addEntry("pairMomentum().eta()", 2, "eta");
    addEntry("pairMomentum().phi()", 2, "phi");
  } else if (strstr(iPurpose.c_str(), "Candidate") || strstr(iPurpose.c_str(), "GenParticle")) {
    addEntry("pdgId()", 0, "pdg");
    bool x = addEntry("pt", 1);
    if (!x)
      x = addEntry("et", 1);
    if (!x)
      addEntry("energy", 1);
  } else if (iPurpose == "Jets") {
    addEntry("et", 1);
  } else if (iPurpose == "DT-segments") {
    addEntry("chamberId().wheel()", 0, "wh");
    addEntry("chamberId().station()", 0, "st");
    addEntry("chamberId().sector()", 0, "sc");

  } else if (iPurpose == "CSC-segments") {
    addEntry("cscDetId().endcap()", 0, "ec");
    addEntry("cscDetId().station()", 0, "st");
    addEntry("cscDetId().ring()", 0, "rn");
  } else {
    // by the default  add pt, et, or energy
    bool x = addEntry("pt", 1);
    if (!x)
      x = addEntry("et", 1);
    if (!x)
      addEntry("energy", 1);
  }

  if (addEntry("eta", 2))
    addEntry("phi", 2);
=======

FWItemValueGetter::FWItemValueGetter(const edm::TypeWithDict& iType, const std::string& iPurpose):
   m_type(iType),
   m_titleWidth(0)
{

   if (!strcmp(iType.name().c_str(), "CaloTower"))
   {
      if ( iPurpose == "ECal" )
         addEntry("emEt", 1, "et", "GeV");
      else if ( iPurpose == "HCal" )
         addEntry("hadEt", 1, "et", "GeV");
      else if (iPurpose == "HCal Outer")
         addEntry("outerEt", 1, "et", "GeV");
   }
   else if (strstr(iPurpose.c_str(), "Beam Spot") )
   {
      addEntry("x0", 2, "x", "cm");
      addEntry("y0", 2, "y", "cm");
      addEntry("z0", 2, "z", "cm");
   }
   else if (strstr(iPurpose.c_str(), "Vertices") )
   {
      addEntry("x", 2, "x", "cm");
      addEntry("y", 2, "y", "cm");
      addEntry("z", 2, "z", "cm");
   }
   else if (strstr(iPurpose.c_str(), "Conversion") )
   {
      addEntry("pairMomentum().rho()", 1, "pt", "GeV" );
      addEntry("pairMomentum().eta()", 2, "eta");
      addEntry("pairMomentum().phi()", 2, "phi");
   }
   else if (strstr(iPurpose.c_str(), "Candidate") || strstr(iPurpose.c_str(), "GenParticle"))
   {
      addEntry("pdgId()", 0, "pdg");
      bool x = addEntry("pt", 1);
      if (!x) x = addEntry("et", 1);
      if (!x) addEntry("energy", 1);
   }
   else if (iPurpose == "Jets" )
   {
      addEntry("et", 1);
   }
   else if ( iPurpose == "DT-segments")
   {
      addEntry("chamberId().wheel()", 0, "wh");
      addEntry("chamberId().station()", 0, "st");
      addEntry("chamberId().sector()", 0, "sc");

   }
   else if ( iPurpose == "CSC-segments")
   {
      addEntry("cscDetId().endcap()", 0, "ec");
      addEntry("cscDetId().station()", 0, "st");
      addEntry("cscDetId().ring()", 0, "rn");
   }
   else if(iPurpose == "HGCal Trigger Cell" ||
      iPurpose == "HGCal Trigger Cluster")
   {
      addEntry("detId", 0);
   }
   else if(iPurpose == "CaloParticle")
   {
      addEntry("energy", 1);
   }
   else {
      // by the default  add pt, et, or energy
      bool x = addEntry("pt", 1);
      if (!x) x = addEntry("et", 1);
      if (!x) addEntry("energy", 1);
   }

   if (addEntry("eta", 2))
      addEntry("phi",  2);
>>>>>>> e7ce594b
}

bool FWItemValueGetter::addEntry(std::string iExpression, int iPrec, std::string iTitle, std::string iUnit) {
  using namespace boost::spirit::classic;

  reco::parser::ExpressionPtr tmpPtr;
  reco::parser::Grammar grammar(tmpPtr, m_type);

  if (m_type != edm::TypeWithDict() && !iExpression.empty()) {
    using namespace fireworks::expression;

    //Backwards compatibility with old format
    std::string temp = oldToNewFormat(iExpression);

    //now setup the parser
    try {
      if (parse(temp.c_str(), grammar.use_parser<1>() >> end_p, space_p).full) {
        m_entries.push_back(Entry(tmpPtr, iExpression, iUnit, iTitle.empty() ? iExpression : iTitle, iPrec));
        m_titleWidth = TMath::Max(m_titleWidth, (int)m_entries.back().m_title.size());
        return true;
      }
    } catch (const reco::parser::BaseException& e) {
      // std::cout <<"failed to parse "<<iExpression<<" because "<<reco::parser::baseExceptionWhat(e)<<std::endl;
    }
  }
  return false;
}

//______________________________________________________________________________

double FWItemValueGetter::valueFor(const void* iObject, int idx) const {
  //  std::cout << " value for " << idx << "size " <<  m_entries.size() <<std::endl;
  edm::ObjectWithDict o(m_type, const_cast<void*>(iObject));
  return m_entries[idx].m_expr->value(o);
}

UInt_t FWItemValueGetter::precision(int idx) const { return m_entries[idx].m_precision; }

std::vector<std::string> FWItemValueGetter::getTitles() const {
  std::vector<std::string> titles;
  titles.reserve(m_entries.size());

  for (std::vector<Entry>::const_iterator i = m_entries.begin(); i != m_entries.end(); ++i)
    titles.push_back((*i).m_title.empty() ? (*i).m_expression : (*i).m_title);

  return titles;
}

int FWItemValueGetter::numValues() const { return static_cast<int>(m_entries.size()); }
//______________________________________________________________________________

const std::string& FWItemValueGetter::getToolTip(const void* iObject) const {
  static std::string buff(128, 0);
  static std::string fs = "\n %*s = %.*f";

  edm::ObjectWithDict o(m_type, const_cast<void*>(iObject));

  int off = 0;
  for (std::vector<Entry>::const_iterator i = m_entries.begin(); i != m_entries.end(); ++i) {
    const Entry& e = *i;
    off += snprintf(&buff[off],
                    127,
                    fs.c_str(),
                    m_titleWidth,
                    e.m_title.c_str(),
                    e.m_precision ? (e.m_precision + 1) : 0,
                    e.m_expr->value(o));
  }

  // std::cout << buff;
  return buff;
}<|MERGE_RESOLUTION|>--- conflicted
+++ resolved
@@ -31,7 +31,6 @@
 //==============================================================================
 //==============================================================================
 
-<<<<<<< HEAD
 FWItemValueGetter::FWItemValueGetter(const edm::TypeWithDict& iType, const std::string& iPurpose)
     : m_type(iType), m_titleWidth(0) {
   if (!strcmp(iType.name().c_str(), "CaloTower")) {
@@ -71,6 +70,14 @@
     addEntry("cscDetId().endcap()", 0, "ec");
     addEntry("cscDetId().station()", 0, "st");
     addEntry("cscDetId().ring()", 0, "rn");
+  } else if(iPurpose == "HGCal Trigger Cell" ||
+    iPurpose == "HGCal Trigger Cluster")
+  {
+    addEntry("detId", 0);
+  }
+  else if(iPurpose == "CaloParticle")
+  {
+    addEntry("energy", 1);
   } else {
     // by the default  add pt, et, or energy
     bool x = addEntry("pt", 1);
@@ -82,83 +89,6 @@
 
   if (addEntry("eta", 2))
     addEntry("phi", 2);
-=======
-
-FWItemValueGetter::FWItemValueGetter(const edm::TypeWithDict& iType, const std::string& iPurpose):
-   m_type(iType),
-   m_titleWidth(0)
-{
-
-   if (!strcmp(iType.name().c_str(), "CaloTower"))
-   {
-      if ( iPurpose == "ECal" )
-         addEntry("emEt", 1, "et", "GeV");
-      else if ( iPurpose == "HCal" )
-         addEntry("hadEt", 1, "et", "GeV");
-      else if (iPurpose == "HCal Outer")
-         addEntry("outerEt", 1, "et", "GeV");
-   }
-   else if (strstr(iPurpose.c_str(), "Beam Spot") )
-   {
-      addEntry("x0", 2, "x", "cm");
-      addEntry("y0", 2, "y", "cm");
-      addEntry("z0", 2, "z", "cm");
-   }
-   else if (strstr(iPurpose.c_str(), "Vertices") )
-   {
-      addEntry("x", 2, "x", "cm");
-      addEntry("y", 2, "y", "cm");
-      addEntry("z", 2, "z", "cm");
-   }
-   else if (strstr(iPurpose.c_str(), "Conversion") )
-   {
-      addEntry("pairMomentum().rho()", 1, "pt", "GeV" );
-      addEntry("pairMomentum().eta()", 2, "eta");
-      addEntry("pairMomentum().phi()", 2, "phi");
-   }
-   else if (strstr(iPurpose.c_str(), "Candidate") || strstr(iPurpose.c_str(), "GenParticle"))
-   {
-      addEntry("pdgId()", 0, "pdg");
-      bool x = addEntry("pt", 1);
-      if (!x) x = addEntry("et", 1);
-      if (!x) addEntry("energy", 1);
-   }
-   else if (iPurpose == "Jets" )
-   {
-      addEntry("et", 1);
-   }
-   else if ( iPurpose == "DT-segments")
-   {
-      addEntry("chamberId().wheel()", 0, "wh");
-      addEntry("chamberId().station()", 0, "st");
-      addEntry("chamberId().sector()", 0, "sc");
-
-   }
-   else if ( iPurpose == "CSC-segments")
-   {
-      addEntry("cscDetId().endcap()", 0, "ec");
-      addEntry("cscDetId().station()", 0, "st");
-      addEntry("cscDetId().ring()", 0, "rn");
-   }
-   else if(iPurpose == "HGCal Trigger Cell" ||
-      iPurpose == "HGCal Trigger Cluster")
-   {
-      addEntry("detId", 0);
-   }
-   else if(iPurpose == "CaloParticle")
-   {
-      addEntry("energy", 1);
-   }
-   else {
-      // by the default  add pt, et, or energy
-      bool x = addEntry("pt", 1);
-      if (!x) x = addEntry("et", 1);
-      if (!x) addEntry("energy", 1);
-   }
-
-   if (addEntry("eta", 2))
-      addEntry("phi",  2);
->>>>>>> e7ce594b
 }
 
 bool FWItemValueGetter::addEntry(std::string iExpression, int iPrec, std::string iTitle, std::string iUnit) {
