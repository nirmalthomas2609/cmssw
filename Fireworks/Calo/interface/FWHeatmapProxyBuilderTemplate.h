#ifndef Fireworks_Core_FWHeatmapProxyBuilderTemplate_h
#define Fireworks_Core_FWHeatmapProxyBuilderTemplate_h
// -*- C++ -*-
//
// Package:     Core
// Class  :     FWHeatmapProxyBuilderTemplate
//
/**\class FWHeatmapProxyBuilderTemplate FWHeatmapProxyBuilderTemplate.h Fireworks/Calo/interface/FWHeatmapProxyBuilderTemplate.h

   Description: <one line class summary>

   Usage:
    <usage>

 */
//
// Original Author:  Alex Mourtziapis
//         Created:  Wed  Jan  23 14:50:00 EST 2019
//

// system include files
#include <cmath>

// user include files
#include "Fireworks/Core/interface/FWSimpleProxyBuilder.h"
#include "Fireworks/Core/interface/FWProxyBuilderConfiguration.h"
#include "Fireworks/Core/interface/FWEventItem.h"
#include "FWCore/Framework/interface/Event.h"
#include "DataFormats/HGCRecHit/interface/HGCRecHitCollections.h"

// forward declarations

template <typename T>
class FWHeatmapProxyBuilderTemplate : public FWSimpleProxyBuilder {
public:
  FWHeatmapProxyBuilderTemplate() : FWSimpleProxyBuilder(typeid(T)) {}

  //virtual ~FWHeatmapProxyBuilderTemplate();

  // ---------- const member functions ---------------------

  // ---------- static member functions --------------------

  // ---------- member functions ---------------------------

protected:
  std::map<DetId, const HGCRecHit*> hitmap;

  static constexpr uint8_t gradient_steps = 9;
  static constexpr uint8_t gradient[3][gradient_steps] = {{static_cast<uint8_t>(0.2082 * 255),
                                                           static_cast<uint8_t>(0.0592 * 255),
                                                           static_cast<uint8_t>(0.0780 * 255),
                                                           static_cast<uint8_t>(0.0232 * 255),
                                                           static_cast<uint8_t>(0.1802 * 255),
                                                           static_cast<uint8_t>(0.5301 * 255),
                                                           static_cast<uint8_t>(0.8186 * 255),
                                                           static_cast<uint8_t>(0.9956 * 255),
                                                           static_cast<uint8_t>(0.9764 * 255)},

                                                          {static_cast<uint8_t>(0.1664 * 255),
                                                           static_cast<uint8_t>(0.3599 * 255),
                                                           static_cast<uint8_t>(0.5041 * 255),
                                                           static_cast<uint8_t>(0.6419 * 255),
                                                           static_cast<uint8_t>(0.7178 * 255),
                                                           static_cast<uint8_t>(0.7492 * 255),
                                                           static_cast<uint8_t>(0.7328 * 255),
                                                           static_cast<uint8_t>(0.7862 * 255),
                                                           static_cast<uint8_t>(0.9832 * 255)},

                                                          {static_cast<uint8_t>(0.5293 * 255),
                                                           static_cast<uint8_t>(0.8684 * 255),
                                                           static_cast<uint8_t>(0.8385 * 255),
                                                           static_cast<uint8_t>(0.7914 * 255),
                                                           static_cast<uint8_t>(0.6425 * 255),
                                                           static_cast<uint8_t>(0.4662 * 255),
                                                           static_cast<uint8_t>(0.3499 * 255),
                                                           static_cast<uint8_t>(0.1968 * 255),
                                                           static_cast<uint8_t>(0.0539 * 255)}};

  const T& modelData(int index) { return *reinterpret_cast<const T*>(m_helper.offsetObject(item()->modelData(index))); }

  void setItem(const FWEventItem* iItem) override {
    FWProxyBuilderBase::setItem(iItem);
    if (iItem) {
      iItem->getConfig()->keepEntries(true);
      iItem->getConfig()->assertParam("Layer", 0L, 0L, 52L);
      iItem->getConfig()->assertParam("EnergyCutOff", 0.5, 0.2, 5.0);
      iItem->getConfig()->assertParam("Heatmap", true);
      iItem->getConfig()->assertParam("Z+", true);
      iItem->getConfig()->assertParam("Z-", true);
    }
  }

  void build(const FWEventItem* iItem, TEveElementList* product, const FWViewContext* vc) override {
    if (item()->getConfig()->template value<bool>("Heatmap")) {
      hitmap.clear();

      const edm::EventBase* event = iItem->getEvent();

      edm::Handle<HGCRecHitCollection> recHitHandleEE;
      edm::Handle<HGCRecHitCollection> recHitHandleFH;
      edm::Handle<HGCRecHitCollection> recHitHandleBH;

      event->getByLabel(edm::InputTag("HGCalRecHit", "HGCEERecHits"), recHitHandleEE);
      event->getByLabel(edm::InputTag("HGCalRecHit", "HGCHEFRecHits"), recHitHandleFH);
      event->getByLabel(edm::InputTag("HGCalRecHit", "HGCHEBRecHits"), recHitHandleBH);

      const auto& rechitsEE = *recHitHandleEE;
      const auto& rechitsFH = *recHitHandleFH;
      const auto& rechitsBH = *recHitHandleBH;

      for (unsigned int i = 0; i < rechitsEE.size(); ++i) {
        hitmap[rechitsEE[i].detid().rawId()] = &rechitsEE[i];
      }
<<<<<<< HEAD
   }

   void build(const FWEventItem *iItem, TEveElementList *product, const FWViewContext *vc) override
   {
      if (item()->getConfig()->template value<bool>("Heatmap"))
      {
         hitmap.clear();

         const edm::EventBase *event = iItem->getEvent();

         edm::Handle<HGCRecHitCollection> recHitHandleEE;
         edm::Handle<HGCRecHitCollection> recHitHandleFH;
         edm::Handle<HGCRecHitCollection> recHitHandleBH;   

         event->getByLabel( edm::InputTag( "HGCalRecHit", "HGCEERecHits" ), recHitHandleEE );
         event->getByLabel( edm::InputTag( "HGCalRecHit", "HGCHEFRecHits" ), recHitHandleFH );
         event->getByLabel( edm::InputTag( "HGCalRecHit", "HGCHEBRecHits" ), recHitHandleBH );

         if(recHitHandleEE.isValid()){
            const auto& rechitsEE = *recHitHandleEE;

            for (unsigned int i = 0; i < rechitsEE.size(); ++i) {
               hitmap[rechitsEE[i].detid().rawId()] = &rechitsEE[i];
            }
         }

         if(recHitHandleFH.isValid()){
            const auto& rechitsFH = *recHitHandleFH;

            for (unsigned int i = 0; i < rechitsFH.size(); ++i) {
               hitmap[rechitsFH[i].detid().rawId()] = &rechitsFH[i];
            }
         }

         if(recHitHandleBH.isValid()){
            const auto& rechitsBH = *recHitHandleBH;

            for (unsigned int i = 0; i < rechitsBH.size(); ++i) {
               hitmap[rechitsBH[i].detid().rawId()] = &rechitsBH[i];
            }
         }
=======
      for (unsigned int i = 0; i < rechitsFH.size(); ++i) {
        hitmap[rechitsFH[i].detid().rawId()] = &rechitsFH[i];
>>>>>>> b76fac8b
      }
      for (unsigned int i = 0; i < rechitsBH.size(); ++i) {
        hitmap[rechitsBH[i].detid().rawId()] = &rechitsBH[i];
      }
    }

    FWSimpleProxyBuilder::build(iItem, product, vc);
  }

  using FWSimpleProxyBuilder::build;
  void build(const void* iData, unsigned int iIndex, TEveElement& oItemHolder, const FWViewContext* context) override {
    if (nullptr != iData) {
      build(*reinterpret_cast<const T*>(iData), iIndex, oItemHolder, context);
    }
  }

  using FWSimpleProxyBuilder::buildViewType;
  void buildViewType(const void* iData,
                     unsigned int iIndex,
                     TEveElement& oItemHolder,
                     FWViewType::EType viewType,
                     const FWViewContext* context) override {
    if (nullptr != iData) {
      buildViewType(*reinterpret_cast<const T*>(iData), iIndex, oItemHolder, viewType, context);
    }
  }
  /**iIndex is the index where iData is found in the container from which it came
      iItemHolder is the object to which you add your own objects which inherit from TEveElement
   */
  virtual void build(const T& iData, unsigned int iIndex, TEveElement& oItemHolder, const FWViewContext*) {
    throw std::runtime_error(
        "virtual build(const T&, unsigned int, TEveElement&, const FWViewContext*) not implemented by inherited "
        "class.");
  }

  virtual void buildViewType(
      const T& iData, unsigned int iIndex, TEveElement& oItemHolder, FWViewType::EType viewType, const FWViewContext*) {
    throw std::runtime_error(
        "virtual buildViewType(const T&, unsigned int, TEveElement&, FWViewType::EType, const FWViewContext*) not "
        "implemented by inherited class");
  };

private:
  FWHeatmapProxyBuilderTemplate(const FWHeatmapProxyBuilderTemplate&) = delete;  // stop default

  const FWHeatmapProxyBuilderTemplate& operator=(const FWHeatmapProxyBuilderTemplate&) = delete;  // stop default

  // ---------- member data --------------------------------
};

#endif<|MERGE_RESOLUTION|>--- conflicted
+++ resolved
@@ -90,43 +90,18 @@
       iItem->getConfig()->assertParam("Z-", true);
     }
   }
-
-  void build(const FWEventItem* iItem, TEveElementList* product, const FWViewContext* vc) override {
-    if (item()->getConfig()->template value<bool>("Heatmap")) {
-      hitmap.clear();
-
-      const edm::EventBase* event = iItem->getEvent();
-
-      edm::Handle<HGCRecHitCollection> recHitHandleEE;
-      edm::Handle<HGCRecHitCollection> recHitHandleFH;
-      edm::Handle<HGCRecHitCollection> recHitHandleBH;
-
-      event->getByLabel(edm::InputTag("HGCalRecHit", "HGCEERecHits"), recHitHandleEE);
-      event->getByLabel(edm::InputTag("HGCalRecHit", "HGCHEFRecHits"), recHitHandleFH);
-      event->getByLabel(edm::InputTag("HGCalRecHit", "HGCHEBRecHits"), recHitHandleBH);
-
-      const auto& rechitsEE = *recHitHandleEE;
-      const auto& rechitsFH = *recHitHandleFH;
-      const auto& rechitsBH = *recHitHandleBH;
-
-      for (unsigned int i = 0; i < rechitsEE.size(); ++i) {
-        hitmap[rechitsEE[i].detid().rawId()] = &rechitsEE[i];
-      }
-<<<<<<< HEAD
-   }
-
-   void build(const FWEventItem *iItem, TEveElementList *product, const FWViewContext *vc) override
-   {
+  
+  void build(const FWEventItem *iItem, TEveElementList *product, const FWViewContext *vc) override
+  {
       if (item()->getConfig()->template value<bool>("Heatmap"))
       {
          hitmap.clear();
-
-         const edm::EventBase *event = iItem->getEvent();
 
          edm::Handle<HGCRecHitCollection> recHitHandleEE;
          edm::Handle<HGCRecHitCollection> recHitHandleFH;
          edm::Handle<HGCRecHitCollection> recHitHandleBH;   
 
+         const edm::EventBase *event = iItem->getEvent();
          event->getByLabel( edm::InputTag( "HGCalRecHit", "HGCEERecHits" ), recHitHandleEE );
          event->getByLabel( edm::InputTag( "HGCalRecHit", "HGCHEFRecHits" ), recHitHandleFH );
          event->getByLabel( edm::InputTag( "HGCalRecHit", "HGCHEBRecHits" ), recHitHandleBH );
@@ -154,14 +129,6 @@
                hitmap[rechitsBH[i].detid().rawId()] = &rechitsBH[i];
             }
          }
-=======
-      for (unsigned int i = 0; i < rechitsFH.size(); ++i) {
-        hitmap[rechitsFH[i].detid().rawId()] = &rechitsFH[i];
->>>>>>> b76fac8b
-      }
-      for (unsigned int i = 0; i < rechitsBH.size(); ++i) {
-        hitmap[rechitsBH[i].detid().rawId()] = &rechitsBH[i];
-      }
     }
 
     FWSimpleProxyBuilder::build(iItem, product, vc);
