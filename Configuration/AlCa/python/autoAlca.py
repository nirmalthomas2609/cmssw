--- conflicted
+++ resolved
@@ -1,12 +1,7 @@
-<<<<<<< HEAD
 AlCaRecoMatrix = {'ExpressCosmics' : 'SiStripCalZeroBias+TkAlCosmics0T',
                   'StreamExpress'  : 'SiStripCalZeroBias+TkAlMinBias+SiStripPCLHistos+SiStripCalMinBias+DtCalib+Hotline',
                   'StreamExpressHI': 'SiStripCalZeroBias+TkAlMinBiasHI+SiStripPCLHistos+SiStripCalMinBias+DtCalibHI',
                   'MinimumBias'    : 'SiStripCalMinBias+TkAlMinBias',
-=======
-AlCaRecoMatrix = {'AlCaLumiPixels' : 'LumiPixels',
-                  'Charmonium'     : 'TkAlJpsiMuMu',
->>>>>>> 01f21dfe
                   'Commissioning'  : 'HcalCalIsoTrk',
                   'Cosmics'        : 'TkAlCosmics0T+MuAlGlobalCosmics+HcalCalHOCosmics+DtCalibCosmics',
                   'DoubleEG'       : 'EcalCalZElectron+EcalUncalZElectron',
