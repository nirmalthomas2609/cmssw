autoCond = { 

    ### NEW KEYS ###
    # GlobalTag for MC production with perfectly aligned and calibrated detector for Run1
    'run1_design'       :   '80X_mcRun1_design_v4',
    # GlobalTag for MC production (pp collisions) with realistic alignment and calibrations for Run1
    'run1_mc'           :   '80X_mcRun1_realistic_v4',
    # GlobalTag for MC production (Heavy Ions collisions) with realistic alignment and calibrations for Run1
    'run1_mc_hi'        :   '80X_mcRun1_HeavyIon_v4',
    # GlobalTag for MC production (p-Pb collisions) with realistic alignment and calibrations for Run1
    'run1_mc_pa'        :   '80X_mcRun1_pA_v4',
    # GlobalTag for MC production with perfectly aligned and calibrated detector for Run2
<<<<<<< HEAD
    'run2_design'       :   '80X_mcRun2_design_v11',
    # GlobalTag for MC production with pessimistic alignment and calibrations for Run2
    'run2_mc_50ns'      :   '80X_mcRun2_startup_v11',
    #GlobalTag for MC production with optimistic alignment and calibrations for Run2
    'run2_mc'           :   '80X_mcRun2_asymptotic_v11',
    # GlobalTag for MC production (cosmics) with starup-like alignment and calibrations for Run2, Strip tracker in peak mode
    'run2_mc_cosmics'   :   '80X_mcRun2cosmics_startup_peak_v10',
=======
    'run2_design'       :   '80X_mcRun2_design_v12',
    # GlobalTag for MC production with pessimistic alignment and calibrations for Run2
    'run2_mc_50ns'      :   '80X_mcRun2_startup_v12',
    #GlobalTag for MC production with optimistic alignment and calibrations for Run2
    'run2_mc'           :   '80X_mcRun2_asymptotic_v12',
    # GlobalTag for MC production (cosmics) with starup-like alignment and calibrations for Run2, Strip tracker in peak mode
    'run2_mc_cosmics'   :   '80X_mcRun2cosmics_startup_peak_v11',
>>>>>>> 07ec74b6
    # GlobalTag for MC production (Heavy Ions collisions) with optimistic alignment and calibrations for Run2
    'run2_mc_hi'        :   '80X_mcRun2_HeavyIon_v8',
    # GlobalTag for Run1 data reprocessing
    'run1_data'         :   '80X_dataRun2_v11',
    # GlobalTag for Run2 data reprocessing
    'run2_data'         :   '80X_dataRun2_v11',
    # GlobalTag for Run2 data relvals: allows customization to run with fixed L1 menu
<<<<<<< HEAD
    'run2_data_relval'  :   '80X_dataRun2_relval_v6',
    # GlobalTag for Run1 HLT: it points to the online GT
    'run1_hlt'          :   '80X_dataRun2_HLT_frozen_v10',
    # GlobalTag for Run2 HLT: it points to the online GT
    'run2_hlt'          :   '80X_dataRun2_HLT_frozen_v10',
    # GlobalTag for Run2 HLT RelVals: customizations to run with fixed L1 Menu
    'run2_hlt_relval'   :   '80X_dataRun2_HLT_relval_v6',
    # GlobalTag for Run2 HLT for HI: it points to the online GT
    'run2_hlt_hi'       :   '80X_dataRun2_HLTHI_frozen_v7',
    # GlobalTag for MC production with perfectly aligned and calibrated detector for Phase1 2017
    'phase1_2017_design' :  '80X_upgrade2017_design_v10',
    # GlobalTag for MC production with realistic conditions for for Phase1 2017 detector
    'phase1_2017_realistic': '80X_upgrade2017_realistic_v2',
=======
    'run2_data_relval'  :   '80X_dataRun2_relval_v7',
    # GlobalTag for Run1 HLT: it points to the online GT
    'run1_hlt'          :   '80X_dataRun2_HLT_frozen_v11',
    # GlobalTag for Run2 HLT: it points to the online GT
    'run2_hlt'          :   '80X_dataRun2_HLT_frozen_v11',
    # GlobalTag for Run2 HLT RelVals: customizations to run with fixed L1 Menu
    'run2_hlt_relval'   :   '80X_dataRun2_HLT_relval_v8',
    # GlobalTag for Run2 HLT for HI: it points to the online GT
    'run2_hlt_hi'       :   '80X_dataRun2_HLTHI_frozen_v7',
    # GlobalTag for MC production with perfectly aligned and calibrated detector for Phase1 2017
    'phase1_2017_design' :  '80X_upgrade2017_design_v11',
    # GlobalTag for MC production with realistic conditions for for Phase1 2017 detector
    'phase1_2017_realistic': '80X_upgrade2017_realistic_v3',
>>>>>>> 07ec74b6
    # GlobalTag for MC production with perfectly aligned and calibrated detector for Phase1 2019
    'phase1_2019_design'   : 'DES19_70_V2', # placeholder (GT not meant for standard RelVal) 
    # GlobalTag for MC production with perfectly aligned and calibrated detector for Phase2
    'phase2_design'        : 'POSTLS262_V1', # placeholder (GT not meant for standard RelVal)
}

aliases = {
    'MAINGT' : 'FT_P_V42D|AN_V4',
    'BASEGT' : 'BASE1_V1|BASE2_V1'
}

# dedicated GlobalTags for HLT
from Configuration.HLT.autoCondHLT import autoCondHLT
autoCond = autoCondHLT(autoCond)

### OLD KEYS ### kept for backward compatibility
    # GlobalTag for MC production with perfectly aligned and calibrated detector
autoCond['mc']               = ( autoCond['run1_design'] )
    # GlobalTag for MC production with realistic alignment and calibrations
autoCond['startup']          = ( autoCond['run1_mc'] )
    # GlobalTag for MC production of Heavy Ions events with realistic alignment and calibrations
autoCond['starthi']          = ( autoCond['run1_mc_hi'] )
    # GlobalTag for MC production of p-Pb events with realistic alignment and calibrations
autoCond['startpa']          = ( autoCond['run1_mc_pa'] )
    # GlobalTag for data reprocessing: this should always be the GR_R tag
autoCond['com10']            = ( autoCond['run1_data'] )
    # GlobalTag for running HLT on recent data: this should be the GR_P (prompt reco) global tag until a compatible GR_H tag is available, 
    # then it should point to the GR_H tag and override the connection string and pfnPrefix for use offline
autoCond['hltonline']        = ( autoCond['run1_hlt'] )
    # GlobalTag for POSTLS1 upgrade studies:
autoCond['upgradePLS1']      = ( autoCond['run2_mc'] )
autoCond['upgradePLS150ns']  = ( autoCond['run2_mc_50ns'] )
autoCond['upgrade2017']      = ( autoCond['phase1_2017_design'] )
autoCond['upgrade2019']      = ( autoCond['phase1_2019_design'] )
autoCond['upgradePLS3']      = ( autoCond['phase2_design'] )<|MERGE_RESOLUTION|>--- conflicted
+++ resolved
@@ -10,15 +10,6 @@
     # GlobalTag for MC production (p-Pb collisions) with realistic alignment and calibrations for Run1
     'run1_mc_pa'        :   '80X_mcRun1_pA_v4',
     # GlobalTag for MC production with perfectly aligned and calibrated detector for Run2
-<<<<<<< HEAD
-    'run2_design'       :   '80X_mcRun2_design_v11',
-    # GlobalTag for MC production with pessimistic alignment and calibrations for Run2
-    'run2_mc_50ns'      :   '80X_mcRun2_startup_v11',
-    #GlobalTag for MC production with optimistic alignment and calibrations for Run2
-    'run2_mc'           :   '80X_mcRun2_asymptotic_v11',
-    # GlobalTag for MC production (cosmics) with starup-like alignment and calibrations for Run2, Strip tracker in peak mode
-    'run2_mc_cosmics'   :   '80X_mcRun2cosmics_startup_peak_v10',
-=======
     'run2_design'       :   '80X_mcRun2_design_v12',
     # GlobalTag for MC production with pessimistic alignment and calibrations for Run2
     'run2_mc_50ns'      :   '80X_mcRun2_startup_v12',
@@ -26,7 +17,6 @@
     'run2_mc'           :   '80X_mcRun2_asymptotic_v12',
     # GlobalTag for MC production (cosmics) with starup-like alignment and calibrations for Run2, Strip tracker in peak mode
     'run2_mc_cosmics'   :   '80X_mcRun2cosmics_startup_peak_v11',
->>>>>>> 07ec74b6
     # GlobalTag for MC production (Heavy Ions collisions) with optimistic alignment and calibrations for Run2
     'run2_mc_hi'        :   '80X_mcRun2_HeavyIon_v8',
     # GlobalTag for Run1 data reprocessing
@@ -34,21 +24,6 @@
     # GlobalTag for Run2 data reprocessing
     'run2_data'         :   '80X_dataRun2_v11',
     # GlobalTag for Run2 data relvals: allows customization to run with fixed L1 menu
-<<<<<<< HEAD
-    'run2_data_relval'  :   '80X_dataRun2_relval_v6',
-    # GlobalTag for Run1 HLT: it points to the online GT
-    'run1_hlt'          :   '80X_dataRun2_HLT_frozen_v10',
-    # GlobalTag for Run2 HLT: it points to the online GT
-    'run2_hlt'          :   '80X_dataRun2_HLT_frozen_v10',
-    # GlobalTag for Run2 HLT RelVals: customizations to run with fixed L1 Menu
-    'run2_hlt_relval'   :   '80X_dataRun2_HLT_relval_v6',
-    # GlobalTag for Run2 HLT for HI: it points to the online GT
-    'run2_hlt_hi'       :   '80X_dataRun2_HLTHI_frozen_v7',
-    # GlobalTag for MC production with perfectly aligned and calibrated detector for Phase1 2017
-    'phase1_2017_design' :  '80X_upgrade2017_design_v10',
-    # GlobalTag for MC production with realistic conditions for for Phase1 2017 detector
-    'phase1_2017_realistic': '80X_upgrade2017_realistic_v2',
-=======
     'run2_data_relval'  :   '80X_dataRun2_relval_v7',
     # GlobalTag for Run1 HLT: it points to the online GT
     'run1_hlt'          :   '80X_dataRun2_HLT_frozen_v11',
@@ -62,7 +37,6 @@
     'phase1_2017_design' :  '80X_upgrade2017_design_v11',
     # GlobalTag for MC production with realistic conditions for for Phase1 2017 detector
     'phase1_2017_realistic': '80X_upgrade2017_realistic_v3',
->>>>>>> 07ec74b6
     # GlobalTag for MC production with perfectly aligned and calibrated detector for Phase1 2019
     'phase1_2019_design'   : 'DES19_70_V2', # placeholder (GT not meant for standard RelVal) 
     # GlobalTag for MC production with perfectly aligned and calibrated detector for Phase2
