autoCond = {

    ### NEW KEYS ###
    # GlobalTag for MC production with perfectly aligned and calibrated detector for Run1
    'run1_design'       :   '106X_mcRun1_design_v1',
    # GlobalTag for MC production (pp collisions) with realistic alignment and calibrations for Run1
    'run1_mc'           :   '106X_mcRun1_realistic_v1',
    # GlobalTag for MC production (Heavy Ions collisions) with realistic alignment and calibrations for Run1
    'run1_mc_hi'        :   '106X_mcRun1_HeavyIon_v1',
    # GlobalTag for MC production (p-Pb collisions) with realistic alignment and calibrations for Run1
    'run1_mc_pa'        :   '106X_mcRun1_pA_v1',
    # GlobalTag for MC production with pessimistic alignment and calibrations for Run2
    'run2_mc_50ns'      :   '106X_mcRun2_startup_v2',
    # GlobalTag for MC production (L1 Trigger Stage1) with starup-like alignment and calibrations for Run2, L1 trigger in Stage1 mode
    'run2_mc_l1stage1'  :   '106X_mcRun2_asymptotic_l1stage1_v2',
    # GlobalTag for MC production with perfectly aligned and calibrated detector for Run2
    'run2_design'       :   '106X_mcRun2_design_v3',
    #GlobalTag for MC production with optimistic alignment and calibrations for Run2
    'run2_mc'           :   '106X_mcRun2_asymptotic_v3',
    # GlobalTag for MC production (cosmics) with starup-like alignment and calibrations for Run2, Strip tracker in peak mode
    'run2_mc_cosmics'   :   '106X_mcRun2cosmics_startup_deco_v2',
    # GlobalTag for MC production (Heavy Ions collisions) with optimistic alignment and calibrations for Run2
    'run2_mc_hi'        :   '106X_mcRun2_HeavyIon_v2',
    # GlobalTag for MC production (p-Pb collisions) with realistic alignment and calibrations for Run2
    'run2_mc_pa'        :   '106X_mcRun2_pA_v2',
    # GlobalTag for Run1 data reprocessing
<<<<<<< HEAD
    'run1_data'         :   '106X_dataRun2_PPSGeo_v6',
    # GlobalTag for Run2 data reprocessing
    'run2_data'         :   '106X_dataRun2_PPSGeo_v6',
    # GlobalTag for Run2 data relvals: allows customization to run with fixed L1 menu
    'run2_data_relval'  :   '106X_dataRun2_relval_PPSGeo_v4',
    # GlobalTag for Run2 data 2018B relvals only: HEM-15-16 fail
    'run2_data_promptlike_HEfail' : '106X_dataRun2_PromptLike_HEfail_PPSGeo_v2',
    # GlobalTag for Run2 data 2016H relvals only: Prompt Conditions + fixed L1 menu (to be removed)
    'run2_data_promptlike'    : '106X_dataRun2_PromptLike_PPSGeo_v2',
    'run2_data_promptlike_hi' : '106X_dataRun2_PromptLike_HI_PPSGeo_v2',
=======
    'run1_data'         :   '106X_dataRun2_v8',
    # GlobalTag for Run2 data reprocessing
    'run2_data'         :   '106X_dataRun2_v8',
    # GlobalTag for Run2 data relvals: allows customization to run with fixed L1 menu
    'run2_data_relval'  :   '106X_dataRun2_relval_v6',
    # GlobalTag for Run2 data 2018B relvals only: HEM-15-16 fail
    'run2_data_promptlike_HEfail' : '106X_dataRun2_PromptLike_HEfail_v4',
    # GlobalTag for Run2 data 2016H relvals only: Prompt Conditions + fixed L1 menu (to be removed)
    'run2_data_promptlike'    : '106X_dataRun2_PromptLike_v4',
    'run2_data_promptlike_hi' : '106X_dataRun2_PromptLike_HI_v4',
>>>>>>> 7f05de1d
    # GlobalTag for Run1 HLT: it points to the online GT
    'run1_hlt'          :   '101X_dataRun2_HLT_frozen_v9',
    # GlobalTag for Run2 HLT: it points to the online GT
    'run2_hlt'          :   '101X_dataRun2_HLT_frozen_v9',
    # GlobalTag for Run2 HLT RelVals: customizations to run with fixed L1 Menu
    'run2_hlt_relval'      :   '103X_dataRun2_HLT_relval_v8',
    'run2_hlt_relval_hi'   :   '103X_dataRun2_HLT_relval_HI_v4',
    # GlobalTag for Run2 HLT for HI (not 2018 HI): it points to the online GT
    'run2_hlt_hi'       :   '101X_dataRun2_HLTHI_frozen_v9',
    # GlobalTag for MC production with perfectly aligned and calibrated detector for Phase1 2017 (and 0,0,~0-centred beamspot)
    'phase1_2017_design'       :  '106X_mc2017_design_IdealBS_v4',
    # GlobalTag for MC production with realistic conditions for Phase1 2017 detector
    'phase1_2017_realistic'    :  '106X_mc2017_realistic_v3',
    # GlobalTag for MC production (cosmics) with realistic alignment and calibrations for Phase1 2017 detector, Strip tracker in DECO mode
    'phase1_2017_cosmics'      :  '106X_mc2017cosmics_realistic_deco_v2',
    # GlobalTag for MC production (cosmics) with realistic alignment and calibrations for Phase1 2017 detector, Strip tracker in PEAK mode
    'phase1_2017_cosmics_peak' :  '106X_mc2017cosmics_realistic_peak_v2',
    # GlobalTag for MC production with perfectly aligned and calibrated detector for full Phase1 2018 (and 0,0,0-centred beamspot)
    'phase1_2018_design'       :  '106X_upgrade2018_design_v3',
    # GlobalTag for MC production with realistic conditions for full Phase1 2018 detector
    'phase1_2018_realistic'    :  '106X_upgrade2018_realistic_v4',
    # GlobalTag for MC production with realistic conditions for full Phase1 2018 detector for Heavy Ion
    'phase1_2018_realistic_hi' :  '106X_upgrade2018_realistic_HI_v2',
    # GlobalTag for MC production with realistic conditions for full Phase1 2018 detector: HEM-15-16 fail
    'phase1_2018_realistic_HEfail' :  '106X_upgrade2018_realistic_HEfail_v4',
    # GlobalTag for MC production (cosmics) with realistic conditions for full Phase1 2018 detector,  Strip tracker in DECO mode
    'phase1_2018_cosmics'      :   '106X_upgrade2018cosmics_realistic_deco_v3',
    # GlobalTag for MC production (cosmics) with realistic conditions for full Phase1 2018 detector,  Strip tracker in PEAK mode
    'phase1_2018_cosmics_peak' :   '106X_upgrade2018cosmics_realistic_peak_v3',
    # GlobalTag for MC production with perfectly aligned and calibrated detector for Phase1 2019
    'phase1_2019_design'       : '106X_postLS2_design_v4', # GT containing design conditions for postLS2
    # GlobalTag for MC production with realistic conditions for Phase1 2019
    'phase1_2019_realistic'    : '106X_postLS2_realistic_v4', # GT containing realistic conditions for postLS2
    # GlobalTag for MC production with realistic conditions for Phase2 2023
    'phase2_realistic'         : '106X_upgrade2023_realistic_v2'
}

aliases = {
    'MAINGT' : 'FT_P_V42D|AN_V4',
    'BASEGT' : 'BASE1_V1|BASE2_V1'
}

# dedicated GlobalTags for HLT
from Configuration.HLT.autoCondHLT import autoCondHLT
autoCond = autoCondHLT(autoCond)

### OLD KEYS ### kept for backward compatibility
    # GlobalTag for MC production with perfectly aligned and calibrated detector
autoCond['mc']               = ( autoCond['run1_design'] )
    # GlobalTag for MC production with realistic alignment and calibrations
autoCond['startup']          = ( autoCond['run1_mc'] )
    # GlobalTag for MC production of Heavy Ions events with realistic alignment and calibrations
autoCond['starthi']          = ( autoCond['run1_mc_hi'] )
    # GlobalTag for MC production of p-Pb events with realistic alignment and calibrations
autoCond['startpa']          = ( autoCond['run1_mc_pa'] )
    # GlobalTag for data reprocessing
autoCond['com10']            = ( autoCond['run1_data'] )
    # GlobalTag for running HLT on recent data: it points to the online GT (remove the snapshot!)
autoCond['hltonline']        = ( autoCond['run1_hlt'] )
    # GlobalTag for POSTLS1 upgrade studies:
autoCond['upgradePLS1']      = ( autoCond['run2_mc'] )
autoCond['upgradePLS150ns']  = ( autoCond['run2_mc_50ns'] )
autoCond['upgrade2017']      = ( autoCond['phase1_2017_design'] )
autoCond['upgrade2019']      = ( autoCond['phase1_2019_design'] )
autoCond['upgradePLS3']      = ( autoCond['phase2_realistic'] )<|MERGE_RESOLUTION|>--- conflicted
+++ resolved
@@ -24,18 +24,6 @@
     # GlobalTag for MC production (p-Pb collisions) with realistic alignment and calibrations for Run2
     'run2_mc_pa'        :   '106X_mcRun2_pA_v2',
     # GlobalTag for Run1 data reprocessing
-<<<<<<< HEAD
-    'run1_data'         :   '106X_dataRun2_PPSGeo_v6',
-    # GlobalTag for Run2 data reprocessing
-    'run2_data'         :   '106X_dataRun2_PPSGeo_v6',
-    # GlobalTag for Run2 data relvals: allows customization to run with fixed L1 menu
-    'run2_data_relval'  :   '106X_dataRun2_relval_PPSGeo_v4',
-    # GlobalTag for Run2 data 2018B relvals only: HEM-15-16 fail
-    'run2_data_promptlike_HEfail' : '106X_dataRun2_PromptLike_HEfail_PPSGeo_v2',
-    # GlobalTag for Run2 data 2016H relvals only: Prompt Conditions + fixed L1 menu (to be removed)
-    'run2_data_promptlike'    : '106X_dataRun2_PromptLike_PPSGeo_v2',
-    'run2_data_promptlike_hi' : '106X_dataRun2_PromptLike_HI_PPSGeo_v2',
-=======
     'run1_data'         :   '106X_dataRun2_v8',
     # GlobalTag for Run2 data reprocessing
     'run2_data'         :   '106X_dataRun2_v8',
@@ -46,7 +34,6 @@
     # GlobalTag for Run2 data 2016H relvals only: Prompt Conditions + fixed L1 menu (to be removed)
     'run2_data_promptlike'    : '106X_dataRun2_PromptLike_v4',
     'run2_data_promptlike_hi' : '106X_dataRun2_PromptLike_HI_v4',
->>>>>>> 7f05de1d
     # GlobalTag for Run1 HLT: it points to the online GT
     'run1_hlt'          :   '101X_dataRun2_HLT_frozen_v9',
     # GlobalTag for Run2 HLT: it points to the online GT
