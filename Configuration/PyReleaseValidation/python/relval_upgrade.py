--- conflicted
+++ resolved
@@ -73,11 +73,7 @@
             # special workflows for tracker
             if (upgradeDatasetFromFragment[frag]=="TTbar_13" or upgradeDatasetFromFragment[frag]=="TTbar_14TeV") and not 'PU' in key and hasHarvest:
                 # skip ALCA and Nano
-<<<<<<< HEAD
-                trackingVariations = ['trackingOnly','trackingRun2','trackingOnlyRun2','trackingLowPU','pixelTrackingOnly','trackingMkFit']
-=======
-                trackingVariations = ['trackingOnly','trackingRun2','trackingOnlyRun2','trackingLowPU','pixelTrackingOnly','pixelTrackingOnlyNtupleFit','pixelTrackingOnlyGPU']
->>>>>>> 9524700a
+                trackingVariations = ['trackingOnly','trackingRun2','trackingOnlyRun2','trackingLowPU','pixelTrackingOnly','pixelTrackingOnlyNtupleFit','pixelTrackingOnlyGPU','trackingMkFit']
                 for tv in trackingVariations:
                     stepList[tv] = [s for s in stepList[tv] if (("ALCA" not in s) and ("Nano" not in s))]
                 workflows[numWF+upgradeSteps['trackingOnly']['offset']] = [ upgradeDatasetFromFragment[frag], stepList['trackingOnly']]
@@ -85,15 +81,14 @@
                     for tv in trackingVariations[1:]:
                         workflows[numWF+upgradeSteps[tv]['offset']] = [ upgradeDatasetFromFragment[frag], stepList[tv]]
                 elif '2018' in key:
-<<<<<<< HEAD
-                    workflows[numWF+upgradeSteps['pixelTrackingOnly']['offset']] = [ upgradeDatasetFromFragment[frag], stepList['pixelTrackingOnly']]
-                elif '2021' in key:
-                    workflows[numWF+upgradeSteps['trackingMkFit']['offset']] = [ upgradeDatasetFromFragment[frag], stepList['trackingMkFit']]
-=======
                     for tv in trackingVariations:
                         if "pixelTrackingOnly" in tv:
                             workflows[numWF+upgradeSteps[tv]['offset']] = [ upgradeDatasetFromFragment[frag], stepList[tv]]
->>>>>>> 9524700a
+                elif '2021' in key:
+                    for tv in trackingVariations:
+                        if "pixelTrackingOnly" in tv:
+                            workflows[numWF+upgradeSteps[tv]['offset']] = [ upgradeDatasetFromFragment[frag], stepList[tv]]
+                    workflows[numWF+upgradeSteps['trackingMkFit']['offset']] = [ upgradeDatasetFromFragment[frag], stepList['trackingMkFit']]
 
             # special workflows for HGCAL/TICL
             if (upgradeDatasetFromFragment[frag]=="CloseByParticleGun") and ('2026' in key):
@@ -149,6 +144,6 @@
                                                       [slist[0]] +                      # Start with signal generation
                                                       stepList['Premix'] +              # Premixing stage1
                                                       [slist[1].replace("PUPRMX", "PUPRMXCombined")] + # Premixing stage2, customized for the combined (defined in relval_steps.py)
-                                                      list(map(nano, slist[2:]))]             # Remaining standard steps
+                                                      list(map(nano, slist[2:]))]       # Remaining standard steps
 
             numWF+=1