
# import the definition of the steps and input files:
from  Configuration.PyReleaseValidation.relval_steps import *

# here only define the workflows as a combination of the steps defined above:
workflows = Matrix()

# each workflow defines a name and a list of steps to be done. 
# if no explicit name/label given for the workflow (first arg),
# the name of step1 will be used

from Configuration.PyReleaseValidation.relval_upgrade import workflows as _upgrade_workflows

#just define all of them

#WFs to run in IB:
#   2017 (ele guns 10, 35, 1000; pho guns 10, 35; mu guns 1, 10, 100, 1000, QCD 3TeV, QCD Flat)
#        (ZMM, TTbar, ZEE, MinBias, TTbar PU, ZEE PU, TTbar design)
#        (TTbar trackingOnly, trackingRun2, trackingOnlyRun2, trackingLowPU, pixelTrackingOnly)
#        (TTbar PU with JME NanoAOD)
#   2018 (ele guns 10, 35, 1000; pho guns 10, 35; mu guns 1, 10, 100, 1000, QCD 3TeV, QCD Flat)
#   2018 (ZMM, TTbar, ZEE, MinBias, TTbar PU, ZEE PU, TTbar design)
#        (TTbar trackingOnly, pixelTrackingOnly)
#        (HE collapse: TTbar, TTbar PU, TTbar design)
#        (ParkingBPH: TTbar)
#        (TTbar PU with JME NanoAOD)
#        (Patatrack pixel-only: ZMM - on CPU, on GPU, both, auto)
#        (Patatrack pixel-only: TTbar - on CPU, on GPU, both, auto)
#        (Patatrack ECAL-only: TTbar - on CPU, on GPU, both, auto)
#        (Patatrack HCAL-only: TTbar - on CPU, on GPU, both, auto)
#   2021 (ZMM, TTbar, ZEE, MinBias, TTbar PU, TTbar PU premix, ZEE PU, TTbar design)
#        (TTbar trackingOnly, pixelTrackingOnly, trackingMkFit)
#        (Patatrack pixel-only: ZMM - on CPU, on GPU, both, auto)
#        (Patatrack pixel-only: TTbar - on CPU, on GPU, both, auto)
#        (Patatrack ECAL-only: TTbar - on CPU, on GPU, both, auto)
#        (Patatrack HCAL-only: TTbar - on CPU, on GPU, both, auto)
#        (TTbar 0T, TTbar PU 0T)
<<<<<<< HEAD
#        (TTbar PU MLPF)
=======
#        (QCD 1.8TeV DeepCore)
>>>>>>> 1c2a8fba
#   2023 (TTbar, TTbar PU, TTbar PU premix)
#   2024 (TTbar, TTbar PU, TTbar PU premix)
numWFIB = [10001.0,10002.0,10003.0,10004.0,10005.0,10006.0,10007.0,10008.0,10009.0,10059.0,10071.0,
           10042.0,10024.0,10025.0,10026.0,10023.0,10224.0,10225.0,10424.0,
           10024.1,10024.2,10024.3,10024.4,10024.5,
           10224.15,
           10801.0,10802.0,10803.0,10804.0,10805.0,10806.0,10807.0,10808.0,10809.0,10859.0,10871.0,
           10842.0,10824.0,10825.0,10826.0,10823.0,11024.0,11025.0,11224.0,
           10824.1,10824.5,
           10824.6,11024.6,11224.6,
           10824.8,
           11024.15,
           10842.501,10842.502, # 10842.503,10842.504,
           10824.501,10824.502, # 10824.503,10824.504,
           10824.511,10824.512, # 10824.513,10824.514,
           10824.521,10824.522, # 10824.523,10824.524,
           11624.911, 11642.911,
           11650.0,11634.0,11646.0,11640.0,11834.0,11834.99,11846.0,12024.0,
           11634.1,11634.5,11634.7,
           11650.501,11650.502, # 11650.503,11650.504,
           11634.501,11634.502, # 11634.503,11634.504,
           11634.511,11634.512, # 11634.513,11634.514,
           11634.521,11634.522, # 11634.523,11634.524
           11634.24,11834.24,
<<<<<<< HEAD
           11834.13,
=======
           11723.17,
>>>>>>> 1c2a8fba
           12434.0,12634.0,12634.99,
           12834.0,13034.0,13034.99]
for numWF in numWFIB:
    if not numWF in _upgrade_workflows: continue
    workflows[numWF] = _upgrade_workflows[numWF]<|MERGE_RESOLUTION|>--- conflicted
+++ resolved
@@ -35,11 +35,8 @@
 #        (Patatrack ECAL-only: TTbar - on CPU, on GPU, both, auto)
 #        (Patatrack HCAL-only: TTbar - on CPU, on GPU, both, auto)
 #        (TTbar 0T, TTbar PU 0T)
-<<<<<<< HEAD
 #        (TTbar PU MLPF)
-=======
 #        (QCD 1.8TeV DeepCore)
->>>>>>> 1c2a8fba
 #   2023 (TTbar, TTbar PU, TTbar PU premix)
 #   2024 (TTbar, TTbar PU, TTbar PU premix)
 numWFIB = [10001.0,10002.0,10003.0,10004.0,10005.0,10006.0,10007.0,10008.0,10009.0,10059.0,10071.0,
@@ -64,11 +61,8 @@
            11634.511,11634.512, # 11634.513,11634.514,
            11634.521,11634.522, # 11634.523,11634.524
            11634.24,11834.24,
-<<<<<<< HEAD
            11834.13,
-=======
            11723.17,
->>>>>>> 1c2a8fba
            12434.0,12634.0,12634.99,
            12834.0,13034.0,13034.99]
 for numWF in numWFIB:
