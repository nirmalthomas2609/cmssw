from copy import deepcopy
from collections import OrderedDict
import six
from .MatrixUtil import merge

# DON'T CHANGE THE ORDER, only append new keys. Otherwise the numbering for the runTheMatrix tests will change.

upgradeKeys = {}

upgradeKeys[2017] = [
    '2017',
    '2017PU',
    '2017Design',
    '2017DesignPU',
    '2018',
    '2018PU',
    '2018Design',
    '2018DesignPU',
    '2021',
    '2021PU',
    '2021Design',
    '2021DesignPU',
    '2023',
    '2023PU',
    '2024',
    '2024PU',
]

upgradeKeys[2026] = [
    '2026D49',
    '2026D49PU',
    '2026D51',
    '2026D51PU',
    '2026D53',
    '2026D53PU',
    '2026D54',
    '2026D54PU',
    '2026D56',
    '2026D56PU',
    '2026D57',
    '2026D57PU',
    '2026D58',
    '2026D58PU',
    '2026D59',
    '2026D59PU',
    '2026D60',
    '2026D60PU',
    '2026D61',
    '2026D61PU',
    '2026D62',
    '2026D62PU',
<<<<<<< HEAD
    '2026D63',
    '2026D63PU',
    '2026D64',
    '2026D64PU',
    '2026D65',
    '2026D65PU',
=======
>>>>>>> 343eb25a
]

# pre-generation of WF numbers
numWFStart={
    2017: 10000,
    2026: 20000,
}
numWFSkip=200
# temporary measure to keep other WF numbers the same
numWFConflict = [[20000,23200],[24000,24400],[25000,26000],[26200,26600],[50000,51000]]
numWFAll={
    2017: [],
    2026: []
}

for year in upgradeKeys:
    for i in range(0,len(upgradeKeys[year])):
        numWFtmp = numWFStart[year] if i==0 else (numWFAll[year][i-1] + numWFSkip)
        for conflict in numWFConflict:
            if numWFtmp>=conflict[0] and numWFtmp<conflict[1]:
                numWFtmp = conflict[1]
                break
        numWFAll[year].append(numWFtmp)

# workflows for baseline and for variations
# setup() automatically loops over all steps and applies any customizations specified in setup_() -> called in relval_steps.py
# workflow() adds a concrete workflow to the list based on condition() -> called in relval_upgrade.py
# every special workflow gets its own derived class, which must then be added to the global dict upgradeWFs
class UpgradeWorkflow(object):
    def __init__(self,steps,PU,suffix,offset):
        self.steps = steps
        self.PU = PU
        self.suffix = suffix
        self.offset = offset
        if self.offset < 0.0 or self.offset > 1.0:
            raise ValueError("Special workflow offset must be between 0.0 and 1.0")
    def init(self, stepDict):
        for step in self.steps:
            stepName = step + self.suffix
            stepDict[stepName] = {}
        for step in self.PU:
            stepName = step + 'PU' + self.suffix
            stepDict[stepName] = {}
            stepNamePmx = step + 'PUPRMX' + self.suffix
            stepDict[stepNamePmx] = {}
            stepDict[stepNamePmx+'Combined'] = {}
    def setup(self, stepDict, k, properties):
        for step in self.steps:
            stepName = step + self.suffix
            self.setup_(step, stepName, stepDict, k, properties)
    def setup_(self, step, stepName, stepDict, k, properties):
        pass
    def workflow(self, workflows, num, fragment, stepList, key, hasHarvest):
        if self.condition(fragment, stepList, key, hasHarvest):
            self.workflow_(workflows, num, fragment, stepList)
    def workflow_(self, workflows, num, fragment, stepList):
        workflows[num+self.offset] = [ fragment, stepList ]
    def condition(self, fragment, stepList, key, hasHarvest):
        return False
upgradeWFs = OrderedDict()

class UpgradeWorkflow_baseline(UpgradeWorkflow):
    def setup_(self, step, stepName, stepDict, k, properties):
        cust=properties.get('Custom', None)
        era=properties.get('Era', None)
        modifier=properties.get('ProcessModifier',None)
        if cust is not None: stepDict[stepName][k]['--customise']=cust
        if era is not None: stepDict[stepName][k]['--era']=era
        if modifier is not None: stepDict[stepName][k]['--procModifier']=modifier
    def condition(self, fragment, stepList, key, hasHarvest):
        return True
upgradeWFs['baseline'] = UpgradeWorkflow_baseline(
    steps =  [
        'GenSimFull',
        'GenSimHLBeamSpotFull',
        'GenSimHLBeamSpotFull14',
        'DigiFull',
        'DigiFullTrigger',
        'RecoFullLocal',
        'RecoFull',
        'RecoFullGlobal',
        'HARVESTFull',
        'FastSim',
        'HARVESTFast',
        'HARVESTFullGlobal',
        'ALCAFull',
        'NanoFull',
        'MiniAODFullGlobal',
    ],
    PU =  [
        'DigiFullTrigger',
        'RecoFullLocal',
        'RecoFullGlobal',
        'DigiFull',
        'RecoFull',
        'HARVESTFull',
        'HARVESTFullGlobal',
        'MiniAODFullGlobal',
        'NanoFull',
    ],
    suffix = '',
    offset = 0.0,
)

# some commonalities among tracking WFs
class UpgradeWorkflowTracking(UpgradeWorkflow):
    def condition(self, fragment, stepList, key, hasHarvest):
        result = (fragment=="TTbar_13" or fragment=="TTbar_14TeV") and not 'PU' in key and hasHarvest and self.condition_(fragment, stepList, key, hasHarvest)
        if result:
            # skip ALCA and Nano
            skipList = [s for s in stepList if (("ALCA" in s) or ("Nano" in s))]
            for skip in skipList:
                stepList.remove(skip)
        return result
    def condition_(self, fragment, stepList, key, hasHarvest):
        return True

class UpgradeWorkflow_trackingOnly(UpgradeWorkflowTracking):
    def setup_(self, step, stepName, stepDict, k, properties):
        if 'Reco' in step: stepDict[stepName][k] = merge([self.step3, stepDict[step][k]])
        elif 'HARVEST' in step: stepDict[stepName][k] = merge([{'-s': 'HARVESTING:@trackingOnlyValidation+@trackingOnlyDQM'}, stepDict[step][k]])
upgradeWFs['trackingOnly'] = UpgradeWorkflow_trackingOnly(
    steps = [
        'RecoFull',
        'HARVESTFull',
        'RecoFullGlobal',
        'HARVESTFullGlobal',
    ],
    PU = [],
    suffix = '_trackingOnly',
    offset = 0.1,
)
upgradeWFs['trackingOnly'].step3 = {
    '-s': 'RAW2DIGI,RECO:reconstruction_trackingOnly,VALIDATION:@trackingOnlyValidation,DQM:@trackingOnlyDQM',
    '--datatier':'GEN-SIM-RECO,DQMIO',
    '--eventcontent':'RECOSIM,DQM',
}
# used outside of upgrade WFs
step3_trackingOnly = upgradeWFs['trackingOnly'].step3

class UpgradeWorkflow_trackingRun2(UpgradeWorkflowTracking):
    def setup_(self, step, stepName, stepDict, k, properties):
        if 'Reco' in step and stepDict[step][k]['--era']=='Run2_2017':
            stepDict[stepName][k] = merge([{'--era': 'Run2_2017_trackingRun2'}, stepDict[step][k]])
    def condition_(self, fragment, stepList, key, hasHarvest):
        return '2017' in key
upgradeWFs['trackingRun2'] = UpgradeWorkflow_trackingRun2(
    steps = [
        'RecoFull',
    ],
    PU = [],
    suffix = '_trackingRun2',
    offset = 0.2,
)

class UpgradeWorkflow_trackingOnlyRun2(UpgradeWorkflowTracking):
    def setup_(self, step, stepName, stepDict, k, properties):
        if 'Reco' in step and stepDict[step][k]['--era']=='Run2_2017':
            stepDict[stepName][k] = merge([{'--era': 'Run2_2017_trackingRun2'}, self.step3, stepDict[step][k]])
        elif 'HARVEST' in step: stepDict[stepName][k] = merge([{'-s': 'HARVESTING:@trackingOnlyValidation+@trackingOnlyDQM'}, stepDict[step][k]])
    def condition_(self, fragment, stepList, key, hasHarvest):
        return '2017' in key
upgradeWFs['trackingOnlyRun2'] = UpgradeWorkflow_trackingOnlyRun2(
    steps = [
        'RecoFull',
        'HARVESTFull',
    ],
    PU = [],
    suffix = '_trackingOnlyRun2',
    offset = 0.3,
)
upgradeWFs['trackingOnlyRun2'].step3 = upgradeWFs['trackingOnly'].step3

class UpgradeWorkflow_trackingLowPU(UpgradeWorkflowTracking):
    def setup_(self, step, stepName, stepDict, k, properties):
        if 'Reco' in step and stepDict[step][k]['--era']=='Run2_2017':
            stepDict[stepName][k] = merge([{'--era': 'Run2_2017_trackingLowPU'}, stepDict[step][k]])
    def condition_(self, fragment, stepList, key, hasHarvest):
        return '2017' in key
upgradeWFs['trackingLowPU'] = UpgradeWorkflow_trackingLowPU(
    steps = [
        'RecoFull',
    ],
    PU = [],
    suffix = '_trackingLowPU',
    offset = 0.4,
)

class UpgradeWorkflow_pixelTrackingOnly(UpgradeWorkflowTracking):
    def setup_(self, step, stepName, stepDict, k, properties):
        if 'Reco' in step: stepDict[stepName][k] = merge([self.step3, stepDict[step][k]])
        elif 'HARVEST' in step: stepDict[stepName][k] = merge([{'-s': 'HARVESTING:@trackingOnlyValidation+@pixelTrackingOnlyDQM'}, stepDict[step][k]])
    def condition_(self, fragment, stepList, key, hasHarvest):
        return '2017' in key or '2018' in key or '2021' in key
upgradeWFs['pixelTrackingOnly'] = UpgradeWorkflow_pixelTrackingOnly(
    steps = [
        'RecoFull',
        'HARVESTFull',
        'RecoFullGlobal',
        'HARVESTFullGlobal',
    ],
    PU = [],
    suffix = '_pixelTrackingOnly',
    offset = 0.5,
)
upgradeWFs['pixelTrackingOnly'].step3 = {
    '-s': 'RAW2DIGI:RawToDigi_pixelOnly,RECO:reconstruction_pixelTrackingOnly,VALIDATION:@pixelTrackingOnlyValidation,DQM:@pixelTrackingOnlyDQM',
    '--datatier': 'GEN-SIM-RECO,DQMIO',
    '--eventcontent': 'RECOSIM,DQM',
}

class UpgradeWorkflow_trackingMkFit(UpgradeWorkflowTracking):
    def setup_(self, step, stepName, stepDict, k, properties):
        if 'Reco' in step: stepDict[stepName][k] = merge([self.step3, stepDict[step][k]])
    def condition_(self, fragment, stepList, key, hasHarvest):
        return '2017' in key or '2021' in key
upgradeWFs['trackingMkFit'] = UpgradeWorkflow_trackingMkFit(
    steps = [
        'RecoFull',
        'RecoFullGlobal',
    ],
    PU = [],
    suffix = '_trackingMkFit',
    offset = 0.7,
)
upgradeWFs['trackingMkFit'].step3 = {
    '--procModifiers': 'trackingMkFit'
}

# Patatrack workflows
class UpgradeWorkflowPatatrack(UpgradeWorkflow):
    def condition(self, fragment, stepList, key, hasHarvest):
        is_2018_ttbar = ('2018' in key and fragment=="TTbar_13")
        is_2021_ttbar = ('2021' in key and fragment=="TTbar_14TeV")
        is_2018_zmumu = ('2018' in key and fragment=="ZMM_13")
        is_2021_zmumu = ('2021' in key and fragment=="ZMM_14")
        result = any((is_2018_ttbar, is_2021_ttbar, is_2018_zmumu, is_2021_zmumu)) and hasHarvest and self.condition_(fragment, stepList, key, hasHarvest)
        if result:
            # skip ALCA and Nano
            skipList = [s for s in stepList if (("ALCA" in s) or ("Nano" in s))]
            for skip in skipList:
                stepList.remove(skip)
        return result
    def condition_(self, fragment, stepList, key, hasHarvest):
        return True

class UpgradeWorkflowPatatrack_PixelOnlyCPU(UpgradeWorkflowPatatrack):
    def setup_(self, step, stepName, stepDict, k, properties):
        if 'Reco' in step:
            stepDict[stepName][k] = merge([self.step3, stepDict[step][k]])
        elif 'HARVEST' in step:
            stepDict[stepName][k] = merge([{'-s': 'HARVESTING:@trackingOnlyValidation+@pixelTrackingOnlyDQM'}, stepDict[step][k]])

    def condition_(self, fragment, stepList, key, hasHarvest):
        return '2018' in key or '2021' in key

upgradeWFs['PatatrackPixelOnlyCPU'] = UpgradeWorkflowPatatrack_PixelOnlyCPU(
    steps = [
        'RecoFull',
        'HARVESTFull',
        'RecoFullGlobal',
        'HARVESTFullGlobal',
    ],
    PU = [],
    suffix = 'Patatrack_PixelOnlyCPU',
    offset = 0.501,
)

upgradeWFs['PatatrackPixelOnlyCPU'].step3 = {
    '-s': 'RAW2DIGI:RawToDigi_pixelOnly,RECO:reconstruction_pixelTrackingOnly,VALIDATION:@pixelTrackingOnlyValidation,DQM:@pixelTrackingOnlyDQM',
    '--datatier': 'GEN-SIM-RECO,DQMIO',
    '--eventcontent': 'RECOSIM,DQM',
    '--procModifiers': 'pixelNtupleFit'
}

class UpgradeWorkflowPatatrack_PixelOnlyGPU(UpgradeWorkflowPatatrack):
    def setup_(self, step, stepName, stepDict, k, properties):
        if 'Reco' in step:
            stepDict[stepName][k] = merge([self.step3, stepDict[step][k]])
        elif 'HARVEST' in step:
            stepDict[stepName][k] = merge([{'-s': 'HARVESTING:@trackingOnlyValidation+@pixelTrackingOnlyDQM'}, stepDict[step][k]])

    def condition_(self, fragment, stepList, key, hasHarvest):
        return '2018' in key or '2021' in key

upgradeWFs['PatatrackPixelOnlyGPU'] = UpgradeWorkflowPatatrack_PixelOnlyGPU(
    steps = [
        'RecoFull',
        'HARVESTFull',
        'RecoFullGlobal',
        'HARVESTFullGlobal',
    ],
    PU = [],
    suffix = 'Patatrack_PixelOnlyGPU',
    offset = 0.502,
)

upgradeWFs['PatatrackPixelOnlyGPU'].step3 = {
    '-s': 'RAW2DIGI:RawToDigi_pixelOnly,RECO:reconstruction_pixelTrackingOnly,VALIDATION:@pixelTrackingOnlyValidation,DQM:@pixelTrackingOnlyDQM',
    '--datatier': 'GEN-SIM-RECO,DQMIO',
    '--eventcontent': 'RECOSIM,DQM',
    '--procModifiers': 'gpu'
}

class UpgradeWorkflowPatatrack_ECALOnlyCPU(UpgradeWorkflowPatatrack):
    def setup_(self, step, stepName, stepDict, k, properties):
        if 'Reco' in step:
            stepDict[stepName][k] = merge([self.step3, stepDict[step][k]])
        elif 'HARVEST' in step:
            stepDict[stepName][k] = merge([{'-s': 'HARVESTING:@ecalOnlyValidation+@ecal'}, stepDict[step][k]])

    def condition_(self, fragment, stepList, key, hasHarvest):
        return '2018' in key or '2021' in key

upgradeWFs['PatatrackECALOnlyCPU'] = UpgradeWorkflowPatatrack_ECALOnlyCPU(
    steps = [
        'RecoFull',
        'HARVESTFull',
        'RecoFullGlobal',
        'HARVESTFullGlobal',
    ],
    PU = [],
    suffix = 'Patatrack_ECALOnlyCPU',
    offset = 0.511,
)

upgradeWFs['PatatrackECALOnlyCPU'].step3 = {
    '-s': 'RAW2DIGI:RawToDigi_ecalOnly,RECO:reconstruction_ecalOnly,VALIDATION:@ecalOnlyValidation,DQM:@ecalOnly',
    '--datatier': 'GEN-SIM-RECO,DQMIO',
    '--eventcontent': 'RECOSIM,DQM',
}

class UpgradeWorkflowPatatrack_ECALOnlyGPU(UpgradeWorkflowPatatrack):
    def setup_(self, step, stepName, stepDict, k, properties):
        if 'Reco' in step:
            stepDict[stepName][k] = merge([self.step3, stepDict[step][k]])
        elif 'HARVEST' in step:
            stepDict[stepName][k] = merge([{'-s': 'HARVESTING:@ecalOnlyValidation+@ecal'}, stepDict[step][k]])

    def condition_(self, fragment, stepList, key, hasHarvest):
        return '2018' in key or '2021' in key

upgradeWFs['PatatrackECALOnlyGPU'] = UpgradeWorkflowPatatrack_ECALOnlyGPU(
    steps = [
        'RecoFull',
        'HARVESTFull',
        'RecoFullGlobal',
        'HARVESTFullGlobal',
    ],
    PU = [],
    suffix = 'Patatrack_ECALOnlyGPU',
    offset = 0.512,
)

upgradeWFs['PatatrackECALOnlyGPU'].step3 = {
    '-s': 'RAW2DIGI:RawToDigi_ecalOnly,RECO:reconstruction_ecalOnly,VALIDATION:@ecalOnlyValidation,DQM:@ecalOnly',
    '--datatier': 'GEN-SIM-RECO,DQMIO',
    '--eventcontent': 'RECOSIM,DQM',
    '--procModifiers': 'gpu'
}

class UpgradeWorkflowPatatrack_HCALOnlyCPU(UpgradeWorkflowPatatrack):
    def setup_(self, step, stepName, stepDict, k, properties):
        if 'Reco' in step:
            stepDict[stepName][k] = merge([self.step3, stepDict[step][k]])
        elif 'HARVEST' in step:
            stepDict[stepName][k] = merge([{'-s': 'HARVESTING:@hcalOnlyValidation+@hcalOnly+@hcal2Only'}, stepDict[step][k]])

    def condition_(self, fragment, stepList, key, hasHarvest):
        return '2018' in key or '2021' in key

upgradeWFs['PatatrackHCALOnlyCPU'] = UpgradeWorkflowPatatrack_HCALOnlyCPU(
    steps = [
        'RecoFull',
        'HARVESTFull',
        'RecoFullGlobal',
        'HARVESTFullGlobal',
    ],
    PU = [],
    suffix = 'Patatrack_HCALOnlyCPU',
    offset = 0.521,
)

upgradeWFs['PatatrackHCALOnlyCPU'].step3 = {
    '-s': 'RAW2DIGI:RawToDigi_hcalOnly,RECO:reconstruction_hcalOnly,VALIDATION:@hcalOnlyValidation,DQM:@hcalOnly+@hcal2Only',
    '--datatier': 'GEN-SIM-RECO,DQMIO',
    '--eventcontent': 'RECOSIM,DQM',
}

class UpgradeWorkflowPatatrack_HCALOnlyGPU(UpgradeWorkflowPatatrack):
    def setup_(self, step, stepName, stepDict, k, properties):
        if 'Reco' in step:
            stepDict[stepName][k] = merge([self.step3, stepDict[step][k]])
        elif 'HARVEST' in step:
            stepDict[stepName][k] = merge([{'-s': 'HARVESTING:@hcalOnlyValidation+@hcalOnly+@hcal2Only'}, stepDict[step][k]])

    def condition_(self, fragment, stepList, key, hasHarvest):
        return '2018' in key or '2021' in key

upgradeWFs['PatatrackHCALOnlyGPU'] = UpgradeWorkflowPatatrack_HCALOnlyGPU(
    steps = [
        'RecoFull',
        'HARVESTFull',
        'RecoFullGlobal',
        'HARVESTFullGlobal',
    ],
    PU = [],
    suffix = 'Patatrack_HCALOnlyGPU',
    offset = 0.522,
)

upgradeWFs['PatatrackHCALOnlyGPU'].step3 = {
    '-s': 'RAW2DIGI:RawToDigi_hcalOnly,RECO:reconstruction_hcalOnly,VALIDATION:@hcalOnlyValidation,DQM:@hcalOnly+@hcal2Only',
    '--datatier': 'GEN-SIM-RECO,DQMIO',
    '--eventcontent': 'RECOSIM,DQM',
    '--procModifiers': 'gpu'
}

# end of Patatrack workflows

class UpgradeWorkflow_ProdLike(UpgradeWorkflow):
    def setup_(self, step, stepName, stepDict, k, properties):
        if 'Digi' in step and 'Trigger' not in step:
            stepDict[stepName][k] = merge([{'-s': 'DIGI,L1,DIGI2RAW,HLT:@relval2021', '--datatier':'GEN-SIM-DIGI-RAW', '--eventcontent':'RAWSIM'}, stepDict[step][k]])
        elif 'Reco' in step:
            stepDict[stepName][k] = merge([{'-s': 'RAW2DIGI,L1Reco,RECO,RECOSIM', '--datatier':'AODSIM', '--eventcontent':'AODSIM'}, stepDict[step][k]])
        elif 'MiniAOD' in step:
            # the separate miniAOD step is used here
            stepDict[stepName][k] = deepcopy(stepDict[step][k])
        if 'ALCA' in step or 'HARVEST' in step:
            # remove step
            stepDict[stepName][k] = None
        if 'Nano' in step:
            stepDict[stepName][k] = merge([{'--filein':'file:step4.root'}, stepDict[step][k]])
    def condition(self, fragment, stepList, key, hasHarvest):
        return fragment=="TTbar_14TeV" and ('2026' in key or '2021' in key)
upgradeWFs['ProdLike'] = UpgradeWorkflow_ProdLike(
    steps = [
        'DigiFull',
        'RecoFull',
        'RecoFullGlobal',
        'HARVESTFull',
        'HARVESTFullGlobal',
        'MiniAODFullGlobal',
        'ALCAFull',
        'NanoFull',
    ],
    PU = [
        'DigiFull',
        'RecoFull',
        'RecoFullGlobal',
        'HARVESTFull',
        'HARVESTFullGlobal',
        'MiniAODFullGlobal',
        'ALCAFull',
        'NanoFull',
    ],
    suffix = '_ProdLike',
    offset = 0.21,
)

class UpgradeWorkflow_Neutron(UpgradeWorkflow):
    def setup_(self, step, stepName, stepDict, k, properties):
        if 'GenSim' in step:
            custNew = "SimG4Core/Application/NeutronBGforMuonsXS_cff.customise"
        else:
            custNew = "SLHCUpgradeSimulations/Configuration/customise_mixing.customise_Mix_LongLived_Neutrons"
        stepDict[stepName][k] = deepcopy(stepDict[step][k])
        if '--customise' in stepDict[stepName][k].keys():
            stepDict[stepName][k]['--customise'] += ","+custNew
        else:
            stepDict[stepName][k]['--customise'] = custNew
    def condition(self, fragment, stepList, key, hasHarvest):
        return any(fragment==nfrag for nfrag in self.neutronFrags) and any(nkey in key for nkey in self.neutronKeys)
upgradeWFs['Neutron'] = UpgradeWorkflow_Neutron(
    steps = [
        'GenSimFull',
        'GenSimHLBeamSpotFull',
        'GenSimHLBeamSpotFull14',
        'DigiFull',
        'DigiFullTrigger',
    ],
    PU = [
        'DigiFull',
        'DigiFullTrigger',
    ],
    suffix = '_Neutron',
    offset = 0.12,
)
# add some extra info
upgradeWFs['Neutron'].neutronKeys = [x for x in upgradeKeys[2026] if 'PU' not in x]
upgradeWFs['Neutron'].neutronFrags = ['ZMM_14','MinBias_14TeV']

class UpgradeWorkflow_heCollapse(UpgradeWorkflow):
    def setup_(self, step, stepName, stepDict, k, properties):
        stepDict[stepName][k] = merge([{'--procModifiers': 'run2_HECollapse_2018'}, stepDict[step][k]])
    def condition(self, fragment, stepList, key, hasHarvest):
        return fragment=="TTbar_13" and '2018' in key
upgradeWFs['heCollapse'] = UpgradeWorkflow_heCollapse(
    steps = [
        'GenSimFull',
        'DigiFull',
        'RecoFull',
        'HARVESTFull',
        'ALCAFull',
    ],
    PU = [
        'DigiFull',
        'RecoFull',
        'HARVESTFull',
    ],
    suffix = '_heCollapse',
    offset = 0.6,
)

class UpgradeWorkflow_0T(UpgradeWorkflow):
    def setup_(self, step, stepName, stepDict, k, properties):
        myGT=stepDict[step][k]['--conditions']
        myGT+="_0T"
        stepDict[stepName][k] = merge([{'-n':'1','--magField':'0T','--conditions':myGT}, stepDict[step][k]])
    def condition(self, fragment, stepList, key, hasHarvest):
        return (fragment=="TTbar_13" or fragment=="TTbar_14TeV") and ('2017' in key or '2018' in key or '2021' in key)
upgradeWFs['0T'] = UpgradeWorkflow_0T(
    steps = [
        'GenSimFull',
        'DigiFull',
        'RecoFull',
        'HARVESTFull',
        'ALCAFull',
    ],
    PU = [
        'DigiFull',
        'RecoFull',
        'HARVESTFull',
    ],
    suffix = '_0T',
    offset = 0.24,
)

class UpgradeWorkflow_ParkingBPH(UpgradeWorkflow):
    def setup_(self, step, stepName, stepDict, k, properties):
        if 'Reco' in step and 'Run2_2018' in stepDict[step][k]['--era']:
            stepDict[stepName][k] = merge([{'--era': 'Run2_2018,bParking'}, stepDict[step][k]])
    def condition(self, fragment, stepList, key, hasHarvest):
        return fragment=="TTbar_13" and '2018' in key
upgradeWFs['ParkingBPH'] = UpgradeWorkflow_ParkingBPH(
    steps = [
        'RecoFull',
    ],
    PU = [],
    suffix = '_ParkingBPH',
    offset = 0.8,
)

class UpgradeWorkflow_JMENano(UpgradeWorkflow):
    def setup_(self, step, stepName, stepDict, k, properties):
        if 'Nano' in step:
            stepDict[stepName][k] = merge([{'--customise': 'PhysicsTools/NanoAOD/custom_jme_cff.PrepJMECustomNanoAOD_MC'}, stepDict[step][k]])
    def condition(self, fragment, stepList, key, hasHarvest):
        return fragment=="TTbar_13" and ('2017' in key or '2018' in key)
upgradeWFs['JMENano'] = UpgradeWorkflow_JMENano(
    steps = [
        'NanoFull',
    ],
    PU = [],
    suffix = '_JMENano',
    offset = 0.15,
)


# common operations for aging workflows
class UpgradeWorkflowAging(UpgradeWorkflow):
    def setup_(self, step, stepName, stepDict, k, properties):
        if 'Digi' in step or 'Reco' in step:
            stepDict[stepName][k] = merge([{'--customise': 'SLHCUpgradeSimulations/Configuration/aging.customise_aging_'+self.lumi}, stepDict[step][k]])
    def condition(self, fragment, stepList, key, hasHarvest):
        return fragment=="TTbar_14TeV" and '2026' in key
# define several of them
upgradeWFs['Aging1000'] = UpgradeWorkflowAging(
    steps =  [
        'DigiFull',
        'DigiFullTrigger',
        'RecoFullLocal',
        'RecoFull',
        'RecoFullGlobal',
    ],
    PU =  [
        'DigiFull',
        'DigiFullTrigger',
        'RecoFullLocal',
        'RecoFull',
        'RecoFullGlobal',
    ],
    suffix = 'Aging1000',
    offset = 0.101,
)
upgradeWFs['Aging1000'].lumi = '1000'
upgradeWFs['Aging3000'] = deepcopy(upgradeWFs['Aging1000'])
upgradeWFs['Aging3000'].suffix = 'Aging3000'
upgradeWFs['Aging3000'].offset = 0.103
upgradeWFs['Aging3000'].lumi = '3000'

# for premix, just use base class to store information
# actual operations happen in relval_steps.py and relval_upgrade.py
upgradeWFs['Premix'] = UpgradeWorkflow(
    steps = [],
    PU = [
        'PremixFull',
        'PremixHLBeamSpotFull',
        'PremixHLBeamSpotFull14',
    ],
    suffix = '_Premix',
    offset = 0.97,
)
# Premix stage2 is derived from baseline+PU in relval_upgrade.py
upgradeWFs['premixS2'] = UpgradeWorkflow(
    steps = [],
    PU = [],
    suffix = '_premixS2',
    offset = 0.98,
)
# Premix combined stage1+stage2 is derived for Premix+PU and baseline+PU in relval_upgrade.py
upgradeWFs['premixS1S2'] = UpgradeWorkflow(
    steps = [],
    PU = [],
    suffix = '_premixS1S2',
    offset = 0.99,
)

class UpgradeWorkflow_DD4hep(UpgradeWorkflow):
    def setup_(self, step, stepName, stepDict, k, properties):
        stepDict[stepName][k] = merge([{'--geometry': 'DD4hepExtended2021', '--era': 'Run3_dd4hep'}, stepDict[step][k]])
    def condition(self, fragment, stepList, key, hasHarvest):
        return (fragment=='TTbar_13' or fragment=='ZMM_13' or fragment=='SingleMuPt10') and '2021' in key
upgradeWFs['DD4hep'] = UpgradeWorkflow_DD4hep(
    steps = [
        'GenSimFull',
        'DigiFull',
        'RecoFull',
        'HARVESTFull',
        'ALCAFull',
    ],
    PU = [],
    suffix = '_DD4hep',
    offset = 0.911,
)

# check for duplicate offsets
offsets = [specialWF.offset for specialType,specialWF in six.iteritems(upgradeWFs)]
seen = set()
dups = set(x for x in offsets if x in seen or seen.add(x))
if len(dups)>0:
    raise ValueError("Duplicate special workflow offsets not allowed: "+','.join([str(x) for x in dups]))

upgradeProperties = {}

upgradeProperties[2017] = {
    '2017' : {
        'Geom' : 'DB:Extended',
        'GT' : 'auto:phase1_2017_realistic',
        'HLTmenu': '@relval2017',
        'Era' : 'Run2_2017',
        'ScenToRun' : ['GenSimFull','DigiFull','RecoFull','HARVESTFull','ALCAFull','NanoFull'],
    },
    '2017Design' : {
        'Geom' : 'DB:Extended',
        'GT' : 'auto:phase1_2017_design',
        'HLTmenu': '@relval2017',
        'Era' : 'Run2_2017',
        'BeamSpot': 'GaussSigmaZ4cm',
        'ScenToRun' : ['GenSimFull','DigiFull','RecoFull','HARVESTFull'],
    },
    '2018' : {
        'Geom' : 'DB:Extended',
        'GT' : 'auto:phase1_2018_realistic',
        'HLTmenu': '@relval2018',
        'Era' : 'Run2_2018',
        'BeamSpot': 'Realistic25ns13TeVEarly2018Collision',
        'ScenToRun' : ['GenSimFull','DigiFull','RecoFull','HARVESTFull','ALCAFull','NanoFull'],
    },
    '2018Design' : {
        'Geom' : 'DB:Extended',
        'GT' : 'auto:phase1_2018_design',
        'HLTmenu': '@relval2018',
        'Era' : 'Run2_2018',
        'BeamSpot': 'GaussSigmaZ4cm',
        'ScenToRun' : ['GenSimFull','DigiFull','RecoFull','HARVESTFull'],
    },
    '2021' : {
        'Geom' : 'DB:Extended',
        'GT' : 'auto:phase1_2021_realistic',
        'HLTmenu': '@relval2021',
        'Era' : 'Run3',
        'BeamSpot': 'Run3RoundOptics25ns13TeVLowSigmaZ',
        'ScenToRun' : ['GenSimFull','DigiFull','RecoFull','HARVESTFull','ALCAFull'],
    },
    '2021Design' : {
        'Geom' : 'DB:Extended',
        'GT' : 'auto:phase1_2021_design',
        'HLTmenu': '@relval2021',
        'Era' : 'Run3',
        'BeamSpot': 'GaussSigmaZ4cm',
        'ScenToRun' : ['GenSimFull','DigiFull','RecoFull','HARVESTFull'],
    },
    '2023' : {
        'Geom' : 'DB:Extended',
        'GT' : 'auto:phase1_2023_realistic',
        'HLTmenu': '@relval2021',
        'Era' : 'Run3',
        'BeamSpot': 'Run3RoundOptics25ns13TeVLowSigmaZ',
        'ScenToRun' : ['GenSimFull','DigiFull','RecoFull','HARVESTFull','ALCAFull'],
    },
    '2024' : {
        'Geom' : 'DB:Extended',
        'GT' : 'auto:phase1_2024_realistic',
        'HLTmenu': '@relval2021',
        'Era' : 'Run3',
        'BeamSpot': 'Run3RoundOptics25ns13TeVLowSigmaZ',
        'ScenToRun' : ['GenSimFull','DigiFull','RecoFull','HARVESTFull','ALCAFull'],
    },
}

# standard PU sequences
for key in list(upgradeProperties[2017].keys()):
    upgradeProperties[2017][key+'PU'] = deepcopy(upgradeProperties[2017][key])
    upgradeProperties[2017][key+'PU']['ScenToRun'] = ['GenSimFull','DigiFullPU','RecoFullPU','HARVESTFullPU'] + \
                                                     (['NanoFull'] if 'Design' not in key else [])

upgradeProperties[2026] = {
    '2026D49' : {
        'Geom' : 'Extended2026D49',
        'HLTmenu': '@fake2',
        'GT' : 'auto:phase2_realistic_T15',
        'Era' : 'Phase2C9',
        'ScenToRun' : ['GenSimHLBeamSpotFull','DigiFullTrigger','RecoFullGlobal', 'HARVESTFullGlobal'],
    },
    '2026D51' : {
        'Geom' : 'Extended2026D51',
        'HLTmenu': '@fake2',
        'GT' : 'auto:phase2_realistic_T15',
        'Era' : 'Phase2C9',
        'ScenToRun' : ['GenSimHLBeamSpotFull','DigiFullTrigger','RecoFullGlobal', 'HARVESTFullGlobal'],
    },
    '2026D53' : {
        'Geom' : 'Extended2026D53',
        'HLTmenu': '@fake2',
        'GT' : 'auto:phase2_realistic_T15',
        'Era' : 'Phase2C9',
        'ScenToRun' : ['GenSimHLBeamSpotFull','DigiFullTrigger','RecoFullGlobal', 'HARVESTFullGlobal'],
    },
    '2026D54' : {
        'Geom' : 'Extended2026D54',                   # N.B.: Geometry with 3D pixels in the Inner Tracker.
        'HLTmenu': '@fake2',
        'GT' : 'auto:phase2_realistic_T19',           # This symbolic GT has no pixel template / GenError informations.
        'ProcessModifier': 'phase2_PixelCPEGeneric',  # This modifier removes all need for IT template information. DO NOT USE for standard planar sensors.
        'Era' : 'Phase2C9',
        'ScenToRun' : ['GenSimHLBeamSpotFull','DigiFullTrigger','RecoFullGlobal', 'HARVESTFullGlobal'],
    },
    '2026D56' : {
        'Geom' : 'Extended2026D56',
        'HLTmenu': '@fake2',
        'GT' : 'auto:phase2_realistic_T20',
        'Era' : 'Phase2C9',
        'ScenToRun' : ['GenSimHLBeamSpotFull','DigiFullTrigger','RecoFullGlobal', 'HARVESTFullGlobal'],
    },
    '2026D57' : {
        'Geom' : 'Extended2026D57',
        'HLTmenu': '@fake2',
        'GT' : 'auto:phase2_realistic_T17',
        'Era' : 'Phase2C11',
        'ScenToRun' : ['GenSimHLBeamSpotFull','DigiFullTrigger','RecoFullGlobal', 'HARVESTFullGlobal'],
    },
    '2026D58' : {
        'Geom' : 'Extended2026D58',
        'HLTmenu': '@fake2',
        'GT' : 'auto:phase2_realistic_T17',
        'Era' : 'Phase2C12',
        'ScenToRun' : ['GenSimHLBeamSpotFull','DigiFullTrigger','RecoFullGlobal', 'HARVESTFullGlobal'],
    },
    '2026D59' : {
        'Geom' : 'Extended2026D59',
        'HLTmenu': '@fake2',
        'GT' : 'auto:phase2_realistic_T17',
        'Era' : 'Phase2C11',
        'ScenToRun' : ['GenSimHLBeamSpotFull','DigiFullTrigger','RecoFullGlobal', 'HARVESTFullGlobal'],
    },
    '2026D60' : {
        'Geom' : 'Extended2026D60',
        'HLTmenu': '@fake2',
        'GT' : 'auto:phase2_realistic_T15',
        'Era' : 'Phase2C10',
        'ScenToRun' : ['GenSimHLBeamSpotFull','DigiFullTrigger','RecoFullGlobal', 'HARVESTFullGlobal'],
    },
    '2026D61' : {
        'Geom' : 'Extended2026D61',
        'HLTmenu': '@fake2',
        'GT' : 'auto:phase2_realistic_T17',
        'Era' : 'Phase2C9',
        'ScenToRun' : ['GenSimHLBeamSpotFull','DigiFullTrigger','RecoFullGlobal', 'HARVESTFullGlobal'],
    },
    '2026D62' : {
        'Geom' : 'Extended2026D62',
        'HLTmenu': '@fake2',
        'GT' : 'auto:phase2_realistic_T17',
        'Era' : 'Phase2C11',
        'ScenToRun' : ['GenSimHLBeamSpotFull','DigiFullTrigger','RecoFullGlobal', 'HARVESTFullGlobal'],
    },
<<<<<<< HEAD
    '2026D63' : {
        'Geom' : 'Extended2026D63',
        'HLTmenu': '@fake2',
        'GT' : 'auto:phase2_realistic_T21',
        'Era' : 'Phase2C11',
        'ScenToRun' : ['GenSimHLBeamSpotFull','DigiFullTrigger','RecoFullGlobal', 'HARVESTFullGlobal'],
    },
    '2026D64' : {
        'Geom' : 'Extended2026D64',                   # N.B.: Geometry with square 50x50 um2 pixels in the Inner Tracker.
        'HLTmenu': '@fake2',
        'GT' : 'auto:phase2_realistic_T22',
        'ProcessModifier': 'phase2_PixelCPEGeneric',  # Pixel Template reconstruction is temporarily inactive (will update once conditions are availalble).
        'Era' : 'Phase2C11',
        'ScenToRun' : ['GenSimHLBeamSpotFull','DigiFullTrigger','RecoFullGlobal', 'HARVESTFullGlobal'],
    },
    '2026D65' : {
        'Geom' : 'Extended2026D65',                   # N.B.: Geometry with 3D pixels in the Inner Tracker.
        'HLTmenu': '@fake2',
        'GT' : 'auto:phase2_realistic_T23',           # This symbolic GT has no pixel template / GenError informations.
        'ProcessModifier': 'phase2_PixelCPEGeneric',  # This modifier removes all need for IT template information. DO NOT USE for standard planar sensors.
        'Era' : 'Phase2C11',
        'ScenToRun' : ['GenSimHLBeamSpotFull','DigiFullTrigger','RecoFullGlobal', 'HARVESTFullGlobal'],
    },
=======
>>>>>>> 343eb25a
}

# standard PU sequences
for key in list(upgradeProperties[2026].keys()):
    upgradeProperties[2026][key+'PU'] = deepcopy(upgradeProperties[2026][key])
    upgradeProperties[2026][key+'PU']['ScenToRun'] = ['GenSimHLBeamSpotFull','DigiFullTriggerPU','RecoFullGlobalPU', 'HARVESTFullGlobalPU']

# for relvals
defaultDataSets = {}
for year in upgradeKeys:
    for key in upgradeKeys[year]:
        if 'PU' in key: continue
        defaultDataSets[key] = ''

from  Configuration.PyReleaseValidation.relval_steps import Kby

class UpgradeFragment(object):
    def __init__(self, howMuch, dataset):
        self.howMuch = howMuch
        self.dataset = dataset

upgradeFragments = OrderedDict([
    ('FourMuPt_1_200_pythia8_cfi', UpgradeFragment(Kby(10,100),'FourMuPt1_200')),
    ('SingleElectronPt10_pythia8_cfi', UpgradeFragment(Kby(9,100),'SingleElectronPt10')),
    ('SingleElectronPt35_pythia8_cfi', UpgradeFragment(Kby(9,100),'SingleElectronPt35')),
    ('SingleElectronPt1000_pythia8_cfi', UpgradeFragment(Kby(9,50),'SingleElectronPt1000')),
    ('SingleGammaPt10_pythia8_cfi', UpgradeFragment(Kby(9,100),'SingleGammaPt10')),
    ('SingleGammaPt35_pythia8_cfi', UpgradeFragment(Kby(9,50),'SingleGammaPt35')),
    ('SingleMuPt1_pythia8_cfi', UpgradeFragment(Kby(25,100),'SingleMuPt1')),
    ('SingleMuPt10_Eta2p85_cfi', UpgradeFragment(Kby(9,100),'SingleMuPt10')),
    ('SingleMuPt100_Eta2p85_cfi', UpgradeFragment(Kby(9,100),'SingleMuPt100')),
    ('SingleMuPt1000_Eta2p85_cfi', UpgradeFragment(Kby(9,100),'SingleMuPt1000')),
    ('FourMuExtendedPt_1_200_pythia8_cfi', UpgradeFragment(Kby(10,100),'FourMuExtendedPt1_200')),
    ('TenMuExtendedE_0_200_pythia8_cfi', UpgradeFragment(Kby(10,100),'TenMuExtendedE_0_200')),
    ('DoubleElectronPt10Extended_pythia8_cfi', UpgradeFragment(Kby(9,100),'SingleElPt10Extended')),
    ('DoubleElectronPt35Extended_pythia8_cfi', UpgradeFragment(Kby(9,100),'SingleElPt35Extended')),
    ('DoubleElectronPt1000Extended_pythia8_cfi', UpgradeFragment(Kby(9,50),'SingleElPt1000Extended')),
    ('DoubleGammaPt10Extended_pythia8_cfi', UpgradeFragment(Kby(9,100),'SingleGammaPt10Extended')),
    ('DoubleGammaPt35Extended_pythia8_cfi', UpgradeFragment(Kby(9,50),'SingleGammaPt35Extended')),
    ('DoubleMuPt1Extended_pythia8_cfi', UpgradeFragment(Kby(25,100),'SingleMuPt1Extended')),
    ('DoubleMuPt10Extended_pythia8_cfi', UpgradeFragment(Kby(25,100),'SingleMuPt10Extended')),
    ('DoubleMuPt100Extended_pythia8_cfi', UpgradeFragment(Kby(9,100),'SingleMuPt100Extended')),
    ('DoubleMuPt1000Extended_pythia8_cfi', UpgradeFragment(Kby(9,100),'SingleMuPt1000Extended')),
    ('TenMuE_0_200_pythia8_cfi', UpgradeFragment(Kby(10,100),'TenMuE_0_200')),
    ('SinglePiE50HCAL_pythia8_cfi', UpgradeFragment(Kby(50,500),'SinglePiE50HCAL')),
    ('MinBias_13TeV_pythia8_TuneCUETP8M1_cfi', UpgradeFragment(Kby(90,100),'MinBias_13')),
    ('TTbar_13TeV_TuneCUETP8M1_cfi', UpgradeFragment(Kby(9,50),'TTbar_13')),
    ('ZEE_13TeV_TuneCUETP8M1_cfi', UpgradeFragment(Kby(9,100),'ZEE_13')),
    ('QCD_Pt_600_800_13TeV_TuneCUETP8M1_cfi', UpgradeFragment(Kby(9,50),'QCD_Pt_600_800_13')),
    ('Wjet_Pt_80_120_14TeV_TuneCUETP8M1_cfi', UpgradeFragment(Kby(9,100),'Wjet_Pt_80_120_14TeV')),
    ('Wjet_Pt_3000_3500_14TeV_TuneCUETP8M1_cfi', UpgradeFragment(Kby(9,50),'Wjet_Pt_3000_3500_14TeV')),
    ('LM1_sfts_14TeV_cfi', UpgradeFragment(Kby(9,100),'LM1_sfts_14TeV')),
    ('QCD_Pt_3000_3500_14TeV_TuneCUETP8M1_cfi', UpgradeFragment(Kby(9,50),'QCD_Pt_3000_3500_14TeV')),
    ('QCD_Pt_80_120_14TeV_TuneCUETP8M1_cfi', UpgradeFragment(Kby(9,100),'QCD_Pt_80_120_14TeV')),
    ('H200ChargedTaus_Tauola_14TeV_cfi', UpgradeFragment(Kby(9,100),'Higgs200ChargedTaus_14TeV')),
    ('JpsiMM_14TeV_TuneCUETP8M1_cfi', UpgradeFragment(Kby(66,100),'JpsiMM_14TeV')),
    ('TTbar_14TeV_TuneCP5_cfi', UpgradeFragment(Kby(9,100),'TTbar_14TeV')),
    ('WE_14TeV_TuneCUETP8M1_cfi', UpgradeFragment(Kby(9,100),'WE_14TeV')),
    ('ZTT_Tauola_All_hadronic_14TeV_TuneCP5_cfi', UpgradeFragment(Kby(9,100),'ZTT_14TeV')),
    ('H130GGgluonfusion_14TeV_TuneCUETP8M1_cfi', UpgradeFragment(Kby(9,100),'H130GGgluonfusion_14TeV')),
    ('PhotonJet_Pt_10_14TeV_TuneCUETP8M1_cfi', UpgradeFragment(Kby(9,100),'PhotonJets_Pt_10_14TeV')),
    ('QQH1352T_Tauola_14TeV_TuneCUETP8M1_cfi', UpgradeFragment(Kby(9,100),'QQH1352T_Tauola_14TeV')),
    ('MinBias_14TeV_pythia8_TuneCP5_cfi', UpgradeFragment(Kby(90,100),'MinBias_14TeV')),
    ('WM_14TeV_TuneCUETP8M1_cfi', UpgradeFragment(Kby(9,100),'WM_14TeV')),
    ('ZMM_13TeV_TuneCUETP8M1_cfi', UpgradeFragment(Kby(18,100),'ZMM_13')),
    ('QCDForPF_14TeV_TuneCP5_cfi', UpgradeFragment(Kby(50,100),'QCD_FlatPt_15_3000HS_14')),
    ('DYToLL_M-50_14TeV_pythia8_cff', UpgradeFragment(Kby(9,100),'DYToLL_M_50_14TeV')),
    ('DYToTauTau_M-50_14TeV_pythia8_tauola_cff', UpgradeFragment(Kby(9,100),'DYtoTauTau_M_50_14TeV')),
    ('ZEE_14TeV_TuneCP5_cfi', UpgradeFragment(Kby(9,100),'ZEE_14')),
    ('QCD_Pt_80_120_13TeV_TuneCUETP8M1_cfi', UpgradeFragment(Kby(9,100),'QCD_Pt_80_120_13')),
    ('H125GGgluonfusion_13TeV_TuneCP5_cfi', UpgradeFragment(Kby(9,50),'H125GGgluonfusion_13')),
    ('QCD_Pt20toInf_MuEnrichedPt15_14TeV_TuneCP5_cff', UpgradeFragment(Kby(19565, 217391),'QCD_Pt20toInfMuEnrichPt15_14')), # effi = 4.6e-4,  local=8.000e-04
    ('ZMM_14TeV_TuneCP5_cfi', UpgradeFragment(Kby(18,100),'ZMM_14')),
    ('QCD_Pt15To7000_Flat_14TeV_TuneCP5_cff', UpgradeFragment(Kby(9,50),'QCD_Pt15To7000_Flat_14')),
    ('H125GGgluonfusion_14TeV_TuneCP5_cfi', UpgradeFragment(Kby(9,50),'H125GGgluonfusion_14')),
    ('QCD_Pt_600_800_14TeV_TuneCUETP8M1_cfi', UpgradeFragment(Kby(9,50),'QCD_Pt_600_800_14')),
    ('UndergroundCosmicSPLooseMu_cfi', UpgradeFragment(Kby(9,50),'CosmicsSPLoose')),
    ('BeamHalo_13TeV_cfi', UpgradeFragment(Kby(9,50),'BeamHalo_13')),
    ('H200ChargedTaus_Tauola_13TeV_cfi', UpgradeFragment(Kby(9,50),'Higgs200ChargedTaus_13')),
    ('ADDMonoJet_13TeV_d3MD3_TuneCUETP8M1_cfi', UpgradeFragment(Kby(9,50),'ADDMonoJet_d3MD3_13')),
    ('ZpMM_13TeV_TuneCUETP8M1_cfi', UpgradeFragment(Kby(9,50),'ZpMM_13')),
    ('QCD_Pt_3000_3500_13TeV_TuneCUETP8M1_cfi', UpgradeFragment(Kby(9,50),'QCD_Pt_3000_3500_13')),
    ('WpM_13TeV_TuneCUETP8M1_cfi', UpgradeFragment(Kby(9,50),'WpM_13')),
    ('SingleNuE10_cfi', UpgradeFragment(Kby(9,50),'NuGun')),
    ('TTbarLepton_13TeV_TuneCUETP8M1_cfi', UpgradeFragment(Kby(9,50),'TTbarLepton_13')),
    ('WE_13TeV_TuneCUETP8M1_cfi', UpgradeFragment(Kby(9,50),'WE_13')),
    ('WM_13TeV_TuneCUETP8M1_cfi', UpgradeFragment(Kby(9,50),'WM_13')),
    ('ZTT_All_hadronic_13TeV_TuneCUETP8M1_cfi', UpgradeFragment(Kby(9,50),'ZTT_13')),
    ('PhotonJet_Pt_10_13TeV_TuneCUETP8M1_cfi', UpgradeFragment(Kby(9,50),'PhotonJets_Pt_10_13')),
    ('QQH1352T_13TeV_TuneCUETP8M1_cfi', UpgradeFragment(Kby(9,50),'QQH1352T_13')),
    ('Wjet_Pt_80_120_13TeV_TuneCUETP8M1_cfi', UpgradeFragment(Kby(9,50),'Wjet_Pt_80_120_13')),
    ('Wjet_Pt_3000_3500_13TeV_TuneCUETP8M1_cfi', UpgradeFragment(Kby(9,50),'Wjet_Pt_3000_3500_13')),
    ('SMS-T1tttt_mGl-1500_mLSP-100_13TeV-pythia8_cfi', UpgradeFragment(Kby(9,50),'SMS-T1tttt_mGl-1500_mLSP-100_13')),
    ('QCDForPF_13TeV_TuneCUETP8M1_cfi', UpgradeFragment(Kby(50,100),'QCD_FlatPt_15_3000HS_13')),
    ('PYTHIA8_PhiToMuMu_TuneCUETP8M1_13TeV_cff', UpgradeFragment(Kby(9,50),'PhiToMuMu_13')),
    ('RSKKGluon_m3000GeV_13TeV_TuneCUETP8M1_cff', UpgradeFragment(Kby(9,50),'RSKKGluon_m3000GeV_13')),
    ('ZpMM_2250_13TeV_TuneCUETP8M1_cfi', UpgradeFragment(Kby(9,50),'ZpMM_2250_13')),
    ('ZpEE_2250_13TeV_TuneCUETP8M1_cfi', UpgradeFragment(Kby(9,50),'ZpEE_2250_13')),
    ('ZpTT_1500_13TeV_TuneCUETP8M1_cfi', UpgradeFragment(Kby(9,50),'ZpTT_1500_13')),
    ('Upsilon1SToMuMu_forSTEAM_13TeV_TuneCUETP8M1_cfi', UpgradeFragment(Kby(9,50),'Upsilon1SToMuMu_13')),
    ('EtaBToJpsiJpsi_forSTEAM_TuneCUEP8M1_13TeV_cfi', UpgradeFragment(Kby(9,50),'EtaBToJpsiJpsi_13')),
    ('JpsiMuMu_Pt-8_forSTEAM_13TeV_TuneCUETP8M1_cfi', UpgradeFragment(Kby(3100,100000),'JpsiMuMu_Pt-8')),
    ('BuMixing_BMuonFilter_forSTEAM_13TeV_TuneCUETP8M1_cfi', UpgradeFragment(Kby(900,10000),'BuMixing_13')),
    ('HSCPstop_M_200_TuneCUETP8M1_13TeV_pythia8_cff', UpgradeFragment(Kby(9,50),'HSCPstop_M_200_13')),
    ('RSGravitonToGammaGamma_kMpl01_M_3000_TuneCUETP8M1_13TeV_pythia8_cfi', UpgradeFragment(Kby(9,50),'RSGravitonToGaGa_13')),
    ('WprimeToENu_M-2000_TuneCUETP8M1_13TeV-pythia8_cff', UpgradeFragment(Kby(9,50),'WpToENu_M-2000_13')),
    ('DisplacedSUSY_stopToBottom_M_300_1000mm_TuneCUETP8M1_13TeV_pythia8_cff', UpgradeFragment(Kby(9,50),'DisplacedSUSY_stopToB_M_300_1000mm_13')),
    ('TenE_E_0_200_pythia8_cfi', UpgradeFragment(Kby(9,100),'TenE_0_200')),
    ('FlatRandomPtAndDxyGunProducer_cfi', UpgradeFragment(Kby(9,100),'DisplacedMuonsDxy_0_500')),
    ('TenTau_E_15_500_pythia8_cfi', UpgradeFragment(Kby(9,100),'TenTau_15_500')),
    ('SinglePiPt25Eta1p7_2p7_cfi', UpgradeFragment(Kby(9,100),'SinglePiPt25Eta1p7_2p7')),
    ('SingleMuPt15Eta1p7_2p7_cfi', UpgradeFragment(Kby(9,100),'SingleMuPt15Eta1p7_2p7')),
    ('SingleGammaPt25Eta1p7_2p7_cfi', UpgradeFragment(Kby(9,100),'SingleGammaPt25Eta1p7_2p7')),
    ('SingleElectronPt15Eta1p7_2p7_cfi', UpgradeFragment(Kby(9,100),'SingleElectronPt15Eta1p7_2p7')),
    ('ZTT_All_hadronic_14TeV_TuneCP5_cfi', UpgradeFragment(Kby(9,50),'ZTT_14')),
    ('CloseByParticle_Photon_ERZRanges_cfi', UpgradeFragment(Kby(9,100),'CloseByParticleGun')),
    ('CE_E_Front_300um_cfi', UpgradeFragment(Kby(9,100),'CloseByPGun_CE_E_Front_300um')),
    ('CE_E_Front_200um_cfi', UpgradeFragment(Kby(9,100),'CloseByPGun_CE_E_Front_200um')),
    ('CE_E_Front_120um_cfi', UpgradeFragment(Kby(9,100),'CloseByPGun_CE_E_Front_120um')),
    ('CE_H_Fine_300um_cfi', UpgradeFragment(Kby(9,100),'CloseByPGun_CE_H_Fine_300um')),
    ('CE_H_Fine_200um_cfi', UpgradeFragment(Kby(9,100),'CloseByPGun_CE_H_Fine_200um')),
    ('CE_H_Fine_120um_cfi', UpgradeFragment(Kby(9,100),'CloseByPGun_CE_H_Fine_120um')),
    ('CE_H_Coarse_Scint_cfi', UpgradeFragment(Kby(9,100),'CloseByPGun_CE_H_Coarse_Scint')),
    ('CE_H_Coarse_300um_cfi', UpgradeFragment(Kby(9,100),'CloseByPGun_CE_H_Coarse_300um')),
    ('SingleElectronFlatPt2To100_cfi', UpgradeFragment(Kby(9,100),'SingleEFlatPt2To100')),
    ('SingleMuFlatPt0p7To10_cfi', UpgradeFragment(Kby(9,100),'SingleMuFlatPt0p7To10')),
    ('SingleMuFlatPt2To100_cfi', UpgradeFragment(Kby(9,100),'SingleMuFlatPt2To100')),
    ('SingleGammaFlatPt8To150_cfi', UpgradeFragment(Kby(9,100),'SingleGammaFlatPt8To150')),
    ('SinglePiFlatPt0p7To10_cfi', UpgradeFragment(Kby(9,100),'SinglePiFlatPt0p7To10')),
    ('SingleTauFlatPt2To150_cfi', UpgradeFragment(Kby(9,100),'SingleTauFlatPt2To150')),
    ('FlatRandomPtAndDxyGunProducer_MuPt2To10_cfi', UpgradeFragment(Kby(9,100),'DisplacedMuPt2To10')),
    ('FlatRandomPtAndDxyGunProducer_MuPt10To30_cfi', UpgradeFragment(Kby(9,100),'DisplacedMuPt10To30')),
    ('FlatRandomPtAndDxyGunProducer_MuPt30To100_cfi', UpgradeFragment(Kby(9,100),'DisplacedMuPt30To100')),
    ('B0ToKstarMuMu_14TeV_TuneCP5_cfi', UpgradeFragment(Kby(304,3030),'B0ToKstarMuMu_14TeV')), # 3.3% 
    ('BsToEleEle_14TeV_TuneCP5_cfi', UpgradeFragment(Kby(223,2222),'BsToEleEle_14TeV')), # 4.5%    
    ('BsToJpsiGamma_14TeV_TuneCP5_cfi', UpgradeFragment(Kby(2500,25000),'BsToJpsiGamma_14TeV')), # 0.4% 
    ('BsToJpsiPhi_mumuKK_14TeV_TuneCP5_cfi', UpgradeFragment(Kby(910,9090),'BsToJpsiPhi_mumuKK_14TeV')), # 1.1%
    ('BsToMuMu_14TeV_TuneCP5_cfi', UpgradeFragment(Kby(313,3125),'BsToMuMu_14TeV')), # 3.2% 
    ('BsToPhiPhi_KKKK_14TeV_TuneCP5_cfi', UpgradeFragment(Kby(556,5555),'BsToPhiPhi_KKKK_14TeV')), # 1.8%   
    ('TauToMuMuMu_14TeV_TuneCP5_cfi', UpgradeFragment(Kby(18939,189393),'TauToMuMuMu_14TeV')), # effi = 5.280e-04
    ('BdToKstarEleEle_14TeV_TuneCP5_cfi', UpgradeFragment(Kby(206,2061),'BdToKstarEleEle_14TeV')), #effi = 4.850e-02 
    ('ZpTT_1500_14TeV_TuneCP5_cfi', UpgradeFragment(Kby(9,50),'ZpTT_1500_14')),
    ('BuMixing_BMuonFilter_forSTEAM_14TeV_TuneCP5_cfi', UpgradeFragment(Kby(900,10000),'BuMixing_14')),
    ('Upsilon1SToMuMu_forSTEAM_14TeV_TuneCP5_cfi', UpgradeFragment(Kby(9,50),'Upsilon1SToMuMu_14')),
    ('TenTau_E_15_500_Eta3p1_pythia8_cfi', UpgradeFragment(Kby(9,100),'TenTau_15_500_Eta3p1')),
    ('QCD_Pt_1800_2400_14TeV_TuneCP5_cfi', UpgradeFragment(Kby(9,50), 'QCD_Pt_1800_2400_14')),
])
<|MERGE_RESOLUTION|>--- conflicted
+++ resolved
@@ -49,15 +49,12 @@
     '2026D61PU',
     '2026D62',
     '2026D62PU',
-<<<<<<< HEAD
     '2026D63',
     '2026D63PU',
     '2026D64',
     '2026D64PU',
     '2026D65',
     '2026D65PU',
-=======
->>>>>>> 343eb25a
 ]
 
 # pre-generation of WF numbers
@@ -865,8 +862,7 @@
         'Era' : 'Phase2C11',
         'ScenToRun' : ['GenSimHLBeamSpotFull','DigiFullTrigger','RecoFullGlobal', 'HARVESTFullGlobal'],
     },
-<<<<<<< HEAD
-    '2026D63' : {
+'2026D63' : {
         'Geom' : 'Extended2026D63',
         'HLTmenu': '@fake2',
         'GT' : 'auto:phase2_realistic_T21',
@@ -889,8 +885,6 @@
         'Era' : 'Phase2C11',
         'ScenToRun' : ['GenSimHLBeamSpotFull','DigiFullTrigger','RecoFullGlobal', 'HARVESTFullGlobal'],
     },
-=======
->>>>>>> 343eb25a
 }
 
 # standard PU sequences
