--- conflicted
+++ resolved
@@ -850,10 +850,6 @@
         'Geom' : 'Extended2026D61',
         'HLTmenu': '@fake2',
         'GT' : 'auto:phase2_realistic_T17',
-<<<<<<< HEAD
-        'ProcessModifier': 'phase2_PixelCPEGeneric',
-=======
->>>>>>> b8944ca1
         'Era' : 'Phase2C9',
         'ScenToRun' : ['GenSimHLBeamSpotFull','DigiFullTrigger','RecoFullGlobal', 'HARVESTFullGlobal'],
     },
