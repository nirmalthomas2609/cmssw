from MatrixUtil import *

from Configuration.HLT.autoHLT import autoHLT
from Configuration.AlCa.autoPCL import autoPCL

# step1 gensim: for run1
step1Defaults = {'--relval'      : None, # need to be explicitly set
                 '-s'            : 'GEN,SIM',
                 '-n'            : 10,
                 '--conditions'  : 'auto:run1_mc',
                 '--beamspot'    : 'Realistic8TeVCollision',
                 '--datatier'    : 'GEN-SIM',
                 '--eventcontent': 'RAWSIM',
                 }
# step1 gensim: for postLS1
step1Up2015Defaults = {'-s' : 'GEN,SIM',
                             '-n'            : 10,
                             '--conditions'  : 'auto:run2_mc',
                             '--beamspot'    : 'Realistic50ns13TeVCollision',
                             '--datatier'    : 'GEN-SIM',
                             '--eventcontent': 'FEVTDEBUG',
                             '--era'         : 'Run2_2016'
                             }
# step1 gensim: for 2017
step1Up2017Defaults = merge ([{'--conditions':'auto:phase1_2017_realistic','--era':'Run2_2017','--beamspot':'Realistic25ns13TeVEarly2017Collision'},step1Up2015Defaults])

steps = Steps()

#### Production test section ####
steps['ProdMinBias']=merge([{'cfg':'MinBias_8TeV_pythia8_TuneCUETP8M1_cff','--relval':'9000,300'},step1Defaults])
steps['ProdTTbar']=merge([{'cfg':'TTbar_8TeV_TuneCUETP8M1_cfi','--relval':'9000,100'},step1Defaults])
steps['ProdQCD_Pt_3000_3500']=merge([{'cfg':'QCD_Pt_3000_3500_8TeV_TuneCUETP8M1_cfi','--relval':'9000,50'},step1Defaults])

#### data ####
Run2010ASk=[138937,138934,138924,138923,139790,139789,139788,139787,144086,144085,144084,144083,144011]
Run2010BSk=[146644,147115,147929,148822,149011,149181,149182,149291,149294,149442]
steps['MinimumBias2010A']={'INPUT':InputInfo(dataSet='/MinimumBias/Run2010A-valskim-v6/RAW-RECO',label='run2010A',location='STD',run=Run2010ASk)}
steps['MinimumBias2010B']={'INPUT':InputInfo(dataSet='/MinimumBias/Run2010B-valskim-v2/RAW-RECO',label='run2010B',run=Run2010BSk)}
steps['WZMuSkim2010A']={'INPUT':InputInfo(dataSet='/Mu/Run2010A-WZMu-Nov4Skim_v1/RAW-RECO',label='wzMu2010A',run=Run2010ASk)}
steps['WZMuSkim2010B']={'INPUT':InputInfo(dataSet='/Mu/Run2010B-WZMu-Nov4Skim_v1/RAW-RECO',label='wzMu2010B',run=Run2010BSk)}
steps['WZEGSkim2010A']={'INPUT':InputInfo(dataSet='/EG/Run2010A-WZEG-Nov4Skim_v1/RAW-RECO',label='wzEG2010A',run=Run2010ASk)}
steps['WZEGSkim2010B']={'INPUT':InputInfo(dataSet='/Electron/Run2010B-WZEG-Nov4Skim_v1/RAW-RECO',label='wzEG2010B',run=Run2010BSk)}

steps['RunCosmicsA']={'INPUT':InputInfo(dataSet='/Cosmics/Run2010A-v1/RAW',label='cos2010A',run=[142089],events=100000)}
Run2010B=[149011]
steps['RunMinBias2010B']={'INPUT':InputInfo(dataSet='/MinimumBias/Run2010B-RelValRawSkim-v1/RAW',label='mb2010B',run=Run2010B,events=100000)}
steps['RunMu2010B']={'INPUT':InputInfo(dataSet='/Mu/Run2010B-RelValRawSkim-v1/RAW',label='mu2010B',run=Run2010B,events=100000)}
steps['RunElectron2010B']={'INPUT':InputInfo(dataSet='/Electron/Run2010B-RelValRawSkim-v1/RAW',label='electron2010B',run=Run2010B,events=100000)}
steps['RunPhoton2010B']={'INPUT':InputInfo(dataSet='/Photon/Run2010B-RelValRawSkim-v1/RAW',label='photon2010B',run=Run2010B,events=100000)}
steps['RunJet2010B']={'INPUT':InputInfo(dataSet='/Jet/Run2010B-RelValRawSkim-v1/RAW',label='jet2010B',run=Run2010B,events=100000)}

#list of run to harvest 2011A: 165121, 172802,
Run2011ASk=[165121,172802]
steps['ValSkim2011A']={'INPUT':InputInfo(dataSet='/MinimumBias/Run2011A-ValSkim-08Nov2011-v1/RAW-RECO',ib_block='239c497e-0fae-11e1-a8b1-00221959e72f',label='run2011A',location='STD',run=Run2011ASk)}
steps['WMuSkim2011A']={'INPUT':InputInfo(dataSet='/SingleMu/Run2011A-WMu-08Nov2011-v1/RAW-RECO',ib_block='388c2990-0de6-11e1-bb7e-00221959e72f',label='wMu2011A',location='STD',run=Run2011ASk)}
steps['WElSkim2011A']={'INPUT':InputInfo(dataSet='/SingleElectron/Run2011A-WElectron-08Nov2011-v1/RAW-RECO',ib_block='9c48c4ea-0db2-11e1-b62c-00221959e69e',label='wEl2011A',location='STD',run=Run2011ASk)}
steps['ZMuSkim2011A']={'INPUT':InputInfo(dataSet='/DoubleMu/Run2011A-ZMu-08Nov2011-v1/RAW-RECO',label='zMu2011A',location='STD',run=Run2011ASk)}
steps['ZElSkim2011A']={'INPUT':InputInfo(dataSet='/DoubleElectron/Run2011A-ZElectron-08Nov2011-v1/RAW-RECO',label='zEl2011A',location='STD',run=Run2011ASk)}
steps['HighMet2011A']={'INPUT':InputInfo(dataSet='/Jet/Run2011A-HighMET-08Nov2011-v1/RAW-RECO',ib_block='3c764584-0b59-11e1-b62c-00221959e69e',label='hMet2011A',location='STD',run=Run2011ASk)}

steps['RunCosmics2011A']={'INPUT':InputInfo(dataSet='/Cosmics/Run2011A-v1/RAW',label='cos2011A',run=[160960],events=100000,location='STD')}
Run2011A=[165121]
Run2017BTE=[299149]
Run2016HALP=[283383]
steps['RunMinBias2011A']={'INPUT':InputInfo(dataSet='/MinimumBias/Run2011A-v1/RAW',label='mb2011A',run=Run2011A,events=100000,location='STD')}
steps['RunMu2011A']={'INPUT':InputInfo(dataSet='/SingleMu/Run2011A-v1/RAW',label='mu2011A',run=Run2011A,events=100000)}
steps['RunElectron2011A']={'INPUT':InputInfo(dataSet='/SingleElectron/Run2011A-v1/RAW',label='electron2011A',run=Run2011A,events=100000)}
steps['RunPhoton2011A']={'INPUT':InputInfo(dataSet='/Photon/Run2011A-v1/RAW',label='photon2011A',run=Run2011A,events=100000)}
steps['RunJet2011A']={'INPUT':InputInfo(dataSet='/Jet/Run2011A-v1/RAW',label='jet2011A',run=Run2011A,events=100000)}
steps['TestEnableEcalHCAL2017B']={'INPUT':InputInfo(dataSet='/TestEnablesEcalHcal/Run2017B-v1/RAW',label='te2017B',run=Run2017BTE,events=100000,location='STD')}

steps['AlCaLumiPixels2016H']={'INPUT':InputInfo(dataSet='/AlCaLumiPixels1/Run2016H-v1/RAW',label='alcalp2016H',run=Run2016HALP,events=100000,location='STD')}


Run2011B=[177719]
Run2011BSk=[177719,177790,177096,175874]
steps['RunMinBias2011B']={'INPUT':InputInfo(dataSet='/MinimumBias/Run2011B-v1/RAW',label='mb2011B',run=Run2011B,events=100000,location='STD')}
steps['RunMu2011B']={'INPUT':InputInfo(dataSet='/SingleMu/Run2011B-v1/RAW',label='mu2011B',run=Run2011B,events=100000)}
steps['RunElectron2011B']={'INPUT':InputInfo(dataSet='/SingleElectron/Run2011B-v1/RAW',label='electron2011B',run=Run2011B,events=100000)}
steps['RunPhoton2011B']={'INPUT':InputInfo(dataSet='/Photon/Run2011B-v1/RAW',label='photon2011B',run=Run2011B,events=100000)}
steps['RunJet2011B']={'INPUT':InputInfo(dataSet='/Jet/Run2011B-v1/RAW',label='jet2011B',run=Run2011B,events=100000)}

steps['ValSkim2011B']={'INPUT':InputInfo(dataSet='/MinimumBias/Run2011B-ValSkim-19Nov2011-v1/RAW-RECO',label='run2011B',location='STD',run=Run2011BSk)}
steps['WMuSkim2011B']={'INPUT':InputInfo(dataSet='/SingleMu/Run2011B-WMu-19Nov2011-v1/RAW-RECO',ib_block='19110c74-1b66-11e1-a98b-003048f02c8a',label='wMu2011B',location='STD',run=Run2011BSk)}
steps['WElSkim2011B']={'INPUT':InputInfo(dataSet='/SingleElectron/Run2011B-WElectron-19Nov2011-v1/RAW-RECO',ib_block='d75771a4-1b3f-11e1-aef4-003048f02c8a',label='wEl2011B',location='STD',run=Run2011BSk)}
steps['ZMuSkim2011B']={'INPUT':InputInfo(dataSet='/DoubleMu/Run2011B-ZMu-19Nov2011-v1/RAW-RECO',label='zMu2011B',location='STD',run=Run2011BSk)}
steps['ZElSkim2011B']={'INPUT':InputInfo(dataSet='/DoubleElectron/Run2011B-ZElectron-19Nov2011-v1/RAW-RECO',label='zEl2011B',run=Run2011BSk)}
steps['HighMet2011B']={'INPUT':InputInfo(dataSet='/Jet/Run2011B-HighMET-19Nov2011-v1/RAW-RECO',label='hMet2011B',run=Run2011BSk)}

steps['RunHI2010']={'INPUT':InputInfo(dataSet='/HIAllPhysics/HIRun2010-v1/RAW',label='hi2010',run=[152698],events=10000,location='STD')}
steps['RunHI2011']={'INPUT':InputInfo(dataSet='/HIMinBiasUPC/HIRun2011-v1/RAW',label='hi2011',run=[182124],events=10000,location='STD')}
steps['RunPA2013']={'INPUT':InputInfo(dataSet='/PAMinBiasUPC/HIRun2013-v1/RAW',label='pa2013',run=[211313],events=10000,location='STD')}

Run2012A=[191226]
Run2012ASk=Run2012A+[]
steps['RunMinBias2012A']={'INPUT':InputInfo(dataSet='/MinimumBias/Run2012A-v1/RAW',label='mb2012A',run=Run2012A, events=100000,location='STD')}
steps['RunTau2012A']={'INPUT':InputInfo(dataSet='/Tau/Run2012A-v1/RAW',label='tau2012A', run=Run2012A, events=100000,location='STD')}
steps['RunMET2012A']={'INPUT':InputInfo(dataSet='/MET/Run2012A-v1/RAW',label='met2012A', run=Run2012A, events=100000,location='STD')}
steps['RunMu2012A']={'INPUT':InputInfo(dataSet='/SingleMu/Run2012A-v1/RAW',label='mu2012A', run=Run2012A, events=100000,location='STD')}
steps['RunElectron2012A']={'INPUT':InputInfo(dataSet='/SingleElectron/Run2012A-v1/RAW',label='electron2012A', run=Run2012A, events=100000,location='STD')}
steps['RunJet2012A']={'INPUT':InputInfo(dataSet='/Jet/Run2012A-v1/RAW',label='jet2012A', run=Run2012A, events=100000,location='STD')}

steps['WElSkim2012A']={'INPUT':InputInfo(dataSet='/SingleElectron/Run2012A-WElectron-13Jul2012-v1/USER',label='wEl2012A',location='STD',run=Run2012ASk)}
steps['ZMuSkim2012A']={'INPUT':InputInfo(dataSet='/SingleMu/Run2012A-ZMu-13Jul2012-v1/RAW-RECO',label='zMu2012A',location='STD',run=Run2012ASk)}
steps['ZElSkim2012A']={'INPUT':InputInfo(dataSet='/DoubleElectron/Run2012A-ZElectron-13Jul2012-v1/RAW-RECO',label='zEl2012A',run=Run2012ASk)}
steps['HighMet2012A']={'INPUT':InputInfo(dataSet='/HT/Run2012A-HighMET-13Jul2012-v1/RAW-RECO',label='hMet2012A',run=Run2012ASk)}


Run2012B=[194533]
Run2012Bsk=Run2012B+[194912,195016]
steps['RunMinBias2012B']={'INPUT':InputInfo(dataSet='/MinimumBias/Run2012B-v1/RAW',label='mb2012B',run=Run2012B, events=100000,location='STD')}
steps['RunMu2012B']={'INPUT':InputInfo(dataSet='/SingleMu/Run2012B-v1/RAW',label='mu2012B',location='STD',run=Run2012B)}
steps['RunPhoton2012B']={'INPUT':InputInfo(dataSet='/SinglePhoton/Run2012B-v1/RAW',ib_block='28d7fcc8-a2a0-11e1-86c7-003048caaace',label='photon2012B',location='STD',run=Run2012B)}
steps['RunEl2012B']={'INPUT':InputInfo(dataSet='/SingleElectron/Run2012B-v1/RAW',label='electron2012B',location='STD',run=Run2012B)}
steps['RunJet2012B']={'INPUT':InputInfo(dataSet='/JetHT/Run2012B-v1/RAW',label='jet2012B',location='STD',run=Run2012B)}
steps['ZMuSkim2012B']={'INPUT':InputInfo(dataSet='/SingleMu/Run2012B-ZMu-13Jul2012-v1/RAW-RECO',label='zMu2012B',location='CAF',run=Run2012Bsk)}
steps['WElSkim2012B']={'INPUT':InputInfo(dataSet='/SingleElectron/Run2012B-WElectron-13Jul2012-v1/USER',label='wEl2012B',location='STD',run=Run2012Bsk)}
steps['ZElSkim2012B']={'INPUT':InputInfo(dataSet='/DoubleElectron/Run2012B-ZElectron-22Jan2013-v1/RAW-RECO',ib_block='1f13b876-69fb-11e2-a7eb-00221959e72f',label='zEl2012B',location='STD',run=Run2012Bsk)}

Run2012C=[199812]
Run2012Csk=Run2012C+[203002]
steps['RunMinBias2012C']={'INPUT':InputInfo(dataSet='/MinimumBias/Run2012C-v1/RAW',label='mb2012C',run=Run2012C, events=100000,location='STD')}
steps['RunMu2012C']={'INPUT':InputInfo(dataSet='/SingleMu/Run2012C-v1/RAW',label='mu2012C',location='STD',run=Run2012C)}
steps['RunPhoton2012C']={'INPUT':InputInfo(dataSet='/SinglePhoton/Run2012C-v1/RAW',label='photon2012C',location='STD',run=Run2012C)}
steps['RunEl2012C']={'INPUT':InputInfo(dataSet='/SingleElectron/Run2012C-v1/RAW',label='electron2012C',location='STD',run=Run2012C)}
steps['RunJet2012C']={'INPUT':InputInfo(dataSet='/JetHT/Run2012C-v1/RAW',label='jet2012C',location='STD',run=Run2012C)}
steps['ZMuSkim2012C']={'INPUT':InputInfo(dataSet='/SingleMu/Run2012C-ZMu-PromptSkim-v3/RAW-RECO',label='zMu2012C',location='CAF',run=Run2012Csk)}
steps['WElSkim2012C']={'INPUT':InputInfo(dataSet='/SingleElectron/Run2012C-WElectron-PromptSkim-v3/USER',label='wEl2012C',location='STD',run=Run2012Csk)}
steps['ZElSkim2012C']={'INPUT':InputInfo(dataSet='/DoubleElectron/Run2012C-ZElectron-22Jan2013-v1/RAW-RECO',label='zEl2012C',location='STD',run=Run2012Csk)}

Run2012D=[208307]
Run2012Dsk=Run2012D+[207454]
steps['RunMinBias2012D']={'INPUT':InputInfo(dataSet='/MinimumBias/Run2012D-v1/RAW',label='mb2012D',run=Run2012D, events=100000,location='STD')}
steps['RunMu2012D']={'INPUT':InputInfo(dataSet='/SingleMu/Run2012D-v1/RAW',label='mu2012D',location='STD',run=Run2012D)}
steps['RunPhoton2012D']={'INPUT':InputInfo(dataSet='/SinglePhoton/Run2012D-v1/RAW',label='photon2012D',location='STD',run=Run2012D)}
steps['RunEl2012D']={'INPUT':InputInfo(dataSet='/SingleElectron/Run2012D-v1/RAW',label='electron2012D',location='STD',run=Run2012D)}
steps['RunJet2012D']={'INPUT':InputInfo(dataSet='/JetHT/Run2012D-v1/RAW',label='jet2012D',location='STD',run=Run2012D)}
# the previous  /SingleMu/Run2012D-ZMu-15Apr2014-v1/RAW-RECO is deprecated in DAS
steps['ZMuSkim2012D']={'INPUT':InputInfo(dataSet='/SingleMu/Run2012D-ZMu-15Apr2014-v1/RAW-RECO',label='zMu2012D',location='STD',run=Run2012Dsk)}
# the previous /SingleElectron/Run2012D-WElectron-PromptSkim-v1/USER is deprecated in DAS
steps['WElSkim2012D']={'INPUT':InputInfo(dataSet='/SingleElectron/Run2012D-WElectron-22Jan2013-v1/USER',label='wEl2012D',location='STD',run=Run2012Dsk)}
steps['ZElSkim2012D']={'INPUT':InputInfo(dataSet='/DoubleElectron/Run2012D-ZElectron-22Jan2013-v1/RAW-RECO',label='zEl2012D',location='STD',run=Run2012Dsk)}

#### run2 2015B ####
# Run2015B=[251642] #  251561 251638 251642
Run2015B=selectedLS([251251])
steps['RunHLTPhy2015B']={'INPUT':InputInfo(dataSet='/HLTPhysics/Run2015B-v1/RAW',label='hltPhy2015B',events=100000,location='STD', ls=Run2015B)}
steps['RunDoubleEG2015B']={'INPUT':InputInfo(dataSet='/DoubleEG/Run2015B-v1/RAW',label='doubEG2015B',events=100000,location='STD', ls=Run2015B)}
steps['RunDoubleMuon2015B']={'INPUT':InputInfo(dataSet='/DoubleMuon/Run2015B-v1/RAW',label='doubMu2015B',events=100000,location='STD', ls=Run2015B)}
steps['RunJetHT2015B']={'INPUT':InputInfo(dataSet='/JetHT/Run2015B-v1/RAW',label='jetHT2015B',events=100000,location='STD', ls=Run2015B)}
steps['RunMET2015B']={'INPUT':InputInfo(dataSet='/MET/Run2015B-v1/RAW',label='met2015B',events=100000,location='STD', ls=Run2015B)}
steps['RunMuonEG2015B']={'INPUT':InputInfo(dataSet='/MuonEG/Run2015B-v1/RAW',label='muEG2015B',events=100000,location='STD', ls=Run2015B)}
steps['RunSingleEl2015B']={'INPUT':InputInfo(dataSet='/SingleElectron/Run2015B-v1/RAW',label='sigEl2015B',events=100000,location='STD', ls=Run2015B)}
steps['RunSingleMu2015B']={'INPUT':InputInfo(dataSet='/SingleMuon/Run2015B-v1/RAW',label='sigMu2015B',events=100000,location='STD', ls=Run2015B)}
steps['RunSinglePh2015B']={'INPUT':InputInfo(dataSet='/SinglePhoton/Run2015B-v1/RAW',label='sigPh2015B',events=100000,location='STD', ls=Run2015B)}
steps['RunZeroBias2015B']={'INPUT':InputInfo(dataSet='/ZeroBias/Run2015B-v1/RAW',label='zb2015B',events=100000,location='STD', ls=Run2015B)}




#### run2 2015C ####
# Run2015C, 25ns: 254790 (852 LS and 65 files), 254852 (126 LS and 5 files), 254879 (178 LS and 11 files)
Run2015C=selectedLS([254790])
Run2015C_full=selectedLS([254790, 254852, 254879])
steps['RunHLTPhy2015C']={'INPUT':InputInfo(dataSet='/HLTPhysics/Run2015C-v1/RAW',label='hltPhy2015C',events=100000,location='STD', ls=Run2015C)}
steps['RunDoubleEG2015C']={'INPUT':InputInfo(dataSet='/DoubleEG/Run2015C-v1/RAW',label='doubEG2015C',events=100000,location='STD', ls=Run2015C)}
steps['RunDoubleMuon2015C']={'INPUT':InputInfo(dataSet='/DoubleMuon/Run2015C-v1/RAW',label='doubMu2015C',events=100000,location='STD', ls=Run2015C)}
steps['RunJetHT2015C']={'INPUT':InputInfo(dataSet='/JetHT/Run2015C-v1/RAW',label='jetHT2015C',events=100000,location='STD', ls=Run2015C)}
steps['RunMET2015C']={'INPUT':InputInfo(dataSet='/MET/Run2015C-v1/RAW',label='met2015C',events=100000,location='STD', ls=Run2015C)}
steps['RunMuonEG2015C']={'INPUT':InputInfo(dataSet='/MuonEG/Run2015C-v1/RAW',label='muEG2015C',events=100000,location='STD', ls=Run2015C)}
steps['RunDoubleEGPrpt2015C']={'INPUT':InputInfo(dataSet='/DoubleEG/Run2015C-ZElectron-PromptReco-v1/RAW-RECO',label='dbEGPrpt2015C',events=100000,location='STD', ls=Run2015C_full)}
steps['RunSingleMuPrpt2015C']={'INPUT':InputInfo(dataSet='/SingleMuon/Run2015C-ZMu-PromptReco-v1/RAW-RECO',label='sgMuPrpt2015C',events=100000,location='STD', ls=Run2015C_full)}
steps['RunSingleEl2015C']={'INPUT':InputInfo(dataSet='/SingleElectron/Run2015C-v1/RAW',label='sigEl2015C',events=100000,location='STD', ls=Run2015C)}
steps['RunSingleMu2015C']={'INPUT':InputInfo(dataSet='/SingleMuon/Run2015C-v1/RAW',label='sigMu2015C',events=100000,location='STD', ls=Run2015C)}
steps['RunSinglePh2015C']={'INPUT':InputInfo(dataSet='/SinglePhoton/Run2015C-v1/RAW',label='sigPh2015C',events=100000,location='STD', ls=Run2015C)}
steps['RunZeroBias2015C']={'INPUT':InputInfo(dataSet='/ZeroBias/Run2015C-v1/RAW',label='zb2015C',events=100000,location='STD', ls=Run2015C)}


#### run2 2015D ####
# Run2015D, 25ns: 256677
Run2015D=selectedLS([256677])
steps['RunHLTPhy2015D']={'INPUT':InputInfo(dataSet='/HLTPhysics/Run2015D-v1/RAW',label='hltPhy2015D',events=100000,location='STD', ls=Run2015D)}
steps['RunDoubleEG2015D']={'INPUT':InputInfo(dataSet='/DoubleEG/Run2015D-v1/RAW',label='doubEG2015D',events=100000,location='STD', ls=Run2015D)}
steps['RunDoubleMuon2015D']={'INPUT':InputInfo(dataSet='/DoubleMuon/Run2015D-v1/RAW',label='doubMu2015D',events=100000,location='STD', ls=Run2015D)}
steps['RunJetHT2015D']={'INPUT':InputInfo(dataSet='/JetHT/Run2015D-v1/RAW',label='jetHT2015D',events=100000,location='STD', ls=Run2015D)}
steps['RunMET2015D']={'INPUT':InputInfo(dataSet='/MET/Run2015D-v1/RAW',label='met2015D',events=100000,location='STD', ls=Run2015D)}
steps['RunMuonEG2015D']={'INPUT':InputInfo(dataSet='/MuonEG/Run2015D-v1/RAW',label='muEG2015D',events=100000,location='STD', ls=Run2015D)}
steps['RunDoubleEGPrpt2015D']={'INPUT':InputInfo(dataSet='/DoubleEG/Run2015D-ZElectron-PromptReco-v3/RAW-RECO',label='dbEGPrpt2015D',events=100000,location='STD', ls=Run2015D)}
steps['RunSingleMuPrpt2015D']={'INPUT':InputInfo(dataSet='/SingleMuon/Run2015D-ZMu-PromptReco-v3/RAW-RECO',label='sgMuPrpt2015D',events=100000,location='STD', ls=Run2015D)}
steps['RunSingleEl2015D']={'INPUT':InputInfo(dataSet='/SingleElectron/Run2015D-v1/RAW',label='sigEl2015D',events=100000,location='STD', ls=Run2015D)}
steps['RunSingleMu2015D']={'INPUT':InputInfo(dataSet='/SingleMuon/Run2015D-v1/RAW',label='sigMu2015D',events=100000,location='STD', ls=Run2015D)}
steps['RunSinglePh2015D']={'INPUT':InputInfo(dataSet='/SinglePhoton/Run2015D-v1/RAW',label='sigPh2015D',events=100000,location='STD', ls=Run2015D)}
steps['RunZeroBias2015D']={'INPUT':InputInfo(dataSet='/ZeroBias/Run2015D-v1/RAW',label='zb2015D',events=100000,location='STD',ib_block='38d4cab6-5d5f-11e5-824b-001e67ac06a0',ls=Run2015D)}

#### run2 2016B ####
# Run2016B, 25ns: 274160
#Run2016B=selectedLS([274160],l_json=data_json2016)
Run2016B={274199: [[1, 180]]}
steps['RunHLTPhy2016B']={'INPUT':InputInfo(dataSet='/HLTPhysics/Run2016B-v2/RAW',label='hltPhy2016B',events=100000,location='STD', ls=Run2016B)}
steps['RunDoubleEG2016B']={'INPUT':InputInfo(dataSet='/DoubleEG/Run2016B-v2/RAW',label='doubEG2016B',events=100000,location='STD', ls=Run2016B)}
steps['RunDoubleMuon2016B']={'INPUT':InputInfo(dataSet='/DoubleMuon/Run2016B-v2/RAW',label='doubMu2016B',events=100000,location='STD', ls=Run2016B)}
steps['RunJetHT2016B']={'INPUT':InputInfo(dataSet='/JetHT/Run2016B-v2/RAW',label='jetHT2016B',events=100000,location='STD', ls=Run2016B)}
steps['RunMET2016B']={'INPUT':InputInfo(dataSet='/MET/Run2016B-v2/RAW',label='met2016B',events=100000,location='STD', ls=Run2016B)}
steps['RunMuonEG2016B']={'INPUT':InputInfo(dataSet='/MuonEG/Run2016B-v2/RAW',label='muEG2016B',events=100000,location='STD', ls=Run2016B)}
steps['RunDoubleEGPrpt2016B']={'INPUT':InputInfo(dataSet='/DoubleEG/Run2016B-ZElectron-PromptReco-v2/RAW-RECO',label='dbEGPrpt2016B',events=100000,location='STD', ls=Run2016B)}
steps['RunSingleMuPrpt2016B']={'INPUT':InputInfo(dataSet='/SingleMuon/Run2016B-ZMu-PromptReco-v2/RAW-RECO',label='sgMuPrpt2016B',events=100000,location='STD', ls=Run2016B)}
steps['RunSingleEl2016B']={'INPUT':InputInfo(dataSet='/SingleElectron/Run2016B-v2/RAW',label='sigEl2016B',events=100000,location='STD', ls={274199: [[1, 120]]})}
steps['RunSingleMu2016B']={'INPUT':InputInfo(dataSet='/SingleMuon/Run2016B-v2/RAW',label='sigMu2016B',events=100000,location='STD', ls={274199: [[1, 120]]})}
steps['RunSinglePh2016B']={'INPUT':InputInfo(dataSet='/SinglePhoton/Run2016B-v2/RAW',label='sigPh2016B',events=100000,location='STD', ls=Run2016B)}
steps['RunZeroBias2016B']={'INPUT':InputInfo(dataSet='/ZeroBias/Run2016B-v2/RAW',label='zb2016B',events=100000,location='STD', ls=Run2016B)}
steps['RunMuOnia2016B']={'INPUT':InputInfo(dataSet='/MuOnia/Run2016B-v2/RAW',label='muOnia2016B',events=100000,location='STD', ls=Run2016B)}
steps['RunNoBPTX2016B']={'INPUT':InputInfo(dataSet='/NoBPTX/Run2016B-v2/RAW',label='noBptx2016B',events=100000,location='STD', ls=Run2016B)}
steps['RunZeroBias2016BnewL1repack']={'INPUT':InputInfo(dataSet='/ZeroBias/Run2016B-v2/RAW',label='zb2016BnewL1rep',events=100000,location='STD', ls=Run2016B)}

#### run2 2016C ####
Run2016C={276092: [[115, 149]]}
steps['RunHLTPhy2016C']={'INPUT':InputInfo(dataSet='/HLTPhysics/Run2016C-v2/RAW',label='hltPhy2016C',events=100000,location='STD', ls=Run2016C)}
steps['RunDoubleEG2016C']={'INPUT':InputInfo(dataSet='/DoubleEG/Run2016C-v2/RAW',label='doubEG2016C',events=100000,location='STD', ls=Run2016C)}
steps['RunDoubleMuon2016C']={'INPUT':InputInfo(dataSet='/DoubleMuon/Run2016C-v2/RAW',label='doubMu2016C',events=100000,location='STD', ls=Run2016C)}
steps['RunJetHT2016C']={'INPUT':InputInfo(dataSet='/JetHT/Run2016C-v2/RAW',label='jetHT2016C',events=100000,location='STD', ls=Run2016C)}
steps['RunMET2016C']={'INPUT':InputInfo(dataSet='/MET/Run2016C-v2/RAW',label='met2016C',events=100000,location='STD', ls=Run2016C)}
steps['RunMuonEG2016C']={'INPUT':InputInfo(dataSet='/MuonEG/Run2016C-v2/RAW',label='muEG2016C',events=100000,location='STD', ls=Run2016C)}
steps['RunSingleEl2016C']={'INPUT':InputInfo(dataSet='/SingleElectron/Run2016C-v2/RAW',label='sigEl2016C',events=100000,location='STD', ls=Run2016C)}
steps['RunSingleMu2016C']={'INPUT':InputInfo(dataSet='/SingleMuon/Run2016C-v2/RAW',label='sigMu2016C',events=100000,location='STD', ls=Run2016C)}
steps['RunSinglePh2016C']={'INPUT':InputInfo(dataSet='/SinglePhoton/Run2016C-v2/RAW',label='sigPh2016C',events=100000,location='STD', ls=Run2016C)}
steps['RunZeroBias2016C']={'INPUT':InputInfo(dataSet='/ZeroBias/Run2016C-v2/RAW',label='zb2016C',events=100000,location='STD', ls=Run2016C)}
steps['RunMuOnia2016C']={'INPUT':InputInfo(dataSet='/MuOnia/Run2016C-v2/RAW',label='muOnia2016C',events=100000,location='STD', ls=Run2016C)}

#### run2 2016D ####
Run2016D={276807: [[66, 100]]}
steps['RunHLTPhy2016D']={'INPUT':InputInfo(dataSet='/HLTPhysics/Run2016D-v2/RAW',label='hltPhy2016D',events=100000,location='STD', ls=Run2016D)}
steps['RunDoubleEG2016D']={'INPUT':InputInfo(dataSet='/DoubleEG/Run2016D-v2/RAW',label='doubEG2016D',events=100000,location='STD', ls=Run2016D)}
steps['RunDoubleMuon2016D']={'INPUT':InputInfo(dataSet='/DoubleMuon/Run2016D-v2/RAW',label='doubMu2016D',events=100000,location='STD', ls=Run2016D)}
steps['RunJetHT2016D']={'INPUT':InputInfo(dataSet='/JetHT/Run2016D-v2/RAW',label='jetHT2016D',events=100000,location='STD', ls=Run2016D)}
steps['RunMET2016D']={'INPUT':InputInfo(dataSet='/MET/Run2016D-v2/RAW',label='met2016D',events=100000,location='STD', ls=Run2016D)}
steps['RunMuonEG2016D']={'INPUT':InputInfo(dataSet='/MuonEG/Run2016D-v2/RAW',label='muEG2016D',events=100000,location='STD', ls=Run2016D)}
steps['RunSingleEl2016D']={'INPUT':InputInfo(dataSet='/SingleElectron/Run2016D-v2/RAW',label='sigEl2016D',events=100000,location='STD', ls=Run2016D)}
steps['RunSingleMu2016D']={'INPUT':InputInfo(dataSet='/SingleMuon/Run2016D-v2/RAW',label='sigMu2016D',events=100000,location='STD', ls=Run2016D)}
steps['RunSinglePh2016D']={'INPUT':InputInfo(dataSet='/SinglePhoton/Run2016D-v2/RAW',label='sigPh2016D',events=100000,location='STD', ls=Run2016D)}
steps['RunZeroBias2016D']={'INPUT':InputInfo(dataSet='/ZeroBias/Run2016D-v2/RAW',label='zb2016D',events=100000,location='STD', ls=Run2016D)}
steps['RunMuOnia2016D']={'INPUT':InputInfo(dataSet='/MuOnia/Run2016D-v2/RAW',label='muOnia2016D',events=100000,location='STD', ls=Run2016D)}

#### run2 2016E ####
Run2016E={277069: [[81, 120]]}
steps['RunHLTPhy2016E']={'INPUT':InputInfo(dataSet='/HLTPhysics/Run2016E-v2/RAW',label='hltPhy2016E',events=100000,location='STD', ls=Run2016E)}
steps['RunDoubleEG2016E']={'INPUT':InputInfo(dataSet='/DoubleEG/Run2016E-v2/RAW',label='doubEG2016E',events=100000,location='STD', ls=Run2016E)}
steps['RunDoubleMuon2016E']={'INPUT':InputInfo(dataSet='/DoubleMuon/Run2016E-v2/RAW',label='doubMu2016E',events=100000,location='STD', ls=Run2016E)}
steps['RunJetHT2016E']={'INPUT':InputInfo(dataSet='/JetHT/Run2016E-v2/RAW',label='jetHT2016E',events=100000,location='STD', ls=Run2016E)}
steps['RunMET2016E']={'INPUT':InputInfo(dataSet='/MET/Run2016E-v2/RAW',label='met2016E',events=100000,location='STD', ls=Run2016E)}
steps['RunMuonEG2016E']={'INPUT':InputInfo(dataSet='/MuonEG/Run2016E-v2/RAW',label='muEG2016E',events=100000,location='STD', ls=Run2016E)}
steps['RunSingleEl2016E']={'INPUT':InputInfo(dataSet='/SingleElectron/Run2016E-v2/RAW',label='sigEl2016E',events=100000,location='STD', ls=Run2016E)}
steps['RunSingleMu2016E']={'INPUT':InputInfo(dataSet='/SingleMuon/Run2016E-v2/RAW',label='sigMu2016E',events=100000,location='STD', ls=Run2016E)}
steps['RunSinglePh2016E']={'INPUT':InputInfo(dataSet='/SinglePhoton/Run2016E-v2/RAW',label='sigPh2016E',events=100000,location='STD', ls=Run2016E)}
steps['RunZeroBias2016E']={'INPUT':InputInfo(dataSet='/ZeroBias/Run2016E-v2/RAW',label='zb2016E',events=100000,location='STD', ls=Run2016E)}
steps['RunMuOnia2016E']={'INPUT':InputInfo(dataSet='/MuOnia/Run2016E-v2/RAW',label='muOnia2016E',events=100000,location='STD', ls=Run2016E)}
steps['RunJetHT2016E_reminiaod']={'INPUT':InputInfo(dataSet='/JetHT/Run2016E-18Apr2017-v1/AOD',label='rmaod_jetHT2016E',events=100000,location='STD', ls=Run2016E)}

#### run2 2016H ####
Run2016H={283877: [[1, 45]]}
steps['RunHLTPhy2016H']={'INPUT':InputInfo(dataSet='/HLTPhysics/Run2016H-v1/RAW',label='hltPhy2016H',events=100000,location='STD', ls=Run2016H)}
steps['RunDoubleEG2016H']={'INPUT':InputInfo(dataSet='/DoubleEG/Run2016H-v1/RAW',label='doubEG2016H',events=100000,location='STD', ls=Run2016H)}
steps['RunDoubleMuon2016H']={'INPUT':InputInfo(dataSet='/DoubleMuon/Run2016H-v1/RAW',label='doubMu2016H',events=100000,location='STD', ls=Run2016H)}
steps['RunJetHT2016H']={'INPUT':InputInfo(dataSet='/JetHT/Run2016H-v1/RAW',label='jetHT2016H',events=100000,location='STD', ls=Run2016H)}
steps['RunMET2016H']={'INPUT':InputInfo(dataSet='/MET/Run2016H-v1/RAW',label='met2016H',events=100000,location='STD', ls=Run2016H)}
steps['RunMuonEG2016H']={'INPUT':InputInfo(dataSet='/MuonEG/Run2016H-v1/RAW',label='muEG2016H',events=100000,location='STD', ls=Run2016H)}
steps['RunSingleEl2016H']={'INPUT':InputInfo(dataSet='/SingleElectron/Run2016H-v1/RAW',label='sigEl2016H',events=100000,location='STD', ls=Run2016H)}
steps['RunSingleMu2016H']={'INPUT':InputInfo(dataSet='/SingleMuon/Run2016H-v1/RAW',label='sigMu2016H',events=100000,location='STD', ls=Run2016H)}
steps['RunSinglePh2016H']={'INPUT':InputInfo(dataSet='/SinglePhoton/Run2016H-v1/RAW',label='sigPh2016H',events=100000,location='STD', ls=Run2016H)}
steps['RunZeroBias2016H']={'INPUT':InputInfo(dataSet='/ZeroBias/Run2016H-v1/RAW',label='zb2016H',events=100000,location='STD', ls=Run2016H)}
steps['RunMuOnia2016H']={'INPUT':InputInfo(dataSet='/MuOnia/Run2016H-v1/RAW',label='muOnia2016H',events=100000,location='STD', ls=Run2016H)}
steps['RunJetHT2016H_reminiaod']={'INPUT':InputInfo(dataSet='/JetHT/Run2016H-18Apr2017-v1/AOD',label='rmaod_jetHT2016H',events=100000,location='STD', ls=Run2016H)}

#### run2 2017B ####
Run2017BlowPU={297227: [[1, 45]]}
Run2017B={297557: [[8, 167]]}
steps['RunHLTPhy2017B']={'INPUT':InputInfo(dataSet='/HLTPhysics/Run2017B-v1/RAW',label='hltPhy2017B',events=100000,location='STD', ls=Run2017B)}
steps['RunDoubleEG2017B']={'INPUT':InputInfo(dataSet='/DoubleEG/Run2017B-v1/RAW',label='doubEG2017B',events=100000,location='STD', ls=Run2017B)}
steps['RunDoubleMuon2017B']={'INPUT':InputInfo(dataSet='/DoubleMuon/Run2017B-v1/RAW',label='doubMu2017B',events=100000,location='STD', ls=Run2017B)}
steps['RunJetHT2017B']={'INPUT':InputInfo(dataSet='/JetHT/Run2017B-v1/RAW',label='jetHT2017B',events=100000,location='STD', ls=Run2017B)}
steps['RunMET2017B']={'INPUT':InputInfo(dataSet='/MET/Run2017B-v1/RAW',label='met2017B',events=100000,location='STD', ls=Run2017B)}
steps['RunMuonEG2017B']={'INPUT':InputInfo(dataSet='/MuonEG/Run2017B-v1/RAW',label='muEG2017B',events=100000,location='STD', ls=Run2017B)}
steps['RunSingleEl2017B']={'INPUT':InputInfo(dataSet='/SingleElectron/Run2017B-v1/RAW',label='sigEl2017B',events=100000,location='STD', ls=Run2017B)}
steps['RunSingleMu2017B']={'INPUT':InputInfo(dataSet='/SingleMuon/Run2017B-v1/RAW',label='sigMu2017B',events=100000,location='STD', ls=Run2017B)}
steps['RunSinglePh2017B']={'INPUT':InputInfo(dataSet='/SinglePhoton/Run2017B-v1/RAW',label='sigPh2017B',events=100000,location='STD', ls=Run2017B)}
steps['RunZeroBias2017B']={'INPUT':InputInfo(dataSet='/ZeroBias/Run2017B-v1/RAW',label='zb2017B',events=100000,location='STD', ls=Run2017B)}
steps['RunMuOnia2017B']={'INPUT':InputInfo(dataSet='/MuOnia/Run2017B-v1/RAW',label='muOnia2017B',events=100000,location='STD', ls=Run2017B)}
steps['RunNoBPTX2017B']={'INPUT':InputInfo(dataSet='/NoBPTX/Run2017B-v1/RAW',label='noBptx2017B',events=100000,location='STD', ls=Run2017B)}
steps['RunHLTPhy2017B_AOD']={'INPUT':InputInfo(dataSet='/HLTPhysics/Run2017B-PromptReco-v1/AOD',label='hltPhy2017Baod',events=100000,location='STD', ls=Run2017BlowPU)}
steps['RunHLTPhy2017B_AODextra']={'INPUT':InputInfo(dataSet='/HLTPhysics/Run2017B-PromptReco-v1/AOD',label='hltPhy2017Baodex',events=100000,location='STD', ls=Run2017BlowPU)}

#### run2 2017C ####
Run2017C={301998: [[1, 150]]}
steps['RunHLTPhy2017C']={'INPUT':InputInfo(dataSet='/HLTPhysics/Run2017C-v1/RAW',label='hltPhy2017C',events=100000,location='STD', ls=Run2017C)}
steps['RunDoubleEG2017C']={'INPUT':InputInfo(dataSet='/DoubleEG/Run2017C-v1/RAW',label='doubEG2017C',events=100000,location='STD', ls=Run2017C)}
steps['RunDoubleMuon2017C']={'INPUT':InputInfo(dataSet='/DoubleMuon/Run2017C-v1/RAW',label='doubMu2017C',events=100000,location='STD', ls=Run2017C)}
steps['RunJetHT2017C']={'INPUT':InputInfo(dataSet='/JetHT/Run2017C-v1/RAW',label='jetHT2017C',events=100000,location='STD', ls=Run2017C)}
steps['RunMET2017C']={'INPUT':InputInfo(dataSet='/MET/Run2017C-v1/RAW',label='met2017C',events=100000,location='STD', ls=Run2017C)}
steps['RunMuonEG2017C']={'INPUT':InputInfo(dataSet='/MuonEG/Run2017C-v1/RAW',label='muEG2017C',events=100000,location='STD', ls=Run2017C)}
steps['RunSingleEl2017C']={'INPUT':InputInfo(dataSet='/SingleElectron/Run2017C-v1/RAW',label='sigEl2017C',events=100000,location='STD', ls=Run2017C)}
steps['RunSingleMu2017C']={'INPUT':InputInfo(dataSet='/SingleMuon/Run2017C-v1/RAW',label='sigMu2017C',events=100000,location='STD', ls=Run2017C)}
steps['RunSinglePh2017C']={'INPUT':InputInfo(dataSet='/SinglePhoton/Run2017C-v1/RAW',label='sigPh2017C',events=100000,location='STD', ls=Run2017C)}
steps['RunZeroBias2017C']={'INPUT':InputInfo(dataSet='/ZeroBias/Run2017C-v1/RAW',label='zb2017C',events=100000,location='STD', ls=Run2017C)}
steps['RunMuOnia2017C']={'INPUT':InputInfo(dataSet='/MuOnia/Run2017C-v1/RAW',label='muOnia2017C',events=100000,location='STD', ls=Run2017C)}
steps['RunNoBPTX2017C']={'INPUT':InputInfo(dataSet='/NoBPTX/Run2017C-v1/RAW',label='noBptx2017C',events=100000,location='STD', ls=Run2017C)}

# Highstat HLTPhysics
Run2015DHS=selectedLS([258712,258713,258714,258741,258742,258745,258749,258750,259626,259637,259683,259685,259686,259721,259809,259810,259818,259820,259821,259822,259862,259890,259891])
steps['RunHLTPhy2015DHS']={'INPUT':InputInfo(dataSet='/HLTPhysics/Run2015D-v1/RAW',label='hltPhy2015DHS',events=100000,location='STD', ls=Run2015DHS)}


#### run2 2015 HighLumi High Stat workflows ##
# Run2015HLHS, 25ns, run 260627, JetHT: 2.9M, SingleMuon: 5.7M, ZeroBias: 1.6M
Run2015HLHS=selectedLS([260627])
steps['RunJetHT2015HLHS']={'INPUT':InputInfo(dataSet='/JetHT/Run2015D-v1/RAW',label='jetHT2015HLHT',events=100000,location='STD', ls=Run2015HLHS)}
steps['RunZeroBias2015HLHS']={'INPUT':InputInfo(dataSet='/ZeroBias/Run2015D-v1/RAW',label='zb2015HLHT',events=100000,location='STD', ls=Run2015HLHS)}
steps['RunSingleMu2015HLHS']={'INPUT':InputInfo(dataSet='/SingleMuon/Run2015D-v1/RAW',label='sigMu2015HLHT',events=100000,location='STD', ls=Run2015HLHS)}

#### run2 Cosmic ####
##Run 256259 @ 0T 2015C###
##Run 272133 @ 3.8T 2016B###
steps['RunCosmics2015C']={'INPUT':InputInfo(dataSet='/Cosmics/Run2015C-v1/RAW',label='cos2015C',run=[256259],events=100000,location='STD')}
steps['RunCosmics2016B']={'INPUT':InputInfo(dataSet='/Cosmics/Run2016B-v1/RAW',label='cos2016B',run=[272133],events=100000,location='STD')}

def gen(fragment,howMuch):
    global step1Defaults
    return merge([{'cfg':fragment},howMuch,step1Defaults])

def gen2015(fragment,howMuch):
    global step1Up2015Defaults
    return merge([{'cfg':fragment},howMuch,step1Up2015Defaults])
def gen2017(fragment,howMuch):
    global step1Up2017Defaults
    return merge([{'cfg':fragment},howMuch,step1Up2017Defaults])

### Production test: 13 TeV equivalents
steps['ProdMinBias_13']=gen2015('MinBias_13TeV_pythia8_TuneCUETP8M1_cfi',Kby(9,100))
steps['ProdTTbar_13']=gen2015('TTbar_13TeV_TuneCUETP8M1_cfi',Kby(9,100))
steps['ProdZEE_13']=gen2015('ZEE_13TeV_TuneCUETP8M1_cfi',Kby(9,100))
steps['ProdQCD_Pt_3000_3500_13']=gen2015('QCD_Pt_3000_3500_13TeV_TuneCUETP8M1_cfi',Kby(9,100))

steps['MinBias']=gen('MinBias_8TeV_pythia8_TuneCUETP8M1_cff',Kby(9,300))
steps['QCD_Pt_3000_3500']=gen('QCD_Pt_3000_3500_8TeV_TuneCUETP8M1_cfi',Kby(9,25))
steps['QCD_Pt_600_800']=gen('QCD_Pt_600_800_8TeV_TuneCUETP8M1_cfi',Kby(9,50))
steps['QCD_Pt_80_120']=gen('QCD_Pt_80_120_8TeV_TuneCUETP8M1_cfi',Kby(9,100))
steps['MinBias_13']=gen2015('MinBias_13TeV_pythia8_TuneCUETP8M1_cfi',Kby(100,300)) # set HS to provide adequate pool for PU
steps['QCD_Pt_3000_3500_13']=gen2015('QCD_Pt_3000_3500_13TeV_TuneCUETP8M1_cfi',Kby(9,25))
steps['QCD_Pt_600_800_13']=gen2015('QCD_Pt_600_800_13TeV_TuneCUETP8M1_cfi',Kby(9,50))
steps['QCD_Pt_80_120_13']=gen2015('QCD_Pt_80_120_13TeV_TuneCUETP8M1_cfi',Kby(9,100))

steps['QCD_Pt_30_80_BCtoE_8TeV']=gen('QCD_Pt_30_80_BCtoE_8TeV_TuneCUETP8M1_cfi',Kby(9000,100))
steps['QCD_Pt_80_170_BCtoE_8TeV']=gen('QCD_Pt_80_170_BCtoE_8TeV_TuneCUETP8M1_cfi',Kby(9000,100))
steps['SingleElectronPt10']=gen('SingleElectronPt10_pythia8_cfi',Kby(9,3000))
steps['SingleElectronPt35']=gen('SingleElectronPt35_pythia8_cfi',Kby(9,500))
steps['SingleElectronPt1000']=gen('SingleElectronPt1000_pythia8_cfi',Kby(9,50))
steps['SingleElectronFlatPt1To100']=gen('SingleElectronFlatPt1To100_pythia8_cfi',Mby(2,100))
steps['SingleGammaPt10']=gen('SingleGammaPt10_pythia8_cfi',Kby(9,3000))
steps['SingleGammaPt35']=gen('SingleGammaPt35_pythia8_cfi',Kby(9,500))
steps['SingleMuPt1']=gen('SingleMuPt1_pythia8_cfi',Kby(25,1000))
steps['SingleMuPt10']=gen('SingleMuPt10_pythia8_cfi',Kby(25,500))
steps['SingleMuPt100']=gen('SingleMuPt100_pythia8_cfi',Kby(9,500))
steps['SingleMuPt1000']=gen('SingleMuPt1000_pythia8_cfi',Kby(9,500))
steps['SingleElectronPt10_UP15']=gen2015('SingleElectronPt10_pythia8_cfi',Kby(9,3000))
steps['SingleElectronPt35_UP15']=gen2015('SingleElectronPt35_pythia8_cfi',Kby(9,500))
steps['SingleElectronPt1000_UP15']=gen2015('SingleElectronPt1000_pythia8_cfi',Kby(9,50))
steps['SingleElectronFlatPt1To100_UP15']=gen2015('SingleElectronFlatPt1To100_pythia8_cfi',Mby(2,100))
steps['SingleGammaPt10_UP15']=gen2015('SingleGammaPt10_pythia8_cfi',Kby(9,3000))
steps['SingleGammaPt35_UP15']=gen2015('SingleGammaPt35_pythia8_cfi',Kby(9,500))
steps['SingleMuPt1_UP15']=gen2015('SingleMuPt1_pythia8_cfi',Kby(25,1000))
steps['SingleMuPt10_UP15']=gen2015('SingleMuPt10_pythia8_cfi',Kby(25,500))
steps['SingleMuPt100_UP15']=gen2015('SingleMuPt100_pythia8_cfi',Kby(9,500))
steps['SingleMuPt1000_UP15']=gen2015('SingleMuPt1000_pythia8_cfi',Kby(9,500))
steps['NuGun_UP15']=gen2015('SingleNuE10_cfi.py',Kby(9,50))
steps['TTbar']=gen('TTbar_8TeV_TuneCUETP8M1_cfi',Kby(9,100))
steps['TTbarLepton']=gen('TTbarLepton_8TeV_TuneCUETP8M1_cfi',Kby(9,100))
steps['ZEE']=gen('ZEE_8TeV_TuneCUETP8M1_cfi',Kby(9,100))
steps['Wjet_Pt_80_120']=gen('Wjet_Pt_80_120_8TeV_TuneCUETP8M1_cfi',Kby(9,100))
steps['Wjet_Pt_3000_3500']=gen('Wjet_Pt_3000_3500_8TeV_TuneCUETP8M1_cfi',Kby(9,50))
steps['LM1_sfts']=gen('LM1_sfts_8TeV_cfi',Kby(9,100))
steps['QCD_FlatPt_15_3000']=gen('QCDForPF_8TeV_TuneCUETP8M1_cfi',Kby(5,100))
steps['QCD_FlatPt_15_3000HS']=gen('QCDForPF_8TeV_TuneCUETP8M1_cfi',Kby(50,100))
steps['TTbar_13']=gen2015('TTbar_13TeV_TuneCUETP8M1_cfi',Kby(9,50))
steps['TTbarLepton_13']=gen2015('TTbarLepton_13TeV_TuneCUETP8M1_cfi',Kby(9,100))
steps['ZEE_13']=gen2015('ZEE_13TeV_TuneCUETP8M1_cfi',Kby(9,50))
steps['ZEE_13_DBLMINIAOD']=gen2015('ZEE_13TeV_TuneCUETP8M1_cfi',Kby(9,50))
steps['Wjet_Pt_80_120_13']=gen2015('Wjet_Pt_80_120_13TeV_TuneCUETP8M1_cfi',Kby(9,100))
steps['Wjet_Pt_3000_3500_13']=gen2015('Wjet_Pt_3000_3500_13TeV_TuneCUETP8M1_cfi',Kby(9,50))
steps['SMS-T1tttt_mGl-1500_mLSP-100_13']=gen2015('SMS-T1tttt_mGl-1500_mLSP-100_13TeV-pythia8_cfi',Kby(9,50))
steps['QCD_FlatPt_15_3000_13']=gen2015('QCDForPF_13TeV_TuneCUETP8M1_cfi',Kby(9,100))
steps['QCD_FlatPt_15_3000HS_13']=gen2015('QCDForPF_13TeV_TuneCUETP8M1_cfi',Kby(50,100))

steps['ZpMM_2250_8TeV']=gen('ZpMM_2250_8TeV_TuneCUETP8M1_cfi',Kby(9,100))
steps['ZpEE_2250_8TeV']=gen('ZpEE_2250_8TeV_TuneCUETP8M1_cfi',Kby(9,100))
steps['ZpTT_1500_8TeV']=gen('ZpTT_1500_8TeV_TuneCUETP8M1_cfi',Kby(9,100))
steps['ZpMM_2250_13']=gen2015('ZpMM_2250_13TeV_TuneCUETP8M1_cfi',Kby(9,100))
steps['ZpEE_2250_13']=gen2015('ZpEE_2250_13TeV_TuneCUETP8M1_cfi',Kby(9,100))
steps['ZpTT_1500_13']=gen2015('ZpTT_1500_13TeV_TuneCUETP8M1_cfi',Kby(9,100))
steps['HSCPstop_M_200_13']=gen2015('HSCPstop_M_200_TuneCUETP8M1_13TeV_pythia8_cff',Kby(9,100))
steps['RSGravitonToGaGa_13']=gen2015('RSGravitonToGammaGamma_kMpl01_M_3000_TuneCUETP8M1_13TeV_pythia8_cfi',Kby(9,100))
steps['WpToENu_M-2000_13']=gen2015('WprimeToENu_M-2000_TuneCUETP8M1_13TeV-pythia8_cff',Kby(9,100))
steps['DisplacedSUSY_stopToBottom_M_300_1000mm_13']=gen2015('DisplacedSUSY_stopToBottom_M_300_1000mm_TuneCUETP8M1_13TeV_pythia8_cff',Kby(9,100))


### 2017 wf: only the ones for premixing (for the moment)
steps['NuGun_UP17']=gen2017('SingleNuE10_cfi.py',Kby(9,50))
steps['TTbar_13UP17']=gen2017('TTbar_13TeV_TuneCUETP8M1_cfi',Kby(9,50))
steps['ProdZEE_13UP17']=gen2017('ZEE_13TeV_TuneCUETP8M1_cfi',Kby(9,50))
steps['ZEE_13UP17']=gen2017('ZEE_13TeV_TuneCUETP8M1_cfi',Kby(9,50))
steps['ZMM_13UP17']=gen2017('ZMM_13TeV_TuneCUETP8M1_cfi',Kby(18,100))
steps['ZTT_13UP17']=gen2017('ZTT_All_hadronic_13TeV_TuneCUETP8M1_cfi',Kby(9,80))
steps['H125GGgluonfusion_13UP17']=gen2017('H125GGgluonfusion_13TeV_TuneCUETP8M1_cfi',Kby(9,50))
steps['QQH1352T_13UP17']=gen2017('QQH1352T_13TeV_TuneCUETP8M1_cfi',Kby(9,50))
steps['SMS-T1tttt_mGl-1500_mLSP-100_13UP17']=gen2017('SMS-T1tttt_mGl-1500_mLSP-100_13TeV-pythia8_cfi',Kby(9,50))

# 13TeV High Stats samples
steps['ZMM_13_HS']=gen2015('ZMM_13TeV_TuneCUETP8M1_cfi',Kby(209,100))
steps['TTbar_13_HS']=gen2015('TTbar_13TeV_TuneCUETP8M1_cfi',Kby(100,50))


def identitySim(wf):
    return merge([{'--restoreRND':'SIM','--process':'SIM2', '--inputCommands':'"keep *","drop *TagInfo*_*_*_*"' },wf])

steps['SingleMuPt10_UP15_ID']=identitySim(steps['SingleMuPt10_UP15'])
steps['TTbar_13_ID']=identitySim(steps['TTbar_13'])

baseDataSetRelease=[
    'CMSSW_9_2_4-91X_mcRun1_realistic_v2-v1',               # 0 run1 samples; note TTbar GENSIM has v2 (see TTbarINPUT below)
    'CMSSW_9_3_0_pre5-93X_mc2017_realistic_v2-v1',     # 1 GEN-SIM for HI RunII, 2018
    'CMSSW_6_2_0_pre8-PRE_ST62_V8_FastSim-v1',              # 2 for fastsim id test
#    'CMSSW_7_1_0_pre5-START71_V1-v2',                      # 3 8 TeV , for the one sample which is part of the routine relval production (RelValZmumuJets_Pt_20_300, because of -v2)
                                                            # THIS ABOVE IS NOT USED, AT THE MOMENT
    'CMSSW_9_2_4-91X_mcRun2_asymptotic_v3-v1',              # 3 - GEN-SIM input for 13 TeV 2016 workfows
    'CMSSW_7_3_0_pre1-PRE_LS172_V15_FastSim-v1',                   # 4 - fast sim GEN-SIM-DIGI-RAW-HLTDEBUG for id tests
    'CMSSW_9_0_0_pre4-PU25ns_90X_mcRun2_asymptotic_v1-v1',    # 5 - fullSim PU 25ns premix
    'CMSSW_8_1_0_pre15-PU50ns_81X_mcRun2_startup_v12-v1',        # 6 - fullSim PU 50ns premix
    'CMSSW_9_3_0_pre5-93X_mcRun2_asymptotic_v0_FastSim-v1',    # 7 - fastSim MinBias for mixing
    'CMSSW_9_3_0_pre5-PU25ns_93X_mcRun2_asymptotic_v0_FastSim-v1',# 8 - fastSim premixed MinBias
    'CMSSW_9_3_0_pre5-93X_mc2017_realistic_v2-v1', 	   # 9 - Run2 HI GEN-SIM for mixing
    'CMSSW_7_6_0-76X_mcRun2_asymptotic_v11-v1',                    # 10 - 13 TeV High Stats GEN-SIM
    'CMSSW_7_6_0_pre7-76X_mcRun2_asymptotic_v9_realBS-v1',         # 11 - 13 TeV High Stats MiniBias for mixing GEN-SIM
    'CMSSW_8_1_0_pre9_Geant4102-81X_mcRun2cosmics_startup_peak_v2-v1', # 12 - GEN-SIM input for 1307 cosmics wf from 810_p2
    'CMSSW_9_3_0_pre5-93X_mc2017_realistic_v2-v1',     # 13 - 13 TeV samples with GEN-SIM from PhaseI upgrade
    'CMSSW_9_3_0_pre5-PU25ns_93X_mc2017_realistic_v2-v1',     # 14 - fullSim PU 25ns UP17 premix
    ]


# note: INPUT commands to be added once GEN-SIM w/ 13TeV+PostLS1Geo will be available
steps['MinBiasINPUT']={'INPUT':InputInfo(dataSet='/RelValMinBias/%s/GEN-SIM'%(baseDataSetRelease[0],),location='STD')} #was [0]
steps['QCD_Pt_3000_3500INPUT']={'INPUT':InputInfo(dataSet='/RelValQCD_Pt_3000_3500/%s/GEN-SIM'%(baseDataSetRelease[0],),location='STD')}
steps['QCD_Pt_600_800INPUT']={'INPUT':InputInfo(dataSet='/RelValQCD_Pt_600_800/%s/GEN-SIM'%(baseDataSetRelease[0],),location='STD')}
steps['QCD_Pt_80_120INPUT']={'INPUT':InputInfo(dataSet='/RelValQCD_Pt_80_120/%s/GEN-SIM'%(baseDataSetRelease[0],),location='STD')}
steps['SingleElectronPt10INPUT']={'INPUT':InputInfo(dataSet='/RelValSingleElectronPt10/%s/GEN-SIM'%(baseDataSetRelease[0],),location='STD')}
steps['SingleElectronPt1000INPUT']={'INPUT':InputInfo(dataSet='/RelValSingleElectronPt1000/%s/GEN-SIM'%(baseDataSetRelease[0],),location='STD')}
steps['SingleElectronPt35INPUT']={'INPUT':InputInfo(dataSet='/RelValSingleElectronPt35/%s/GEN-SIM'%(baseDataSetRelease[0],),location='STD')}
steps['SingleGammaPt10INPUT']={'INPUT':InputInfo(dataSet='/RelValSingleGammaPt10/%s/GEN-SIM'%(baseDataSetRelease[0],),location='STD')}
steps['SingleGammaPt35INPUT']={'INPUT':InputInfo(dataSet='/RelValSingleGammaPt35/%s/GEN-SIM'%(baseDataSetRelease[0],),location='STD')}
steps['SingleMuPt1INPUT']={'INPUT':InputInfo(dataSet='/RelValSingleMuPt1/%s/GEN-SIM'%(baseDataSetRelease[0],),location='STD')}
steps['SingleMuPt10INPUT']={'INPUT':InputInfo(dataSet='/RelValSingleMuPt10/%s/GEN-SIM'%(baseDataSetRelease[0],),location='STD')}
steps['SingleMuPt10_UP15IDINPUT']={'INPUT':InputInfo(dataSet='/RelValSingleMuPt10_UP15/%s/GEN-SIM-DIGI-RAW-HLTDEBUG'%(baseDataSetRelease[3],),location='STD',split=1)}
steps['SingleMuPt10_UP15FSIDINPUT']={'INPUT':InputInfo(dataSet='/RelValSingleMuPt10/%s/GEN-SIM-DIGI-RECO'%(baseDataSetRelease[4],),location='STD',split=1)}
steps['SingleMuPt100INPUT']={'INPUT':InputInfo(dataSet='/RelValSingleMuPt100/%s/GEN-SIM'%(baseDataSetRelease[0],),location='STD')}
steps['SingleMuPt1000INPUT']={'INPUT':InputInfo(dataSet='/RelValSingleMuPt1000/%s/GEN-SIM'%(baseDataSetRelease[0],),location='STD')}
steps['TTbarINPUT']={'INPUT':InputInfo(dataSet='/RelValTTbar/%s/GEN-SIM'%((baseDataSetRelease[0].rstrip('1')+'2'),),location='STD')}
steps['TTbar_13IDINPUT']={'INPUT':InputInfo(dataSet='/RelValTTbar_13/%s/GEN-SIM-DIGI-RAW-HLTDEBUG'%(baseDataSetRelease[3],),location='STD',split=1)}
steps['TTbar_13FSIDINPUT']={'INPUT':InputInfo(dataSet='/RelValTTbar_13/%s/GEN-SIM-DIGI-RECO'%(baseDataSetRelease[4],),location='STD',split=1)}
steps['TTbarLeptonINPUT']={'INPUT':InputInfo(dataSet='/RelValTTbarLepton/%s/GEN-SIM'%(baseDataSetRelease[0],),location='STD')}
steps['OldTTbarINPUT']={'INPUT':InputInfo(dataSet='/RelValProdTTbar/CMSSW_5_0_0_pre6-START50_V5-v1/GEN-SIM-RECO',location='STD')}
steps['OldGenSimINPUT']={'INPUT':InputInfo(dataSet='/RelValTTbar/CMSSW_4_4_2-START44_V7-v1/GEN-SIM-DIGI-RAW-HLTDEBUG',location='STD')}
steps['Wjet_Pt_80_120INPUT']={'INPUT':InputInfo(dataSet='/RelValWjet_Pt_80_120/%s/GEN-SIM'%(baseDataSetRelease[0],),location='STD')}
steps['Wjet_Pt_3000_3500INPUT']={'INPUT':InputInfo(dataSet='/RelValWjet_Pt_3000_3500/%s/GEN-SIM'%(baseDataSetRelease[0],),location='STD')}
steps['LM1_sftsINPUT']={'INPUT':InputInfo(dataSet='/RelValLM1_sfts/%s/GEN-SIM'%(baseDataSetRelease[0],),location='STD')}
steps['QCD_FlatPt_15_3000INPUT']={'INPUT':InputInfo(dataSet='/RelValQCD_FlatPt_15_3000/%s/GEN-SIM'%(baseDataSetRelease[0],),location='STD')}

steps['QCD_FlatPt_15_3000HSINPUT']={'INPUT':InputInfo(dataSet='/RelValQCD_FlatPt_15_3000HS/%s/GEN-SIM'%(baseDataSetRelease[0],),location='STD')}
steps['TTbar__DIGIPU1INPUT']={'INPUT':InputInfo(dataSet='/RelValTTbar/CMSSW_5_2_2-PU_START52_V4_special_120326-v1/GEN-SIM-DIGI-RAW-HLTDEBUG',location='STD')}
# INPUT command for reminiAOD wf on 80X relval input
steps['TTbar_13_reminiaodINPUT']={'INPUT':InputInfo(dataSet='/RelValTTbar_13/CMSSW_8_0_21-80X_mcRun2_asymptotic_2016_TrancheIV_v6_Tr4GT_v6-v1/GEN-SIM-RECO',label='rmaod',location='STD')}

#input for a NANOAOD from MINIAOD workflow
steps['ZEE_13_80XNanoAODINPUT']={'INPUT':InputInfo(dataSet='/RelValZEE_13/CMSSW_8_0_21-PU25ns_80X_mcRun2_asymptotic_2016_TrancheIV_v6_Tr4GT_v6-v1/MINIAODSIM',label='nanoaod80X',location='STD')}
steps['TTbar_13_92XNanoAODINPUT']={'INPUT':InputInfo(dataSet='/RelValTTbar_13/CMSSW_9_2_12-PU25ns_92X_upgrade2017_realistic_v11-v1/MINIAODSIM',label='nanoaod92X',location='STD')}
steps['TTbar_13_94XNanoAODINPUT']={'INPUT':InputInfo(dataSet='/RelValTTbar_13/CMSSW_9_4_0_pre1-PU25ns_93X_mc2017_realistic_v3-v1/MINIAODSIM',label='nanoaod94X',location='STD')}

# 13 TeV recycle GEN-SIM input
steps['MinBias_13INPUT']={'INPUT':InputInfo(dataSet='/RelValMinBias_13/%s/GEN-SIM'%(baseDataSetRelease[3],),location='STD')}
steps['QCD_Pt_3000_3500_13INPUT']={'INPUT':InputInfo(dataSet='/RelValQCD_Pt_3000_3500_13/%s/GEN-SIM'%(baseDataSetRelease[3],),location='STD')}
steps['QCD_Pt_600_800_13INPUT']={'INPUT':InputInfo(dataSet='/RelValQCD_Pt_600_800_13/%s/GEN-SIM'%(baseDataSetRelease[3],),location='STD')}
steps['QCD_Pt_80_120_13INPUT']={'INPUT':InputInfo(dataSet='/RelValQCD_Pt_80_120_13/%s/GEN-SIM'%(baseDataSetRelease[3],),location='STD')}
steps['QCD_Pt_80_120_13_HIINPUT']={'INPUT':InputInfo(dataSet='/RelValQCD_Pt_80_120_13_HI/%s/GEN-SIM'%(baseDataSetRelease[1],),location='STD')}
steps['TTbar_13INPUT']={'INPUT':InputInfo(dataSet='/RelValTTbar_13/%s/GEN-SIM'%(baseDataSetRelease[3],),location='STD')}
steps['TTbarLepton_13INPUT']={'INPUT':InputInfo(dataSet='/RelValTTbarLepton_13/%s/GEN-SIM'%(baseDataSetRelease[3],),location='STD')}
steps['ZEE_13INPUT']={'INPUT':InputInfo(dataSet='/RelValZEE_13/%s/GEN-SIM'%(baseDataSetRelease[3],),location='STD')}
#steps['ZEE_13_DBLMINIAODINPUT']={'INPUT':InputInfo(dataSet='/RelValZEE_13_DBLMINIAOD/%s/GEN-SIM'%(baseDataSetRelease[3],),location='STD')}
steps['Wjet_Pt_80_120_13INPUT']={'INPUT':InputInfo(dataSet='/RelValWjet_Pt_80_120_13/%s/GEN-SIM'%(baseDataSetRelease[3],),location='STD')}
steps['Wjet_Pt_3000_3500_13INPUT']={'INPUT':InputInfo(dataSet='/RelValWjet_Pt_3000_3500_13/%s/GEN-SIM'%(baseDataSetRelease[3],),location='STD')}
steps['SMS-T1tttt_mGl-1500_mLSP-100_13INPUT']={'INPUT':InputInfo(dataSet='/RelValSMS-T1tttt_mGl-1500_mLSP-100_13/%s/GEN-SIM'%(baseDataSetRelease[3],),location='STD')}
steps['QCD_FlatPt_15_3000_13INPUT']={'INPUT':InputInfo(dataSet='/RelValQCD_FlatPt_15_3000_13/%s/GEN-SIM'%(baseDataSetRelease[3],),location='STD')}
steps['QCD_FlatPt_15_3000HS_13INPUT']={'INPUT':InputInfo(dataSet='/RelValQCD_FlatPt_15_3000HS_13/%s/GEN-SIM'%(baseDataSetRelease[3],),location='STD')}
steps['ZpMM_2250_13INPUT']={'INPUT':InputInfo(dataSet='/RelValZpMM_2250_13/%s/GEN-SIM'%(baseDataSetRelease[3],),location='STD')}
steps['ZpEE_2250_13INPUT']={'INPUT':InputInfo(dataSet='/RelValZpEE_2250_13/%s/GEN-SIM'%(baseDataSetRelease[3],),location='STD')}
steps['ZpTT_1500_13INPUT']={'INPUT':InputInfo(dataSet='/RelValZpTT_1500_13/%s/GEN-SIM'%(baseDataSetRelease[3],),location='STD')}
steps['MinBiasHS_13INPUT']={'INPUT':InputInfo(dataSet='/RelValMinBiasHS_13/%s/GEN-SIM'%(baseDataSetRelease[3],),location='STD')}
steps['Higgs200ChargedTaus_13INPUT']={'INPUT':InputInfo(dataSet='/RelValHiggs200ChargedTaus_13/%s/GEN-SIM'%(baseDataSetRelease[3],),location='STD')}

steps['Upsilon1SToMuMu_13INPUT']={'INPUT':InputInfo(dataSet='/RelValUpsilon1SToMuMu_13/%s/GEN-SIM'%(baseDataSetRelease[3],),location='STD')}
steps['JpsiMuMu_Pt-8INPUT']={'INPUT':InputInfo(dataSet='/RelValJpsiMuMu_Pt-8/%s/GEN-SIM'%(baseDataSetRelease[3],),location='STD')}
# new BPH relvals produced for the first time in 810_pre9
steps['BsToMuMu_13INPUT']={'INPUT':InputInfo(dataSet='/RelValBsToMuMu_13/CMSSW_8_1_0_pre9-81X_mcRun2_asymptotic_v2-v1/GEN-SIM',location='STD')}
steps['BdToMuMu_13INPUT']={'INPUT':InputInfo(dataSet='/RelValBdToMuMu_13/CMSSW_8_1_0_pre9-81X_mcRun2_asymptotic_v2-v1/GEN-SIM',location='STD')}
steps['BuToJpsiK_13INPUT']={'INPUT':InputInfo(dataSet='/RelValBuToJpsiK_13/CMSSW_8_1_0_pre9-81X_mcRun2_asymptotic_v2-v1/GEN-SIM',location='STD')}
steps['BsToJpsiPhi_13INPUT']={'INPUT':InputInfo(dataSet='/RelValBsToJpsiPhi_13/CMSSW_8_1_0_pre9-81X_mcRun2_asymptotic_v2-v1/GEN-SIM',location='STD')}
###
steps['PhiToMuMu_13INPUT']={'INPUT':InputInfo(dataSet='/RelValPhiToMuMu_13/%s/GEN-SIM'%(baseDataSetRelease[3],),location='STD')}
steps['EtaBToJpsiJpsi_13INPUT']={'INPUT':InputInfo(dataSet='/RelValEtaBToJpsiJpsi_13/%s/GEN-SIM'%(baseDataSetRelease[3],),location='STD')}
steps['BuMixing_13INPUT']={'INPUT':InputInfo(dataSet='/RelValBuMixing_13/%s/GEN-SIM'%(baseDataSetRelease[3],),location='STD')}


steps['WE_13INPUT']={'INPUT':InputInfo(dataSet='/RelValWE_13/%s/GEN-SIM'%(baseDataSetRelease[3],),location='STD')}
steps['WM_13INPUT']={'INPUT':InputInfo(dataSet='/RelValWM_13/%s/GEN-SIM'%(baseDataSetRelease[3],),location='STD')}
steps['WpM_13INPUT']={'INPUT':InputInfo(dataSet='/RelValWpM_13/%s/GEN-SIM'%(baseDataSetRelease[3],),location='STD')}
steps['ZMM_13INPUT']={'INPUT':InputInfo(dataSet='/RelValZMM_13/%s/GEN-SIM'%(baseDataSetRelease[3],),location='STD')}
steps['ZEEMM_13_HIINPUT']={'INPUT':InputInfo(dataSet='/RelValZEEMM_13_HI/%s/GEN-SIM'%(baseDataSetRelease[1],),location='STD')}
steps['ZpMM_13INPUT']={'INPUT':InputInfo(dataSet='/RelValZpMM_13/%s/GEN-SIM'%(baseDataSetRelease[3],),location='STD')}
steps['ZTT_13INPUT']={'INPUT':InputInfo(dataSet='/RelValZTT_13/%s/GEN-SIM'%(baseDataSetRelease[3],),location='STD')}
steps['H125GGgluonfusion_13INPUT']={'INPUT':InputInfo(dataSet='/RelValH125GGgluonfusion_13/%s/GEN-SIM'%(baseDataSetRelease[3],),location='STD')}
steps['PhotonJets_Pt_10_13INPUT']={'INPUT':InputInfo(dataSet='/RelValPhotonJets_Pt_10_13/%s/GEN-SIM'%(baseDataSetRelease[3],),location='STD')}
steps['PhotonJets_Pt_10_13_HIINPUT']={'INPUT':InputInfo(dataSet='/RelValPhotonJets_Pt_10_13_HI/%s/GEN-SIM'%(baseDataSetRelease[1],),location='STD')}
steps['QQH1352T_13INPUT']={'INPUT':InputInfo(dataSet='/RelValQQH1352T_13/%s/GEN-SIM'%(baseDataSetRelease[3],),location='STD')}
steps['ADDMonoJet_d3MD3_13INPUT']={'INPUT':InputInfo(dataSet='/RelValADDMonoJet_d3MD3_13/%s/GEN-SIM'%(baseDataSetRelease[3],),location='STD')}
steps['RSKKGluon_m3000GeV_13INPUT']={'INPUT':InputInfo(dataSet='/RelValRSKKGluon_m3000GeV_13/%s/GEN-SIM'%(baseDataSetRelease[3],),location='STD')}
steps['PhiToMuMu_13']=gen2015('PYTHIA8_PhiToMuMu_TuneCUETP8M1_13TeV_cff',Kby(100,1100))
steps['EtaBToJpsiJpsi_13']=gen2015('EtaBToJpsiJpsi_forSTEAM_TuneCUEP8M1_13TeV_cfi',Kby(9,100))
steps['BuMixing_13']=gen2015('BuMixing_BMuonFilter_forSTEAM_13TeV_TuneCUETP8M1_cfi',Kby(900,10000))

steps['Cosmics_UP15INPUT']={'INPUT':InputInfo(dataSet='/RelValCosmics_UP15/%s/GEN-SIM'%(baseDataSetRelease[3],),location='STD')}
steps['CosmicsSPLoose_UP15INPUT']={'INPUT':InputInfo(dataSet='/RelValCosmicsSPLoose_UP15/%s/GEN-SIM'%(baseDataSetRelease[12],),location='STD')}
steps['BeamHalo_13INPUT']={'INPUT':InputInfo(dataSet='/RelValBeamHalo_13/%s/GEN-SIM'%(baseDataSetRelease[3],),location='STD')}
steps['HSCPstop_M_200_13INPUT']={'INPUT':InputInfo(dataSet='/RelValHSCPstop_M_200_13/%s/GEN-SIM'%(baseDataSetRelease[3],),location='STD')}
steps['RSGravitonToGaGa_13INPUT']={'INPUT':InputInfo(dataSet='/RelValRSGravitonToGaGa_13/%s/GEN-SIM'%(baseDataSetRelease[3],),location='STD')}
steps['WpToENu_M-2000_13INPUT']={'INPUT':InputInfo(dataSet='/RelValWpToENu_M-2000_13/%s/GEN-SIM'%(baseDataSetRelease[3],),location='STD')}
steps['DisplacedSUSY_stopToBottom_M_300_1000mm_13INPUT']={'INPUT':InputInfo(dataSet='/RelValDisplacedSUSY_stopToBottom_M_300_1000mm_13/%s/GEN-SIM'%(baseDataSetRelease[3],),location='STD')}

# particle guns with postLS1 geometry recycle GEN-SIM input
steps['SingleElectronPt10_UP15INPUT']={'INPUT':InputInfo(dataSet='/RelValSingleElectronPt10_UP15/%s/GEN-SIM'%(baseDataSetRelease[3],),location='STD')}
steps['SingleElectronPt35_UP15INPUT']={'INPUT':InputInfo(dataSet='/RelValSingleElectronPt35_UP15/%s/GEN-SIM'%(baseDataSetRelease[3],),location='STD')}
steps['SingleElectronPt1000_UP15INPUT']={'INPUT':InputInfo(dataSet='/RelValSingleElectronPt1000_UP15/%s/GEN-SIM'%(baseDataSetRelease[3],),location='STD')}
steps['SingleElectronFlatPt1To100_UP15INPUT']={'INPUT':InputInfo(dataSet='/RelValSingleElectronFlatPt1To100_UP15/%s/GEN-SIM'%(baseDataSetRelease[3],),location='STD')}
steps['SingleGammaPt10_UP15INPUT']={'INPUT':InputInfo(dataSet='/RelValSingleGammaPt10_UP15/%s/GEN-SIM'%(baseDataSetRelease[3],),location='STD')}
steps['SingleGammaPt35_UP15INPUT']={'INPUT':InputInfo(dataSet='/RelValSingleGammaPt35_UP15/%s/GEN-SIM'%(baseDataSetRelease[3],),location='STD')}
steps['SingleMuPt1_UP15INPUT']={'INPUT':InputInfo(dataSet='/RelValSingleMuPt1_UP15/%s/GEN-SIM'%(baseDataSetRelease[3],),location='STD')}
steps['SingleMuPt10_UP15INPUT']={'INPUT':InputInfo(dataSet='/RelValSingleMuPt10_UP15/%s/GEN-SIM'%(baseDataSetRelease[3],),location='STD')}
steps['SingleMuPt100_UP15INPUT']={'INPUT':InputInfo(dataSet='/RelValSingleMuPt100_UP15/%s/GEN-SIM'%(baseDataSetRelease[3],),location='STD')}
steps['SingleMuPt1000_UP15INPUT']={'INPUT':InputInfo(dataSet='/RelValSingleMuPt1000_UP15/%s/GEN-SIM'%(baseDataSetRelease[3],),location='STD')}
steps['NuGun_UP15INPUT']={'INPUT':InputInfo(dataSet='/RelValNuGun_UP15/%s/GEN-SIM'%(baseDataSetRelease[3],),location='STD')}


# INPUT commands for 2017 wf
steps['TTbar_13UP17INPUT']={'INPUT':InputInfo(dataSet='/RelValTTbar_13/%s/GEN-SIM'%(baseDataSetRelease[13],),location='STD')}
steps['ZEE_13UP17INPUT']={'INPUT':InputInfo(dataSet='/RelValZEE_13/%s/GEN-SIM'%(baseDataSetRelease[13],),location='STD')}
steps['ZMM_13UP17INPUT']={'INPUT':InputInfo(dataSet='/RelValZMM_13/%s/GEN-SIM'%(baseDataSetRelease[13],),location='STD')}
steps['ZTT_13UP17INPUT']={'INPUT':InputInfo(dataSet='/RelValZTT_13/%s/GEN-SIM'%(baseDataSetRelease[13],),location='STD')}
steps['H125GGgluonfusion_13UP17INPUT']={'INPUT':InputInfo(dataSet='/RelValH125GGgluonfusion_13/%s/GEN-SIM'%(baseDataSetRelease[13],),location='STD')}
steps['QQH1352T_13UP17INPUT']={'INPUT':InputInfo(dataSet='/RelValQQH1352T_13/%s/GEN-SIM'%(baseDataSetRelease[13],),location='STD')}
steps['NuGun_UP17INPUT']={'INPUT':InputInfo(dataSet='/RelValNuGun/%s/GEN-SIM'%(baseDataSetRelease[13],),location='STD')}
steps['SMS-T1tttt_mGl-1500_mLSP-100_13UP17INPUT']={'INPUT':InputInfo(dataSet='/RelValSMS-T1tttt_mGl-1500_mLSP-100_13/%s/GEN-SIM'%(baseDataSetRelease[13],),location='STD')}


#input for fast sim workflows to be added - TODO

#input for 13 TeV High Stats samples
steps['ZMM_13_HSINPUT']={'INPUT':InputInfo(dataSet='/RelValZMM_13_HS/%s/GEN-SIM'%(baseDataSetRelease[10],),location='STD')}
steps['TTbar_13_HSINPUT']={'INPUT':InputInfo(dataSet='/RelValTTbar_13_HS/%s/GEN-SIM'%(baseDataSetRelease[10],),location='STD')}


## high stat step1
ecalHcal={
    '-s':'GEN,SIM,DIGI,DIGI2RAW,RAW2DIGI,L1Reco,RECO,EI',
    '--datatier':'GEN-SIM-DIGI-RAW-RECO',
    #'--geometry':'ECALHCAL',
    '--eventcontent':'FEVTDEBUG',
    '--customise':'Validation/Configuration/ECALHCAL.customise,SimGeneral/MixingModule/fullMixCustomize_cff.setCrossingFrameOn',
    '--beamspot':'NoSmear'}

steps['SingleElectronE120EHCAL']=merge([{'cfg':'SingleElectronE120EHCAL_pythia8_cfi'},ecalHcal,Kby(25,250),step1Defaults])
steps['SinglePiE50HCAL']=merge([{'cfg':'SinglePiE50HCAL_pythia8_cfi'},ecalHcal,Kby(25,250),step1Defaults])

steps['MinBiasHS']=gen('MinBias_8TeV_pythia8_TuneCUETP8M1_cff',Kby(25,300))
steps['InclusiveppMuX']=gen('InclusiveppMuX_8TeV_TuneCUETP8M1_cfi',Mby(11,45000))
steps['SingleElectronFlatPt5To100']=gen('SingleElectronFlatPt5To100_pythia8_cfi',Kby(25,250))
steps['SinglePiPt1']=gen('SinglePiPt1_pythia8_cfi',Kby(25,250))
steps['SingleMuPt1HS']=gen('SingleMuPt1_pythia8_cfi',Kby(25,1000))
steps['ZPrime5000Dijet']=gen('ZPrime5000JJ_8TeV_TuneCUETP8M1_cfi',Kby(25,100))
steps['SinglePi0E10']=gen('SinglePi0E10_pythia8_cfi',Kby(25,100))
steps['SinglePiPt10']=gen('SinglePiPt10_pythia8_cfi',Kby(25,250))
steps['SingleGammaFlatPt10To100']=gen('SingleGammaFlatPt10To100_pythia8_cfi',Kby(25,250))
steps['SingleTauPt50Pythia']=gen('SingleTaupt_50_pythia8_cfi',Kby(25,100))
steps['SinglePiPt100']=gen('SinglePiPt100_pythia8_cfi',Kby(25,250))


def genS(fragment,howMuch):
    global step1Defaults,stCond
    return merge([{'cfg':fragment},stCond,howMuch,step1Defaults])

steps['Higgs200ChargedTaus']=genS('H200ChargedTaus_Tauola_8TeV_cfi',Kby(9,100))
steps['JpsiMM']=genS('JpsiMM_8TeV_TuneCUETP8M1_cfi',Kby(66,1000))
steps['WE']=genS('WE_8TeV_TuneCUETP8M1_cfi',Kby(9,100))
steps['WM']=genS('WM_8TeV_TuneCUETP8M1_cfi',Kby(9,200))
steps['WpM']=genS('WpM_8TeV_TuneCUETP8M1_cfi',Kby(9,200))
steps['ZMM']=genS('ZMM_8TeV_TuneCUETP8M1_cfi',Kby(18,300))
steps['ZpMM']=genS('ZpMM_8TeV_TuneCUETP8M1_cfi',Kby(9,200))
steps['Higgs200ChargedTaus_13']=gen2015('H200ChargedTaus_Tauola_13TeV_cfi',Kby(9,100))
steps['Upsilon1SToMuMu_13']=gen2015('Upsilon1SToMuMu_forSTEAM_13TeV_TuneCUETP8M1_cfi',Kby(17,190))
steps['BsToMuMu_13']=gen2015('BsToMuMu_13TeV_SoftQCDnonD_TuneCUEP8M1_cfi.py',Kby(21000,150000))
steps['JpsiMuMu_Pt-8']=gen2015('JpsiMuMu_Pt-8_forSTEAM_13TeV_TuneCUETP8M1_cfi',Kby(3100,100000))
steps['BdToMuMu_13']=gen2015('BdToMuMu_13TeV_SoftQCDnonD_TuneCUEP8M1_cfi',Kby(6000,60000))
steps['BuToJpsiK_13']=gen2015('BuToJpsiK_13TeV_SoftQCDnonD_TuneCUEP8M1_cfi',Kby(16000,160000))
steps['BsToJpsiPhi_13']=gen2015('BsToJpsiPhi_13TeV_SoftQCDnonD_TuneCUEP8M1_cfi',Kby(78000,400000))

steps['WE_13']=gen2015('WE_13TeV_TuneCUETP8M1_cfi',Kby(9,100))
steps['WM_13']=gen2015('WM_13TeV_TuneCUETP8M1_cfi',Kby(9,200))
steps['WpM_13']=gen2015('WpM_13TeV_TuneCUETP8M1_cfi',Kby(9,200))
steps['ZMM_13']=gen2015('ZMM_13TeV_TuneCUETP8M1_cfi',Kby(18,100))
steps['ZEEMM_13']=gen2015('ZEEMM_13TeV_TuneCUETP8M1_cfi',Kby(18,300))
steps['ZpMM_13']=gen2015('ZpMM_13TeV_TuneCUETP8M1_cfi',Kby(9,200))

steps['ZTT']=genS('ZTT_All_hadronic_8TeV_TuneCUETP8M1_cfi',Kby(9,150))
steps['H130GGgluonfusion']=genS('H130GGgluonfusion_8TeV_TuneCUETP8M1_cfi',Kby(9,100))
steps['PhotonJets_Pt_10']=genS('PhotonJet_Pt_10_8TeV_TuneCUETP8M1_cfi',Kby(9,150))
steps['QQH1352T']=genS('QQH1352T_8TeV_TuneCUETP8M1_cfi',Kby(9,100))
steps['ZTT_13']=gen2015('ZTT_All_hadronic_13TeV_TuneCUETP8M1_cfi',Kby(9,80))
steps['H125GGgluonfusion_13']=gen2015('H125GGgluonfusion_13TeV_TuneCUETP8M1_cfi',Kby(9,50))
steps['PhotonJets_Pt_10_13']=gen2015('PhotonJet_Pt_10_13TeV_TuneCUETP8M1_cfi',Kby(9,150))
steps['QQH1352T_13']=gen2015('QQH1352T_13TeV_TuneCUETP8M1_cfi',Kby(9,50))
#steps['ZmumuJets_Pt_20_300']=gen('ZmumuJets_Pt_20_300_GEN_8TeV_TuneCUETP8M1_cfg',Kby(25,100))
steps['ADDMonoJet_d3MD3']=genS('ADDMonoJet_8TeV_d3MD3_TuneCUETP8M1_cfi',Kby(9,100))
steps['ADDMonoJet_d3MD3_13']=gen2015('ADDMonoJet_13TeV_d3MD3_TuneCUETP8M1_cfi',Kby(9,100))
steps['RSKKGluon_m3000GeV_13']=gen2015('RSKKGluon_m3000GeV_13TeV_TuneCUETP8M1_cff',Kby(9,100))

steps['MinBias2INPUT']={'INPUT':InputInfo(dataSet='/RelValMinBias/%s/GEN-SIM'%(baseDataSetRelease[0],),location='STD')}
steps['Higgs200ChargedTausINPUT']={'INPUT':InputInfo(dataSet='/RelValHiggs200ChargedTaus/%s/GEN-SIM'%(baseDataSetRelease[0],),location='STD')}
steps['QCD_Pt_3000_3500_2INPUT']={'INPUT':InputInfo(dataSet='/RelValQCD_Pt_3000_3500/%s/GEN-SIM'%(baseDataSetRelease[0],),location='STD')}
steps['QCD_Pt_80_120_2INPUT']={'INPUT':InputInfo(dataSet='/RelValQCD_Pt_80_120/%s/GEN-SIM'%(baseDataSetRelease[0],),location='STD')}
steps['JpsiMMINPUT']={'INPUT':InputInfo(dataSet='/RelValJpsiMM/%s/GEN-SIM'%(baseDataSetRelease[0],),location='STD')}
steps['TTbar2INPUT']={'INPUT':InputInfo(dataSet='/RelValTTbar/%s/GEN-SIM'%(baseDataSetRelease[0],),location='STD')}
steps['WEINPUT']={'INPUT':InputInfo(dataSet='/RelValWE/%s/GEN-SIM'%(baseDataSetRelease[0],),location='STD')}
steps['WMINPUT']={'INPUT':InputInfo(dataSet='/RelValWM/%s/GEN-SIM'%(baseDataSetRelease[0],),location='STD')}
steps['ZEEINPUT']={'INPUT':InputInfo(dataSet='/RelValZEE/%s/GEN-SIM'%(baseDataSetRelease[0],),location='STD')}
steps['ZMMINPUT']={'INPUT':InputInfo(dataSet='/RelValZMM/%s/GEN-SIM'%(baseDataSetRelease[0],),location='STD')}
steps['ZTTINPUT']={'INPUT':InputInfo(dataSet='/RelValZTT/%s/GEN-SIM'%(baseDataSetRelease[0],),location='STD')}
steps['H130GGgluonfusionINPUT']={'INPUT':InputInfo(dataSet='/RelValH130GGgluonfusion/%s/GEN-SIM'%(baseDataSetRelease[0],),location='STD')}
steps['PhotonJets_Pt_10INPUT']={'INPUT':InputInfo(dataSet='/RelValPhotonJets_Pt_10/%s/GEN-SIM'%(baseDataSetRelease[0],),location='STD')}
#steps['QQH1352TINPUT']={'INPUT':InputInfo(dataSet='/RelValQQH1352T/%s/GEN-SIM'%(baseDataSetRelease[0],),location='STD')} #temporary comment out
steps['ADDMonoJet_d3MD3INPUT']={'INPUT':InputInfo(dataSet='/RelValADDMonoJet_d3MD3/%s/GEN-SIM'%(baseDataSetRelease[0],),location='STD')}
steps['WpMINPUT']={'INPUT':InputInfo(dataSet='/RelValWpM/%s/GEN-SIM'%(baseDataSetRelease[0],),location='STD')}
steps['ZpMMINPUT']={'INPUT':InputInfo(dataSet='/RelValZpMM/%s/GEN-SIM'%(baseDataSetRelease[0],),location='STD')}
steps['ZpMM_2250_8TeVINPUT']={'INPUT':InputInfo(dataSet='/RelValZpMM_2250_8TeV/%s/GEN-SIM'%(baseDataSetRelease[0],),location='STD')}
steps['ZpEE_2250_8TeVINPUT']={'INPUT':InputInfo(dataSet='/RelValZpEE_2250_8TeV/%s/GEN-SIM'%(baseDataSetRelease[0],),location='STD')}
steps['ZpTT_1500_8TeVINPUT']={'INPUT':InputInfo(dataSet='/RelValZpTT_1500_8TeV/%s/GEN-SIM'%(baseDataSetRelease[0],),location='STD')}

steps['Cosmics']=merge([{'cfg':'UndergroundCosmicMu_cfi.py','-n':'500','--scenario':'cosmics'},Kby(666,100000),step1Defaults])
steps['CosmicsSPLoose']=merge([{'cfg':'UndergroundCosmicSPLooseMu_cfi.py','-n':'2000','--scenario':'cosmics'},Kby(5000,100000),step1Defaults])
steps['CosmicsSPLoose_UP15']=merge([{'cfg':'UndergroundCosmicSPLooseMu_cfi.py','-n':'2000','--conditions':'auto:run2_mc_cosmics','--scenario':'cosmics'},Kby(5000,500000),step1Up2015Defaults])
steps['Cosmics_UP17']=merge([{'cfg':'UndergroundCosmicMu_cfi.py','-n':'500','--conditions':'auto:phase1_2017_cosmics','--scenario':'cosmics','--era':'Run2_2017'},Kby(666,100000),step1Defaults])
steps['CosmicsSPLoose_UP17']=merge([{'cfg':'UndergroundCosmicSPLooseMu_cfi.py','-n':'2000','--conditions':'auto:phase1_2017_cosmics','--scenario':'cosmics','--era':'Run2_2017'},Kby(5000,500000),step1Up2015Defaults])
steps['BeamHalo']=merge([{'cfg':'BeamHalo_cfi.py','--scenario':'cosmics'},Kby(9,100),step1Defaults])
steps['BeamHalo_13']=merge([{'cfg':'BeamHalo_13TeV_cfi.py','--scenario':'cosmics'},Kby(9,100),step1Up2015Defaults])

# GF re-introduce INPUT command once GEN-SIM will be available
# steps['CosmicsINPUT']={'INPUT':InputInfo(dataSet='/RelValCosmics/%s/GEN-SIM'%(baseDataSetRelease[0],),location='STD')}
steps['BeamHaloINPUT']={'INPUT':InputInfo(dataSet='/RelValBeamHalo/%s/GEN-SIM'%(baseDataSetRelease[0],),location='STD')}

steps['QCD_Pt_50_80']=genS('QCD_Pt_50_80_8TeV_TuneCUETP8M1_cfi',Kby(25,100))
steps['QCD_Pt_15_20']=genS('QCD_Pt_15_20_8TeV_TuneCUETP8M1_cfi',Kby(25,100))
steps['ZTTHS']=merge([Kby(25,100),steps['ZTT']])
steps['QQH120Inv']=genS('QQH120Inv_8TeV_TuneCUETP8M1_cfi',Kby(25,100))
steps['TTbar2HS']=merge([Kby(25,100),steps['TTbar']])
steps['JpsiMM_Pt_20_inf']=genS('JpsiMM_Pt_20_inf_8TeV_TuneCUETP8M1_cfi',Kby(70,280))
steps['QCD_Pt_120_170']=genS('QCD_Pt_120_170_8TeV_TuneCUETP8M1_cfi',Kby(25,100))
steps['H165WW2L']=genS('H165WW2L_8TeV_TuneCUETP8M1_cfi',Kby(25,100))
steps['UpsMM']=genS('UpsMM_8TeV_TuneCUETP8M1_cfi',Kby(56250,225))
steps['RSGrav']=genS('RS750_quarks_and_leptons_8TeV_TuneCUETP8M1_cff',Kby(25,100))
steps['QCD_Pt_80_120_2HS']=merge([Kby(25,100),steps['QCD_Pt_80_120']])
steps['bJpsiX']=genS('bJpsiX_8TeV_TuneCUETP8M1_cfi',Mby(325,1300000))
steps['QCD_Pt_30_50']=genS('QCD_Pt_30_50_8TeV_TuneCUETP8M1_cfi',Kby(25,100))
steps['H200ZZ4L']=genS('H200ZZ4L_8TeV_TuneCUETP8M1_cfi',Kby(25,100))
steps['LM9p']=genS('LM9p_8TeV_cff',Kby(25,100))
steps['QCD_Pt_20_30']=genS('QCD_Pt_20_30_8TeV_TuneCUETP8M1_cfi',Kby(25,100))
steps['QCD_Pt_170_230']=genS('QCD_Pt_170_230_8TeV_TuneCUETP8M1_cfi',Kby(25,100))

## pPb tests
step1PPbDefaults={'--beamspot':'Realistic8TeVCollision'}
steps['AMPT_PPb_5020GeV_MinimumBias']=merge([{'-n':10},step1PPbDefaults,genS('AMPT_PPb_5020GeV_MinimumBias_cfi',Kby(9,100))])

## pPb Run2
step1PPbDefaultsUp15={'--beamspot':'RealisticPPbBoost8TeV2016Collision','--conditions':'auto:run2_mc_pa','--eventcontent':'RAWSIM', '--era':'Run2_2016_pA'}
steps['EPOS_PPb_8160GeV_MinimumBias']=merge([{'-n':10},step1PPbDefaultsUp15,gen2015('ReggeGribovPartonMC_EposLHC_4080_4080GeV_pPb_cfi',Kby(9,100))])

## heavy ions tests
U2000by1={'--relval': '2000,1'}
U80by1={'--relval': '80,1'}

hiAlca2011 = {'--conditions':'auto:run1_mc_hi'}
hiAlca2015 = {'--conditions':'auto:run2_mc_hi', '--era':'Run2_HI'}
hiAlca2017 = {'--conditions':'auto:phase1_2017_realistic', '--era':'Run2_2017_pp_on_XeXe'}
hiAlca2018 = {'--conditions':'auto:phase1_2017_realistic', '--era':'Run2_2017'}


hiDefaults2011=merge([hiAlca2011,{'--scenario':'HeavyIons','-n':2}])
hiDefaults2015=merge([hiAlca2015,{'--scenario':'HeavyIons','-n':2}])
hiDefaults2017=merge([hiAlca2017,{'-n':2}])
hiDefaults2018=merge([hiAlca2018,{'--scenario':'HeavyIons','-n':2}])


steps['HydjetQ_B12_5020GeV_2011']=merge([{'-n':1,'--beamspot':'RealisticHI2011Collision'},hiDefaults2011,genS('Hydjet_Quenched_B12_5020GeV_cfi',U2000by1)])
steps['HydjetQ_B12_5020GeV_2015']=merge([{'-n':1,'--beamspot':'RealisticHICollision2015'},hiDefaults2015,genS('Hydjet_Quenched_B12_5020GeV_cfi',U2000by1)])
steps['HydjetQ_MinBias_XeXe_5442GeV_2017']=merge([{'-n':1},hiDefaults2017,gen2017('Hydjet_Quenched_MinBias_XeXe_5442GeV_cfi',U2000by1)])
steps['HydjetQ_B12_5020GeV_2018']=merge([{'-n':1},hiDefaults2018,gen2017('Hydjet_Quenched_B12_5020GeV_cfi',U2000by1)])

steps['QCD_Pt_80_120_13_HI']=merge([hiDefaults2018,gen2017('QCD_Pt_80_120_13TeV_TuneCUETP8M1_cfi',Kby(9,150))])
steps['PhotonJets_Pt_10_13_HI']=merge([hiDefaults2018,gen2017('PhotonJet_Pt_10_13TeV_TuneCUETP8M1_cfi',Kby(9,150))])
steps['ZMM_13_HI']=merge([hiDefaults2018,gen2017('ZMM_13TeV_TuneCUETP8M1_cfi',Kby(18,100))])
steps['ZEEMM_13_HI']=merge([hiDefaults2018,gen2017('ZEEMM_13TeV_TuneCUETP8M1_cfi',Kby(18,300))])


#### fastsim section ####
##no forseen to do things in two steps GEN-SIM then FASTIM->end: maybe later
#step1FastDefaults =merge([{'-s':'GEN,SIM,RECOBEFMIX,DIGI:pdigi_valid,L1,DIGI2RAW,L1Reco,RECO,EI,HLT:@fake,VALIDATION:@standardValidation,DQM:@standardDQM',
step1FastDefaults =merge([{'-s':'GEN,SIM,RECOBEFMIX,DIGI:pdigi_valid,L1,DIGI2RAW,L1Reco,RECO,EI,VALIDATION:@standardValidation,DQM:@standardDQM',
                           '--fast':'',
                           '--beamspot'    : 'Realistic8TeVCollision',
                           '--eventcontent':'FEVTDEBUGHLT,DQM',
                           '--datatier':'GEN-SIM-DIGI-RECO,DQMIO',
                           '--relval':'27000,3000'},
                          step1Defaults])
#step1FastUpg2015Defaults =merge([{'-s':'GEN,SIM,RECOBEFMIX,DIGI:pdigi_valid,L1,DIGI2RAW,L1Reco,RECO,EI,HLT:@relval2016,VALIDATION:@standardValidation,DQM:@standardDQM',
step1FastUpg2015Defaults =merge([{'-s':'GEN,SIM,RECOBEFMIX,DIGI:pdigi_valid,L1,DIGI2RAW,L1Reco,RECO,EI,VALIDATION:@standardValidation,DQM:@standardDQM',
                           '--fast':'',
                           '--conditions'  :'auto:run2_mc',
                           '--beamspot'    : 'Realistic50ns13TeVCollision',
                           '--era'         :'Run2_2016',
                           '--eventcontent':'FEVTDEBUGHLT,DQM',
                           '--datatier':'GEN-SIM-DIGI-RECO,DQMIO',
                           '--relval':'27000,3000'},
                           step1Defaults])
step1FastPUNewMixing =merge([{'-s':'GEN,SIM,RECOBEFMIX',
                           '--eventcontent':'FASTPU',
                           '--datatier':'GEN-SIM-RECO'},
                           step1FastUpg2015Defaults])
step1FastUpg2015_trackingOnlyValidation = merge([{'-s':'GEN,SIM,RECOBEFMIX,DIGI:pdigi_valid,L1,DIGI2RAW,RECO,VALIDATION:@trackingOnlyValidation'},
                                                step1FastUpg2015Defaults])


#step1FastDefaults
steps['TTbarFS']=merge([{'cfg':'TTbar_8TeV_TuneCUETP8M1_cfi'},Kby(100,1000),step1FastDefaults])
steps['SingleMuPt1FS']=merge([{'cfg':'SingleMuPt1_pythia8_cfi'},step1FastDefaults])
steps['SingleMuPt10FS']=merge([{'cfg':'SingleMuPt10_pythia8_cfi'},step1FastDefaults])
steps['SingleMuPt100FS']=merge([{'cfg':'SingleMuPt100_pythia8_cfi'},step1FastDefaults])
steps['SinglePiPt1FS']=merge([{'cfg':'SinglePiPt1_pythia8_cfi'},step1FastDefaults])
steps['SinglePiPt10FS']=merge([{'cfg':'SinglePiPt10_pythia8_cfi'},step1FastDefaults])
steps['SinglePiPt100FS']=merge([{'cfg':'SinglePiPt100_pythia8_cfi'},step1FastDefaults])
steps['ZEEFS']=merge([{'cfg':'ZEE_8TeV_TuneCUETP8M1_cfi'},Kby(100,2000),step1FastDefaults])
steps['ZTTFS']=merge([{'cfg':'ZTT_Tauola_OneLepton_OtherHadrons_8TeV_TuneCUETP8M1_cfi'},Kby(100,2000),step1FastDefaults])
steps['QCDFlatPt153000FS']=merge([{'cfg':'QCDForPF_8TeV_TuneCUETP8M1_cfi'},Kby(27,2000),step1FastDefaults])
steps['QCD_Pt_80_120FS']=merge([{'cfg':'QCD_Pt_80_120_8TeV_TuneCUETP8M1_cfi'},Kby(100,500),stCond,step1FastDefaults])
steps['QCD_Pt_3000_3500FS']=merge([{'cfg':'QCD_Pt_3000_3500_8TeV_TuneCUETP8M1_cfi'},Kby(100,500),stCond,step1FastDefaults])
steps['H130GGgluonfusionFS']=merge([{'cfg':'H130GGgluonfusion_8TeV_TuneCUETP8M1_cfi'},step1FastDefaults])
steps['SingleGammaFlatPt10To10FS']=merge([{'cfg':'SingleGammaFlatPt10To100_pythia8_cfi'},Kby(100,500),step1FastDefaults])

#step1FastUpg2015Defaults
steps['TTbarFS_13']=merge([{'cfg':'TTbar_13TeV_TuneCUETP8M1_cfi'},Kby(100,1000),step1FastUpg2015Defaults])
steps['TTbarFS_13_trackingOnlyValidation']=merge([{'cfg':'TTbar_13TeV_TuneCUETP8M1_cfi'},Kby(100,1000),step1FastUpg2015_trackingOnlyValidation])
steps['SMS-T1tttt_mGl-1500_mLSP-100FS_13']=merge([{'cfg':'SMS-T1tttt_mGl-1500_mLSP-100_13TeV-pythia8_cfi'},Kby(100,1000),step1FastUpg2015Defaults])
steps['NuGunFS_UP15']=merge([{'cfg':'SingleNuE10_cfi'},Kby(100,1000),step1FastUpg2015Defaults])
steps['ZEEFS_13']=merge([{'cfg':'ZEE_13TeV_TuneCUETP8M1_cfi'},Kby(100,2000),step1FastUpg2015Defaults])
steps['ZTTFS_13']=merge([{'cfg':'ZTT_All_hadronic_13TeV_TuneCUETP8M1_cfi'},Kby(100,2000),step1FastUpg2015Defaults])
steps['ZMMFS_13']=merge([{'cfg':'ZMM_13TeV_TuneCUETP8M1_cfi'},Kby(100,2000),step1FastUpg2015Defaults])
steps['QCDFlatPt153000FS_13']=merge([{'cfg':'QCDForPF_13TeV_TuneCUETP8M1_cfi'},Kby(27,2000),step1FastUpg2015Defaults])
steps['QCD_Pt_80_120FS_13']=merge([{'cfg':'QCD_Pt_80_120_13TeV_TuneCUETP8M1_cfi'},Kby(100,500),step1FastUpg2015Defaults])
steps['QCD_Pt_3000_3500FS_13']=merge([{'cfg':'QCD_Pt_3000_3500_13TeV_TuneCUETP8M1_cfi'},Kby(100,500),step1FastUpg2015Defaults])
steps['H125GGgluonfusionFS_13']=merge([{'cfg':'H125GGgluonfusion_13TeV_TuneCUETP8M1_cfi'},step1FastUpg2015Defaults])
steps['SingleMuPt10FS_UP15']=merge([{'cfg':'SingleMuPt10_pythia8_cfi'},step1FastUpg2015Defaults])
steps['SingleMuPt100FS_UP15']=merge([{'cfg':'SingleMuPt100_pythia8_cfi'},step1FastUpg2015Defaults])

### FastSim: produce sample of minbias events for PU mixing
steps['MinBiasFS_13_ForMixing']=merge([{'cfg':'MinBias_13TeV_pythia8_TuneCUETP8M1_cfi'},Kby(100,1000),step1FastPUNewMixing])

### FastSim: template to produce signal and overlay with minbias events
PUFS25={'--pileup':'AVE_35_BX_25ns',
        '--pileup_input':'das:/RelValMinBiasFS_13_ForMixing/%s/GEN-SIM-RECO'%(baseDataSetRelease[7],)}
FS_UP15_PU25_OVERLAY = merge([PUFS25,Kby(100,500),steps['TTbarFS_13']] )

### FastSim: produce sample of premixed minbias events
steps["FS_PREMIXUP15_PU25"] = merge([
        {"cfg":"SingleNuE10_cfi",
         "--fast":"",
         "--conditions":"auto:run2_mc",
         "-s":"GEN,SIM,RECOBEFMIX,DIGIPREMIX,L1,DIGI2RAW",
         "--eventcontent":"PREMIX",
         "--datatier":"GEN-SIM-DIGI-RAW",
         "--era":"Run2_2016"
         },
        PUFS25,Kby(100,500)])

### Fastsim: template to produce signal and overlay it with premixed minbias events
FS_PREMIXUP15_PU25_OVERLAY = merge([
#        {"-s" : "GEN,SIM,RECOBEFMIX,DIGIPREMIX_S2:pdigi_valid,DATAMIX,L1,DIGI2RAW,L1Reco,RECO,HLT:@relval2016,VALIDATION",
        {"-s" : "GEN,SIM,RECOBEFMIX,DIGIPREMIX_S2:pdigi_valid,DATAMIX,L1,DIGI2RAW,L1Reco,RECO,VALIDATION",
         "--datamix" : "PreMix",
         "--pileup_input" : "dbs:/RelValFS_PREMIXUP15_PU25/%s/GEN-SIM-DIGI-RAW"%(baseDataSetRelease[8],),
         "--customise":"SimGeneral/DataMixingModule/customiseForPremixingInput.customiseForPreMixingInput"
         },
        Kby(100,500),step1FastUpg2015Defaults])

### FastSim: list of processes used in FastSim validation
fs_proclist = ["ZEE_13",'TTbar_13','H125GGgluonfusion_13','ZTT_13','ZMM_13','NuGun_UP15','QCD_FlatPt_15_3000HS_13','SMS-T1tttt_mGl-1500_mLSP-100_13']

### FastSim: produces sample of signal events, overlayed with premixed minbias events
for x in fs_proclist:
    key = "FS_" + x + "_PRMXUP15_PU25"
    steps[key] = merge([FS_PREMIXUP15_PU25_OVERLAY,{"cfg":steps[x]["cfg"]}])

### FastSim: produce sample of signal events, overlayed with minbias events
for x in fs_proclist:
    key = "FS_" + x + "_UP15_PU25"
    steps[key] = merge([{"cfg":steps[x]["cfg"]},FS_UP15_PU25_OVERLAY])

###
steps['TTbarSFS']=merge([{'cfg':'TTbar_8TeV_TuneCUETP8M1_cfi'},
                        {'-s':'GEN,SIM',
                         '--eventcontent':'FEVTDEBUG',
                         '--datatier':'GEN-SIM',
                         '--fast':''},
                        step1Defaults])

steps['TTbarSFSA']=merge([{'cfg':'TTbar_8TeV_TuneCUETP8M1_cfi',
#                           '-s':'GEN,SIM,RECO,EI,HLT:@fake,VALIDATION',
                           '-s':'GEN,SIM,RECO,EI,VALIDATION',
                           '--fast':''},
                          step1FastDefaults])

def identityFS(wf):
    return merge([{'--restoreRND':'HLT','--process':'HLT2','--hltProcess':'HLT2', '--inputCommands':'"keep *","drop *TagInfo*_*_*_*"'},wf])

steps['SingleMuPt10FS_UP15_ID']=identityFS(steps['SingleMuPt10FS_UP15'])
steps['TTbarFS_13_ID']=identityFS(steps['TTbarFS_13'])

## GENERATORS

step1GenDefaults=merge([{'-s':'GEN,VALIDATION:genvalid',
                         '--relval':'250000,5000',
                         '--eventcontent':'RAWSIM,DQM',
                         '--datatier':'GEN,DQMIO',
                         '--conditions':'auto:run2_mc_FULL'
                         },
                        step1Defaults])

step1HadronizerDefaults=merge([{'--datatier':'GEN-SIM,DQMIO',
                           '--relval':'200000,5000'
                            },step1GenDefaults])

step1LHEDefaults=merge([{'-s':'LHE',
                         '--relval':'200000,5000',
                         '--eventcontent':'LHE',
                         '--datatier':'GEN',
                         '--conditions':'auto:run2_mc_FULL'
                         },
                        step1Defaults])

# transfer extendedgen step1 LHE to be used in a normal workflow
step1LHENormal = {'--relval'     : '9000,50',
                 '--conditions'  : 'auto:run2_mc',
                 '--beamspot'    : 'Realistic50ns13TeVCollision',
                 }

# transfer extendedgen step1 GEN to GEN-SIM to be used in a normal workflow
step1GENNormal = {'--relval'     : '9000,50',
                 '-s'            : 'GEN,SIM',
                 '--conditions'  : 'auto:run2_mc',
                 '--beamspot'    : 'Realistic50ns13TeVCollision',
                 '--eventcontent': 'FEVTDEBUG',
                 '--datatier'    : 'GEN-SIM',
                 '--era'         : 'Run2_2016',
                 }

steps['DYToll01234Jets_5f_LO_MLM_Madgraph_LHE_13TeV']=genvalid('Configuration/Generator/python/DYToll01234Jets_5f_LO_MLM_Madgraph_LHE_13TeV_cff.py',step1LHEDefaults)
steps['TTbar012Jets_5f_NLO_FXFX_Madgraph_LHE_13TeV']=genvalid('Configuration/Generator/python/TTbar012Jets_5f_NLO_FXFX_Madgraph_LHE_13TeV_cff.py',step1LHEDefaults)
steps['TTbar_Pow_LHE_13TeV']=genvalid('Configuration/Generator/python/TTbar_Pow_LHE_13TeV_cff.py',step1LHEDefaults)
steps['DYToll012Jets_5f_NLO_FXFX_Madgraph_LHE_13TeV']=genvalid('Configuration/Generator/python/DYToll012Jets_5f_NLO_FXFX_Madgraph_LHE_13TeV_cff.py',step1LHEDefaults)
steps['WTolNu01234Jets_5f_LO_MLM_Madgraph_LHE_13TeV']=genvalid('Configuration/Generator/python/WTolNu01234Jets_5f_LO_MLM_Madgraph_LHE_13TeV_cff.py',step1LHEDefaults)
steps['GGToH_Pow_LHE_13TeV']=genvalid('Configuration/Generator/python/GGToH_Pow_LHE_13TeV_cff.py',step1LHEDefaults)
steps['VHToH_Pow_LHE_13TeV']=genvalid('Configuration/Generator/python/VHToH_Pow_LHE_13TeV_cff.py',step1LHEDefaults)
steps['VBFToH_Pow_JHU4l_LHE_13TeV']=genvalid('Configuration/Generator/python/VBFToH_Pow_JHU4l_LHE_13TeV_cff.py',step1LHEDefaults)

steps['BulkG_M1200_narrow_2L2Q_LHE_13TeV']=genvalid('Configuration/Generator/python/BulkG_M1200_narrow_2L2Q_LHE_13TeV_cff.py',step1LHEDefaults)

# all 6 workflows with root step 'DYToll01234Jets_5f_LO_MLM_Madgraph_LHE_13TeV' will recycle the same dataset, from wf [512] of generator set
# steps['DYToll01234Jets_5f_LO_MLM_Madgraph_LHE_13TeVINPUT']={'INPUT':InputInfo(dataSet='/DYToll01234Jets_5f_LO_MLM_Madgraph_LHE_13TeV_py8/CMSSW_7_4_0_pre0-MCRUN2_73_V5-v1/GEN',location='STD')}

steps['MinBias_TuneZ2star_13TeV_pythia6']=genvalid('MinBias_TuneZ2star_13TeV_pythia6_cff',step1GenDefaults)
steps['QCD_Pt-30_TuneZ2star_13TeV_pythia6']=genvalid('QCD_Pt_30_TuneZ2star_13TeV_pythia6_cff',step1GenDefaults)
steps['MinBias_13TeV_pythia8']=genvalid('MinBias_13TeV_pythia8_cff',step1GenDefaults)
steps['QCD_Pt-30_13TeV_pythia8']=genvalid('QCD_Pt_30_13TeV_pythia8_cff',step1GenDefaults)

steps['DYToLL_M-50_13TeV_pythia8']=genvalid('DYToLL_M-50_13TeV_pythia8_cff',step1GenDefaults)
steps['WToLNu_13TeV_pythia8']=genvalid('WToLNu_13TeV_pythia8_cff',step1GenDefaults)

steps['SoftQCDDiffractive_13TeV_pythia8']=genvalid('SoftQCDDiffractive_13TeV_pythia8_cff',step1GenDefaults)
steps['SoftQCDnonDiffractive_13TeV_pythia8']=genvalid('SoftQCDnonDiffractive_13TeV_pythia8_cff',step1GenDefaults)
steps['SoftQCDelastic_13TeV_pythia8']=genvalid('SoftQCDelastic_13TeV_pythia8_cff',step1GenDefaults)
steps['SoftQCDinelastic_13TeV_pythia8']=genvalid('SoftQCDinelastic_13TeV_pythia8_cff',step1GenDefaults)

steps['QCD_Pt-30_8TeV_herwigpp']=genvalid('QCD_Pt_30_8TeV_herwigpp_cff',step1GenDefaults)

steps['ZprimeToll_M3000_13TeV_pythia8']=genvalid('ZprimeToll_M3000_13TeV_pythia8_cff',step1GenDefaults)
steps['WprimeTolNu_M3000_13TeV_pythia8']=genvalid('WprimeTolNu_M3000_13TeV_pythia8_cff',step1GenDefaults)

# Generator Hadronization (Hadronization of LHE)
steps['WJetsLNu_13TeV_madgraph-pythia8']=genvalid('Hadronizer_MgmMatchTuneCUETP8M1_13TeV_madgraph_pythia8_cff',step1GenDefaults,dataSet='/WJetsToLNu_13TeV-madgraph/Fall13wmLHE-START62_V1-v1/GEN')
steps['Hadronizer_TuneCUETP8M1_13TeV_MLM_5f_max4j_LHE_pythia8']=genvalid('Hadronizer_TuneCUETP8M1_13TeV_MLM_5f_max4j_LHE_pythia8_cff',step1HadronizerDefaults)
steps['GGToH_13TeV_pythia8']=genvalid('GGToHtautau_13TeV_pythia8_cff',step1GenDefaults)

steps['WJetsLNutaupinu_13TeV_madgraph-pythia8']=genvalid('Hadronizer_MgmMatchTuneCUETP8M1_13TeV_madgraph_pythia8_taupinu_cff',step1GenDefaults,dataSet='/WJetsToLNu_13TeV-madgraph/Fall13wmLHE-START62_V1-v1/GEN')
steps['Hadronizer_TuneCUETP8M1_13TeV_MLM_5f_max4j_LHE_pythia8_taupinu']=genvalid('Hadronizer_TuneCUETP8M1_13TeV_MLM_5f_max4j_LHE_pythia8_taupinu_cff',step1HadronizerDefaults)
steps['GGToHtaupinu_13TeV_pythia8']=genvalid('GGToHtautau_13TeV_pythia8_taupinu_cff',step1GenDefaults)

steps['WJetsLNutaurhonu_13TeV_madgraph-pythia8']=genvalid('Hadronizer_MgmMatchTuneCUETP8M1_13TeV_madgraph_pythia8_taurhonu_cff.py',step1GenDefaults,dataSet='/WJetsToLNu_13TeV-madgraph/Fall13wmLHE-START62_V1-v1/GEN')
steps['Hadronizer_TuneCUETP8M1_13TeV_MLM_5f_max4j_LHE_pythia8_taurhonu']=genvalid('Hadronizer_TuneCUETP8M1_13TeV_MLM_5f_max4j_LHE_pythia8_taurhonu_cff.py',step1HadronizerDefaults)
steps['GGToHtaurhonu_13TeV_pythia8']=genvalid('GGToHtautau_13TeV_pythia8_taurhonu_cff',step1GenDefaults)

steps['Hadronizer_TuneCUETP8M1_13TeV_aMCatNLO_FXFX_5f_max2j_max1p_LHE_pythia8']=genvalid('Hadronizer_TuneCUETP8M1_13TeV_aMCatNLO_FXFX_5f_max2j_max1p_LHE_pythia8_cff',step1HadronizerDefaults)
steps['Hadronizer_TuneCUETP8M1_13TeV_aMCatNLO_FXFX_5f_max2j_max1p_LHE_pythia8_evtgen']=genvalid('Hadronizer_TuneCUETP8M1_13TeV_aMCatNLO_FXFX_5f_max2j_max1p_LHE_pythia8_evtgen_cff',step1HadronizerDefaults)
steps['Hadronizer_TuneCUETP8M1_13TeV_aMCatNLO_FXFX_5f_max2j_max0p_LHE_pythia8']=genvalid('Hadronizer_TuneCUETP8M1_13TeV_aMCatNLO_FXFX_5f_max2j_max0p_LHE_pythia8_cff',step1HadronizerDefaults)

steps['Hadronizer_TuneCUETP8M1_13TeV_Hgg_powhegEmissionVeto_pythia8']=genvalid('Hadronizer_TuneCUETP8M1_13TeV_Hgg_powhegEmissionVeto_pythia8_cff',step1HadronizerDefaults)
steps['Hadronizer_TuneCUETP8M1_13TeV_Httpinu_powhegEmissionVeto_pythia8']=genvalid('Hadronizer_TuneCUETP8M1_13TeV_Httpinu_powhegEmissionVeto_pythia8_cff',step1HadronizerDefaults)
steps['Hadronizer_TuneCUETP8M1_13TeV_Httrhonu_powhegEmissionVeto_pythia8']=genvalid('Hadronizer_TuneCUETP8M1_13TeV_Httrhonu_powhegEmissionVeto_pythia8_cff',step1HadronizerDefaults)
steps['Hadronizer_TuneCUETP8M1_13TeV_Htt_powhegEmissionVeto_pythia8']=genvalid('Hadronizer_TuneCUETP8M1_13TeV_Htt_powhegEmissionVeto_pythia8_cff',step1HadronizerDefaults)
steps['Hadronizer_TuneCUETP8M1_13TeV_Htt_powhegEmissionVeto_pythia8_tauola']=genvalid('Hadronizer_TuneCUETP8M1_13TeV_Htt_powhegEmissionVeto_pythia8_tauola_cff',step1HadronizerDefaults)
steps['Hadronizer_TuneCUETP8M1_13TeV_Httpinu_powhegEmissionVeto_pythia8_tauola']=genvalid('Hadronizer_TuneCUETP8M1_13TeV_Httpinu_powhegEmissionVeto_pythia8_tauola_cff',step1HadronizerDefaults)
steps['Hadronizer_TuneCUETP8M1_13TeV_Httrhonu_powhegEmissionVeto_pythia8_tauola']=genvalid('Hadronizer_TuneCUETP8M1_13TeV_Httrhonu_powhegEmissionVeto_pythia8_tauola_cff',step1HadronizerDefaults)
steps['Hadronizer_TuneCUETP8M1_13TeV_powhegEmissionVeto_pythia8']=genvalid('Hadronizer_TuneCUETP8M1_13TeV_powhegEmissionVeto_pythia8_cff',step1HadronizerDefaults)
steps['Hadronizer_TuneCUETP8M1_13TeV_powhegEmissionVeto2p_pythia8']=genvalid('Hadronizer_TuneCUETP8M1_13TeV_powhegEmissionVeto2p_pythia8_cff',step1HadronizerDefaults)

steps['Hadronizer_TuneCUETP8M1_Mad_pythia8']=genvalid('Hadronizer_TuneCUETP8M1_13TeV_generic_LHE_pythia8_cff',step1HadronizerDefaults)

# Generator External Decays
steps['TT_13TeV_pythia8-evtgen']=genvalid('Hadronizer_MgmMatchTuneCUETP8M1_13TeV_madgraph_pythia8_EvtGen_cff',step1GenDefaults,dataSet='/TTJets_MSDecaysCKM_central_13TeV-madgraph/Fall13wmLHE-START62_V1-v1/GEN')

steps['Hadronizer_TuneCUETP8M1_13TeV_MLM_5f_max4j_LHE_pythia8_Tauola']=genvalid('Hadronizer_TuneCUETP8M1_13TeV_MLM_5f_max4j_LHE_pythia8_Tauola_cff',step1HadronizerDefaults)

steps['WToLNu_13TeV_pythia8-tauola']=genvalid('Hadronizer_MgmMatchTuneCUETP8M1_13TeV_madgraph_pythia8_Tauola_cff',step1GenDefaults,dataSet='/WJetsToLNu_13TeV-madgraph/Fall13wmLHE-START62_V1-v1/GEN')
steps['GGToH_13TeV_pythia8-tauola']=genvalid('GGToHtautau_13TeV_pythia8_Tauola_cff',step1GenDefaults)

steps['WToLNutaupinu_13TeV_pythia8-tauola']=genvalid('Hadronizer_MgmMatchTuneCUETP8M1_13TeV_madgraph_pythia8_Tauola_taupinu_cff',step1GenDefaults,dataSet='/WJetsToLNu_13TeV-madgraph/Fall13wmLHE-START62_V1-v1/GEN')
steps['Hadronizer_TuneCUETP8M1_13TeV_MLM_5f_max4j_LHE_pythia8_Tauola_taupinu']=genvalid('Hadronizer_TuneCUETP8M1_13TeV_MLM_5f_max4j_LHE_pythia8_Tauola_taupinu_cff',step1HadronizerDefaults)
steps['GGToHtaupinu_13TeV_pythia8-tauola']=genvalid('GGToHtautau_13TeV_pythia8_Tauola_taupinu_cff',step1GenDefaults)

steps['WToLNutaurhonu_13TeV_pythia8-tauola']=genvalid('Hadronizer_MgmMatchTuneCUETP8M1_13TeV_madgraph_pythia8_Tauola_taurhonu_cff',step1GenDefaults,dataSet='/WJetsToLNu_13TeV-madgraph/Fall13wmLHE-START62_V1-v1/GEN')
steps['Hadronizer_TuneCUETP8M1_13TeV_MLM_5f_max4j_LHE_pythia8_Tauola_taurhonu']=genvalid('Hadronizer_TuneCUETP8M1_13TeV_MLM_5f_max4j_LHE_pythia8_Tauola_taurhonu_cff',step1HadronizerDefaults)
steps['GGToHtaurhonu_13TeV_pythia8-tauola']=genvalid('GGToHtautau_13TeV_pythia8_Tauola_taurhonu_cff',step1GenDefaults)

# normal fullSim workflows using gridpack LHE generator
# LHE-GEN-SIM step
step1LHEGenSimDefault = { '--relval':'9000,50',
                          '-s':'LHE,GEN,SIM',
                          '-n'            : 10,
                          '--conditions'  : 'auto:run2_mc',
                          '--beamspot'    : 'Realistic50ns13TeVCollision',
                          '--datatier'    : 'GEN-SIM,LHE',
                          '--eventcontent': 'FEVTDEBUG,LHE',
                          '--era'         : 'Run2_2016',
                        }

def lhegensim(fragment,howMuch):
    global step1LHEGenSimDefault
    return merge([{'cfg':fragment},howMuch,step1LHEGenSimDefault])

# LHE-GEN-SIM step for 2017
step1LHEGenSimUp2017Default = merge ([{'--conditions':'auto:phase1_2017_realistic','--era':'Run2_2017','--beamspot':'Realistic25ns13TeVEarly2017Collision'},step1LHEGenSimDefault])

def lhegensim2017(fragment,howMuch):
    global step1LHEGenSimUp2017Default
    return merge([{'cfg':fragment},howMuch,step1LHEGenSimUp2017Default])

steps['TTbar012Jets_NLO_Mad_py8_Evt_13']=lhegensim('Configuration/Generator/python/TTbar012Jets_5f_NLO_FXFX_Madgraph_LHE_13TeV_cfi.py',Kby(9,50))
steps['GluGluHToZZTo4L_M125_Pow_py8_Evt_13']=lhegensim('Configuration/Generator/python/GGHZZ4L_JHUGen_Pow_NNPDF30_LHE_13TeV_cfi.py', Kby(9,50))
steps['VBFHToZZTo4Nu_M125_Pow_py8_Evt_13']=lhegensim('Configuration/Generator/python/VBFHZZ4Nu_Pow_NNPDF30_LHE_13TeV_cfi.py',Kby(9,50))
steps['VBFHToBB_M125_Pow_py8_Evt_13']=lhegensim('Configuration/Generator/python/VBFHbb_Pow_NNPDF30_LHE_13TeV_cfi.py',Kby(9,50))

steps['GluGluHToZZTo4L_M125_Pow_py8_Evt_13UP17']=lhegensim2017('Configuration/Generator/python/GGHZZ4L_JHUGen_Pow_NNPDF30_LHE_13TeV_cfi.py', Kby(9,100))
steps['VBFHToZZTo4Nu_M125_Pow_py8_Evt_13UP17']=lhegensim2017('Configuration/Generator/python/VBFHZZ4Nu_Pow_NNPDF30_LHE_13TeV_cfi.py',Kby(9,100))
steps['VBFHToBB_M125_Pow_py8_Evt_13UP17']=lhegensim2017('Configuration/Generator/python/VBFHbb_Pow_NNPDF30_LHE_13TeV_cfi.py',Kby(9,100))

#GEN-SIM inputs for LHE-GEN-SIM workflows
#steps['TTbar012Jets_NLO_Mad_py8_Evt_13INPUT']={'INPUT':InputInfo(dataSet='/RelValTTbar012Jets_NLO_Mad_py8_Evt_13/%s/GEN-SIM'%(baseDataSetRelease[3],),location='STD')}
#steps['GluGluHToZZTo4L_M125_Pow_py8_Evt_13INPUT']={'INPUT':InputInfo(dataSet='/RelValGluGluHToZZTo4L_M125_Pow_py8_Evt_13/%s/GEN-SIM'%(baseDataSetRelease[3],),location='STD')}
#steps['VBFHToZZTo4Nu_M125_Pow_py8_Evt_13INPUT']={'INPUT':InputInfo(dataSet='/RelValVBFHToZZTo4Nu_M125_Pow_py8_Evt_13/%s/GEN-SIM'%(baseDataSetRelease[3],),location='STD')}
#steps['VBFHToBB_M125_Pow_py8_Evt_13INPUT']={'INPUT':InputInfo(dataSet='/RelValVBFHToBB_M125_Pow_py8_Evt_13/%s/GEN-SIM'%(baseDataSetRelease[3],),location='STD')}


#Sherpa
steps['sherpa_ZtoEE_0j_BlackHat_13TeV_MASTER']=genvalid('sherpa_ZtoEE_0j_BlackHat_13TeV_MASTER_cff',step1GenDefaults)
steps['sherpa_ZtoEE_0j_OpenLoops_13TeV_MASTER']=genvalid('sherpa_ZtoEE_0j_OpenLoops_13TeV_MASTER_cff',step1GenDefaults)

# Heavy Ion
steps['ReggeGribovPartonMC_EposLHC_5TeV_pPb']=genvalid('GeneratorInterface/ReggeGribovPartonMCInterface/ReggeGribovPartonMC_EposLHC_5TeV_pPb_cfi',step1GenDefaults)

# B-physics
steps['BuToKstarJPsiToMuMu_forSTEAM_13TeV_TuneCUETP8M1']=genvalid('BuToKstarJPsiToMuMu_forSTEAM_13TeV_TuneCUETP8M1_cfi',step1GenDefaults)
steps['Upsilon4swithBuToKstarJPsiToMuMu_forSTEAM_13TeV_TuneCUETP8M1']=genvalid('Upsilon4swithBuToKstarJPsiToMuMu_forSTEAM_13TeV_TuneCUETP8M1_cfi',step1GenDefaults)
steps['Upsilon4sBaBarExample_BpBm_Dstarpipi_D0Kpi_nonres_forSTEAM_13TeV_TuneCUETP8M1']=genvalid('Upsilon4sBaBarExample_BpBm_Dstarpipi_D0Kpi_nonres_forSTEAM_13TeV_TuneCUETP8M1_cfi',step1GenDefaults)
steps['LambdaBToLambdaMuMuToPPiMuMu_forSTEAM_13TeV_TuneCUETP8M1']=genvalid('LambdaBToLambdaMuMuToPPiMuMu_forSTEAM_13TeV_TuneCUETP8M1_cfi',step1GenDefaults)
steps['BsToMuMu_forSTEAM_13TeV_TuneCUETP8M1']=genvalid('BsToMuMu_forSTEAM_13TeV_TuneCUETP8M1_cfi',step1GenDefaults)


#PU for FullSim
PU={'-n':10,'--pileup':'default','--pileup_input':'das:/RelValMinBias/%s/GEN-SIM'%(baseDataSetRelease[0],)}
# pu2 can be removed
PU2={'-n':10,'--pileup':'default','--pileup_input':'das:/RelValMinBias/%s/GEN-SIM'%(baseDataSetRelease[0],)}
PU25={'-n':10,'--pileup':'AVE_35_BX_25ns','--pileup_input':'das:/RelValMinBias_13/%s/GEN-SIM'%(baseDataSetRelease[3],)}
PU50={'-n':10,'--pileup':'AVE_35_BX_50ns','--pileup_input':'das:/RelValMinBias_13/%s/GEN-SIM'%(baseDataSetRelease[3],)}
PUHI={'-n':10,'--pileup_input':'das:/RelValHydjetQ_B12_5020GeV_2018/%s/GEN-SIM'%(baseDataSetRelease[9])}
PU25UP17={'-n':10,'--pileup':'AVE_35_BX_25ns','--pileup_input':'das:/RelValMinBias_13/%s/GEN-SIM'%(baseDataSetRelease[13],)}

#PU for FastSim
# FS_PU_INPUT_13TEV = "file:/afs/cern.ch/work/l/lveldere/minbias.root" # placeholder for relval to be produced with wf  135.8
PUFS={'--pileup':'GEN_2012_Summer_50ns_PoissonOOTPU'}
# PUFS2={'--pileup':'2012_Startup_50ns_PoissonOOTPU'} # not used anywhere
PUFSAVE10={'--pileup':'GEN_AVE_10_BX_25ns'}  # temporary: one or a few releases as back-up
PUFSAVE20={'--pileup':'GEN_AVE_20_BX_25ns'}  # temporary: one or a few releases as back-up
PUFSAVE35={'--pileup':'GEN_AVE_35_BX_25ns'}
PUFSAVE10_DRMIX_ITO={'--pileup':'AVE_10_BX_25ns','--pileup_input':'das:/RelValMinBiasFS_13_ForMixing/%s/GEN-SIM-RECO'%(baseDataSetRelease[7],),'--era':'Run2_25ns','--customise':'FastSimulation/Configuration/Customs.disableOOTPU'}
PUFSAVE35_DRMIX_ITO={'--pileup':'AVE_35_BX_25ns','--pileup_input':'das:/RelValMinBiasFS_13_ForMixing/%s/GEN-SIM-RECO'%(baseDataSetRelease[7],),'--era':'Run2_25ns','--customise':'FastSimulation/Configuration/Customs.disableOOTPU'}
PUFS25={'--pileup':'AVE_35_BX_25ns','--pileup_input':'das:/RelValMinBiasFS_13_ForMixing/%s/GEN-SIM-RECO'%(baseDataSetRelease[7],)}

#pu25 for high stats workflows
PU25HS={'-n':10,'--pileup':'AVE_35_BX_25ns','--pileup_input':'das:/RelValMinBias_13/%s/GEN-SIM'%(baseDataSetRelease[11],)}


#
steps['TTbarFSPU']=merge([PUFS,Kby(100,500),steps['TTbarFS']] )

steps['FS_TTbar_13_PUAVE10']=merge([PUFSAVE10,Kby(100,500),steps['TTbarFS_13']] ) # temporary: one or a few releases as back-up
steps['FS_TTbar_13_PUAVE20']=merge([PUFSAVE20,Kby(100,500),steps['TTbarFS_13']] ) # temporary: one or a few releases as back-up
steps['FS_TTbar_13_PUAVE35']=merge([PUFSAVE35,Kby(100,500),steps['TTbarFS_13']] )
steps['FS_TTbar_13_PU25']=merge([PUFS25,Kby(100,500),steps['TTbarFS_13']] ) # needs the placeholder
steps['FS_NuGun_UP15_PU25']=merge([PUFS25,Kby(100,500),steps['NuGunFS_UP15']] ) # needs the placeholder
steps['FS_SMS-T1tttt_mGl-1500_mLSP-100_13_PU25']=merge([PUFS25,Kby(100,500),steps['SMS-T1tttt_mGl-1500_mLSP-100FS_13']] )

steps['FS__PU25']=merge([PUFS25,Kby(100,500),steps['NuGunFS_UP15']] ) # needs the placeholder
steps['FS_TTbar_13_PUAVE10_DRMIX_ITO']=merge([PUFSAVE10_DRMIX_ITO,Kby(100,500),steps['TTbarFS_13']] ) # needs the placeholder
steps['FS_TTbar_13_PUAVE35_DRMIX_ITO']=merge([PUFSAVE35_DRMIX_ITO,Kby(100,500),steps['TTbarFS_13']] ) # needs the placeholder

# step2
step2Defaults = { '-s'            : 'DIGI:pdigi_valid,L1,DIGI2RAW,HLT:@fake',
                  '--datatier'    : 'GEN-SIM-DIGI-RAW-HLTDEBUG',
                  '--eventcontent': 'FEVTDEBUGHLT',
                  '--conditions'  : 'auto:run1_mc',
                  }
#for 2015
step2Upg2015Defaults = {'-s'     :'DIGI:pdigi_valid,L1,DIGI2RAW,HLT:@relval2016',
                 '--conditions'  :'auto:run2_mc',
                 '--datatier'    :'GEN-SIM-DIGI-RAW-HLTDEBUG',
                 '--eventcontent':'FEVTDEBUGHLT',
                 '--era'         :'Run2_2016',
                 '-n'            :'10',
                  }
step2Upg2015Defaults50ns = merge([{'-s':'DIGI:pdigi_valid,L1,DIGI2RAW,HLT:@relval50ns','--conditions':'auto:run2_mc_50ns','--era':'Run2_50ns'},step2Upg2015Defaults])

#for 2017
step2Upg2017Defaults = {'-s'     :'DIGI:pdigi_valid,L1,DIGI2RAW,HLT:@relval2017',
                 '--conditions'  :'auto:phase1_2017_realistic',
                 '--datatier'    :'GEN-SIM-DIGI-RAW-HLTDEBUG',
                 '--eventcontent':'FEVTDEBUGHLT',
                 '--era'         :'Run2_2017',
                 '-n'            :'10',
                  }


steps['DIGIUP15']=merge([step2Upg2015Defaults])
steps['DIGIUP15PROD1']=merge([{'-s':'DIGI,L1,DIGI2RAW,HLT:@relval2016','--eventcontent':'RAWSIM','--datatier':'GEN-SIM-RAW'},step2Upg2015Defaults])
steps['DIGIUP15_PU25']=merge([PU25,step2Upg2015Defaults])
steps['DIGIUP15_PU50']=merge([PU50,step2Upg2015Defaults50ns])
steps['DIGIUP17']=merge([step2Upg2017Defaults])
steps['DIGIUP17_PU25']=merge([PU25UP17,step2Upg2017Defaults])

# for Run2 PPb MC workflows
steps['DIGIUP15_PPb']=merge([{'-s':'DIGI:pdigi_valid,L1,DIGI2RAW,HLT:PIon','--conditions':'auto:run2_mc_pa', '--era':'Run2_2016_pA'}, steps['DIGIUP15']])

# PU25 for high stats workflows
steps['DIGIUP15_PU25HS']=merge([PU25HS,step2Upg2015Defaults])


steps['DIGIPROD1']=merge([{'-s':'DIGI,L1,DIGI2RAW,HLT:@fake','--eventcontent':'RAWSIM','--datatier':'GEN-SIM-RAW'},step2Defaults])
steps['DIGI']=merge([step2Defaults])
#steps['DIGI2']=merge([stCond,step2Defaults])
steps['DIGICOS']=merge([{'--scenario':'cosmics','--eventcontent':'FEVTDEBUG','--datatier':'GEN-SIM-DIGI-RAW'},stCond,step2Defaults])
steps['DIGIHAL']=merge([{'--scenario':'cosmics','--eventcontent':'FEVTDEBUG','--datatier':'GEN-SIM-DIGI-RAW'},step2Upg2015Defaults])
steps['DIGICOS_UP15']=merge([{'--conditions':'auto:run2_mc_cosmics','--scenario':'cosmics','--eventcontent':'FEVTDEBUG','--datatier':'GEN-SIM-DIGI-RAW'},step2Upg2015Defaults])
steps['DIGICOS_UP17']=merge([{'--conditions':'auto:phase1_2017_cosmics','-s':'DIGI:pdigi_valid,L1,DIGI2RAW,HLT:@relval2017','--scenario':'cosmics','--eventcontent':'FEVTDEBUG','--datatier':'GEN-SIM-DIGI-RAW', '--era' : 'Run2_2017'},step2Upg2015Defaults])
steps['DIGICOSPEAK_UP17']=merge([{'--conditions':'auto:phase1_2017_cosmics_peak','-s':'DIGI:pdigi_valid,L1,DIGI2RAW,HLT:@relval2017','--customise_commands': '"process.mix.digitizers.strip.APVpeakmode=cms.bool(True)"','--scenario':'cosmics','--eventcontent':'FEVTDEBUG','--datatier':'GEN-SIM-DIGI-RAW', '--era' : 'Run2_2017'},step2Upg2015Defaults])

steps['DIGIPU1']=merge([PU,step2Defaults])
steps['DIGIPU2']=merge([PU2,step2Defaults])
steps['REDIGIPU']=merge([{'-s':'reGEN,reDIGI,L1,DIGI2RAW,HLT:@fake'},steps['DIGIPU1']])

steps['DIGIUP15_ID']=merge([{'--restoreRND':'HLT','--process':'HLT2'},steps['DIGIUP15']])

steps['RESIM']=merge([{'-s':'reGEN,reSIM','-n':10},steps['DIGI']])
#steps['RESIMDIGI']=merge([{'-s':'reGEN,reSIM,DIGI,L1,DIGI2RAW,HLT:@fake,RAW2DIGI,L1Reco','-n':10,'--restoreRNDSeeds':'','--process':'HLT'},steps['DIGI']])


steps['DIGIHI2018']=merge([{'-s':'DIGI:pdigi_hi,L1,DIGI2RAW,HLT:@fake2'}, hiDefaults2018, {'--pileup':'HiMixNoPU'}, step2Upg2015Defaults])
steps['DIGIHI2017']=merge([{'-s':'DIGI:pdigi_hi,L1,DIGI2RAW,HLT:@fake2'}, hiDefaults2017, step2Upg2015Defaults])
steps['DIGIHI2015']=merge([{'-s':'DIGI:pdigi_hi,L1,DIGI2RAW,HLT:HIon'}, hiDefaults2015, {'--pileup':'HiMixNoPU'}, step2Upg2015Defaults])
steps['DIGIHI2011']=merge([{'-s':'DIGI:pdigi_hi,L1,DIGI2RAW,HLT:@fake'}, hiDefaults2011, {'--pileup':'HiMixNoPU'}, step2Defaults])
steps['DIGIHIMIX']=merge([{'-s':'DIGI:pdigi_hi,L1,DIGI2RAW,HLT:HIon', '-n':2}, hiDefaults2018, {'--pileup':'HiMix'}, PUHI, step2Upg2015Defaults])


# PRE-MIXING : https://twiki.cern.ch/twiki/bin/view/CMSPublic/SWGuideSimulation#Pre_Mixing_Instructions
premixUp2015Defaults = {
    '--evt_type'    : 'SingleNuE10_cfi',
    '-s'            : 'GEN,SIM,DIGIPREMIX:pdigi_valid,L1,DIGI2RAW',
    '-n'            : '10',
    '--conditions'  : 'auto:run2_mc', # 25ns GT; dedicated dict for 50ns
    '--datatier'    : 'GEN-SIM-DIGI-RAW',
    '--eventcontent': 'PREMIX',
    '--era'         : 'Run2_2016' # temporary replacement for premix; to be brought back to customisePostLS1 *EDIT - This comment possibly no longer relevant with switch to eras
}
premixUp2015Defaults50ns = merge([{'--conditions':'auto:run2_mc_50ns'},
                                  {'--era':'Run2_50ns'},
                                  premixUp2015Defaults])

premixUp2017Defaults = merge([{'--conditions':'auto:phase1_2017_realistic'},
                                  {'--era':'Run2_2017'},
                                  premixUp2015Defaults])

steps['PREMIXUP15_PU25']=merge([PU25,Kby(100,100),premixUp2015Defaults])
steps['PREMIXUP15_PU50']=merge([PU50,Kby(100,100),premixUp2015Defaults50ns])
steps['PREMIXUP17_PU25']=merge([PU25UP17,Kby(100,100),premixUp2017Defaults])

digiPremixUp2015Defaults25ns = {
    '--conditions'   : 'auto:run2_mc',
    '-s'             : 'DIGIPREMIX_S2:pdigi_valid,DATAMIX,L1,DIGI2RAW,HLT:@relval2016',
    '--pileup_input'  :  'das:/RelValPREMIXUP15_PU25/%s/GEN-SIM-DIGI-RAW'%baseDataSetRelease[5],
    '--eventcontent' : 'FEVTDEBUGHLT',
    '--datatier'     : 'GEN-SIM-DIGI-RAW-HLTDEBUG',
    '--datamix'      : 'PreMix',
    '--era'          : 'Run2_2016'
    }
digiPremixUp2015Defaults50ns=merge([{'-s':'DIGIPREMIX_S2:pdigi_valid,DATAMIX,L1,DIGI2RAW,HLT:@relval50ns'},
                                    {'--conditions':'auto:run2_mc_50ns'},
                                    {'--pileup_input' : 'das:/RelValPREMIXUP15_PU50/%s/GEN-SIM-DIGI-RAW'%baseDataSetRelease[6]},
                                    {'--era'            : 'Run2_50ns'},
                                    digiPremixUp2015Defaults25ns])

digiPremixUp2017Defaults25ns = {
    '--conditions'   : 'auto:phase1_2017_realistic',
    '-s'             : 'DIGIPREMIX_S2:pdigi_valid,DATAMIX,L1,DIGI2RAW,HLT:@relval2017',
    '--pileup_input'  :  'das:/RelValPREMIXUP17_PU25/%s/GEN-SIM-DIGI-RAW'%baseDataSetRelease[14],
    '--eventcontent' : 'FEVTDEBUGHLT',
    '--datatier'     : 'GEN-SIM-DIGI-RAW-HLTDEBUG',
    '--datamix'      : 'PreMix',
    '--era'          : 'Run2_2017'
    }

steps['DIGIPRMXUP15_PU25']=merge([digiPremixUp2015Defaults25ns])
steps['DIGIPRMXUP15_PU50']=merge([digiPremixUp2015Defaults50ns])
steps['DIGIPRMXUP17_PU25']=merge([digiPremixUp2017Defaults25ns])

premixProd25ns = {'-s'             : 'DIGIPREMIX_S2,DATAMIX,L1,DIGI2RAW,HLT:@relval2016',
                 '--eventcontent' : 'PREMIXRAW',
                 '--datatier'     : 'PREMIXRAW'}
premixProd50ns = merge([{'-s':'DIGIPREMIX_S2,DATAMIX,L1,DIGI2RAW,HLT:@relval50ns'},premixProd25ns])
premixProd25ns2017 = merge([{'-s':'DIGIPREMIX_S2,DATAMIX,L1,DIGI2RAW,HLT:@relval2017'},premixProd25ns])

steps['DIGIPRMXUP15_PROD_PU25']=merge([premixProd25ns,digiPremixUp2015Defaults25ns])
steps['DIGIPRMXUP15_PROD_PU50']=merge([premixProd50ns,digiPremixUp2015Defaults50ns])
steps['DIGIPRMXUP17_PROD_PU25']=merge([premixProd25ns2017,digiPremixUp2017Defaults25ns])

dataReco={ '--runUnscheduled':'',
          '--conditions':'auto:run1_data',
          '-s':'RAW2DIGI,L1Reco,RECO,EI,PAT,ALCA:SiStripCalZeroBias+SiStripCalMinBias+TkAlMinBias+EcalESAlign,DQM:@standardDQMExtraHLT+@miniAODDQM',
          '--datatier':'RECO,MINIAOD,DQMIO',
          '--eventcontent':'RECO,MINIAOD,DQM',
          '--data':'',
          '--process':'reRECO',
          '--scenario':'pp',
          }

dataRecoAlCaCalo=merge([{'-s':'RAW2DIGI,L1Reco,RECO,EI,ALCA:SiStripCalZeroBias+SiStripCalMinBias+TkAlMinBias+EcalCalZElectron+EcalCalWElectron+EcalUncalZElectron+EcalUncalWElectron+EcalTrg+HcalCalIsoTrk,DQM'}, dataReco])


hltKey='fake'
menu = autoHLT[hltKey]
steps['HLTD']=merge([{'--process':'reHLT',
                      '-s':'L1REPACK,HLT:@%s'%hltKey,
                      '--conditions':'auto:run1_hlt_%s'%menu,
                      '--data':'',
                      '--eventcontent': 'FEVTDEBUGHLT',
                      '--datatier': 'FEVTDEBUGHLT',
#                      '--output':'\'[{"e":"RAW","t":"RAW","o":["drop FEDRawDataCollection_rawDataCollector__LHC"]}]\'',
                      },])


steps['HLTDSKIM']=merge([{'--inputCommands':'"keep *","drop *_*_*_RECO"'},steps['HLTD']])
steps['HLTDSKIM2']=merge([{'--inputCommands':'"keep *","drop *_*_*_RECO","drop *_*_*_reRECO"'},steps['HLTD']])


steps['RECOD']=merge([{'--scenario':'pp',},dataReco])
steps['RECODR1']=merge([{'-s':'RAW2DIGI,L1Reco,RECO,EI,PAT,ALCA:SiStripCalZeroBias+SiStripCalMinBias+TkAlMinBias,DQM:@standardDQMFakeHLT+@miniAODDQM'},dataReco])
steps['RECODAlCaCalo']=merge([{'--scenario':'pp',},dataRecoAlCaCalo])

hltKey50ns='relval50ns'
menuR2_50ns = autoHLT[hltKey50ns]
steps['HLTDR2_50ns']=merge( [ {'-s':'L1REPACK,HLT:@%s'%hltKey50ns,},{'--conditions':'auto:run2_hlt_relval'},{'--era' : 'Run2_50ns'},steps['HLTD'] ] )

hltKey25ns='relval25ns'
menuR2_25ns = autoHLT[hltKey25ns]
steps['HLTDR2_25ns']=merge( [ {'-s':'L1REPACK:GT2,HLT:@%s'%hltKey25ns,},{'--conditions':'auto:run2_hlt_relval'},{'--era' : 'Run2_25ns'},steps['HLTD'] ] )


hltKey2016='relval2016'
menuR2_2016 = autoHLT[hltKey2016]
steps['HLTDR2_2016']=merge( [ {'-s':'L1REPACK:Full,HLT:@%s'%hltKey2016,},{'--conditions':'auto:run2_hlt_relval'},{'--era' : 'Run2_2016'},steps['HLTD'] ] )
steps['HLTDR2newL1repack_2016']=merge( [ {'-s':'L1REPACK:FullSimTP,HLT:@%s'%hltKey2016,},{'--conditions':'auto:run2_hlt_relval'},{'--era' : 'Run2_2016'},steps['HLTD'] ] )

hltKey2017='relval2017'
steps['HLTDR2_2017']=merge( [ {'-s':'L1REPACK:Full,HLT:@%s'%hltKey2017,},{'--conditions':'auto:run2_hlt_relval'},{'--era' : 'Run2_2017'},steps['HLTD'] ] )

# use --era
steps['RECODR2_50ns']=merge([{'--scenario':'pp','--conditions':'auto:run2_data_relval','--era':'Run2_50ns',},dataReco])
steps['RECODR2_25ns']=merge([{'--scenario':'pp','--conditions':'auto:run2_data_relval','--era':'Run2_25ns','--customise':'Configuration/DataProcessing/RecoTLR.customisePostEra_Run2_25ns'},dataReco])
steps['RECODR2_2016']=merge([{'--scenario':'pp','--conditions':'auto:run2_data_relval','--era':'Run2_2016','--customise':'Configuration/DataProcessing/RecoTLR.customisePostEra_Run2_2016'},dataReco])
steps['RECODR2_2017']=merge([{'--scenario':'pp','--conditions':'auto:run2_data_relval','--era':'Run2_2017','--customise':'Configuration/DataProcessing/RecoTLR.customisePostEra_Run2_2017'},dataReco])

steps['RECODR2AlCaEle']=merge([{'--scenario':'pp','--conditions':'auto:run2_data_relval','--customise':'Configuration/DataProcessing/RecoTLR.customisePromptRun2',},dataRecoAlCaCalo])

steps['RECODSplit']=steps['RECOD'] # finer job splitting
steps['RECOSKIMALCA']=merge([{'--inputCommands':'"keep *","drop *_*_*_RECO"'
                              },steps['RECOD']])
steps['RECOSKIMALCAR1']=merge([{'--inputCommands':'"keep *","drop *_*_*_RECO"'
                                },steps['RECODR1']])
steps['REPACKHID']=merge([{'--scenario':'HeavyIons',
                         '-s':'RAW2DIGI,REPACK',
                         '--datatier':'RAW',
                         '--eventcontent':'REPACKRAW'},
                        steps['RECOD']])
steps['RECOHID10']=merge([{'--scenario':'HeavyIons',
                         '-s':'RAW2DIGI,L1Reco,RECO,ALCA:SiStripCalZeroBias+SiStripCalMinBias+TkAlMinBiasHI+TkAlUpsilonMuMuHI+TkAlZMuMuHI+TkAlMuonIsolatedHI+TkAlJpsiMuMuHI+HcalCalMinBias,DQM',
                         '--datatier':'RECO,DQMIO',
                         '--eventcontent':'RECO,DQM','-n':30},
                        steps['RECOD']])
steps['RECOHID11']=merge([{'--repacked':''},
                        steps['RECOHID10']])
steps['RECOHID10']['-s']+=',REPACK'
steps['RECOHID10']['--datatier']+=',RAW'
steps['RECOHID10']['--eventcontent']+=',REPACKRAW'

steps['TIER0']=merge([{'--customise':'Configuration/DataProcessing/RecoTLR.customisePrompt',
                       '-s':'RAW2DIGI,L1Reco,RECO,EI,ALCAPRODUCER:@allForPrompt,DQM:@allForPrompt,ENDJOB',
                       '--datatier':'RECO,AOD,ALCARECO,DQMIO',
                       '--eventcontent':'RECO,AOD,ALCARECO,DQM',
                       '--process':'RECO'
                       },dataReco])
steps['TIER0EXP']=merge([{'-s':'RAW2DIGI,L1Reco,RECO,EI,ALCAPRODUCER:@allForExpress+AlCaPCCZeroBiasFromRECO+AlCaPCCRandomFromRECO,DQM:@express,ENDJOB',
                          '--datatier':'ALCARECO,DQMIO',
                          '--eventcontent':'ALCARECO,DQM',
                          '--customise':'Configuration/DataProcessing/RecoTLR.customiseExpress',
                          },steps['TIER0']])

steps['TIER0EXPHI']={      '--conditions':'auto:run1_data',
          '-s':'RAW2DIGI,L1Reco,RECO,ALCAPRODUCER:@allForExpressHI,DQM,ENDJOB',
          '--datatier':'ALCARECO,DQMIO',
          '--eventcontent':'ALCARECO,DQM',
          '--data':'',
          '--process':'RECO',
          '--scenario':'HeavyIons',
          '--customise':'Configuration/DataProcessing/RecoTLR.customiseExpressHI',
          '--repacked':'',
          '-n':'10'
                          }
steps['TIER0EXPTE']={'-s': 'ALCAPRODUCER:EcalTestPulsesRaw',
                     '--conditions': 'auto:run2_data',
                     '--datatier':'ALCARECO',
                     '--eventcontent':'ALCARECO',
                     '--data': '',
                     '--process': 'RECO',
                     '--scenario': 'pp',
                     #'--customise':'Configuration/DataProcessing/RecoTLR.customiseExpress',
                     }

steps['TIER0PROMPTLP']={'-s': 'ALCA:AlCaPCCZeroBias+AlCaPCCRandom',
                        '--conditions': 'auto:run2_data',
                        '--datatier':'ALCARECO',
                        '--eventcontent':'ALCARECO',
                        '--data': '',
                        '--scenario': 'pp',
                        # '--customise':'Configuration/DataProcessing/RecoTLR.customiseExpress',
                        }

steps['TIER0EXPHPBS']={'-s':'RAW2DIGI,L1Reco,RECO:reconstruction_trackingOnly,ALCAPRODUCER:TkAlMinBias,DQM:DQMOfflineTracking,ENDJOB',
                          '--process':'RECO',
                          '--scenario': 'pp',
                          '--era':'Run2_2017',
                          '--conditions':'auto:run2_data_promptlike',
                          '--data': '',
                          '--datatier':'ALCARECO,DQMIO',
                          '--eventcontent':'ALCARECO,DQM',
                          '--customise':'Configuration/DataProcessing/RecoTLR.customisePostEra_Run2_2017_express_trackingOnly',
                          }

steps['ALCASPLITHPBS']={'-s':'ALCAOUTPUT:TkAlMinBias,ALCA:PromptCalibProd',
                        '--scenario':'pp',
                        '--data':'',
                        '--era':'Run2_2017',
                        '--datatier':'ALCARECO',
                        '--eventcontent':'ALCARECO',
                        '--conditions':'auto:run2_data_promptlike',
                        '--triggerResultsProcess':'RECO',
                        }

steps['ALCAHARVDHPBS']={'-s':'ALCAHARVEST:%s'%(autoPCL['PromptCalibProd']),
                        #'--conditions':'auto:run2_data_promptlike',
                        '--conditions':'92X_dataRun2_Express_v2_snapshotted', # to replaced with line above once run2_data_promptlike will contain DropBoxMetadata
                        '--scenario':'pp',
                        '--data':'',
                        '--era':'Run2_2017',
                        '--customise':'Configuration/DataProcessing/RecoTLR.customisePostEra_Run2_2017_harvesting_trackingOnly',
                        '--filein':'file:PromptCalibProd.root'}


steps['RECOCOSD']=merge([{'--scenario':'cosmics',
                          '-s':'RAW2DIGI,L1Reco,RECO,DQM,ALCA:DtCalib',
                          '--datatier':'RECO,DQMIO',     # no miniAOD for cosmics
                          '--eventcontent':'RECO,DQM',
                          '--customise':'Configuration/DataProcessing/RecoTLR.customiseCosmicData'
                          },dataReco])

steps['RECOCOSDRUN2']=merge([{'--conditions':'auto:run2_data','--era':'Run2_2016'},steps['RECOCOSD']])

# step1 gensim for HI mixing
step1Up2018HiMixDefaults = merge ([{'--beamspot':'MatchHI', '--pileup':'HiMixGEN'},hiDefaults2018,PUHI,step1Up2017Defaults])
def gen2018HiMix(fragment,howMuch):
    global step1Up2018HiMixDefaults
    return merge([{'cfg':fragment},howMuch,step1Up2018HiMixDefaults])

steps['Pyquen_GammaJet_pt20_2760GeV']=gen2018HiMix('Pyquen_GammaJet_pt20_2760GeV_cfi',Kby(9,100))
steps['Pyquen_DiJet_pt80to120_2760GeV']=gen2018HiMix('Pyquen_DiJet_pt80to120_2760GeV_cfi',Kby(9,100))
steps['Pyquen_ZeemumuJets_pt10_2760GeV']=gen2018HiMix('Pyquen_ZeemumuJets_pt10_2760GeV_cfi',Kby(9,100))

# step3
step3Defaults = {
                  '-s'            : 'RAW2DIGI,L1Reco,RECO,RECOSIM,EI,PAT,VALIDATION:@standardValidationNoHLT+@miniAODValidation,DQM:@standardDQMFakeHLT+@miniAODDQM',
                  '--runUnscheduled':'',
                  '--conditions'  : 'auto:run1_mc',
                  '--no_exec'     : '',
                  '--datatier'    : 'GEN-SIM-RECO,MINIAODSIM,DQMIO',
                  '--eventcontent': 'RECOSIM,MINIAODSIM,DQM',
                  }
step3DefaultsAlCaCalo=merge([{'-s':'RAW2DIGI,L1Reco,RECO,EI,PAT,ALCA:EcalCalZElectron+EcalCalWElectron+EcalUncalZElectron+EcalUncalWElectron+HcalCalIsoTrk,VALIDATION:@standardValidationNoHLT+@miniAODValidation,DQM:@standardDQMFakeHLT+@miniAODDQM'},step3Defaults])

steps['DIGIPU']=merge([{'--process':'REDIGI'},steps['DIGIPU1']])

#for 2015
step3Up2015Defaults = {
    #'-s':'RAW2DIGI,L1Reco,RECO,EI,VALIDATION,DQM',
<<<<<<< HEAD
    '-s':'RAW2DIGI,L1Reco,RECO,EI,PAT,VALIDATION:@standardValidation+@miniAODValidation,DQM:@standardDQMExtraHLT+@miniAODDQM',
=======
    '-s':'RAW2DIGI,L1Reco,RECO,RECOSIM,EI,PAT,VALIDATION:@standardValidation+@miniAODValidation,DQM:@standardDQM+@miniAODDQM',
>>>>>>> 2efa9721
    '--runUnscheduled':'',
    '--conditions':'auto:run2_mc',
    '-n':'10',
    '--datatier':'GEN-SIM-RECO,MINIAODSIM,DQMIO',
    '--eventcontent':'RECOSIM,MINIAODSIM,DQM',
    '--era' : 'Run2_2016'
    }

step3Up2015Defaults50ns = merge([{'-s':'RAW2DIGI,L1Reco,RECO,EI,PAT,VALIDATION:@standardValidationNoHLT+@miniAODValidation,DQM:@standardDQMFakeHLT+@miniAODDQM','--conditions':'auto:run2_mc_50ns','--era':'Run2_50ns'},step3Up2015Defaults])

step3Up2015DefaultsAlCaCalo = merge([{'-s':'RAW2DIGI,L1Reco,RECO,EI,ALCA:EcalCalZElectron+EcalCalWElectron+EcalUncalZElectron+EcalUncalWElectron+EcalTrg+HcalCalIsoTrk,VALIDATION:@standardValidationNoHLT,DQM:@standardDQMFakeHLT'},step3Up2015Defaults])
step3Up2015DefaultsAlCaCalo50ns = merge([{'--conditions':'auto:run2_mc_50ns','--era':'Run2_50ns'},step3Up2015DefaultsAlCaCalo])

step3Up2015Hal = {'-s'            :'RAW2DIGI,L1Reco,RECO,EI,VALIDATION,DQM',
                  '--conditions'   :'auto:run2_mc',
                  '--datatier'     :'GEN-SIM-RECO,DQMIO',
                  '--eventcontent':'RECOSIM,DQM',
                  '-n'            :'10',
                  '--era'          :'Run2_2016'
                  }

step3_trackingOnly = {
    '-s': 'RAW2DIGI,RECO:reconstruction_trackingOnly,VALIDATION:@trackingOnlyValidation,DQM:@trackingOnlyDQM',
    '--datatier':'GEN-SIM-RECO,DQMIO',
    '--eventcontent':'RECOSIM,DQM',
}
step3_trackingLowPU = {
    '--era': 'Run2_2016_trackingLowPU'
}
step3_HIPM = {
    '--era': 'Run2_2016_HIPM'
}
step3Up2015Defaults_trackingOnly = merge([step3_trackingOnly, remove(step3Up2015Defaults, "--runUnscheduled")])

# mask away - to be removed once we'll migrate the matrix to be fully unscheduled for RECO step
#unSchOverrides={'--runUnscheduled':'','-s':'RAW2DIGI,L1Reco,RECO,EI,PAT,VALIDATION:@standardValidation+@miniAODValidation,DQM:@standardDQM+@miniAODDQM','--eventcontent':'RECOSIM,MINIAODSIM,DQM','--datatier':'GEN-SIM-RECO,MINIAODSIM,DQMIO'}
#step3Up2015DefaultsUnsch = merge([unSchOverrides,step3Up2015Defaults])
#step3DefaultsUnsch = merge([unSchOverrides,step3Defaults])

steps['RECOUP15']=merge([step3Up2015Defaults]) # todo: remove UP from label
steps['RECOUP15AlCaCalo']=merge([step3Up2015DefaultsAlCaCalo]) # todo: remove UP from label

steps['RECOUP15_trackingOnly']=merge([step3Up2015Defaults_trackingOnly]) # todo: remove UP from label
steps['RECOUP15_trackingLowPU']=merge([step3_trackingLowPU, step3Up2015Defaults]) # todo: remove UP from label
steps['RECOUP15_trackingOnlyLowPU']=merge([step3_trackingLowPU, step3Up2015Defaults_trackingOnly]) # todo: remove UP from label
steps['RECOUP15_HIPM']=merge([step3_HIPM,step3Up2015Defaults]) # todo: remove UP from label

steps['RECOUP17']=merge([{'--conditions':'auto:phase1_2017_realistic','--era' : 'Run2_2017'},steps['RECOUP15']])
steps['RECOUP17_PU25']=steps['RECOUP17']

# for Run1 PPb data workflow
steps['RECO_PPbData']=merge([{'-s':'RAW2DIGI,L1Reco,RECO,ALCA:TkAlMinBias+TkAlMuonIsolatedPA+TkAlUpsilonMuMuPA+TkAlZMuMuPA,SKIM:PAZMM+PAZEE+PAMinBias,EI,DQM','--scenario':'pp','--conditions':'auto:run1_data','--era':'Run1_pA','--datatier':'AOD,DQMIO','--eventcontent':'AOD,DQM'}, dataReco])

# for Run2 PPb MC workflow
steps['RECOUP15_PPb']=merge([{'-s':'RAW2DIGI,L1Reco,RECO,ALCA:TkAlMinBias+TkAlMuonIsolatedPA+TkAlUpsilonMuMuPA+TkAlZMuMuPA,EI,VALIDATION,DQM','--conditions':'auto:run2_mc_pa','--era':'Run2_2016_pA','--datatier':'AODSIM,DQMIO','--eventcontent':'AODSIM,DQM'}, steps['RECOUP15']])

#steps['RECOUP15PROD1']=merge([{ '-s' : 'RAW2DIGI,L1Reco,RECO,EI,DQM:DQMOfflinePOGMC', '--datatier' : 'AODSIM,DQMIO', '--eventcontent' : 'AODSIM,DQM'},step3Up2015Defaults])

steps['RECODreHLT']=merge([{'--hltProcess':'reHLT','--conditions':'auto:run1_data_%s'%menu},steps['RECOD']])
steps['RECODR1reHLT']=merge([{'--hltProcess':'reHLT','--conditions':'auto:run1_data_%s'%menu},steps['RECODR1']])
steps['RECODR1reHLT2']=merge([{'--process':'reRECO2'},steps['RECODR1reHLT']])

steps['RECODreHLTAlCaCalo']=merge([{'--hltProcess':'reHLT','--conditions':'auto:run1_data_%s'%menu},steps['RECODAlCaCalo']])

steps['RECODR2_25nsreHLT']=merge([{'--hltProcess':'reHLT'},steps['RECODR2_25ns']])
steps['RECODR2_50nsreHLT']=merge([{'--hltProcess':'reHLT'},steps['RECODR2_50ns']])
steps['RECODR2_2016reHLT']=merge([{'--hltProcess':'reHLT','--conditions':'auto:run2_data_relval'},steps['RECODR2_2016']])
steps['RECODR2_2017reHLT']=merge([{'--hltProcess':'reHLT','--conditions':'auto:run2_data_relval'},steps['RECODR2_2017']])
steps['RECODR2newL1repack_2016reHLT']=merge([{'-s':'L1REPACK:FullSimTP,RAW2DIGI,L1Reco,RECO,EI,PAT,ALCA:SiStripCalZeroBias+SiStripCalMinBias+TkAlMinBias+EcalESAlign,DQM:@standardDQMExtraHLT+@miniAODDQM','--hltProcess':'reHLT'},steps['RECODR2_2016']])
steps['RECODR2reHLTAlCaEle']=merge([{'--hltProcess':'reHLT','--conditions':'auto:run2_data_relval'},steps['RECODR2AlCaEle']])
steps['RECODR2reHLTAlCaTkCosmics']=merge([{'--hltProcess':'reHLT','--conditions':'auto:run2_data_relval','-s':'RAW2DIGI,L1Reco,RECO,SKIM:EXONoBPTXSkim,EI,PAT,ALCA:TkAlCosmicsInCollisions,DQM:@standardDQMExtraHLT+@miniAODDQM'},steps['RECODR2_2016']])
steps['RECODR2_2017reHLTAlCaTkCosmics']=merge([{'--hltProcess':'reHLT','--conditions':'auto:run2_data_relval','-s':'RAW2DIGI,L1Reco,RECO,SKIM:EXONoBPTXSkim,EI,PAT,ALCA:TkAlCosmicsInCollisions,DQM:@standardDQMExtraHLT+@miniAODDQM'},steps['RECODR2_2017']])


steps['RECODR2_2016reHLT_skimSingleMu']=merge([{'-s':'RAW2DIGI,L1Reco,RECO,SKIM:ZMu+MuTau,EI,PAT,ALCA:SiStripCalZeroBias+SiStripCalMinBias+TkAlMinBias+EcalESAlign,DQM:@standardDQMExtraHLT+@miniAODDQM'},steps['RECODR2_2016reHLT']])
steps['RECODR2_2016reHLT_skimDoubleEG']=merge([{'-s':'RAW2DIGI,L1Reco,RECO,SKIM:ZElectron,EI,PAT,ALCA:SiStripCalZeroBias+SiStripCalMinBias+TkAlMinBias+EcalESAlign,DQM:@standardDQMExtraHLT+@miniAODDQM'},steps['RECODR2_2016reHLT']])
steps['RECODR2_2016reHLT_skimMuonEG']=merge([{'-s':'RAW2DIGI,L1Reco,RECO,SKIM:TopMuEG,EI,PAT,ALCA:SiStripCalZeroBias+SiStripCalMinBias+TkAlMinBias+EcalESAlign,DQM:@standardDQMExtraHLT+@miniAODDQM'},steps['RECODR2_2016reHLT']])
steps['RECODR2_2016reHLT_skimJetHT']=merge([{'-s':'RAW2DIGI,L1Reco,RECO,SKIM:JetHTJetPlusHOFilter,EI,PAT,ALCA:SiStripCalZeroBias+SiStripCalMinBias+TkAlMinBias+EcalESAlign,DQM:@standardDQMExtraHLT+@miniAODDQM'},steps['RECODR2_2016reHLT']])
steps['RECODR2_2016reHLT_skimMET']=merge([{'-s':'RAW2DIGI,L1Reco,RECO,SKIM:HighMET+EXOMONOPOLE,EI,PAT,ALCA:SiStripCalZeroBias+SiStripCalMinBias+TkAlMinBias+EcalESAlign,DQM:@standardDQMExtraHLT+@miniAODDQM'},steps['RECODR2_2016reHLT']])
steps['RECODR2_2016reHLT_skimSinglePh']=merge([{'-s':'RAW2DIGI,L1Reco,RECO,SKIM:SinglePhotonJetPlusHOFilter+EXOMONOPOLE,EI,PAT,ALCA:SiStripCalZeroBias+SiStripCalMinBias+TkAlMinBias+EcalESAlign,DQM:@standardDQMExtraHLT+@miniAODDQM'},steps['RECODR2_2016reHLT']])
steps['RECODR2_2016reHLT_skimMuOnia']=merge([{'-s':'RAW2DIGI,L1Reco,RECO,SKIM:BPHSkim,EI,PAT,ALCA:SiStripCalZeroBias+SiStripCalMinBias+TkAlMinBias+EcalESAlign,DQM:@standardDQMExtraHLT+@miniAODDQM'},steps['RECODR2_2016reHLT']])

steps['RECODR2_2017reHLT_skimSingleMu']=merge([{'-s':'RAW2DIGI,L1Reco,RECO,SKIM:ZMu+MuTau,EI,PAT,ALCA:SiStripCalZeroBias+SiStripCalMinBias+TkAlMinBias+EcalESAlign,DQM:@standardDQMExtraHLT+@miniAODDQM'},steps['RECODR2_2017reHLT']])
steps['RECODR2_2017reHLT_skimDoubleEG']=merge([{'-s':'RAW2DIGI,L1Reco,RECO,SKIM:ZElectron,EI,PAT,ALCA:SiStripCalZeroBias+SiStripCalMinBias+TkAlMinBias+EcalESAlign,DQM:@standardDQMExtraHLT+@miniAODDQM'},steps['RECODR2_2017reHLT']])
steps['RECODR2_2017reHLT_skimMuonEG']=merge([{'-s':'RAW2DIGI,L1Reco,RECO,SKIM:TopMuEG,EI,PAT,ALCA:SiStripCalZeroBias+SiStripCalMinBias+TkAlMinBias+EcalESAlign,DQM:@standardDQMExtraHLT+@miniAODDQM'},steps['RECODR2_2017reHLT']])
steps['RECODR2_2017reHLT_skimJetHT']=merge([{'-s':'RAW2DIGI,L1Reco,RECO,SKIM:JetHTJetPlusHOFilter,EI,PAT,ALCA:SiStripCalZeroBias+SiStripCalMinBias+TkAlMinBias+EcalESAlign,DQM:@standardDQMExtraHLT+@miniAODDQM'},steps['RECODR2_2017reHLT']])
steps['RECODR2_2017reHLT_skimMET']=merge([{'-s':'RAW2DIGI,L1Reco,RECO,SKIM:HighMET+EXOMONOPOLE,EI,PAT,ALCA:SiStripCalZeroBias+SiStripCalMinBias+TkAlMinBias+EcalESAlign,DQM:@standardDQMExtraHLT+@miniAODDQM'},steps['RECODR2_2017reHLT']])
steps['RECODR2_2017reHLT_skimSinglePh']=merge([{'-s':'RAW2DIGI,L1Reco,RECO,SKIM:SinglePhotonJetPlusHOFilter+EXOMONOPOLE,EI,PAT,ALCA:SiStripCalZeroBias+SiStripCalMinBias+TkAlMinBias+EcalESAlign,DQM:@standardDQMExtraHLT+@miniAODDQM'},steps['RECODR2_2017reHLT']])
steps['RECODR2_2017reHLT_skimMuOnia']=merge([{'-s':'RAW2DIGI,L1Reco,RECO,SKIM:BPHSkim,EI,PAT,ALCA:SiStripCalZeroBias+SiStripCalMinBias+TkAlMinBias+EcalESAlign,DQM:@standardDQMExtraHLT+@miniAODDQM'},steps['RECODR2_2017reHLT']])

for sname in ['RECODR2_50nsreHLT', 'RECODR2_25nsreHLT',
              'RECODR2_2016reHLT', 'RECODR2newL1repack_2016reHLT',
              'RECODR2_2016reHLT_skimDoubleEG', 'RECODR2_2016reHLT_skimJetHT', 'RECODR2_2016reHLT_skimMET',
              'RECODR2_2016reHLT_skimMuonEG', 'RECODR2_2016reHLT_skimSingleMu',
              'RECODR2_2016reHLT_skimSinglePh', 'RECODR2_2016reHLT_skimMuOnia',
              'RECODR2reHLTAlCaTkCosmics']:
    steps[sname+"_HIPM"] = merge([{'--era': steps[sname]['--era']+"_HIPM"},steps[sname]])

# RECO step with Prompt-like GT
steps['RECODR2_2016reHLT_Prompt']=merge([{'--conditions':'auto:run2_data_promptlike'},steps['RECODR2_2016reHLT']])
steps['RECODR2_2016reHLT_skimDoubleEG_Prompt']=merge([{'--conditions':'auto:run2_data_promptlike'},steps['RECODR2_2016reHLT_skimDoubleEG']])
steps['RECODR2_2016reHLT_skimJetHT_Prompt']=merge([{'--conditions':'auto:run2_data_promptlike'},steps['RECODR2_2016reHLT_skimJetHT']])
steps['RECODR2_2016reHLT_skimMET_Prompt']=merge([{'--conditions':'auto:run2_data_promptlike'},steps['RECODR2_2016reHLT_skimMET']])
steps['RECODR2_2016reHLT_skimMuonEG_Prompt']=merge([{'--conditions':'auto:run2_data_promptlike'},steps['RECODR2_2016reHLT_skimMuonEG']])
steps['RECODR2_2016reHLT_skimSingleMu_Prompt']=merge([{'--conditions':'auto:run2_data_promptlike'},steps['RECODR2_2016reHLT_skimSingleMu']])
steps['RECODR2_2016reHLT_skimSinglePh_Prompt']=merge([{'--conditions':'auto:run2_data_promptlike'},steps['RECODR2_2016reHLT_skimSinglePh']])
steps['RECODR2_2016reHLT_skimMuOnia_Prompt']=merge([{'--conditions':'auto:run2_data_promptlike'},steps['RECODR2_2016reHLT_skimMuOnia']])
steps['RECODR2_2016reHLT_Prompt_Lumi']=merge([{'-s':'RAW2DIGI,L1Reco,RECO,EI,PAT,ALCA:SiStripCalZeroBias+SiStripCalMinBias+TkAlMinBias+EcalESAlign,DQM:@standardDQMExtraHLT+@miniAODDQM+@lumi'},steps['RECODR2_2016reHLT_Prompt']])

steps['RECODR2_2017reHLT_Prompt']=merge([{'--conditions':'auto:run2_data_promptlike'},steps['RECODR2_2017reHLT']])
steps['RECODR2_2017reHLT_skimDoubleEG_Prompt']=merge([{'--conditions':'auto:run2_data_promptlike'},steps['RECODR2_2017reHLT_skimDoubleEG']])
steps['RECODR2_2017reHLT_skimJetHT_Prompt']=merge([{'--conditions':'auto:run2_data_promptlike'},steps['RECODR2_2017reHLT_skimJetHT']])
steps['RECODR2_2017reHLT_skimMET_Prompt']=merge([{'--conditions':'auto:run2_data_promptlike'},steps['RECODR2_2017reHLT_skimMET']])
steps['RECODR2_2017reHLT_skimMuonEG_Prompt']=merge([{'--conditions':'auto:run2_data_promptlike'},steps['RECODR2_2017reHLT_skimMuonEG']])
steps['RECODR2_2017reHLT_skimSingleMu_Prompt']=merge([{'--conditions':'auto:run2_data_promptlike'},steps['RECODR2_2017reHLT_skimSingleMu']])
steps['RECODR2_2017reHLT_skimSinglePh_Prompt']=merge([{'--conditions':'auto:run2_data_promptlike'},steps['RECODR2_2017reHLT_skimSinglePh']])
steps['RECODR2_2017reHLT_skimMuOnia_Prompt']=merge([{'--conditions':'auto:run2_data_promptlike'},steps['RECODR2_2017reHLT_skimMuOnia']])
steps['RECODR2_2017reHLT_skimSingleMu_Prompt_Lumi']=merge([{'-s':'RAW2DIGI,L1Reco,RECO,SKIM:ZMu+MuTau,EI,PAT,ALCA:SiStripCalZeroBias+SiStripCalMinBias+TkAlMinBias+EcalESAlign,DQM:@standardDQMExtraHLT+@miniAODDQM+@lumi'},steps['RECODR2_2017reHLT_skimSingleMu_Prompt']])
steps['RECODR2_2017reHLTAlCaTkCosmics_Prompt']=merge([{'--conditions':'auto:run2_data_promptlike'},steps['RECODR2_2017reHLTAlCaTkCosmics']])

steps['RECO']=merge([step3Defaults])


steps['RECOAlCaCalo']=merge([step3DefaultsAlCaCalo])
steps['RECODBG']=merge([{'--eventcontent':'RECODEBUG,MINIAODSIM,DQM'},steps['RECO']])
steps['RECOPROD1']=merge([{ '-s' : 'RAW2DIGI,L1Reco,RECO,RECOSIM,EI,PAT', '--datatier' : 'AODSIM,MINIAODSIM', '--eventcontent' : 'AODSIM,MINIAODSIM'},step3Defaults])
#steps['RECOPRODUP15']=merge([{ '-s':'RAW2DIGI,L1Reco,RECO,EI,DQM:DQMOfflinePOGMC','--datatier':'AODSIM,DQMIO','--eventcontent':'AODSIM,DQM'},step3Up2015Defaults])
steps['RECOPRODUP15']=merge([{ '-s':'RAW2DIGI,L1Reco,RECO,RECOSIM,EI,PAT,DQM:DQMOfflinePOGMC','--datatier':'AODSIM,MINIAODSIM,DQMIO','--eventcontent':'AODSIM,MINIAODSIM,DQM'},step3Up2015Defaults])
steps['RECOCOS']=merge([{'-s':'RAW2DIGI,L1Reco,RECO,DQM','--scenario':'cosmics','--datatier':'GEN-SIM-RECO,DQMIO','--eventcontent':'RECOSIM,DQM'},stCond,step3Defaults])
steps['RECOHAL']=merge([{'-s':'RAW2DIGI,L1Reco,RECO,DQM','--scenario':'cosmics'},step3Up2015Hal])
steps['RECOCOS_UP15']=merge([{'--conditions':'auto:run2_mc_cosmics','-s':'RAW2DIGI,L1Reco,RECO,ALCA:MuAlGlobalCosmics,DQM','--scenario':'cosmics'},step3Up2015Hal])
steps['RECOCOS_UP17']=merge([{'--conditions':'auto:phase1_2017_cosmics','-s':'RAW2DIGI,L1Reco,RECO,ALCA:MuAlGlobalCosmics,DQM','--scenario':'cosmics','--era':'Run2_2017'},step3Up2015Hal])
steps['RECOCOSPEAK_UP17']=merge([{'--conditions':'auto:phase1_2017_cosmics_peak','-s':'RAW2DIGI,L1Reco,RECO,ALCA:MuAlGlobalCosmics,DQM','--scenario':'cosmics','--era':'Run2_2017'},step3Up2015Hal])


steps['RECOMIN']=merge([{'-s':'RAW2DIGI,L1Reco,RECO,RECOSIM,EI,ALCA:SiStripCalZeroBias+SiStripCalMinBias,VALIDATION,DQM'},stCond,step3Defaults])
steps['RECOMINUP15']=merge([{'-s':'RAW2DIGI,L1Reco,RECO,RECOSIM,EI,ALCA:SiStripCalZeroBias+SiStripCalMinBias,VALIDATION,DQM'},step3Up2015Defaults])
steps['RECOAODUP15']=merge([{'--datatier':'AODSIM,MINIAODSIM,DQMIO','--eventcontent':'AODSIM,MINIAODSIM,DQM'},step3Up2015Defaults])

steps['RECODDQM']=merge([{'-s':'RAW2DIGI,L1Reco,RECO,EI,DQM:@common+@muon+@hcal+@jetmet+@ecal'},steps['RECOD']])

steps['RECOPU1']=merge([PU,steps['RECO']])
steps['RECOPU2']=merge([PU2,steps['RECO']])
steps['RECOUP15_PU25']=merge([PU25,step3Up2015Defaults])
steps['RECOUP15_PU50']=merge([PU50,step3Up2015Defaults50ns])

# for PU25 High stats workflows
steps['RECOUP15_PU25HS']=merge([PU25HS,step3Up2015Defaults])


# mask away - to be removed once we'll migrate the matrix to be fully unscheduled for RECO step
#steps['RECOmAOD']=merge([step3DefaultsUnsch])
#steps['RECOmAODUP15']=merge([step3Up2015DefaultsUnsch])


# for premixing: no --pileup_input for replay; GEN-SIM only available for in-time event, from FEVTDEBUGHLT previous step
steps['RECOPRMXUP15_PU25']=merge([
        {'--era':'Run2_2016','--customise':'SimGeneral/DataMixingModule/customiseForPremixingInput.customiseForPreMixingInput'}, # temporary replacement for premix; to be brought back to customisePostLS1; DataMixer customize for rerouting inputs to mixed data.
        step3Up2015Defaults])
steps['RECOPRMXUP15_PU50']=merge([
        {'--era':'Run2_50ns','--customise':'SimGeneral/DataMixingModule/customiseForPremixingInput.customiseForPreMixingInput'},
        step3Up2015Defaults50ns])
steps['RECOPRMXUP17_PU25']=merge([
        {'--conditions':'auto:phase1_2017_realistic','--era':'Run2_2017','--customise':'SimGeneral/DataMixingModule/customiseForPremixingInput.customiseForPreMixingInput'},
        step3Up2015Defaults])


recoPremixUp15prod = merge([
        #{'-s':'RAW2DIGI,L1Reco,RECO,EI'}, # tmp
        {'-s':'RAW2DIGI,L1Reco,RECO,RECOSIM,EI,PAT,DQM:DQMOfflinePOGMC'},
        {'--datatier' : 'AODSIM,MINIAODSIM,DQMIO'},
        {'--eventcontent' : 'AODSIM,MINIAODSIM,DQMIO'},
        {'--era':'Run2_2016'}, # temporary replacement for premix; to be brought back to customisePostLS1
        step3Up2015Defaults])

steps['RECOPRMXUP15PROD_PU25']=merge([
        recoPremixUp15prod])
steps['RECOPRMXUP15PROD_PU50']=merge([
        {'--conditions':'auto:run2_mc_50ns'},
        {'--era':'Run2_50ns'},
        recoPremixUp15prod])

recoPremixUp17prod = merge([
        {'-s':'RAW2DIGI,L1Reco,RECO,RECOSIM,EI,PAT'},
        {'--datatier' : 'AODSIM,MINIAODSIM'},
        {'--eventcontent' : 'AODSIM,MINIAODSIM'},
        {'--era':'Run2_2017'},
        {'--conditions':'auto:phase1_2017_realistic'},
        step3Up2015Defaults])


steps['RECOPRMXUP17PROD_PU25']=merge([recoPremixUp17prod])


steps['RECOPUDBG']=merge([{'--eventcontent':'RECODEBUG,MINIAODSIM,DQM'},steps['RECOPU1']])
steps['RERECOPU1']=merge([{'--hltProcess':'REDIGI'},steps['RECOPU1']])

steps['RECOUP15_ID']=merge([{'--hltProcess':'HLT2'},steps['RECOUP15']])

steps['RECOHI2018']=merge([hiDefaults2018,{'-s':'RAW2DIGI,L1Reco,RECO,VALIDATION,DQM'},step3Up2015Defaults])
steps['RECOHI2017']=merge([hiDefaults2017,{'-s':'RAW2DIGI,L1Reco,RECO,EI,PAT,VALIDATION:@standardValidation+@miniAODValidation,DQM:@standardDQMExtraHLT+@miniAODDQM'},step3Up2015Defaults])
steps['RECOHI2015']=merge([hiDefaults2015,{'-s':'RAW2DIGI,L1Reco,RECO,VALIDATION,DQM'},step3Up2015Defaults])
steps['RECOHI2011']=merge([hiDefaults2011,{'-s':'RAW2DIGI,L1Reco,RECO,VALIDATION,DQM'},step3Defaults])

steps['RECOHID11St3']=merge([{
                              '--process':'ZStoRECO'},
                             steps['RECOHID11']])
steps['RECOHIR10D11']=merge([{'--filein':'file:step2_inREPACKRAW.root',
                              '--filtername':'reRECO'},
                             steps['RECOHID11St3']])
#steps['RECOFS']=merge([{'--fast':'',
#                        '-s':'RECO,EI,HLT:@fake,VALIDATION'},
#                       steps['RECO']])

#add this line when testing from an input file that is not strictly GEN-SIM
#addForAll(step3,{'--hltProcess':'DIGI'})

steps['ALCACOSD']={'--conditions':'auto:run1_data',
                   '--datatier':'ALCARECO',
                   '--eventcontent':'ALCARECO',
                   '--scenario':'cosmics',
                   '-s':'ALCA:TkAlCosmics0T+MuAlGlobalCosmics+HcalCalHOCosmics+DQM'
                   }

steps['ALCACOSDRUN2']=merge([{'--conditions':'auto:run2_data','--era':'Run2_2016','-s':'ALCA:TkAlCosmics0T+MuAlGlobalCosmics+HcalCalHOCosmics+DtCalibCosmics+DQM'},steps['ALCACOSD']])

steps['ALCAPROMPT']={'-s':'ALCA:PromptCalibProd',
                     '--filein':'file:TkAlMinBias.root',
                     '--conditions':'auto:run1_data',
                     '--datatier':'ALCARECO',
                     '--eventcontent':'ALCARECO'}
steps['ALCAEXP']={'-s':'ALCAOUTPUT:SiStripCalZeroBias+TkAlMinBias+DtCalib+Hotline+LumiPixelsMinBias+AlCaPCCZeroBiasFromRECO+AlCaPCCRandomFromRECO,ALCA:PromptCalibProd+PromptCalibProdSiStrip+PromptCalibProdSiStripGains+PromptCalibProdSiStripGainsAAG+PromptCalibProdSiPixelAli',
                  '--conditions':'auto:run1_data',
                  '--datatier':'ALCARECO',
                  '--eventcontent':'ALCARECO',
                  '--triggerResultsProcess': 'RECO'}
steps['ALCAEXPHI']=merge([{'-s':'ALCA:PromptCalibProd+PromptCalibProdSiStrip+PromptCalibProdSiStripGains+PromptCalibProdSiStripGainsAAG',
                  '--scenario':'HeavyIons'},steps['ALCAEXP']])
steps['ALCAEXPTE']={'-s':'ALCA:PromptCalibProdEcalPedestals',
                    '--conditions':'auto:run2_data_relval',
                    '--datatier':'ALCARECO',
                    '--eventcontent':'ALCARECO',
                    '--triggerResultsProcess': 'RECO'}


# step4
step4Defaults = { '-s'            : 'ALCA:TkAlMuonIsolated+TkAlMinBias+EcalCalZElectron+EcalCalWElectron+HcalCalIsoTrk+MuAlCalIsolatedMu+MuAlZMuMu+MuAlOverlaps',
                  '-n'            : 1000,
                  '--conditions'  : 'auto:run1_mc',
                  '--datatier'    : 'ALCARECO',
                  '--eventcontent': 'ALCARECO',
                  }
step4Up2015Defaults = {
                        '-s'            : 'ALCA:TkAlMuonIsolated+TkAlMinBias+MuAlOverlaps+EcalESAlign+EcalTrg',
                        '-n'            : 1000,
                        '--conditions'  : 'auto:run2_mc',
                        '--era'         : 'Run2_2016',
                        '--datatier'    : 'ALCARECO',
                        '--eventcontent': 'ALCARECO',
                  }

steps['RERECOPU']=steps['RERECOPU1']

steps['ALCATT']=merge([{'--filein':'file:step3.root','-s':'ALCA:TkAlMuonIsolated+TkAlMinBias+MuAlCalIsolatedMu+MuAlZMuMu+MuAlOverlaps'},step4Defaults])
steps['ALCATTUP15']=merge([{'--filein':'file:step3.root'},step4Up2015Defaults])
steps['ALCAMIN']=merge([{'-s':'ALCA:TkAlMinBias','--filein':'file:step3.root'},stCond,step4Defaults])
steps['ALCAMINUP15']=merge([{'-s':'ALCA:TkAlMinBias','--filein':'file:step3.root'},step4Up2015Defaults])
steps['ALCACOS']=merge([{'-s':'ALCA:TkAlCosmics0T+MuAlGlobalCosmics+HcalCalHOCosmics'},stCond,step4Defaults])
steps['ALCABH']=merge([{'-s':'ALCA:TkAlBeamHalo+MuAlBeamHaloOverlaps+MuAlBeamHalo'},stCond,step4Defaults])
steps['ALCAHAL']=merge([{'-s':'ALCA:TkAlBeamHalo+MuAlBeamHaloOverlaps+MuAlBeamHalo'},step4Up2015Defaults])
steps['ALCACOS_UP15']=merge([{'--conditions':'auto:run2_mc_cosmics','-s':'ALCA:TkAlBeamHalo+MuAlBeamHaloOverlaps+MuAlBeamHalo'},step4Up2015Defaults])
steps['ALCACOS_UP17']=merge([{'--conditions':'auto:phase1_2017_cosmics','-s':'ALCA:TkAlCosmics0T+TkAlBeamHalo+MuAlBeamHaloOverlaps+MuAlBeamHalo','--era':'Run2_2017'},step4Up2015Defaults])
steps['ALCAHARVD']={'-s':'ALCAHARVEST:BeamSpotByRun+BeamSpotByLumi+SiStripQuality',
                    '--conditions':'auto:run1_data',
                    '--scenario':'pp',
                    '--data':'',
                    '--filein':'file:PromptCalibProd.root'}

steps['ALCAHARVD1']={'-s':'ALCAHARVEST:%s'%(autoPCL['PromptCalibProd']),
                     '--conditions':'auto:run1_data',
                     '--scenario':'pp',
                     '--data':'',
                     '--filein':'file:PromptCalibProd.root'}
steps['ALCAHARVD1HI']=merge([{'--scenario':'HeavyIons'},steps['ALCAHARVD1']])

steps['ALCAHARVD2']={'-s':'ALCAHARVEST:%s'%(autoPCL['PromptCalibProdSiStrip']),
                     '--conditions':'auto:run1_data',
                     '--scenario':'pp',
                     '--data':'',
                     '--filein':'file:PromptCalibProdSiStrip.root'}

steps['ALCAHARVD2HI']=merge([{'--scenario':'HeavyIons'},steps['ALCAHARVD2']])

steps['ALCAHARVD3']={'-s':'ALCAHARVEST:%s'%(autoPCL['PromptCalibProdSiStripGains']),
                     '--conditions':'auto:run1_data',
                     '--scenario':'pp',
                     '--data':'',
                     '--filein':'file:PromptCalibProdSiStripGains.root'}

steps['ALCAHARVD3HI']=merge([{'--scenario':'HeavyIons'},steps['ALCAHARVD3']])

steps['ALCAHARVD4']={'-s':'ALCAHARVEST:%s'%(autoPCL['PromptCalibProdSiPixelAli']),
                     '--conditions':'auto:run1_data',
                     '--scenario':'pp',
                     '--data':'',
                     '--filein':'file:PromptCalibProdSiPixelAli.root'}

steps['ALCAHARVD4HI']=merge([{'--scenario':'HeavyIons'},steps['ALCAHARVD4']])

steps['ALCAHARVD5']={'-s':'ALCAHARVEST:%s'%(autoPCL['PromptCalibProdSiStripGainsAAG']),
                     '--conditions':'auto:run1_data',
                     '--scenario':'pp',
                     '--data':'',
                     '--filein':'file:PromptCalibProdSiStripGainsAAG.root'}

steps['ALCAHARVD5HI']=merge([{'--scenario':'HeavyIons'},steps['ALCAHARVD5']])
steps['ALCAHARVDTE']={'-s':'ALCAHARVEST:%s'%(autoPCL['PromptCalibProdEcalPedestals']),
                     '--conditions':'auto:run2_data',
                     '--scenario':'pp',
                     '--data':'',
                     '--filein':'file:PromptCalibProdEcalPedestals.root'}

steps['RECOHISt4']=steps['RECOHI2015']
steps['RECOHIMIX']=merge([steps['RECOHI2018'],{'--pileup':'HiMix','--pileup_input':'das:/RelValHydjetQ_B12_5020GeV_2018/%s/GEN-SIM'%(baseDataSetRelease[9])}])

steps['ALCANZS']=merge([{'-s':'ALCA:HcalCalMinBias','--mc':''},step4Defaults])
steps['HARVESTGEN']={'-s':'HARVESTING:genHarvesting',
                     '--harvesting':'AtJobEnd',
                     '--conditions':'auto:run2_mc_FULL',
                     '--mc':'',
                     '--era' :'Run2_2016',
                     '--filetype':'DQM',
                     '--filein':'file:step1_inDQM.root'
                  }

steps['HARVESTGEN2']=merge([{'--filein':'file:step2_inDQM.root'},steps['HARVESTGEN']])


#data
steps['HARVESTD']={'-s':'HARVESTING:@standardDQMExtraHLT+@miniAODDQM',
                   '--conditions':'auto:run1_data',
                   '--data':'',
                   '--filetype':'DQM',
                   '--scenario':'pp'}

steps['HARVESTDR1']={'-s':'HARVESTING:@standardDQMFakeHLT+@miniAODDQM',
                   '--conditions':'auto:run1_data',
                   '--data':'',
                   '--filetype':'DQM',
                   '--scenario':'pp'}

steps['HARVESTDreHLT'] = merge([ {'--conditions':'auto:run1_data_%s'%menu}, steps['HARVESTD'] ])
steps['HARVESTDR1reHLT'] = merge([ {'--conditions':'auto:run1_data_%s'%menu}, steps['HARVESTDR1'] ])
steps['HARVESTDR2'] = merge([ {'--conditions':'auto:run2_data_relval'}, steps['HARVESTD'] ])
steps['HARVEST2017'] = merge([ {'--conditions':'auto:run2_data_relval','--era':'Run2_2017','--conditions':'auto:run2_data_promptlike',}, steps['HARVESTD'] ])

steps['DQMHLTonAOD_2017']={
    '-s':'DQM:offlineHLTSourceOnAOD', ### DQM-only workflow on AOD input: for HLT
    '--conditions':'auto:run2_data_promptlike',
    '--data':'',
    '--eventcontent':'DQM',
    '--datatier':'DQMIO',
    '--era':'Run2_2017',
    '--fileout':'DQMHLTonAOD.root',
    }
steps['DQMHLTonAODextra_2017'] = merge([ {'-s':'DQM:offlineHLTSourceOnAODextra'}, steps['DQMHLTonAOD_2017'] ])

steps['HARVESTDQMHLTonAOD_2017'] = merge([ {'--filein':'file:DQMHLTonAOD.root','-s':'HARVESTING:hltOfflineDQMClient'}, steps['HARVEST2017'] ]) ### Harvesting step for the DQM-only workflow

steps['HARVESTDDQM']=merge([{'-s':'HARVESTING:@common+@muon+@hcal+@jetmet+@ecal'},steps['HARVESTD']])

steps['HARVESTDfst2']=merge([{'--filein':'file:step2_inDQM.root'},steps['HARVESTDR1']])

steps['HARVESTDC']={'-s':'HARVESTING:dqmHarvesting',
                   '--conditions':'auto:run1_data',
                   '--filetype':'DQM',
                   '--data':'',
                    '--filein':'file:step2_inDQM.root',
                   '--scenario':'cosmics'}

steps['HARVESTDCRUN2']=merge([{'--conditions':'auto:run2_data','--era':'Run2_2016'},steps['HARVESTDC']])

steps['HARVESTDR2_REMINIAOD_data2016']=merge([{'--data':'', '-s':'HARVESTING:@miniAODDQM','--era':'Run2_2016,run2_miniAOD_80XLegacy'},steps['HARVESTDR2']])
steps['HARVESTDR2_REMINIAOD_data2016_HIPM']=merge([{'--era':'Run2_2016_HIPM,run2_miniAOD_80XLegacy'},steps['HARVESTDR2_REMINIAOD_data2016']])

steps['HARVESTDHI']={'-s':'HARVESTING:dqmHarvesting',
                   '--conditions':'auto:run1_data',
                   '--filetype':'DQM',
                   '--data':'',
                   '--scenario':'HeavyIons'}


#MC
steps['HARVEST']={'-s':'HARVESTING:validationHarvestingNoHLT+dqmHarvestingFakeHLT',
                   '--conditions':'auto:run1_mc',
                   '--mc':'',
                   '--filetype':'DQM',
                   '--scenario':'pp'}


steps['HARVESTCOS']={'-s':'HARVESTING:dqmHarvesting',
                     '--conditions':'auto:run1_mc',
                     '--mc':'',
                     '--filein':'file:step3_inDQM.root',
                     '--filetype':'DQM',
                     '--scenario':'cosmics'}
steps['HARVESTHAL']={'-s'          :'HARVESTING:dqmHarvesting',
                     '--conditions':'auto:run2_mc',
                     '--mc'        :'',
                     '--filein'    :'file:step3_inDQM.root',
                     '--scenario'    :'cosmics',
                     '--filein':'file:step3_inDQM.root', # unnnecessary
                     '--filetype':'DQM',
                     '--era' : 'Run2_2016',
                     }
steps['HARVESTCOS_UP15']={'-s'          :'HARVESTING:dqmHarvesting',
                          '--conditions':'auto:run2_mc_cosmics',
                          '--mc'        :'',
                          '--filein'    :'file:step3_inDQM.root',
                          '--scenario'    :'cosmics',
                          '--filein':'file:step3_inDQM.root', # unnnecessary
                          '--filetype':'DQM',
                          '--era' : 'Run2_2016',
                          }
steps['HARVESTCOS_UP17']={'-s'          :'HARVESTING:dqmHarvesting',
                          '--conditions':'auto:phase1_2017_cosmics',
                          '--mc'        :'',
                          '--filein'    :'file:step3_inDQM.root',
                          '--scenario'    :'cosmics',
                          '--filein':'file:step3_inDQM.root', # unnnecessary
                          '--filetype':'DQM',
                          '--era' : 'Run2_2017'
                          }


steps['HARVESTFS']={'-s':'HARVESTING:validationHarvesting',
                   '--conditions':'auto:run1_mc',
                   '--mc':'',
                    '--fast':'',
                    '--filetype':'DQM',
                   '--scenario':'pp'}
steps['HARVESTHI2018']=merge([hiDefaults2018,{'-s':'HARVESTING:validationHarvesting+dqmHarvesting',
                    '--mc':'',
                    '--era' : 'Run2_2017',
                    '--filetype':'DQM',
                    '--scenario':'HeavyIons'}])
steps['HARVESTHI2017']=merge([hiDefaults2017,{'-s':'HARVESTING:validationHarvesting+dqmHarvesting',
                    '--mc':'',
                    '--era' : 'Run2_2017_pp_on_XeXe',
                    '--filetype':'DQM'}])
steps['HARVESTHI2015']=merge([hiDefaults2015,{'-s':'HARVESTING:validationHarvesting+dqmHarvesting',
                    '--mc':'',
                    '--era' : 'Run2_2016,Run2_HI',
                    '--filetype':'DQM',
                    '--scenario':'HeavyIons'}])
steps['HARVESTHI2011']=merge([hiDefaults2011,{'-s':'HARVESTING:validationHarvesting+dqmHarvesting',
                                              '--mc':'',
                                              '--filetype':'DQM'}])
steps['HARVESTUP15']={
    # '-s':'HARVESTING:validationHarvesting+dqmHarvesting', # todo: remove UP from label
    '-s':'HARVESTING:@standardValidation+@standardDQMExtraHLT+@miniAODValidation+@miniAODDQM', # todo: remove UP from label
    '--conditions':'auto:run2_mc',
    '--mc':'',
    '--era' : 'Run2_2016',
    '--filetype':'DQM',
    }


steps['HARVESTMINUP15']=merge([{'-s':'HARVESTING:validationHarvesting+dqmHarvesting'},steps['HARVESTUP15']])

steps['HARVESTUP15_PU25']=steps['HARVESTUP15']

steps['HARVESTUP15_PU50']=merge([{'-s':'HARVESTING:@standardValidationNoHLT+@standardDQMFakeHLT+@miniAODValidation+@miniAODDQM','--era' : 'Run2_50ns'},steps['HARVESTUP15']])

steps['HARVESTUP15_trackingOnly']=merge([{'-s': 'HARVESTING:@trackingOnlyValidation+@trackingOnlyDQM'}, steps['HARVESTUP15']])

steps['HARVESTUP17']=merge([{'--conditions':'auto:phase1_2017_realistic','--era' : 'Run2_2017'},steps['HARVESTUP15']])
steps['HARVESTUP17_PU25']=steps['HARVESTUP17']

steps['HARVESTDR2_REMINIAOD_mc2016']=merge([{'-s':'HARVESTING:@miniAODValidation+@miniAODDQM','--era':'Run2_2016,run2_miniAOD_80XLegacy'},steps['HARVESTUP15']])

# for Run1 PPb data workflow
steps['HARVEST_PPbData']=merge([{'--conditions':'auto:run1_data','-s':'HARVESTING:dqmHarvesting','--scenario':'pp','--era':'Run1_pA' }, steps['HARVESTDHI']])

# for Run2 PPb MC workflow
steps['HARVESTUP15_PPb']=merge([{'--conditions':'auto:run2_mc_pa','--era':'Run2_2016_pA'}, steps['HARVESTMINUP15']])

# unSchHarvestOverrides={'-s':'HARVESTING:@standardValidation+@standardDQMExtraHLT+@miniAODValidation+@miniAODDQM'}
# steps['HARVESTmAODUP15']=merge([unSchHarvestOverrides,steps['HARVESTUP15']])

steps['HARVESTUP15FS']={'-s':'HARVESTING:validationHarvesting',
                        '--conditions':'auto:run2_mc',
                        '--fast':'',
                        '--mc':'',
                        '--era':'Run2_2016',
                        '--filetype':'DQM',
                        '--scenario':'pp'}
steps['HARVESTUP15FS_trackingOnly']=merge([{'-s': 'HARVESTING:@trackingOnlyValidation+@trackingOnlyDQM'}, steps['HARVESTUP15FS']])


steps['ALCASPLIT']={'-s':'ALCAOUTPUT:@allForPrompt',
                    '--conditions':'auto:run1_data',
                    '--scenario':'pp',
                    '--data':'',
                    '--triggerResultsProcess':'RECO',
                    '--filein':'file:step2_inALCARECO.root'}

steps['SKIMD']={'-s':'SKIM:all',
                '--conditions':'auto:run1_data',
                '--data':'',
                '--scenario':'pp',
                '--filein':'file:step2.root',
                '--secondfilein':'filelist:step1_dasquery.log'}

steps['SKIMDreHLT'] = merge([ {'--conditions':'auto:run1_data_%s'%menu,'--filein':'file:step3.root'}, steps['SKIMD'] ])

steps['SKIMCOSD']={'-s':'SKIM:all',
                   '--conditions':'auto:run1_data',
                   '--data':'',
                   '--scenario':'cosmics',
                   '--filein':'file:step2.root',
                   '--secondfilein':'filelist:step1_dasquery.log'}

steps['RECOFROMRECO']=merge([{'-s':'RECO,EI',
                              '--filtername':'RECOfromRECO',
                              '--process':'reRECO',
                              '--datatier':'AODSIM',
                              '--eventcontent':'AODSIM',
                              },
                             stCond,step3Defaults])


steps['RECOFROMRECOSt2']=steps['RECOFROMRECO']

steps['RECODFROMRAWRECO']=merge([{'-s':'RAW2DIGI:RawToDigi_noTk,L1Reco,RECO:reconstruction_noTracking,EI',
                                  '--filtername':'RECOfromRAWRECO',
                                  '--process':'rereRECO',
                                  '--datatier':'AOD',
                                  '--eventcontent':'AOD',
                                  '--secondfilein':'filelist:step1_dasquery.log',
                                  },
                                 steps['RECOD']])


steps['COPYPASTE']={'-s':'NONE',
                    '--conditions':'auto:run1_mc',
                    '--output':'\'[{"t":"RAW","e":"ALL"}]\'',
                    '--customise_commands':'"process.ALLRAWoutput.fastCloning=cms.untracked.bool(False)"'}

#miniaod
stepMiniAODDefaults = { '-s'              : 'PAT',
                        '--runUnscheduled': '',
                        '--era'           : 'Run2_2016',
                        '-n'              : '100'
                        }
stepMiniAODDataUP15 = merge([{'--conditions'   : 'auto:run1_data',
                          '--data'         : '',
                          '--datatier'     : 'MINIAOD',
                          '--eventcontent' : 'MINIAOD',
                          '--filein'       :'file:step3.root'
                          },stepMiniAODDefaults])

steps['REMINIAOD_data2016'] = merge([{'-s' : 'PAT,DQM:@miniAODDQM',
                                      '--process' : 'PAT',
                                      '--era' : 'Run2_2016,run2_miniAOD_80XLegacy',
                                      '--conditions' : 'auto:run2_data_relval',
                                      '--data' : '',
                                      '--scenario' : 'pp',
                                      '--eventcontent' : 'MINIAOD,DQM',
                                      '--datatier' : 'MINIAOD,DQMIO'
                                      },stepMiniAODDefaults])

steps['REMINIAOD_data2016_HIPM'] = merge([{'--era' : 'Run2_2016_HIPM,run2_miniAOD_80XLegacy'},steps['REMINIAOD_data2016']])


# Not sure whether the customisations are in the dict as "--customise" or "--era" so try to
# remove both. Currently premixing uses "--customise" and everything else uses "--era".
try : stepMiniAODData = remove(stepMiniAODDataUP15,'--era')
except : stepMiniAODData = remove(stepMiniAODDataUP15,'--customise')

stepMiniAODMC = merge([{'--conditions'   : 'auto:run2_mc',
                        '--mc'           : '',
                        '--era'          : 'Run2_2016',
                        '--datatier'     : 'MINIAODSIM',
                        '--eventcontent' : 'MINIAODSIM',
                        '--filein'       :'file:step3.root'
                        },stepMiniAODDefaults])

steps['REMINIAOD_mc2016'] = merge([{'-s' : 'PAT,VALIDATION:@miniAODValidation,DQM:@miniAODDQM',
                                    '--process' : 'PAT',
                                    '--era' :  'Run2_2016,run2_miniAOD_80XLegacy',
                                    '--conditions' : 'auto:run2_mc',
                                    '--mc' : '',
                                    '--scenario' : 'pp',
                                    '--eventcontent' : 'MINIAODSIM,DQM',
                                    '--datatier' : 'MINIAODSIM,DQMIO'
                                    },stepMiniAODDefaults])


#steps['MINIAODDATA']       =merge([stepMiniAODData])
#steps['MINIAODDreHLT']     =merge([{'--conditions':'auto:run1_data_%s'%menu},stepMiniAODData])
#steps['MINIAODDATAs2']     =merge([{'--filein':'file:step2.root'},stepMiniAODData])
steps['MINIAODMCUP15']     =merge([stepMiniAODMC])
#steps['MINIAODMCUP1550']   =merge([{'--conditions':'auto:run2_mc_50ns','--era':'Run2_50ns'},stepMiniAODMC])
#steps['MINIAODMCUP15HI']   =merge([{'--conditions':'auto:run2_mc_hi','--era':'Run2_HI'},stepMiniAODMC])
steps['MINIAODMCUP15FS']   =merge([{'--filein':'file:step1.root','--fast':''},stepMiniAODMC])
steps['MINIAODMCUP15FS50'] =merge([{'--conditions':'auto:run2_mc_50ns','--era':'Run2_50ns'},steps['MINIAODMCUP15FS']])

steps['DBLMINIAODMCUP15NODQM'] = merge([{'--conditions':'auto:run2_mc',
                                   '-s':'PAT',
                                   '--datatier' : 'MINIAODSIM',
                                   '--eventcontent':'MINIAOD',},stepMiniAODMC])


stepNanoAODDefaults = { '-s': 'NANO', '-n': 1000 }
stepNanoAODData = merge([{ '--data':'', '--eventcontent' : 'NANOAOD' ,'--datatier': 'NANOAOD'    }, stepNanoAODDefaults ])
stepNanoAODMC   = merge([{ '--mc':''  , '--eventcontent' : 'NANOAODSIM','--datatier': 'NANOAODSIM' }, stepNanoAODDefaults ])
stepNanoEDMData = merge([{ '--data':'', '--eventcontent' : 'NANOAOD'     }, stepNanoAODDefaults ])
stepNanoEDMMC   = merge([{ '--mc':''  , '--eventcontent' : 'NANOAODSIM' }, stepNanoAODDefaults ])

steps['NANOAOD2016']   = merge([{'--conditions': 'auto:run2_data_relval', '--era': 'Run2_2016'}, stepNanoAODData ])
steps['NANOAOD2017']   = merge([{'--conditions': 'auto:run2_data_relval', '--era': 'Run2_2017'}, stepNanoAODData ])

steps['NANOAOD2016_80X'] = merge([{'--era': 'Run2_2016,run2_miniAOD_80XLegacy'}, steps['NANOAOD2016'] ])
steps['NANOAOD2017_92X'] = merge([{'--era': 'Run2_2017,run2_nanoAOD_92X'},       steps['NANOAOD2017'] ])

steps['NANOAODMC2016'] = merge([{'--conditions': 'auto:run2_mc',               '--era': 'Run2_2016'}, stepNanoAODMC ])
steps['NANOAODMC2017'] = merge([{'--conditions': 'auto:phase1_2017_realistic', '--era': 'Run2_2017'}, stepNanoAODMC ])

steps['NANOAODMC2016_80X'] = merge([{'--era': 'Run2_2016,run2_miniAOD_80XLegacy'}, steps['NANOAODMC2016'] ])
steps['NANOAODMC2017_92X'] = merge([{'--era': 'Run2_2017,run2_nanoAOD_92X'},       steps['NANOAODMC2017'] ])

steps['NANOEDMMC2017'] = merge([{'--conditions': 'auto:phase1_2017_realistic', '--era': 'Run2_2017'}, stepNanoEDMMC ])
steps['NANOEDMMC2017_92X'] = merge([{'--era': 'Run2_2017,run2_nanoAOD_92X'},       steps['NANOEDMMC2017'] ])
steps['NANOEDMMC2016_80X'] = merge([{'--conditions': 'auto:run2_mc', '--era': 'Run2_2016,run2_miniAOD_80XLegacy'},       steps['NANOEDMMC2017'] ])


steps['NANOMERGE'] = { '-s': 'ENDJOB', '-n': 1000 , '--eventcontent' : 'NANOAODSIM','--datatier': 'NANOAODSIM', '--conditions': 'auto:run2_mc' }

#################################################################################
####From this line till the end of the file :
####UPGRADE WORKFLOWS IN PREPARATION - Gaelle's sandbox -
#####Accessible only through the option --what upgrade
#####(unless specifically added to relval_2023.py)
#####Transparent for any of the standard workflows
#### list of worflows defined (not necessarly running though): runTheMatrix.py --what upgrade -n
####
###
#################################################################################

from  Configuration.PyReleaseValidation.upgradeWorkflowComponents import *

defaultDataSets={}
defaultDataSets['2017']='CMSSW_9_3_0_pre5-93X_mc2017_realistic_v2-v'
defaultDataSets['2017Design']='CMSSW_9_3_0_pre5-93X_mc2017_design_IdealBS_v2-v'
#defaultDataSets['2018']='CMSSW_9_3_0_pre5-93X_upgrade2018_realistic_v1-v'
#defaultDataSets['2018Design']='CMSSW_8_1_0_pre16-81X_upgrade2017_design_IdealBS_v6-v'
#defaultDataSets['2019']=''
#defaultDataSets['2019Design']=''
defaultDataSets['2023D17']=''
defaultDataSets['2023D19']=''
defaultDataSets['2023D20']=''

keys=defaultDataSets.keys()
for key in keys:
  defaultDataSets[key+'PU']=defaultDataSets[key]

# sometimes v1 won't be used - override it here - the dictionary key is gen fragment + '_' + geometry
versionOverrides={}

baseDataSetReleaseBetter={}
for gen in upgradeFragments:
    for ds in defaultDataSets:
       	key=gen[:-4]+'_'+ds
        version='1'
        if key in versionOverrides:
            version = versionOverrides[key]
        baseDataSetReleaseBetter[key]=defaultDataSets[ds]+version

PUDataSets={}
for ds in defaultDataSets:
    key='MinBias_14TeV_pythia8_TuneCUETP8M1'+'_'+ds
    name=baseDataSetReleaseBetter[key]
    if '2017' in name or '2018' in name:
    	PUDataSets[ds]={'-n':10,'--pileup':'AVE_35_BX_25ns','--pileup_input':'das:/RelValMinBias_13/%s/GEN-SIM'%(name,)}
    else:
    	PUDataSets[ds]={'-n':10,'--pileup':'AVE_35_BX_25ns','--pileup_input':'das:/RelValMinBias_14TeV/%s/GEN-SIM'%(name,)}

    #PUDataSets[ds]={'-n':10,'--pileup':'AVE_50_BX_25ns','--pileup_input':'das:/RelValMinBias_13/%s/GEN-SIM'%(name,)}
    #PUDataSets[ds]={'-n':10,'--pileup':'AVE_70_BX_25ns','--pileup_input':'das:/RelValMinBias_13/%s/GEN-SIM'%(name,)}


upgradeStepDict={}
for stepType in upgradeSteps.keys():
    for step in upgradeSteps[stepType]['steps']:
        stepName = step+upgradeSteps[stepType]['suffix']
        upgradeStepDict[stepName]={}
    for step in upgradeSteps[stepType]['PU']:
        stepName = step+'PU'+upgradeSteps[stepType]['suffix']
        upgradeStepDict[stepName]={}

# just make all combinations - yes, some will be nonsense.. but then these are not used unless specified above
# collapse upgradeKeys using list comprehension
for year,k in [(year,k) for year in upgradeKeys for k in upgradeKeys[year]]:
    k2=k
    if 'PU' in k[-2:]:
        k2=k[:-2]
    geom=upgradeProperties[year][k]['Geom']
    gt=upgradeProperties[year][k]['GT']
    hltversion=upgradeProperties[year][k].get('HLTmenu')
    cust=upgradeProperties[year][k].get('Custom', None)
    era=upgradeProperties[year][k].get('Era', None)
    beamspot=upgradeProperties[year][k].get('BeamSpot', None)

    # setup baseline steps
    upgradeStepDict['GenSimFull'][k]= {'-s' : 'GEN,SIM',
                                       '-n' : 10,
                                       '--conditions' : gt,
                                       '--beamspot' : 'Realistic25ns13TeVEarly2017Collision',
                                       '--datatier' : 'GEN-SIM',
                                       '--eventcontent': 'FEVTDEBUG',
                                       '--geometry' : geom
                                       }
    if beamspot is not None: upgradeStepDict['GenSimFull'][k]['--beamspot']=beamspot

    upgradeStepDict['GenSimHLBeamSpotFull'][k]= {'-s' : 'GEN,SIM',
                                       '-n' : 10,
                                       '--conditions' : gt,
                                       '--beamspot' : 'HLLHC',
                                       '--datatier' : 'GEN-SIM',
                                       '--eventcontent': 'FEVTDEBUG',
                                       '--geometry' : geom
                                       }

    upgradeStepDict['GenSimHLBeamSpotFull14'][k]= {'-s' : 'GEN,SIM',
                                       '-n' : 10,
                                       '--conditions' : gt,
                                       '--beamspot' : 'HLLHC14TeV',
                                       '--datatier' : 'GEN-SIM',
                                       '--eventcontent': 'FEVTDEBUG',
                                       '--geometry' : geom
                                       }

    upgradeStepDict['DigiFull'][k] = {'-s':'DIGI:pdigi_valid,L1,DIGI2RAW,HLT:%s'%(hltversion),
                                      '--conditions':gt,
                                      '--datatier':'GEN-SIM-DIGI-RAW',
                                      '-n':'10',
                                      '--eventcontent':'FEVTDEBUGHLT',
                                      '--geometry' : geom
                                      }

    # Adding Track trigger step in step2
    upgradeStepDict['DigiFullTrigger'][k] = {'-s':'DIGI:pdigi_valid,L1,L1TrackTrigger,DIGI2RAW,HLT:%s'%(hltversion),
                                      '--conditions':gt,
                                      '--datatier':'GEN-SIM-DIGI-RAW',
                                      '-n':'10',
                                      '--eventcontent':'FEVTDEBUGHLT',
                                      '--geometry' : geom
                                      }

<<<<<<< HEAD
    upgradeStepDict['RecoFull'][k] = {'-s':'RAW2DIGI,L1Reco,RECO,EI,PAT,VALIDATION:@standardValidation+@miniAODValidation,DQM:@standardDQMExtraHLT+@miniAODDQM',
=======
    upgradeStepDict['RecoFull'][k] = {'-s':'RAW2DIGI,L1Reco,RECO,RECOSIM,EI,PAT,VALIDATION:@standardValidation+@miniAODValidation,DQM:@standardDQM+@miniAODDQM',
>>>>>>> 2efa9721
                                      '--conditions':gt,
                                      '--datatier':'GEN-SIM-RECO,MINIAODSIM,DQMIO',
                                      '-n':'10',
                                      '--runUnscheduled':'',
                                      '--eventcontent':'RECOSIM,MINIAODSIM,DQM',
                                      '--geometry' : geom
                                      }

    upgradeStepDict['RecoFullGlobal'][k] = {'-s':'RAW2DIGI,L1Reco,RECO,RECOSIM,PAT,VALIDATION:@phase2Validation+@miniAODValidation,DQM:@phase2+@miniAODDQM',
                                      '--conditions':gt,
                                      '--datatier':'GEN-SIM-RECO,MINIAODSIM,DQMIO',
                                      '-n':'10',
                                      '--runUnscheduled':'',
                                      '--eventcontent':'FEVTDEBUGHLT,MINIAODSIM,DQM',
                                      '--geometry' : geom
                                      }

    upgradeStepDict['RecoFullLocal'][k] = {'-s':'RAW2DIGI,L1Reco,RECO:localreco',
                                      '--conditions':gt,
                                      '--datatier':'GEN-SIM-RECO',
                                      '-n':'10',
                                      '--eventcontent':'FEVTDEBUGHLT',
                                      '--geometry' : geom
                                      }

    upgradeStepDict['HARVESTFull'][k]={'-s':'HARVESTING:@standardValidation+@standardDQMExtraHLT+@miniAODValidation+@miniAODDQM',
                                    '--conditions':gt,
                                    '--mc':'',
                                    '--geometry' : geom,
                                    '--scenario' : 'pp',
                                    '--filetype':'DQM',
				    '--filein':'file:step3_inDQM.root'
                                    }

    upgradeStepDict['HARVESTFullGlobal'][k] = merge([{'-s': 'HARVESTING:@phase2Validation+@phase2+@miniAODValidation+@miniAODDQM'}, upgradeStepDict['HARVESTFull'][k]])

    upgradeStepDict['ALCAFull'][k] = {'-s':'ALCA:TkAlMuonIsolated+TkAlMinBias+MuAlOverlaps+EcalESAlign+TkAlZMuMu+HcalCalHBHEMuonFilter+TkAlUpsilonMuMu+TkAlJpsiMuMu+SiStripCalMinBias',
                                      '--conditions':gt,
                                      '--datatier':'ALCARECO',
                                      '-n':'10',
                                      '--eventcontent':'ALCARECO',
                                      '--geometry' : geom
                                      }

    upgradeStepDict['FastSim'][k]={'-s':'GEN,SIM,RECO,VALIDATION',
                                   '--eventcontent':'FEVTDEBUGHLT,DQM',
                                   '--datatier':'GEN-SIM-DIGI-RECO,DQMIO',
                                   '--conditions':gt,
                                   '--fast':'',
                                   '--geometry' : geom,
                                   '--relval':'27000,3000'}

    upgradeStepDict['HARVESTFast'][k]={'-s':'HARVESTING:validationHarvesting',
                                    '--conditions':gt,
                                    '--mc':'',
                                    '--geometry' : geom,
                                    '--scenario' : 'pp'
                                    }

    upgradeStepDict['NanoFull'][k] = {'-s':'NANO',
                                      '--conditions':gt,
                                      '--datatier':'NANOAODSIM',
                                      '-n':'10',
                                      '--eventcontent':'NANOAODSIM',
				      '--filein':'file:step3_inMINIAODSIM.root',
                                      '--geometry' : geom
                                      }


    # setup baseline customizations and PU
    for step in upgradeSteps['baseline']['steps']:
        if cust is not None: upgradeStepDict[step][k]['--customise']=cust
        if era is not None: upgradeStepDict[step][k]['--era']=era

    # setup variations (manually)

    for step in upgradeSteps['trackingOnly']['steps']:
        stepName = step + upgradeSteps['trackingOnly']['suffix']
        if 'Reco' in step: upgradeStepDict[stepName][k] = merge([step3_trackingOnly, upgradeStepDict[step][k]])
        elif 'HARVEST' in step: upgradeStepDict[stepName][k] = merge([{'-s': 'HARVESTING:@trackingOnlyValidation+@trackingOnlyDQM'}, upgradeStepDict[step][k]])

    for step in upgradeSteps['Timing']['steps']:
        stepName = step + upgradeSteps['Timing']['suffix']
        upgradeStepDict[stepName][k] = deepcopy(upgradeStepDict[step][k])
        # avoid some nonsense
        if '--era' in upgradeStepDict[stepName][k].keys() and not "_timing" in upgradeStepDict[stepName][k]['--era']:
            upgradeStepDict[stepName][k]['--era'] += "_timing"

    for step in upgradeSteps['Neutron']['steps']:
        if 'GenSim' in step:
            custNew = "SimG4Core/Application/NeutronBGforMuonsXS_cff.customise"
        else:
            custNew = "SLHCUpgradeSimulations/Configuration/customise_mixing.customise_Mix_LongLived_Neutrons"
        stepName = step + upgradeSteps['Neutron']['suffix']
        upgradeStepDict[stepName][k] = deepcopy(upgradeStepDict[step][k])
        if '--customise' in upgradeStepDict[stepName][k].keys():
            upgradeStepDict[stepName][k]['--customise'] += ","+custNew
        else:
            upgradeStepDict[stepName][k]['--customise'] = custNew

    # setup PU
    if k2 in PUDataSets:
        for stepType in upgradeSteps.keys():
            for step in upgradeSteps[stepType]['PU']:
                stepName = step + upgradeSteps[stepType]['suffix']
                stepNamePU = step + 'PU' + upgradeSteps[stepType]['suffix']
                upgradeStepDict[stepNamePU][k]=merge([PUDataSets[k2],upgradeStepDict[stepName][k]])

for step in upgradeStepDict.keys():
    # we need to do this for each fragment
   if 'Sim' in step:
        for frag in upgradeFragments:
            howMuch=howMuches[frag]
            for key in [key for year in upgradeKeys for key in upgradeKeys[year]]:
                k=frag[:-4]+'_'+key+'_'+step
                if step in upgradeStepDict and key in upgradeStepDict[step]:
                    steps[k]=merge([ {'cfg':frag},howMuch,upgradeStepDict[step][key]])
                    #get inputs in case of -i...but no need to specify in great detail
                    #however, there can be a conflict of beam spots but this is lost in the dataset name
                    #so please be careful
                    s=frag[:-4]+'_'+key
                    if 'FastSim' not in k and s+'INPUT' not in steps and s in baseDataSetReleaseBetter and defaultDataSets[key] != '': # exclude upgradeKeys without input dataset
                        steps[k+'INPUT']={'INPUT':InputInfo(dataSet='/RelVal'+upgradeDatasetFromFragment[frag]+'/%s/GEN-SIM'%(baseDataSetReleaseBetter[s],),location='STD')}
   else:
        for key in [key for year in upgradeKeys for key in upgradeKeys[year]]:
            k=step+'_'+key
            if step in upgradeStepDict and key in upgradeStepDict[step]:
                steps[k]=merge([upgradeStepDict[step][key]])

# 2017 tracking specific eras
steps['RecoFull_trackingRun2_2017'] = merge([{'--era': 'Run2_2017_trackingRun2'}, steps['RecoFull_2017']])
steps['RecoFull_trackingOnlyRun2_2017'] = merge([{'--era': 'Run2_2017_trackingRun2'}, steps['RecoFull_trackingOnly_2017']])
steps['RecoFull_trackingPhase1QuadProp_2017'] = merge([{'--era': 'Run2_2017_trackingPhase1QuadProp'}, steps['RecoFull_2017']])
steps['RecoFull_trackingOnlyPhase1QuadProp_2017'] = merge([{'--era': 'Run2_2017_trackingPhase1QuadProp'}, steps['RecoFull_trackingOnly_2017']])
steps['RecoFull_trackingLowPU_2017'] = merge([{'--era': 'Run2_2017_trackingLowPU'}, steps['RecoFull_2017']])<|MERGE_RESOLUTION|>--- conflicted
+++ resolved
@@ -1364,11 +1364,7 @@
 #for 2015
 step3Up2015Defaults = {
     #'-s':'RAW2DIGI,L1Reco,RECO,EI,VALIDATION,DQM',
-<<<<<<< HEAD
-    '-s':'RAW2DIGI,L1Reco,RECO,EI,PAT,VALIDATION:@standardValidation+@miniAODValidation,DQM:@standardDQMExtraHLT+@miniAODDQM',
-=======
-    '-s':'RAW2DIGI,L1Reco,RECO,RECOSIM,EI,PAT,VALIDATION:@standardValidation+@miniAODValidation,DQM:@standardDQM+@miniAODDQM',
->>>>>>> 2efa9721
+    '-s':'RAW2DIGI,L1Reco,RECO,RECOSIM,EI,PAT,VALIDATION:@standardValidation+@miniAODValidation,DQM:@standardDQMExtraHLT+@miniAODDQM',
     '--runUnscheduled':'',
     '--conditions':'auto:run2_mc',
     '-n':'10',
@@ -2129,11 +2125,7 @@
                                       '--geometry' : geom
                                       }
 
-<<<<<<< HEAD
-    upgradeStepDict['RecoFull'][k] = {'-s':'RAW2DIGI,L1Reco,RECO,EI,PAT,VALIDATION:@standardValidation+@miniAODValidation,DQM:@standardDQMExtraHLT+@miniAODDQM',
-=======
-    upgradeStepDict['RecoFull'][k] = {'-s':'RAW2DIGI,L1Reco,RECO,RECOSIM,EI,PAT,VALIDATION:@standardValidation+@miniAODValidation,DQM:@standardDQM+@miniAODDQM',
->>>>>>> 2efa9721
+    upgradeStepDict['RecoFull'][k] = {'-s':'RAW2DIGI,L1Reco,RECO,RECOSIM,EI,PAT,VALIDATION:@standardValidation+@miniAODValidation,DQM:@standardDQMExtraHLT+@miniAODDQM',
                                       '--conditions':gt,
                                       '--datatier':'GEN-SIM-RECO,MINIAODSIM,DQMIO',
                                       '-n':'10',
