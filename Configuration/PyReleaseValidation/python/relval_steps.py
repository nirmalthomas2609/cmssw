--- conflicted
+++ resolved
@@ -270,15 +270,9 @@
                                                             # THIS ABOVE IS NOT USED, AT THE MOMENT
     'CMSSW_7_6_0_pre6-76X_mcRun2_asymptotic_v4-v1',         # 3 - 13 TeV samples with GEN-SIM from 750_p4; also GEN-SIM-DIGI-RAW-HLTDEBUG for id tests
     'CMSSW_7_3_0_pre1-PRE_LS172_V15_FastSim-v1',                   # 4 - fast sim GEN-SIM-DIGI-RAW-HLTDEBUG for id tests
-<<<<<<< HEAD
     'CMSSW_7_6_0_pre7-PU25ns_76X_mcRun2_asymptotic_v5-v1',         # 5 - fullSim PU 25ns premix
     'CMSSW_7_6_0_pre7-PU50ns_76X_mcRun2_startup_v5-v1',            # 6 - fullSim PU 50ns premix
     'CMSSW_7_6_0_pre7-76X_mcRun2_asymptotic_v6_FastSim-v1',        # 7 - fastSim MinBias for mixing
-=======
-    'CMSSW_7_6_0_pre6-PU25ns_76X_mcRun2_asymptotic_v4-v1',         # 5 - fullSim PU 25ns premix
-    'CMSSW_7_6_0_pre6-PU50ns_76X_mcRun2_startup_v4-v1',            # 6 - fullSim PU 50ns premix
-    'CMSSW_7_6_0_pre6-76X_mcRun2_asymptotic_v4_FastSim-v1',        # 7 - fastSim MinBias for mixing
->>>>>>> f80f4f35
     'CMSSW_7_6_0_pre5-PU25ns_76X_mcRun2_asymptotic_v1_FastSim-v1', # 8 - fastSim premixed MinBias
     'CMSSW_7_6_0_pre6-76X_mcRun2_HeavyIon_v4-v1' 	           # 9 - Run2 HI GEN-SIM
     ]
@@ -905,7 +899,6 @@
 steps['RECODAlCaCalo']=merge([{'--scenario':'pp',},dataRecoAlCaCalo])
 
 hltKey50ns='relval50ns'
-<<<<<<< HEAD
 menuR2_50ns = autoHLT[hltKey50ns]
 steps['HLTDR2_50ns']=merge( [ {'-s':'L1REPACK,HLT:@%s'%hltKey50ns,},{'--conditions':'auto:run2_hlt_'+menuR2_50ns,},{'--era' : 'Run2_50ns'},steps['HLTD'] ] )
 
@@ -917,19 +910,6 @@
 # custom function to be put back once the CSC tracked/untracked will have been fixed.. :-)
 steps['RECODR2_50ns']=merge([{'--scenario':'pp','--conditions':'auto:run2_data_'+menuR2_50ns,'--customise':'Configuration/DataProcessing/RecoTLR.customiseDataRun2Common',},dataReco])
 steps['RECODR2_25ns']=merge([{'--scenario':'pp','--conditions':'auto:run2_data_'+menuR2_25ns,'--customise':'Configuration/DataProcessing/RecoTLR.customiseDataRun2Common_25ns',},dataReco])
-=======
-menuR250ns = autoHLT[hltKey50ns]
-steps['HLTDR250ns']=merge( [ {'-s':'L1REPACK,HLT:@%s'%hltKey50ns,},{'--conditions':'auto:run2_hlt_'+menuR250ns,},{'--era' : 'Run2_25ns'},steps['HLTD'] ] )
-
-hltKey25ns='relval25ns'
-menuR225ns = autoHLT[hltKey25ns]
-steps['HLTDR225ns']=merge( [ {'-s':'L1REPACK:GT2,HLT:@%s'%hltKey25ns,},{'--conditions':'auto:run2_hlt_'+menuR225ns,},{'--era' : 'Run2_25ns'},steps['HLTD'] ] )
-
-
-# custom function to be put back once the CSC tracked/untracked will have been fixed.. :-)
-steps['RECODR250ns']=merge([{'--scenario':'pp','--conditions':'auto:run2_data_'+menuR250ns,'--customise':'Configuration/DataProcessing/RecoTLR.customiseDataRun2Common',},dataReco])
-steps['RECODR225ns']=merge([{'--scenario':'pp','--conditions':'auto:run2_data_'+menuR225ns,'--customise':'Configuration/DataProcessing/RecoTLR.customiseDataRun2Common_25ns',},dataReco])
->>>>>>> f80f4f35
 
 
 steps['RECODR2AlCaEle']=merge([{'--scenario':'pp','--conditions':'auto:run2_data','--customise':'Configuration/DataProcessing/RecoTLR.customisePromptRun2',},dataRecoAlCaCalo])
@@ -1029,13 +1009,8 @@
 steps['RECODreHLT']=merge([{'--hltProcess':'reHLT','--conditions':'auto:run1_data_%s'%menu},steps['RECOD']])
 steps['RECODreHLTAlCaCalo']=merge([{'--hltProcess':'reHLT','--conditions':'auto:run1_data_%s'%menu},steps['RECODAlCaCalo']])
 
-<<<<<<< HEAD
 steps['RECODR2_25nsreHLT']=merge([{'--hltProcess':'reHLT'},steps['RECODR2_25ns']])
 steps['RECODR2_50nsreHLT']=merge([{'--hltProcess':'reHLT'},steps['RECODR2_50ns']])
-=======
-steps['RECODR225nsreHLT']=merge([{'--hltProcess':'reHLT'},steps['RECODR225ns']])
-steps['RECODR250nsreHLT']=merge([{'--hltProcess':'reHLT'},steps['RECODR250ns']])
->>>>>>> f80f4f35
 steps['RECODR2reHLTAlCaEle']=merge([{'--hltProcess':'reHLT','--conditions':'auto:run2_data'},steps['RECODR2AlCaEle']])
 
 steps['RECO']=merge([step3Defaults])
@@ -1204,13 +1179,8 @@
                    '--scenario':'pp'}
 
 steps['HARVESTDreHLT'] = merge([ {'--conditions':'auto:run1_data_%s'%menu}, steps['HARVESTD'] ])
-<<<<<<< HEAD
 steps['HARVESTDR2_50nsreHLT'] = merge([ {'--conditions':'auto:run2_data_'+menuR2_50ns,}, steps['HARVESTD'] ])
 steps['HARVESTDR2_25nsreHLT'] = merge([ {'--conditions':'auto:run2_data_'+menuR2_25ns,}, steps['HARVESTD'] ])
-=======
-steps['HARVESTDR250nsreHLT'] = merge([ {'--conditions':'auto:run2_data_'+menuR250ns,}, steps['HARVESTD'] ])
-steps['HARVESTDR225nsreHLT'] = merge([ {'--conditions':'auto:run2_data_'+menuR225ns,}, steps['HARVESTD'] ])
->>>>>>> f80f4f35
 
 steps['HARVESTDDQM']=merge([{'-s':'HARVESTING:@common+@muon+@hcal+@jetmet+@ecal'},steps['HARVESTD']])
 
