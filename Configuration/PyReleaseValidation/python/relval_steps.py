class Matrix(dict):
    def __setitem__(self,key,value):
        if key in self:
            print "ERROR in Matrix"
            print "overwritting",key,"not allowed"
        else:
            self.update({float(key):WF(float(key),value)})

            
#the class to collect all possible steps
class Steps(dict):
    def __setitem__(self,key,value):
        if key in self:
            print "ERROR in Step"
            print "overwritting",key,"not allowed"
            import sys
            sys.exit(-9)
        else:
            self.update({key:value})
            # make the python file named <step>.py
            #if not '--python' in value:                self[key].update({'--python':'%s.py'%(key,)})

    def overwrite(self,keypair):
        value=self[keypair[1]]
        print "overwritting step",keypair[0],"with",keypair[1],str(value)
        self.update({keypair[0]:value})
        
class WF(list):
    def __init__(self,n,l):
        self.extend(l)
        self.num=n
        #the actual steps of this WF
        self.steps=[]

        
    def interpret(self,stepsDict):
        for s in self:
            steps.append(stepsDict[s])
    
InputInfoNDefault=2000000    
class InputInfo(object):
    def __init__(self,dataSet,label='',run=[],files=1000,events=InputInfoNDefault,split=10,location='CAF',ib_blacklist=None,ib_block=None) :
        self.run = run
        self.files = files
        self.events = events
        self.location = location
        self.label = label
        self.dataSet = dataSet
        self.split = split
        self.ib_blacklist = ib_blacklist
        self.ib_block = ib_block
        
    def das(self):
        query_by = "block" if self.ib_block else "dataset"
        query_source = "{0}#{1}".format(self.dataSet, self.ib_block) if self.ib_block else self.dataSet
        if len(self.run) is not 0:
            command = ";".join(["das_client.py --limit=0 --query 'file {0}={1} run={2}'".format(query_by, query_source, query_run) for query_run in self.run])
            command = "({0})".format(command)
        else:
            command = "das_client.py --limit=0 --query 'file {0}={1} site=T2_CH_CERN'".format(query_by, query_source)
       
        # Run filter on DAS output 
        if self.ib_blacklist:
            command += " | grep -E -v "
            command += " ".join(["-e '{0}'".format(pattern) for pattern in self.ib_blacklist])
        command += " | sort -u"
        return command

    def lumiRanges(self):
        if len(self.run) != 0:
            return "echo '{\n"+",".join(('"%d":[[1,268435455]]\n'%(x,) for x in self.run))+"}'"
        return None

    def __str__(self):
        if self.ib_block:
            return "input from: {0} with run {1}#{2}".format(self.dataSet, self.ib_block, self.run)
        return "input from: {0} with run {1}".format(self.dataSet, self.run)
    
# merge dictionaries, with prioty on the [0] index
def merge(dictlist,TELL=False):
    import copy
    last=len(dictlist)-1
    if TELL: print last,dictlist
    if last==0:
        # ONLY ONE ITEM LEFT
        return copy.copy(dictlist[0])
    else:
        reducedlist=dictlist[0:max(0,last-1)]
        if TELL: print reducedlist
        # make a copy of the last item
        d=copy.copy(dictlist[last])
        # update with the last but one item
        d.update(dictlist[last-1])
        # and recursively do the rest
        reducedlist.append(d)
        return merge(reducedlist,TELL)


# step1 gensim
step1Defaults = {'--relval'      : None, # need to be explicitly set
                 '-s'            : 'GEN,SIM',
                 '-n'            : 10,
                 '--conditions'  : 'auto:startup',
                 '--datatier'    : 'GEN-SIM',
                 '--eventcontent': 'RAWSIM',
                 }
# 2015 step1 gensim
step1Up2015Defaults = {'-s' : 'GEN,SIM',
                             '-n'            : 10,
                             '--conditions'  : 'auto:upgradePLS1', 
                             '--datatier'    : 'GEN-SIM',
                             '--eventcontent': 'FEVTDEBUG',
                             '--geometry'    : 'Extended2015',
                             '--magField'    : '38T_PostLS1',
                             '--customise'   : 'SLHCUpgradeSimulations/Configuration/postLS1Customs.customisePostLS1'
                             }


steps = Steps()
#wmsplit = {}

#### Production test section ####
steps['ProdMinBias']=merge([{'cfg':'MinBias_8TeV_cfi','--relval':'9000,300'},step1Defaults])
steps['ProdTTbar']=merge([{'cfg':'TTbar_Tauola_8TeV_cfi','--relval':'9000,100'},step1Defaults])
steps['ProdQCD_Pt_3000_3500']=merge([{'cfg':'QCD_Pt_3000_3500_8TeV_cfi','--relval':'9000,50'},step1Defaults])

#### data ####
#list of run to harvest for 2010A: 144086,144085,144084,144083,144011,139790,139789,139788,139787,138937,138934,138924,138923
#list of run to harvest for 2010B: 149442,149291,149181,149011,148822,147929,147115,146644
Run2010ASk=[138937,138934,138924,138923,139790,139789,139788,139787,144086,144085,144084,144083,144011]
Run2010BSk=[146644,147115,147929,148822,149011,149181,149182,149291,149294,149442]
steps['MinimumBias2010A']={'INPUT':InputInfo(dataSet='/MinimumBias/Run2010A-valskim-v6/RAW-RECO',label='run2010A',location='STD',run=Run2010ASk)}
steps['MinimumBias2010B']={'INPUT':InputInfo(dataSet='/MinimumBias/Run2010B-valskim-v2/RAW-RECO',label='run2010B',run=Run2010BSk)}
steps['WZMuSkim2010A']={'INPUT':InputInfo(dataSet='/Mu/Run2010A-WZMu-Nov4Skim_v1/RAW-RECO',label='wzMu2010A',run=Run2010ASk)}
steps['WZMuSkim2010B']={'INPUT':InputInfo(dataSet='/Mu/Run2010B-WZMu-Nov4Skim_v1/RAW-RECO',label='wzMu2010B',run=Run2010BSk)}
steps['WZEGSkim2010A']={'INPUT':InputInfo(dataSet='/EG/Run2010A-WZEG-Nov4Skim_v1/RAW-RECO',label='wzEG2010A',run=Run2010ASk)}
steps['WZEGSkim2010B']={'INPUT':InputInfo(dataSet='/Electron/Run2010B-WZEG-Nov4Skim_v1/RAW-RECO',label='wzEG2010B',run=Run2010BSk)}

steps['RunCosmicsA']={'INPUT':InputInfo(dataSet='/Cosmics/Run2010A-v1/RAW',label='cos2010A',run=[142089],events=100000)}
Run2010B=[149011]
steps['RunMinBias2010B']={'INPUT':InputInfo(dataSet='/MinimumBias/Run2010B-RelValRawSkim-v1/RAW',label='mb2010B',run=Run2010B,events=100000)}
steps['RunMu2010B']={'INPUT':InputInfo(dataSet='/Mu/Run2010B-RelValRawSkim-v1/RAW',label='mu2010B',run=Run2010B,events=100000)}
steps['RunElectron2010B']={'INPUT':InputInfo(dataSet='/Electron/Run2010B-RelValRawSkim-v1/RAW',label='electron2010B',run=Run2010B,events=100000)}
steps['RunPhoton2010B']={'INPUT':InputInfo(dataSet='/Photon/Run2010B-RelValRawSkim-v1/RAW',label='photon2010B',run=Run2010B,events=100000)}
steps['RunJet2010B']={'INPUT':InputInfo(dataSet='/Jet/Run2010B-RelValRawSkim-v1/RAW',label='jet2010B',run=Run2010B,events=100000)}

#list of run to harvest 2011A: 165121, 172802,
Run2011ASk=[165121,172802]
steps['ValSkim2011A']={'INPUT':InputInfo(dataSet='/MinimumBias/Run2011A-ValSkim-08Nov2011-v1/RAW-RECO',ib_block='239c497e-0fae-11e1-a8b1-00221959e72f',label='run2011A',location='STD',run=Run2011ASk)}
steps['WMuSkim2011A']={'INPUT':InputInfo(dataSet='/SingleMu/Run2011A-WMu-08Nov2011-v1/RAW-RECO',ib_block='388c2990-0de6-11e1-bb7e-00221959e72f',label='wMu2011A',location='STD',run=Run2011ASk)}
steps['WElSkim2011A']={'INPUT':InputInfo(dataSet='/SingleElectron/Run2011A-WElectron-08Nov2011-v1/RAW-RECO',ib_block='9c48c4ea-0db2-11e1-b62c-00221959e69e',label='wEl2011A',location='STD',run=Run2011ASk)}
steps['ZMuSkim2011A']={'INPUT':InputInfo(dataSet='/DoubleMu/Run2011A-ZMu-08Nov2011-v1/RAW-RECO',label='zMu2011A',location='STD',run=Run2011ASk)}
steps['ZElSkim2011A']={'INPUT':InputInfo(dataSet='/DoubleElectron/Run2011A-ZElectron-08Nov2011-v1/RAW-RECO',label='zEl2011A',location='STD',run=Run2011ASk)}
steps['HighMet2011A']={'INPUT':InputInfo(dataSet='/Jet/Run2011A-HighMET-08Nov2011-v1/RAW-RECO',ib_block='3c764584-0b59-11e1-b62c-00221959e69e',label='hMet2011A',location='STD',run=Run2011ASk)}

steps['RunCosmics2011A']={'INPUT':InputInfo(dataSet='/Cosmics/Run2011A-v1/RAW',label='cos2011A',run=[160960],events=100000,location='STD')}
Run2011A=[165121]
steps['RunMinBias2011A']={'INPUT':InputInfo(dataSet='/MinimumBias/Run2011A-v1/RAW',label='mb2011A',run=Run2011A,events=100000,location='STD')}
steps['RunMu2011A']={'INPUT':InputInfo(dataSet='/SingleMu/Run2011A-v1/RAW',label='mu2011A',run=Run2011A,events=100000)}
steps['RunElectron2011A']={'INPUT':InputInfo(dataSet='/SingleElectron/Run2011A-v1/RAW',label='electron2011A',run=Run2011A,events=100000)}
steps['RunPhoton2011A']={'INPUT':InputInfo(dataSet='/Photon/Run2011A-v1/RAW',label='photon2011A',run=Run2011A,events=100000)}
steps['RunJet2011A']={'INPUT':InputInfo(dataSet='/Jet/Run2011A-v1/RAW',label='jet2011A',run=Run2011A,events=100000)}

Run2011B=[177719]
Run2011BSk=[177719,177790,177096,175874]
steps['RunMinBias2011B']={'INPUT':InputInfo(dataSet='/MinimumBias/Run2011B-v1/RAW',label='mb2011B',run=Run2011B,events=100000,location='STD')}
steps['RunMu2011B']={'INPUT':InputInfo(dataSet='/SingleMu/Run2011B-v1/RAW',label='mu2011B',run=Run2011B,events=100000)}
steps['RunElectron2011B']={'INPUT':InputInfo(dataSet='/SingleElectron/Run2011B-v1/RAW',label='electron2011B',run=Run2011B,events=100000)}
steps['RunPhoton2011B']={'INPUT':InputInfo(dataSet='/Photon/Run2011B-v1/RAW',label='photon2011B',run=Run2011B,events=100000)}
steps['RunJet2011B']={'INPUT':InputInfo(dataSet='/Jet/Run2011B-v1/RAW',label='jet2011B',run=Run2011B,events=100000)}

steps['ValSkim2011B']={'INPUT':InputInfo(dataSet='/MinimumBias/Run2011B-ValSkim-19Nov2011-v1/RAW-RECO',label='run2011B',location='STD',run=Run2011BSk)}
steps['WMuSkim2011B']={'INPUT':InputInfo(dataSet='/SingleMu/Run2011B-WMu-19Nov2011-v1/RAW-RECO',ib_block='19110c74-1b66-11e1-a98b-003048f02c8a',label='wMu2011B',location='STD',run=Run2011BSk)}
steps['WElSkim2011B']={'INPUT':InputInfo(dataSet='/SingleElectron/Run2011B-WElectron-19Nov2011-v1/RAW-RECO',ib_block='d75771a4-1b3f-11e1-aef4-003048f02c8a',label='wEl2011B',location='STD',run=Run2011BSk)}
steps['ZMuSkim2011B']={'INPUT':InputInfo(dataSet='/DoubleMu/Run2011B-ZMu-19Nov2011-v1/RAW-RECO',label='zMu2011B',location='STD',run=Run2011BSk)}
steps['ZElSkim2011B']={'INPUT':InputInfo(dataSet='/DoubleElectron/Run2011B-ZElectron-19Nov2011-v1/RAW-RECO',label='zEl2011B',run=Run2011BSk)}
steps['HighMet2011B']={'INPUT':InputInfo(dataSet='/Jet/Run2011B-HighMET-19Nov2011-v1/RAW-RECO',label='hMet2011B',run=Run2011BSk)}

steps['RunHI2010']={'INPUT':InputInfo(dataSet='/HIAllPhysics/HIRun2010-v1/RAW',label='hi2010',run=[152698],events=10000,location='STD')}
steps['RunHI2011']={'INPUT':InputInfo(dataSet='/HIAllPhysics/HIRun2011A-v1/RAW',label='hi2011',run=[174773],events=10000,location='STD')}


Run2012A=[191226]
Run2012ASk=Run2012A+[]
steps['RunMinBias2012A']={'INPUT':InputInfo(dataSet='/MinimumBias/Run2012A-v1/RAW',label='mb2012A',run=Run2012A, events=100000,location='STD')}
steps['RunTau2012A']={'INPUT':InputInfo(dataSet='/Tau/Run2012A-v1/RAW',label='tau2012A', run=Run2012A, events=100000,location='STD')}
steps['RunMET2012A']={'INPUT':InputInfo(dataSet='/MET/Run2012A-v1/RAW',label='met2012A', run=Run2012A, events=100000,location='STD')}
steps['RunMu2012A']={'INPUT':InputInfo(dataSet='/SingleMu/Run2012A-v1/RAW',label='mu2012A', run=Run2012A, events=100000,location='STD')}
steps['RunElectron2012A']={'INPUT':InputInfo(dataSet='/SingleElectron/Run2012A-v1/RAW',label='electron2012A', run=Run2012A, events=100000,location='STD')}
steps['RunJet2012A']={'INPUT':InputInfo(dataSet='/Jet/Run2012A-v1/RAW',label='jet2012A', run=Run2012A, events=100000,location='STD')}

steps['WElSkim2012A']={'INPUT':InputInfo(dataSet='/SingleElectron/Run2012A-WElectron-13Jul2012-v1/USER',label='wEl2012A',location='STD',run=Run2012ASk)}
steps['ZMuSkim2012A']={'INPUT':InputInfo(dataSet='/SingleMu/Run2012A-ZMu-13Jul2012-v1/RAW-RECO',label='zMu2012A',location='STD',run=Run2012ASk)}
steps['ZElSkim2012A']={'INPUT':InputInfo(dataSet='/DoubleElectron/Run2012A-ZElectron-13Jul2012-v1/RAW-RECO',label='zEl2012A',run=Run2012ASk)}
steps['HighMet2012A']={'INPUT':InputInfo(dataSet='/HT/Run2012A-HighMET-13Jul2012-v1/RAW-RECO',label='hMet2012A',run=Run2012ASk)}


Run2012B=[194533]
Run2012Bsk=Run2012B+[194912,195016]
steps['RunMinBias2012B']={'INPUT':InputInfo(dataSet='/MinimumBias/Run2012B-v1/RAW',label='mb2012B',run=Run2012B, events=100000,location='STD')}
steps['RunMu2012B']={'INPUT':InputInfo(dataSet='/SingleMu/Run2012B-v1/RAW',label='mu2012B',location='STD',run=Run2012B)}
steps['RunPhoton2012B']={'INPUT':InputInfo(dataSet='/SinglePhoton/Run2012B-v1/RAW',ib_block='28d7fcc8-a2a0-11e1-86c7-003048caaace',label='photon2012B',location='STD',run=Run2012B)}
steps['RunEl2012B']={'INPUT':InputInfo(dataSet='/SingleElectron/Run2012B-v1/RAW',label='electron2012B',location='STD',run=Run2012B)}
steps['RunJet2012B']={'INPUT':InputInfo(dataSet='/JetHT/Run2012B-v1/RAW',label='jet2012B',location='STD',run=Run2012B)}
steps['ZMuSkim2012B']={'INPUT':InputInfo(dataSet='/SingleMu/Run2012B-ZMu-13Jul2012-v1/RAW-RECO',label='zMu2012B',location='CAF',run=Run2012Bsk)}
steps['WElSkim2012B']={'INPUT':InputInfo(dataSet='/SingleElectron/Run2012B-WElectron-13Jul2012-v1/USER',label='wEl2012B',location='STD',run=Run2012Bsk)}
steps['ZElSkim2012B']={'INPUT':InputInfo(dataSet='/DoubleElectron/Run2012B-ZElectron-13Jul2012-v1/RAW-RECO',ib_block='0c5092cc-d554-11e1-bb62-00221959e69e',label='zEl2012B',location='STD',run=Run2012Bsk)}

Run2012C=[199812]
Run2012Csk=Run2012C+[203002]
steps['RunMinBias2012C']={'INPUT':InputInfo(dataSet='/MinimumBias/Run2012C-v1/RAW',label='mb2012C',run=Run2012C, events=100000,location='STD')}
steps['RunMu2012C']={'INPUT':InputInfo(dataSet='/SingleMu/Run2012C-v1/RAW',label='mu2012C',location='STD',run=Run2012C)}
steps['RunPhoton2012C']={'INPUT':InputInfo(dataSet='/SinglePhoton/Run2012C-v1/RAW',label='photon2012C',location='STD',run=Run2012C)}
steps['RunEl2012C']={'INPUT':InputInfo(dataSet='/SingleElectron/Run2012C-v1/RAW',label='electron2012C',location='STD',run=Run2012C)}
steps['RunJet2012C']={'INPUT':InputInfo(dataSet='/JetHT/Run2012C-v1/RAW',label='jet2012C',location='STD',run=Run2012C)}
steps['ZMuSkim2012C']={'INPUT':InputInfo(dataSet='/SingleMu/Run2012C-ZMu-PromptSkim-v3/RAW-RECO',label='zMu2012C',location='CAF',run=Run2012Csk)}
steps['WElSkim2012C']={'INPUT':InputInfo(dataSet='/SingleElectron/Run2012C-WElectron-PromptSkim-v3/USER',label='wEl2012C',location='STD',run=Run2012Csk)}
steps['ZElSkim2012C']={'INPUT':InputInfo(dataSet='/DoubleElectron/Run2012C-ZElectron-PromptSkim-v3/RAW-RECO',label='zEl2012C',location='STD',run=Run2012Csk)}

Run2012D=[208307]
Run2012Dsk=Run2012D+[207454]
steps['RunMinBias2012D']={'INPUT':InputInfo(dataSet='/MinimumBias/Run2012D-v1/RAW',label='mb2012D',run=Run2012D, events=100000,location='STD')}
steps['RunMu2012D']={'INPUT':InputInfo(dataSet='/SingleMu/Run2012D-v1/RAW',label='mu2012D',location='STD',run=Run2012D)}
steps['RunPhoton2012D']={'INPUT':InputInfo(dataSet='/SinglePhoton/Run2012D-v1/RAW',label='photon2012D',location='STD',run=Run2012D)}
steps['RunEl2012D']={'INPUT':InputInfo(dataSet='/SingleElectron/Run2012D-v1/RAW',label='electron2012D',location='STD',run=Run2012D)}
steps['RunJet2012D']={'INPUT':InputInfo(dataSet='/JetHT/Run2012D-v1/RAW',label='jet2012D',location='STD',run=Run2012D)}
steps['ZMuSkim2012D']={'INPUT':InputInfo(dataSet='/SingleMu/Run2012D-ZMu-PromptSkim-v1/RAW-RECO',label='zMu2012D',location='STD',run=Run2012Dsk)}
steps['WElSkim2012D']={'INPUT':InputInfo(dataSet='/SingleElectron/Run2012D-WElectron-PromptSkim-v1/USER',label='wEl2012D',location='STD',run=Run2012Dsk)}
steps['ZElSkim2012D']={'INPUT':InputInfo(dataSet='/DoubleElectron/Run2012D-ZElectron-PromptSkim-v1/RAW-RECO',label='zEl2012D',location='STD',run=Run2012Dsk)}

#### Standard release validation samples ####

stCond={'--conditions':'auto:startup'}
def Kby(N,s):
    return {'--relval':'%s000,%s'%(N,s)}
def Mby(N,s):
    return {'--relval':'%s000000,%s'%(N,s)}

def gen(fragment,howMuch):
    global step1Defaults
    return merge([{'cfg':fragment},howMuch,step1Defaults])

def gen2015(fragment,howMuch):
    global step1Up2015Defaults
    return merge([{'cfg':fragment},howMuch,step1Up2015Defaults])

### Production test: 13 TeV equivalents
steps['ProdMinBias_13']=gen2015('MinBias_13TeV_cfi',Kby(9,100))
steps['ProdTTbar_13']=gen2015('TTbar_Tauola_13TeV_cfi',Kby(9,100))
steps['ProdQCD_Pt_3000_3500_13']=gen2015('QCD_Pt_3000_3500_13TeV_cfi',Kby(9,100))


steps['MinBias']=gen('MinBias_8TeV_cfi',Kby(9,300))
steps['QCD_Pt_3000_3500']=gen('QCD_Pt_3000_3500_8TeV_cfi',Kby(9,25))
steps['QCD_Pt_600_800']=gen('QCD_Pt_600_800_8TeV_cfi',Kby(9,50))
steps['QCD_Pt_80_120']=gen('QCD_Pt_80_120_8TeV_cfi',Kby(9,100))
steps['MinBias_13']=gen2015('MinBias_13TeV_cfi',Kby(9,300))
steps['QCD_Pt_3000_3500_13']=gen2015('QCD_Pt_3000_3500_13TeV_cfi',Kby(9,25))
steps['QCD_Pt_600_800_13']=gen2015('QCD_Pt_600_800_13TeV_cfi',Kby(9,50))
steps['QCD_Pt_80_120_13']=gen2015('QCD_Pt_80_120_13TeV_cfi',Kby(9,100))

steps['QCD_Pt_30_80_BCtoE_8TeV']=gen('QCD_Pt_30_80_BCtoE_8TeV',Kby(9000,100))
steps['QCD_Pt_80_170_BCtoE_8TeV']=gen('QCD_Pt_80_170_BCtoE_8TeV',Kby(9000,100))
steps['SingleElectronPt10']=gen('SingleElectronPt10_cfi',Kby(9,3000))
steps['SingleElectronPt35']=gen('SingleElectronPt35_cfi',Kby(9,500))
steps['SingleElectronPt1000']=gen('SingleElectronPt1000_cfi',Kby(9,50))
steps['SingleElectronFlatPt1To100']=gen('SingleElectronFlatPt1To100_cfi',Mby(2,100))
steps['SingleGammaPt10']=gen('SingleGammaPt10_cfi',Kby(9,3000))
steps['SingleGammaPt35']=gen('SingleGammaPt35_cfi',Kby(9,500))
steps['SingleMuPt1']=gen('SingleMuPt1_cfi',Kby(25,1000))
steps['SingleMuPt10']=gen('SingleMuPt10_cfi',Kby(25,500))
steps['SingleMuPt100']=gen('SingleMuPt100_cfi',Kby(9,500))
steps['SingleMuPt1000']=gen('SingleMuPt1000_cfi',Kby(9,500))
steps['SingleElectronPt10_UP15']=gen2015('SingleElectronPt10_cfi',Kby(9,3000))
steps['SingleElectronPt35_UP15']=gen2015('SingleElectronPt35_cfi',Kby(9,500))
steps['SingleElectronPt1000_UP15']=gen2015('SingleElectronPt1000_cfi',Kby(9,50))
steps['SingleElectronFlatPt1To100_UP15']=gen2015('SingleElectronFlatPt1To100_cfi',Mby(2,100))
steps['SingleGammaPt10_UP15']=gen2015('SingleGammaPt10_cfi',Kby(9,3000))
steps['SingleGammaPt35_UP15']=gen2015('SingleGammaPt35_cfi',Kby(9,500))
steps['SingleMuPt1_UP15']=gen2015('SingleMuPt1_cfi',Kby(25,1000))
steps['SingleMuPt10_UP15']=gen2015('SingleMuPt10_cfi',Kby(25,500))
steps['SingleMuPt100_UP15']=gen2015('SingleMuPt100_cfi',Kby(9,500))
steps['SingleMuPt1000_UP15']=gen2015('SingleMuPt1000_cfi',Kby(9,500))
steps['TTbar']=gen('TTbar_Tauola_8TeV_cfi',Kby(9,100))
steps['TTbarLepton']=gen('TTbarLepton_Tauola_8TeV_cfi',Kby(9,100))
steps['ZEE']=gen('ZEE_8TeV_cfi',Kby(9,100))
steps['Wjet_Pt_80_120']=gen('Wjet_Pt_80_120_8TeV_cfi',Kby(9,100))
steps['Wjet_Pt_3000_3500']=gen('Wjet_Pt_3000_3500_8TeV_cfi',Kby(9,50))
steps['LM1_sfts']=gen('LM1_sfts_8TeV_cfi',Kby(9,100))
steps['QCD_FlatPt_15_3000']=gen('QCDForPF_8TeV_cfi',Kby(5,100))
steps['QCD_FlatPt_15_3000HS']=gen('QCDForPF_8TeV_cfi',Kby(50,100))
steps['TTbar_13']=gen2015('TTbar_Tauola_13TeV_cfi',Kby(9,100))
steps['TTbarLepton_13']=gen2015('TTbarLepton_Tauola_13TeV_cfi',Kby(9,100))
steps['ZEE_13']=gen2015('ZEE_13TeV_cfi',Kby(9,100))
steps['Wjet_Pt_80_120_13']=gen2015('Wjet_Pt_80_120_13TeV_cfi',Kby(9,100))
steps['Wjet_Pt_3000_3500_13']=gen2015('Wjet_Pt_3000_3500_13TeV_cfi',Kby(9,50))
steps['LM1_sfts_13']=gen2015('LM1_sfts_13TeV_cfi',Kby(9,100))
steps['QCD_FlatPt_15_3000_13']=gen2015('QCDForPF_13TeV_cfi',Kby(9,100))
steps['QCD_FlatPt_15_3000HS_13']=gen2015('QCDForPF_13TeV_cfi',Kby(50,100))

steps['ZpMM_2250_8TeV_Tauola']=gen('ZpMM_2250_8TeV_Tauola_cfi',Kby(9,100))
steps['ZpEE_2250_8TeV_Tauola']=gen('ZpEE_2250_8TeV_Tauola_cfi',Kby(9,100))
steps['ZpTT_1500_8TeV_Tauola']=gen('ZpTT_1500_8TeV_Tauola_cfi',Kby(9,100))
steps['ZpMM_2250_13TeV_Tauola']=gen2015('ZpMM_2250_13TeV_Tauola_cfi',Kby(9,100))
steps['ZpEE_2250_13TeV_Tauola']=gen2015('ZpEE_2250_13TeV_Tauola_cfi',Kby(9,100))
steps['ZpTT_1500_13TeV_Tauola']=gen2015('ZpTT_1500_13TeV_Tauola_cfi',Kby(9,100))

def identitySim(wf):
    return merge([{'--restoreRND':'SIM','--process':'SIM2'},wf])

steps['SingleMuPt10_ID']=identitySim(steps['SingleMuPt10'])
steps['TTbar_ID']=identitySim(steps['TTbar'])

baseDataSetRelease=[
    'CMSSW_6_2_0_pre8-PRE_ST62_V8-v1', 
    'CMSSW_6_2_0_pre8-PRE_SH62_V15-v1',
    'CMSSW_6_2_0_pre8-PRE_ST62_V8_FastSim-v1',
    'CMSSW_6_2_0_pre8-PRE_SH62_V15-v2',
    'CMSSW_6_1_0_pre6-STARTHI61_V6-v1',
    'CMSSW_6_2_0_pre8-PRE_ST62_V8-v3',
    'CMSSW_6_2_0_pre8-PRE_PO62_V7-v1'    # for _13  TeV samples; replace them with 6_2_0_patch1 when available (those GEN-SIM have '--magField':'38T_PostLS1')
    ]

# note: INPUT commands to be added once GEN-SIM w/ 13TeV+PostLS1Geo will be available 
steps['MinBiasINPUT']={'INPUT':InputInfo(dataSet='/RelValMinBias/%s/GEN-SIM'%(baseDataSetRelease[0],),location='STD')}
steps['QCD_Pt_3000_3500INPUT']={'INPUT':InputInfo(dataSet='/RelValQCD_Pt_3000_3500/%s/GEN-SIM'%(baseDataSetRelease[0],),location='STD')}
steps['QCD_Pt_600_800INPUT']={'INPUT':InputInfo(dataSet='/RelValQCD_Pt_600_800/%s/GEN-SIM'%(baseDataSetRelease[0],),location='STD')}
steps['QCD_Pt_80_120INPUT']={'INPUT':InputInfo(dataSet='/RelValQCD_Pt_80_120/%s/GEN-SIM'%(baseDataSetRelease[0],),location='STD')}
steps['SingleElectronPt10INPUT']={'INPUT':InputInfo(dataSet='/RelValSingleElectronPt10/%s/GEN-SIM'%(baseDataSetRelease[0],),location='STD')}
steps['SingleElectronPt1000INPUT']={'INPUT':InputInfo(dataSet='/RelValSingleElectronPt1000/%s/GEN-SIM'%(baseDataSetRelease[0],),location='STD')}
steps['SingleElectronPt35INPUT']={'INPUT':InputInfo(dataSet='/RelValSingleElectronPt35/%s/GEN-SIM'%(baseDataSetRelease[0],),location='STD')}
steps['SingleGammaPt10INPUT']={'INPUT':InputInfo(dataSet='/RelValSingleGammaPt10/%s/GEN-SIM'%(baseDataSetRelease[0],),location='STD')}
steps['SingleGammaPt35INPUT']={'INPUT':InputInfo(dataSet='/RelValSingleGammaPt35/%s/GEN-SIM'%(baseDataSetRelease[0],),location='STD')}
steps['SingleMuPt1INPUT']={'INPUT':InputInfo(dataSet='/RelValSingleMuPt1/%s/GEN-SIM'%(baseDataSetRelease[0],),location='STD')}
steps['SingleMuPt10INPUT']={'INPUT':InputInfo(dataSet='/RelValSingleMuPt10/%s/GEN-SIM'%(baseDataSetRelease[0],),location='STD')}
steps['SingleMuPt10IdINPUT']={'INPUT':InputInfo(dataSet='/RelValSingleMuPt10/%s/GEN-SIM-DIGI-RAW-HLTDEBUG'%(baseDataSetRelease[0],),location='STD',split=1)}
steps['SingleMuPt10FSIdINPUT']={'INPUT':InputInfo(dataSet='/RelValSingleMuPt10/%s/GEN-SIM-DIGI-RECO'%(baseDataSetRelease[2],),location='STD',split=1)}
steps['SingleMuPt100INPUT']={'INPUT':InputInfo(dataSet='/RelValSingleMuPt100/%s/GEN-SIM'%(baseDataSetRelease[0],),location='STD')}
steps['SingleMuPt1000INPUT']={'INPUT':InputInfo(dataSet='/RelValSingleMuPt1000/%s/GEN-SIM'%(baseDataSetRelease[0],),location='STD')}
steps['TTbarINPUT']={'INPUT':InputInfo(dataSet='/RelValTTbar/%s/GEN-SIM'%(baseDataSetRelease[0],),location='STD')}
steps['TTbarIdINPUT']={'INPUT':InputInfo(dataSet='/RelValTTbar/%s/GEN-SIM-DIGI-RAW-HLTDEBUG'%(baseDataSetRelease[0],),location='STD',split=1)}
steps['TTbarFSIdINPUT']={'INPUT':InputInfo(dataSet='/RelValTTbar/%s/GEN-SIM-DIGI-RECO'%(baseDataSetRelease[2],),location='STD',split=1)}
steps['TTbarLeptonINPUT']={'INPUT':InputInfo(dataSet='/RelValTTbarLepton/%s/GEN-SIM'%(baseDataSetRelease[0],),location='STD')}
steps['OldTTbarINPUT']={'INPUT':InputInfo(dataSet='/RelValProdTTbar/CMSSW_5_0_0_pre6-START50_V5-v1/GEN-SIM-RECO',location='STD')}
steps['OldGenSimINPUT']={'INPUT':InputInfo(dataSet='/RelValTTbar/CMSSW_4_4_2-START44_V7-v1/GEN-SIM-DIGI-RAW-HLTDEBUG',location='STD')}
steps['Wjet_Pt_80_120INPUT']={'INPUT':InputInfo(dataSet='/RelValWjet_Pt_80_120/%s/GEN-SIM'%(baseDataSetRelease[0],),location='STD')}
steps['Wjet_Pt_3000_3500INPUT']={'INPUT':InputInfo(dataSet='/RelValWjet_Pt_3000_3500/%s/GEN-SIM'%(baseDataSetRelease[0],),location='STD')}
steps['LM1_sftsINPUT']={'INPUT':InputInfo(dataSet='/RelValLM1_sfts/%s/GEN-SIM'%(baseDataSetRelease[0],),location='STD')}
steps['QCD_FlatPt_15_3000INPUT']={'INPUT':InputInfo(dataSet='/RelValQCD_FlatPt_15_3000/%s/GEN-SIM'%(baseDataSetRelease[0],),location='STD')}

steps['QCD_FlatPt_15_3000HSINPUT']={'INPUT':InputInfo(dataSet='/RelValQCD_FlatPt_15_3000HS/CMSSW_6_2_0_pre8-PRE_ST62_V8-v1/GEN-SIM',location='STD')}
#the following dataset used to be in input but is currently not valid das datasets
steps['QCD_FlatPt_15_3000HS__DIGIPU1INPUT']={'INPUT':InputInfo(dataSet='/RelValQCD_FlatPt_15_3000/CMSSW_5_2_2-PU_START52_V4_special_120326-v1/GEN-SIM-DIGI-RAW-HLTDEBUG',location='STD')}
steps['TTbar__DIGIPU1INPUT']={'INPUT':InputInfo(dataSet='/RelValTTbar/CMSSW_5_2_2-PU_START52_V4_special_120326-v1/GEN-SIM-DIGI-RAW-HLTDEBUG',location='STD')}

# 13 TeV recycle GEN-SIM input
steps['MinBias_13INPUT']={'INPUT':InputInfo(dataSet='/RelValMinBias_13/%s/GEN-SIM'%(baseDataSetRelease[6],),location='STD')}
steps['QCD_Pt_3000_3500_13INPUT']={'INPUT':InputInfo(dataSet='/RelValQCD_Pt_3000_3500_13/%s/GEN-SIM'%(baseDataSetRelease[6],),location='STD')}
steps['QCD_Pt_600_800_13INPUT']={'INPUT':InputInfo(dataSet='/RelValQCD_Pt_600_800_13/%s/GEN-SIM'%(baseDataSetRelease[6],),location='STD')}
steps['QCD_Pt_80_120_13INPUT']={'INPUT':InputInfo(dataSet='/RelValQCD_Pt_80_120_13/%s/GEN-SIM'%(baseDataSetRelease[6],),location='STD')}
steps['TTbar_13INPUT']={'INPUT':InputInfo(dataSet='/RelValTTbar_13/%s/GEN-SIM'%(baseDataSetRelease[6],),location='STD')}
steps['TTbarLepton_13INPUT']={'INPUT':InputInfo(dataSet='/RelValTTbarLepton_13/%s/GEN-SIM'%(baseDataSetRelease[6],),location='STD')}
steps['ZEE_13INPUT']={'INPUT':InputInfo(dataSet='/RelValZEE_13/%s/GEN-SIM'%(baseDataSetRelease[6],),location='STD')}
steps['Wjet_Pt_80_120_13INPUT']={'INPUT':InputInfo(dataSet='/RelValWjet_Pt_80_120_13/%s/GEN-SIM'%(baseDataSetRelease[6],),location='STD')}
steps['Wjet_Pt_3000_3500_13INPUT']={'INPUT':InputInfo(dataSet='/RelValWjet_Pt_3000_3500_13/%s/GEN-SIM'%(baseDataSetRelease[6],),location='STD')}
steps['LM1_sfts_13INPUT']={'INPUT':InputInfo(dataSet='/RelValLM1_sfts_13/%s/GEN-SIM'%(baseDataSetRelease[6],),location='STD')}
steps['QCD_FlatPt_15_3000_13INPUT']={'INPUT':InputInfo(dataSet='/RelValQCD_FlatPt_15_3000_13/%s/GEN-SIM'%(baseDataSetRelease[6],),location='STD')}
steps['QCD_FlatPt_15_3000HS_13INPUT']={'INPUT':InputInfo(dataSet='/RelValQCD_FlatPt_15_3000HS_13/%s/GEN-SIM'%(baseDataSetRelease[6],),location='STD')}
steps['ZpMM_2250_13TeV_TauolaINPUT']={'INPUT':InputInfo(dataSet='/RelValZpMM_2250_13TeV_Tauola/%s/GEN-SIM'%(baseDataSetRelease[6],),location='STD')}
steps['ZpEE_2250_13TeV_TauolaINPUT']={'INPUT':InputInfo(dataSet='/RelValZpEE_2250_13TeV_Tauola/%s/GEN-SIM'%(baseDataSetRelease[6],),location='STD')}
steps['ZpTT_1500_13TeV_TauolaINPUT']={'INPUT':InputInfo(dataSet='/RelValZpTT_1500_13TeV_Tauola/%s/GEN-SIM'%(baseDataSetRelease[6],),location='STD')}
steps['MinBiasHS_13INPUT']={'INPUT':InputInfo(dataSet='/RelValMinBiasHS_13/%s/GEN-SIM'%(baseDataSetRelease[6],),location='STD')}
steps['Higgs200ChargedTaus_13INPUT']={'INPUT':InputInfo(dataSet='/RelValHiggs200ChargedTaus_13/%s/GEN-SIM'%(baseDataSetRelease[6],),location='STD')}
steps['JpsiMM_13INPUT']={'INPUT':InputInfo(dataSet='/RelValJpsiMM_13/%s/GEN-SIM'%(baseDataSetRelease[6],),location='STD')}
steps['WE_13INPUT']={'INPUT':InputInfo(dataSet='/RelValWE_13/%s/GEN-SIM'%(baseDataSetRelease[6],),location='STD')}
steps['WM_13INPUT']={'INPUT':InputInfo(dataSet='/RelValWM_13/%s/GEN-SIM'%(baseDataSetRelease[6],),location='STD')}
steps['WpM_13INPUT']={'INPUT':InputInfo(dataSet='/RelValWpM_13/%s/GEN-SIM'%(baseDataSetRelease[6],),location='STD')}
steps['ZMM_13INPUT']={'INPUT':InputInfo(dataSet='/RelValZMM_13/%s/GEN-SIM'%(baseDataSetRelease[6],),location='STD')}
steps['ZpMM_13INPUT']={'INPUT':InputInfo(dataSet='/RelValZpMM_13/%s/GEN-SIM'%(baseDataSetRelease[6],),location='STD')}
steps['ZTT_13INPUT']={'INPUT':InputInfo(dataSet='/RelValZTT_13/%s/GEN-SIM'%(baseDataSetRelease[6],),location='STD')}
steps['H130GGgluonfusion_13INPUT']={'INPUT':InputInfo(dataSet='/RelValH130GGgluonfusion_13/%s/GEN-SIM'%(baseDataSetRelease[6],),location='STD')}
steps['PhotonJets_Pt_10_13INPUT']={'INPUT':InputInfo(dataSet='/RelValPhotonJets_Pt_10_13/%s/GEN-SIM'%(baseDataSetRelease[6],),location='STD')}
steps['QQH1352T_Tauola_13INPUT']={'INPUT':InputInfo(dataSet='/RelValQQH1352T_Tauola_13/%s/GEN-SIM'%(baseDataSetRelease[6],),location='STD')}
steps['ADDMonoJet_d3MD3_13INPUT']={'INPUT':InputInfo(dataSet='/RelValADDMonoJet_d3MD3_13/%s/GEN-SIM'%(baseDataSetRelease[6],),location='STD')}
steps['BeamHalo_13INPUT']={'INPUT':InputInfo(dataSet='/RelValBeamHalo_13/%s/GEN-SIM'%(baseDataSetRelease[6],),location='STD')}
# particle guns with postLS1 geometry recycle GEN-SIM input
steps['SingleElectronPt10_UP15INPUT']={'INPUT':InputInfo(dataSet='/RelValSingleElectronPt10_UP15/%s/GEN-SIM'%(baseDataSetRelease[6],),location='STD')}
steps['SingleElectronPt35_UP15INPUT']={'INPUT':InputInfo(dataSet='/RelValSingleElectronPt35_UP15/%s/GEN-SIM'%(baseDataSetRelease[6],),location='STD')}
steps['SingleElectronPt1000_UP15INPUT']={'INPUT':InputInfo(dataSet='/RelValSingleElectronPt1000_UP15/%s/GEN-SIM'%(baseDataSetRelease[6],),location='STD')}
steps['SingleElectronFlatPt1To100_UP15INPUT']={'INPUT':InputInfo(dataSet='/RelValSingleElectronFlatPt1To100_UP15/%s/GEN-SIM'%(baseDataSetRelease[6],),location='STD')}
steps['SingleGammaPt10_UP15INPUT']={'INPUT':InputInfo(dataSet='/RelValSingleGammaPt10_UP15/%s/GEN-SIM'%(baseDataSetRelease[6],),location='STD')}
steps['SingleGammaPt35_UP15INPUT']={'INPUT':InputInfo(dataSet='/RelValSingleGammaPt35_UP15/%s/GEN-SIM'%(baseDataSetRelease[6],),location='STD')}
steps['SingleMuPt1_UP15INPUT']={'INPUT':InputInfo(dataSet='/RelValSingleMuPt1_UP15/%s/GEN-SIM'%(baseDataSetRelease[6],),location='STD')}
steps['SingleMuPt10_UP15INPUT']={'INPUT':InputInfo(dataSet='/RelValSingleMuPt10_UP15/%s/GEN-SIM'%(baseDataSetRelease[6],),location='STD')}
steps['SingleMuPt100_UP15INPUT']={'INPUT':InputInfo(dataSet='/RelValSingleMuPt100_UP15/%s/GEN-SIM'%(baseDataSetRelease[6],),location='STD')}
steps['SingleMuPt1000_UP15INPUT']={'INPUT':InputInfo(dataSet='/RelValSingleMuPt1000_UP15/%s/GEN-SIM'%(baseDataSetRelease[6],),location='STD')}

#input for fast sim workflows to be added - TODO


## high stat step1
ecalHcal={
    '-s':'GEN,SIM,DIGI,DIGI2RAW,RAW2DIGI,L1Reco,RECO,EI',
    '--datatier':'GEN-SIM-DIGI-RAW-RECO',
    #'--geometry':'ECALHCAL',
    '--eventcontent':'FEVTDEBUG',
    '--customise':'Validation/Configuration/ECALHCAL.customise,SimGeneral/MixingModule/fullMixCustomize_cff.setCrossingFrameOn',
    '--beamspot':'NoSmear'}

steps['SingleElectronE120EHCAL']=merge([{'cfg':'SingleElectronE120EHCAL_cfi'},ecalHcal,Kby(25,250),step1Defaults])
steps['SinglePiE50HCAL']=merge([{'cfg':'SinglePiE50HCAL_cfi'},ecalHcal,Kby(25,250),step1Defaults])

steps['MinBiasHS']=gen('MinBias_8TeV_cfi',Kby(25,300))
steps['MinBiasHS_13']=gen2015('MinBias_13TeV_cfi',Kby(25,300))
steps['InclusiveppMuX']=gen('InclusiveppMuX_8TeV_cfi',Mby(11,45000))
steps['SingleElectronFlatPt5To100']=gen('SingleElectronFlatPt5To100_cfi',Kby(25,250))
steps['SinglePiPt1']=gen('SinglePiPt1_cfi',Kby(25,250))
steps['SingleMuPt1HS']=gen('SingleMuPt1_cfi',Kby(25,1000))
steps['ZPrime5000Dijet']=gen('ZPrime5000JJ_8TeV_cfi',Kby(25,100))
steps['SinglePi0E10']=gen('SinglePi0E10_cfi',Kby(25,100))
steps['SinglePiPt10']=gen('SinglePiPt10_cfi',Kby(25,250))
steps['SingleGammaFlatPt10To100']=gen('SingleGammaFlatPt10To100_cfi',Kby(25,250))
steps['SingleTauPt50Pythia']=gen('SingleTaupt_50_cfi',Kby(25,100))
steps['SinglePiPt100']=gen('SinglePiPt100_cfi',Kby(25,250))


def genS(fragment,howMuch):
    global step1Defaults,stCond
    return merge([{'cfg':fragment},stCond,howMuch,step1Defaults])

steps['Higgs200ChargedTaus']=genS('H200ChargedTaus_Tauola_8TeV_cfi',Kby(9,100))
steps['JpsiMM']=genS('JpsiMM_8TeV_cfi',Kby(66,1000))
steps['WE']=genS('WE_8TeV_cfi',Kby(9,100))
steps['WM']=genS('WM_8TeV_cfi',Kby(9,200))
steps['WpM']=genS('WpM_8TeV_cfi',Kby(9,200))
steps['ZMM']=genS('ZMM_8TeV_cfi',Kby(18,300))
steps['ZpMM']=genS('ZpMM_8TeV_cfi',Kby(9,200))
steps['Higgs200ChargedTaus_13']=gen2015('H200ChargedTaus_Tauola_13TeV_cfi',Kby(9,100))
steps['JpsiMM_13']=gen2015('JpsiMM_13TeV_cfi',Kby(66,1000))
steps['WE_13']=gen2015('WE_13TeV_cfi',Kby(9,100))
steps['WM_13']=gen2015('WM_13TeV_cfi',Kby(9,200))
steps['WpM_13']=gen2015('WpM_13TeV_cfi',Kby(9,200))
steps['ZMM_13']=gen2015('ZMM_13TeV_cfi',Kby(18,300))
steps['ZpMM_13']=gen2015('ZpMM_13TeV_cfi',Kby(9,200))

steps['ZTT']=genS('ZTT_Tauola_All_hadronic_8TeV_cfi',Kby(9,150))
steps['H130GGgluonfusion']=genS('H130GGgluonfusion_8TeV_cfi',Kby(9,100))
steps['PhotonJets_Pt_10']=genS('PhotonJet_Pt_10_8TeV_cfi',Kby(9,150))
steps['QQH1352T_Tauola']=genS('QQH1352T_Tauola_8TeV_cfi',Kby(9,100))
steps['ZTT_13']=gen2015('ZTT_Tauola_All_hadronic_13TeV_cfi',Kby(9,150))
steps['H130GGgluonfusion_13']=gen2015('H130GGgluonfusion_13TeV_cfi',Kby(9,100))
steps['PhotonJets_Pt_10_13']=gen2015('PhotonJet_Pt_10_13TeV_cfi',Kby(9,150))
steps['QQH1352T_Tauola_13']=gen2015('QQH1352T_Tauola_13TeV_cfi',Kby(9,100))
steps['ZmumuJets_Pt_20_300']=gen('ZmumuJets_Pt_20_300_GEN_8TeV_cfg',Kby(25,100))
steps['ADDMonoJet_d3MD3']=genS('ADDMonoJet_8TeV_d3MD3_cfi',Kby(9,100))
steps['ADDMonoJet_d3MD3_13']=gen2015('ADDMonoJet_13TeV_d3MD3_cfi',Kby(9,100))

steps['MinBias2INPUT']={'INPUT':InputInfo(dataSet='/RelValMinBias/%s/GEN-SIM'%(baseDataSetRelease[0],),location='STD')}
steps['Higgs200ChargedTausINPUT']={'INPUT':InputInfo(dataSet='/RelValHiggs200ChargedTaus/%s/GEN-SIM'%(baseDataSetRelease[0],),location='STD')}
steps['QCD_Pt_3000_3500_2INPUT']={'INPUT':InputInfo(dataSet='/RelValQCD_Pt_3000_3500/%s/GEN-SIM'%(baseDataSetRelease[0],),location='STD')}
steps['QCD_Pt_80_120_2INPUT']={'INPUT':InputInfo(dataSet='/RelValQCD_Pt_80_120/%s/GEN-SIM'%(baseDataSetRelease[0],),location='STD')}
steps['JpsiMMINPUT']={'INPUT':InputInfo(dataSet='/RelValJpsiMM/%s/GEN-SIM'%(baseDataSetRelease[0],),location='STD')}
steps['TTbar2INPUT']={'INPUT':InputInfo(dataSet='/RelValTTbar/%s/GEN-SIM'%(baseDataSetRelease[0],),location='STD')}
steps['WEINPUT']={'INPUT':InputInfo(dataSet='/RelValWE/%s/GEN-SIM'%(baseDataSetRelease[0],),location='STD')}
steps['WMINPUT']={'INPUT':InputInfo(dataSet='/RelValWM/%s/GEN-SIM'%(baseDataSetRelease[0],),location='STD')}
steps['ZEEINPUT']={'INPUT':InputInfo(dataSet='/RelValZEE/%s/GEN-SIM'%(baseDataSetRelease[0],),location='STD')}
steps['ZMMINPUT']={'INPUT':InputInfo(dataSet='/RelValZMM/%s/GEN-SIM'%(baseDataSetRelease[0],),location='STD')}
steps['ZTTINPUT']={'INPUT':InputInfo(dataSet='/RelValZTT/%s/GEN-SIM'%(baseDataSetRelease[0],),location='STD')}
steps['H130GGgluonfusionINPUT']={'INPUT':InputInfo(dataSet='/RelValH130GGgluonfusion/%s/GEN-SIM'%(baseDataSetRelease[0],),location='STD')}
steps['PhotonJets_Pt_10INPUT']={'INPUT':InputInfo(dataSet='/RelValPhotonJets_Pt_10/%s/GEN-SIM'%(baseDataSetRelease[0],),location='STD')}
steps['QQH1352T_TauolaINPUT']={'INPUT':InputInfo(dataSet='/RelValQQH1352T_Tauola/%s/GEN-SIM'%(baseDataSetRelease[0],),location='STD')}
steps['ADDMonoJet_d3MD3INPUT']={'INPUT':InputInfo(dataSet='/RelValADDMonoJet_d3MD3/%s/GEN-SIM'%(baseDataSetRelease[0],),location='STD')}
steps['WpMINPUT']={'INPUT':InputInfo(dataSet='/RelValWpM/%s/GEN-SIM'%(baseDataSetRelease[0],),location='STD')}
steps['ZpMMINPUT']={'INPUT':InputInfo(dataSet='/RelValZpMM/%s/GEN-SIM'%(baseDataSetRelease[0],),location='STD')}
steps['ZpMM_2250_8TeV_TauolaINPUT']={'INPUT':InputInfo(dataSet='/RelValZpMM_2250_8TeV_Tauola/%s/GEN-SIM'%(baseDataSetRelease[0],),location='STD')}
steps['ZpEE_2250_8TeV_TauolaINPUT']={'INPUT':InputInfo(dataSet='/RelValZpEE_2250_8TeV_Tauola/%s/GEN-SIM'%(baseDataSetRelease[0],),location='STD')}
steps['ZpTT_1500_8TeV_TauolaINPUT']={'INPUT':InputInfo(dataSet='/RelValZpTT_1500_8TeV_Tauola/%s/GEN-SIM'%(baseDataSetRelease[0],),location='STD')}


steps['ZmumuJets_Pt_20_300INPUT']={'INPUT':InputInfo(dataSet='/RelValZmumuJets_Pt_20_300/%s/GEN-SIM'%(baseDataSetRelease[0],),location='STD')}


steps['Cosmics']=merge([{'cfg':'UndergroundCosmicMu_cfi.py','--scenario':'cosmics'},Kby(666,100000),step1Defaults])
steps['BeamHalo']=merge([{'cfg':'BeamHalo_cfi.py','--scenario':'cosmics'},Kby(9,100),step1Defaults])
steps['BeamHalo_13']=merge([{'cfg':'BeamHalo_13TeV_cfi.py','--scenario':'cosmics'},Kby(9,100),step1Up2015Defaults])

steps['CosmicsINPUT']={'INPUT':InputInfo(dataSet='/RelValCosmics/%s/GEN-SIM'%(baseDataSetRelease[0],),location='STD')}
steps['BeamHaloINPUT']={'INPUT':InputInfo(dataSet='/RelValBeamHalo/%s/GEN-SIM'%(baseDataSetRelease[0],),location='STD')}

steps['QCD_Pt_50_80']=genS('QCD_Pt_50_80_8TeV_cfi',Kby(25,100))
steps['QCD_Pt_15_20']=genS('QCD_Pt_15_20_8TeV_cfi',Kby(25,100))
steps['ZTTHS']=merge([Kby(25,100),steps['ZTT']])
steps['QQH120Inv']=genS('QQH120Inv_8TeV_cfi',Kby(25,100))
steps['TTbar2HS']=merge([Kby(25,100),steps['TTbar']])
steps['JpsiMM_Pt_20_inf']=genS('JpsiMM_Pt_20_inf_8TeV_cfi',Kby(70,280))
steps['QCD_Pt_120_170']=genS('QCD_Pt_120_170_8TeV_cfi',Kby(25,100))
steps['H165WW2L']=genS('H165WW2L_Tauola_8TeV_cfi',Kby(25,100))
steps['UpsMM']=genS('UpsMM_8TeV_cfi',Kby(56250,225))
steps['RSGrav']=genS('RS750_quarks_and_leptons_8TeV_cff',Kby(25,100))
steps['QCD_Pt_80_120_2HS']=merge([Kby(25,100),steps['QCD_Pt_80_120']])
steps['bJpsiX']=genS('bJpsiX_8TeV_cfi',Mby(325,1300000))
steps['QCD_Pt_30_50']=genS('QCD_Pt_30_50_8TeV_cfi',Kby(25,100))
steps['H200ZZ4L']=genS('H200ZZ4L_Tauola_8TeV_cfi',Kby(25,100))
steps['LM9p']=genS('LM9p_8TeV_cff',Kby(25,100))
steps['QCD_Pt_20_30']=genS('QCD_Pt_20_30_8TeV_cfi',Kby(25,100))
steps['QCD_Pt_170_230']=genS('QCD_Pt_170_230_8TeV_cfi',Kby(25,100))


## upgrade dedicated wf
<<<<<<< HEAD
=======
## extendedPhase1
step1UpepiDefaults = {'-s' : 'GEN,SIM',
                             '-n' : 10,
                             '--conditions' : 'DESIGN61_V10::All', #should be updated with autocond
                             '--beamspot' : 'Gauss',
                             '--datatier' : 'GEN-SIM',
                             '--eventcontent': 'FEVTDEBUG',
                             '--geometry' : 'ExtendedPhaseIPixel',
                             '--customise' : 'SLHCUpgradeSimulations/Configuration/phase1TkCustoms.customise'
                             }
def genepi(fragment,howMuch):
    global step1UpepiDefaults
    return merge([{'cfg':fragment},howMuch,step1UpepiDefaults])

steps['FourMuPt1_200_UPGPhase1']=genepi('FourMuPt_1_200_cfi',Kby(10,100))
steps['SingleElectronPt10_UPGPhase1']=genepi('SingleElectronPt10_cfi',Kby(9,3000))
steps['SingleElectronPt35_UPGPhase1']=genepi('SingleElectronPt35_cfi',Kby(9,500))
steps['SingleElectronPt1000_UPGPhase1']=genepi('SingleElectronPt1000_cfi',Kby(9,50))
steps['SingleGammaPt10_UPGPhase1']=genepi('SingleGammaPt10_cfi',Kby(9,3000))
steps['SingleGammaPt35_UPGPhase1']=genepi('SingleGammaPt35_cfi',Kby(9,500))
steps['SingleMuPt1_UPGPhase1']=genepi('SingleMuPt1_cfi',Kby(25,1000))
steps['SingleMuPt10_UPGPhase1']=genepi('SingleMuPt10_cfi',Kby(25,500))
steps['SingleMuPt100_UPGPhase1']=genepi('SingleMuPt100_cfi',Kby(9,500))
steps['SingleMuPt1000_UPGPhase1']=genepi('SingleMuPt1000_cfi',Kby(9,500))

steps['TTbarLepton_UPGPhase1_8']=genepi('TTbarLepton_Tauola_8TeV_cfi',Kby(9,100))
steps['Wjet_Pt_80_120_UPGPhase1_8']=genepi('Wjet_Pt_80_120_8TeV_cfi',Kby(9,100))
steps['Wjet_Pt_3000_3500_UPGPhase1_8']=genepi('Wjet_Pt_3000_3500_8TeV_cfi',Kby(9,50))
steps['LM1_sfts_UPGPhase1_8']=genepi('LM1_sfts_8TeV_cfi',Kby(9,100))

steps['QCD_Pt_3000_3500_UPGPhase1_8']=genepi('QCD_Pt_3000_3500_8TeV_cfi',Kby(9,25))
steps['QCD_Pt_600_800_UPGPhase1_8']=genepi('QCD_Pt_600_800_8TeV_cfi',Kby(9,50))
steps['QCD_Pt_80_120_UPGPhase1_8']=genepi('QCD_Pt_80_120_8TeV_cfi',Kby(9,100))

steps['Higgs200ChargedTaus_UPGPhase1_8']=genepi('H200ChargedTaus_Tauola_8TeV_cfi',Kby(9,100))
steps['JpsiMM_UPGPhase1_8']=genepi('JpsiMM_8TeV_cfi',Kby(66,1000))
steps['TTbar_UPGPhase1_8']=genepi('TTbar_Tauola_8TeV_cfi',Kby(9,100))
steps['WE_UPGPhase1_8']=genepi('WE_8TeV_cfi',Kby(9,100))
steps['ZEE_UPGPhase1_8']=genepi('ZEE_8TeV_cfi',Kby(9,100))
steps['ZTT_UPGPhase1_8']=genepi('ZTT_Tauola_All_hadronic_8TeV_cfi',Kby(9,150))
steps['H130GGgluonfusion_UPGPhase1_8']=genepi('H130GGgluonfusion_8TeV_cfi',Kby(9,100))
steps['PhotonJets_Pt_10_UPGPhase1_8']=genepi('PhotonJet_Pt_10_8TeV_cfi',Kby(9,150))
steps['QQH1352T_Tauola_UPGPhase1_8']=genepi('QQH1352T_Tauola_8TeV_cfi',Kby(9,100))

steps['MinBias_TuneZ2star_UPGPhase1_8']=genepi('MinBias_TuneZ2star_8TeV_pythia6_cff',Kby(9,300))
steps['WM_UPGPhase1_8']=genepi('WM_8TeV_cfi',Kby(9,200))
steps['ZMM_UPGPhase1_8']=genepi('ZMM_8TeV_cfi',Kby(18,300))

steps['ADDMonoJet_d3MD3_UPGPhase1_8']=genepi('ADDMonoJet_8TeV_d3MD3_cfi',Kby(9,100))
steps['ZpMM_UPGPhase1_8']=genepi('ZpMM_8TeV_cfi',Kby(9,200))
steps['WpM_UPGPhase1_8']=genepi('WpM_8TeV_cfi',Kby(9,200))





#14TeV
#steps['TTbarLepton_UPGPhase1_14']=genepi('TTbarLepton_Tauola_14TeV_cfi',Kby(9,100))
steps['Wjet_Pt_80_120_UPGPhase1_14']=genepi('Wjet_Pt_80_120_14TeV_cfi',Kby(9,100))
steps['Wjet_Pt_3000_3500_UPGPhase1_14']=genepi('Wjet_Pt_3000_3500_14TeV_cfi',Kby(9,50))
steps['LM1_sfts_UPGPhase1_14']=genepi('LM1_sfts_14TeV_cfi',Kby(9,100))

steps['QCD_Pt_3000_3500_UPGPhase1_14']=genepi('QCD_Pt_3000_3500_14TeV_cfi',Kby(9,25))
#steps['QCD_Pt_600_800_UPGPhase1_14']=genepi('QCD_Pt_600_800_14TeV_cfi',Kby(9,50))
steps['QCD_Pt_80_120_UPGPhase1_14']=genepi('QCD_Pt_80_120_14TeV_cfi',Kby(9,100))

steps['Higgs200ChargedTaus_UPGPhase1_14']=genepi('H200ChargedTaus_Tauola_14TeV_cfi',Kby(9,100))
steps['JpsiMM_UPGPhase1_14']=genepi('JpsiMM_14TeV_cfi',Kby(66,1000))
steps['TTbar_UPGPhase1_14']=genepi('TTbar_Tauola_14TeV_cfi',Kby(9,100))
steps['WE_UPGPhase1_14']=genepi('WE_14TeV_cfi',Kby(9,100))
steps['ZEE_UPGPhase1_14']=genepi('ZEE_14TeV_cfi',Kby(9,100))
steps['ZTT_UPGPhase1_14']=genepi('ZTT_Tauola_All_hadronic_14TeV_cfi',Kby(9,150))
steps['H130GGgluonfusion_UPGPhase1_14']=genepi('H130GGgluonfusion_14TeV_cfi',Kby(9,100))
steps['PhotonJets_Pt_10_UPGPhase1_14']=genepi('PhotonJet_Pt_10_14TeV_cfi',Kby(9,150))
steps['QQH1352T_Tauola_UPGPhase1_14']=genepi('QQH1352T_Tauola_14TeV_cfi',Kby(9,100))

steps['MinBias_TuneZ2star_UPGPhase1_14']=genepi('MinBias_TuneZ2star_14TeV_pythia6_cff',Kby(9,300))
steps['WM_UPGPhase1_14']=genepi('WM_14TeV_cfi',Kby(9,200))
steps['ZMM_UPGPhase1_14']=genepi('ZMM_14TeV_cfi',Kby(18,300))

#steps['ADDMonoJet_d3MD3_UPGPhase1_14']=genepi('ADDMonoJet_14TeV_d3MD3_cfi',Kby(9,100))
#steps['ZpMM_UPGPhase1_14']=genepi('ZpMM_14TeV_cfi',Kby(9,200))
#steps['WpM_UPGPhase1_14']=genepi('WpM_14TeV_cfi',Kby(9,200))


## 2015
steps['FourMuPt1_200_UPG2015']=gen2015('FourMuPt_1_200_cfi',Kby(10,100))
steps['SingleElectronPt10_UPG2015']=gen2015('SingleElectronPt10_cfi',Kby(9,3000))
steps['SingleElectronPt35_UPG2015']=gen2015('SingleElectronPt35_cfi',Kby(9,500))
steps['SingleElectronPt1000_UPG2015']=gen2015('SingleElectronPt1000_cfi',Kby(9,50))
steps['SingleGammaPt10_UPG2015']=gen2015('SingleGammaPt10_cfi',Kby(9,3000))
steps['SingleGammaPt35_UPG2015']=gen2015('SingleGammaPt35_cfi',Kby(9,500))
steps['SingleMuPt1_UPG2015']=gen2015('SingleMuPt1_cfi',Kby(25,1000))
steps['SingleMuPt10_UPG2015']=gen2015('SingleMuPt10_cfi',Kby(25,500))
steps['SingleMuPt100_UPG2015']=gen2015('SingleMuPt100_cfi',Kby(9,500))
steps['SingleMuPt1000_UPG2015']=gen2015('SingleMuPt1000_cfi',Kby(9,500))

steps['TTbarLepton_UPG2015_8']=gen2015('TTbarLepton_Tauola_8TeV_cfi',Kby(9,100))
steps['Wjet_Pt_80_120_UPG2015_8']=gen2015('Wjet_Pt_80_120_8TeV_cfi',Kby(9,100))
steps['Wjet_Pt_3000_3500_UPG2015_8']=gen2015('Wjet_Pt_3000_3500_8TeV_cfi',Kby(9,50))
steps['LM1_sfts_UPG2015_8']=gen2015('LM1_sfts_8TeV_cfi',Kby(9,100))

steps['QCD_Pt_3000_3500_UPG2015_8']=gen2015('QCD_Pt_3000_3500_8TeV_cfi',Kby(9,25))
steps['QCD_Pt_600_800_UPG2015_8']=gen2015('QCD_Pt_600_800_8TeV_cfi',Kby(9,50))
steps['QCD_Pt_80_120_UPG2015_8']=gen2015('QCD_Pt_80_120_8TeV_cfi',Kby(9,100))

steps['Higgs200ChargedTaus_UPG2015_8']=gen2015('H200ChargedTaus_Tauola_8TeV_cfi',Kby(9,100))
steps['JpsiMM_UPG2015_8']=gen2015('JpsiMM_8TeV_cfi',Kby(66,1000))
steps['TTbar_UPG2015_8']=gen2015('TTbar_Tauola_8TeV_cfi',Kby(9,100))
steps['WE_UPG2015_8']=gen2015('WE_8TeV_cfi',Kby(9,100))
steps['ZEE_UPG2015_8']=gen2015('ZEE_8TeV_cfi',Kby(9,100))
steps['ZTT_UPG2015_8']=gen2015('ZTT_Tauola_All_hadronic_8TeV_cfi',Kby(9,150))
steps['H130GGgluonfusion_UPG2015_8']=gen2015('H130GGgluonfusion_8TeV_cfi',Kby(9,100))
steps['PhotonJets_Pt_10_UPG2015_8']=gen2015('PhotonJet_Pt_10_8TeV_cfi',Kby(9,150))
steps['QQH1352T_Tauola_UPG2015_8']=gen2015('QQH1352T_Tauola_8TeV_cfi',Kby(9,100))

steps['MinBias_TuneZ2star_UPG2015_8']=gen2015('MinBias_TuneZ2star_8TeV_pythia6_cff',Kby(9,300))
steps['WM_UPG2015_8']=gen2015('WM_8TeV_cfi',Kby(9,200))
steps['ZMM_UPG2015_8']=gen2015('ZMM_8TeV_cfi',Kby(18,300))

steps['ADDMonoJet_d3MD3_UPG2015_8']=gen2015('ADDMonoJet_8TeV_d3MD3_cfi',Kby(9,100))
steps['ZpMM_UPG2015_8']=gen2015('ZpMM_8TeV_cfi',Kby(9,200))
steps['WpM_UPG2015_8']=gen2015('WpM_8TeV_cfi',Kby(9,200))



#14TeV
#steps['TTbarLepton_UPG2015_14']=gen2015('TTbarLepton_Tauola_14TeV_cfi',Kby(9,100))
steps['Wjet_Pt_80_120_UPG2015_14']=gen2015('Wjet_Pt_80_120_14TeV_cfi',Kby(9,100))
steps['Wjet_Pt_3000_3500_UPG2015_14']=gen2015('Wjet_Pt_3000_3500_14TeV_cfi',Kby(9,50))
steps['LM1_sfts_UPG2015_14']=gen2015('LM1_sfts_14TeV_cfi',Kby(9,100))

steps['QCD_Pt_3000_3500_UPG2015_14']=gen2015('QCD_Pt_3000_3500_14TeV_cfi',Kby(9,25))
#steps['QCD_Pt_600_800_UPG2015_14']=gen2015('QCD_Pt_600_800_14TeV_cfi',Kby(9,50))
steps['QCD_Pt_80_120_UPG2015_14']=gen2015('QCD_Pt_80_120_14TeV_cfi',Kby(9,100))

steps['Higgs200ChargedTaus_UPG2015_14']=gen2015('H200ChargedTaus_Tauola_14TeV_cfi',Kby(9,100))
steps['JpsiMM_UPG2015_14']=gen2015('JpsiMM_14TeV_cfi',Kby(66,1000))
steps['TTbar_UPG2015_14']=gen2015('TTbar_Tauola_14TeV_cfi',Kby(9,100))
steps['WE_UPG2015_14']=gen2015('WE_14TeV_cfi',Kby(9,100))
steps['ZEE_UPG2015_14']=gen2015('ZEE_14TeV_cfi',Kby(9,100))
steps['ZTT_UPG2015_14']=gen2015('ZTT_Tauola_All_hadronic_14TeV_cfi',Kby(9,150))
steps['H130GGgluonfusion_UPG2015_14']=gen2015('H130GGgluonfusion_14TeV_cfi',Kby(9,100))
steps['PhotonJets_Pt_10_UPG2015_14']=gen2015('PhotonJet_Pt_10_14TeV_cfi',Kby(9,150))
steps['QQH1352T_Tauola_UPG2015_14']=gen2015('QQH1352T_Tauola_14TeV_cfi',Kby(9,100))

steps['MinBias_TuneZ2star_UPG2015_14']=gen2015('MinBias_TuneZ2star_14TeV_pythia6_cff',Kby(9,300))
steps['WM_UPG2015_14']=gen2015('WM_14TeV_cfi',Kby(9,200))
steps['ZMM_UPG2015_14']=gen2015('ZMM_14TeV_cfi',Kby(18,300))

#steps['ADDMonoJet_d3MD3_UPG2015_14']=gen2015('ADDMonoJet_14TeV_d3MD3_cfi',Kby(9,100))
#steps['ZpMM_UPG2015_14']=gen2015('ZpMM_14TeV_cfi',Kby(9,200))
#steps['WpM_UPG2015_14']=gen2015('WpM_14TeV_cfi',Kby(9,200))


>>>>>>> 33831956

step1Up2017Defaults = {'-s' : 'GEN,SIM',
                             '-n' : 10,
                             '--conditions' : 'auto:upgrade2017', 
                             '--beamspot' : 'Gauss',
			     '--magField' : '38T_PostLS1',
			     '--datatier' : 'GEN-SIM',
                             '--eventcontent': 'FEVTDEBUG',
                             '--geometry' : 'Extended2017',
                             '--customise' : 'SLHCUpgradeSimulations/Configuration/combinedCustoms.cust_2017'
                             }
def gen2017(fragment,howMuch):
    global step1Up2017Defaults
    return merge([{'cfg':fragment},howMuch,step1Up2017Defaults])

steps['FourMuPt1_200_UPG2017']=gen2017('FourMuPt_1_200_cfi',Kby(10,100))
steps['SingleElectronPt10_UPG2017']=gen2017('SingleElectronPt10_cfi',Kby(9,300))
steps['SingleElectronPt35_UPG2017']=gen2017('SingleElectronPt35_cfi',Kby(9,500))
steps['SingleElectronPt1000_UPG2017']=gen2017('SingleElectronPt1000_cfi',Kby(9,50))
steps['SingleGammaPt10_UPG2017']=gen2017('SingleGammaPt10_cfi',Kby(9,300))
steps['SingleGammaPt35_UPG2017']=gen2017('SingleGammaPt35_cfi',Kby(9,50))
steps['SingleMuPt1_UPG2017']=gen2017('SingleMuPt1_cfi',Kby(25,1000))
steps['SingleMuPt10_UPG2017']=gen2017('SingleMuPt10_cfi',Kby(25,500))
steps['SingleMuPt100_UPG2017']=gen2017('SingleMuPt100_cfi',Kby(9,500))
steps['SingleMuPt1000_UPG2017']=gen2017('SingleMuPt1000_cfi',Kby(9,500))

steps['TTbarLepton_UPG2017_8']=gen2017('TTbarLepton_Tauola_8TeV_cfi',Kby(9,100))
steps['Wjet_Pt_80_120_UPG2017_8']=gen2017('Wjet_Pt_80_120_8TeV_cfi',Kby(9,100))
steps['Wjet_Pt_3000_3500_UPG2017_8']=gen2017('Wjet_Pt_3000_3500_8TeV_cfi',Kby(9,50))
steps['LM1_sfts_UPG2017_8']=gen2017('LM1_sfts_8TeV_cfi',Kby(9,100))

steps['QCD_Pt_3000_3500_UPG2017_8']=gen2017('QCD_Pt_3000_3500_8TeV_cfi',Kby(9,25))
steps['QCD_Pt_600_800_UPG2017_8']=gen2017('QCD_Pt_600_800_8TeV_cfi',Kby(9,50))
steps['QCD_Pt_80_120_UPG2017_8']=gen2017('QCD_Pt_80_120_8TeV_cfi',Kby(9,100))

steps['Higgs200ChargedTaus_UPG2017_8']=gen2017('H200ChargedTaus_Tauola_8TeV_cfi',Kby(9,100))
steps['JpsiMM_UPG2017_8']=gen2017('JpsiMM_8TeV_cfi',Kby(66,1000))
steps['TTbar_UPG2017_8']=gen2017('TTbar_Tauola_8TeV_cfi',Kby(9,100))
steps['WE_UPG2017_8']=gen2017('WE_8TeV_cfi',Kby(9,100))
steps['ZEE_UPG2017_8']=gen2017('ZEE_8TeV_cfi',Kby(9,100))
steps['ZTT_UPG2017_8']=gen2017('ZTT_Tauola_All_hadronic_8TeV_cfi',Kby(9,15))
steps['H130GGgluonfusion_UPG2017_8']=gen2017('H130GGgluonfusion_8TeV_cfi',Kby(9,100))
steps['PhotonJets_Pt_10_UPG2017_8']=gen2017('PhotonJet_Pt_10_8TeV_cfi',Kby(9,150))
steps['QQH1352T_Tauola_UPG2017_8']=gen2017('QQH1352T_Tauola_8TeV_cfi',Kby(9,100))

steps['MinBias_TuneZ2star_UPG2017_8']=gen2017('MinBias_TuneZ2star_8TeV_pythia6_cff',Kby(9,30))
steps['WM_UPG2017_8']=gen2017('WM_8TeV_cfi',Kby(9,200))
steps['ZMM_UPG2017_8']=gen2017('ZMM_8TeV_cfi',Kby(18,300))

steps['ADDMonoJet_d3MD3_UPG2017_8']=gen2017('ADDMonoJet_8TeV_d3MD3_cfi',Kby(9,100))
steps['ZpMM_UPG2017_8']=gen2017('ZpMM_8TeV_cfi',Kby(9,200))
steps['WpM_UPG2017_8']=gen2017('WpM_8TeV_cfi',Kby(9,200))



#14TeV
#steps['TTbarLepton_UPG2017_14']=gen2017('TTbarLepton_Tauola_14TeV_cfi',Kby(9,100))
steps['Wjet_Pt_80_120_UPG2017_14']=gen2017('Wjet_Pt_80_120_14TeV_cfi',Kby(9,100))
steps['Wjet_Pt_3000_3500_UPG2017_14']=gen2017('Wjet_Pt_3000_3500_14TeV_cfi',Kby(9,50))
steps['LM1_sfts_UPG2017_14']=gen2017('LM1_sfts_14TeV_cfi',Kby(9,100))

steps['QCD_Pt_3000_3500_UPG2017_14']=gen2017('QCD_Pt_3000_3500_14TeV_cfi',Kby(9,25))
#steps['QCD_Pt_600_800_UPG2017_14']=gen2017('QCD_Pt_600_800_14TeV_cfi',Kby(9,50))
steps['QCD_Pt_80_120_UPG2017_14']=gen2017('QCD_Pt_80_120_14TeV_cfi',Kby(9,100))

steps['Higgs200ChargedTaus_UPG2017_14']=gen2017('H200ChargedTaus_Tauola_14TeV_cfi',Kby(9,100))
steps['JpsiMM_UPG2017_14']=gen2017('JpsiMM_14TeV_cfi',Kby(66,1000))
steps['TTbar_UPG2017_14']=gen2017('TTbar_Tauola_14TeV_cfi',Kby(9,100))
steps['WE_UPG2017_14']=gen2017('WE_14TeV_cfi',Kby(9,100))
steps['ZEE_UPG2017_14']=gen2017('ZEE_14TeV_cfi',Kby(9,100))
steps['ZTT_UPG2017_14']=gen2017('ZTT_Tauola_All_hadronic_14TeV_cfi',Kby(9,150))
steps['H130GGgluonfusion_UPG2017_14']=gen2017('H130GGgluonfusion_14TeV_cfi',Kby(9,100))
steps['PhotonJets_Pt_10_UPG2017_14']=gen2017('PhotonJet_Pt_10_14TeV_cfi',Kby(9,150))
steps['QQH1352T_Tauola_UPG2017_14']=gen2017('QQH1352T_Tauola_14TeV_cfi',Kby(9,100))

steps['MinBias_TuneZ2star_UPG2017_14']=gen2017('MinBias_TuneZ2star_14TeV_pythia6_cff',Kby(9,300))
steps['WM_UPG2017_14']=gen2017('WM_14TeV_cfi',Kby(9,200))
steps['ZMM_UPG2017_14']=gen2017('ZMM_14TeV_cfi',Kby(18,300))

#steps['ADDMonoJet_d3MD3_UPG2017_14']=gen2017('ADDMonoJet_14TeV_d3MD3_cfi',Kby(9,100))
#steps['ZpMM_UPG2017_14']=gen2017('ZpMM_14TeV_cfi',Kby(9,200))
#steps['WpM_UPG2017_14']=gen2017('WpM_14TeV_cfi',Kby(9,200))


####GENSIM AGING VALIDATION - STARTUP set of reference

step1Up2017_START_Defaults = {'-s' : 'GEN,SIM',
                             '-n' : 10,
                             '--conditions' : 'W17_150_62E2::All', 
                             '--beamspot' : 'Gauss',
                             '--magField' : '38T_PostLS1',
                             '--datatier' : 'GEN-SIM',
                             '--eventcontent': 'FEVTDEBUG',
                             '--geometry' : 'Extended2017',
                             '--customise' : 'SLHCUpgradeSimulations/Configuration/combinedCustoms.cust_2017'
                             }
def gen2017start(fragment,howMuch):
    global step1Up2017_START_Defaults
    return merge([{'cfg':fragment},howMuch,step1Up2017_START_Defaults])


####GENSIM AGING VALIDATION - 300fb-1

step1Up2017_300_Defaults = {'-s' : 'GEN,SIM',
                             '-n' : 10,
                             '--conditions' : 'W17_300_62E2::All', 
                             '--beamspot' : 'Gauss',
                             '--datatier' : 'GEN-SIM',
                             '--magField' : '38T_PostLS1',
                             '--eventcontent': 'FEVTDEBUG',
                             '--geometry' : 'Extended2017',
                             '--customise' : 'SLHCUpgradeSimulations/Configuration/combinedCustoms.cust_2017,SLHCUpgradeSimulations/Configuration/aging.customise_aging_300'
                             }
def gen2017300(fragment,howMuch):
    global step1Up2017_300_Defaults
    return merge([{'cfg':fragment},howMuch,step1Up2017_300_Defaults])


####GENSIM AGING VALIDATION - 300fb-1 COMPLETE ECAL

step1Up2017_300comp_Defaults = {'-s' : 'GEN,SIM',
                             '-n' : 10,
                             '--conditions' : 'W17_300_62C2::All', 
                             '--beamspot' : 'Gauss',
                             '--datatier' : 'GEN-SIM',
                             '--magField' : '38T_PostLS1',
                             '--eventcontent': 'FEVTDEBUG',
                             '--geometry' : 'Extended2017',
                             '--customise' : 'SLHCUpgradeSimulations/Configuration/combinedCustoms.cust_2017,SLHCUpgradeSimulations/Configuration/aging.customise_aging_300,SLHCUpgradeSimulations/Configuration/combinedCustoms.ecal_complete_aging_300'
                             }
def gen2017300comp(fragment,howMuch):
    global step1Up2017_300comp_Defaults
    return merge([{'cfg':fragment},howMuch,step1Up2017_300comp_Defaults])

####GENSIM AGING VALIDATION - 500fb-1

step1Up2017_500_Defaults = {'-s' : 'GEN,SIM',
                             '-n' : 10,
                             '--conditions' : 'W17_500_62E2::All', 
                             '--beamspot' : 'Gauss',
                             '--magField' : '38T_PostLS1',
                             '--datatier' : 'GEN-SIM',
                             '--eventcontent': 'FEVTDEBUG',
                             '--geometry' : 'Extended2017',
                             '--customise' : 'SLHCUpgradeSimulations/Configuration/combinedCustoms.cust_2017,SLHCUpgradeSimulations/Configuration/aging.customise_aging_500'
                             }
def gen2017500(fragment,howMuch):
    global step1Up2017_500_Defaults
    return merge([{'cfg':fragment},howMuch,step1Up2017_500_Defaults])


####GENSIM AGING VALIDATION - 1000fb-1

step1Up2017_1000_Defaults = {'-s' : 'GEN,SIM',
                             '-n' : 10,
                             '--conditions' : 'W17_100062E2::All', 
                             '--beamspot' : 'Gauss',
                             '--magField' : '38T_PostLS1',
                             '--datatier' : 'GEN-SIM',
                             '--eventcontent': 'FEVTDEBUG',
                             '--geometry' : 'Extended2017',
                             '--customise' : 'SLHCUpgradeSimulations/Configuration/combinedCustoms.cust_2017,SLHCUpgradeSimulations/Configuration/aging.customise_aging_1000'
                             }
def gen20171000(fragment,howMuch):
    global step1Up2017_1000_Defaults
    return merge([{'cfg':fragment},howMuch,step1Up2017_1000_Defaults])

####GENSIM AGING VALIDATION - 1000fb-1 COMPLETE ECAL

step1Up2017_1000comp_Defaults = {'-s' : 'GEN,SIM',
                             '-n' : 10,
                             '--conditions' : 'W17_100062C2::All', 
                             '--beamspot' : 'Gauss',
                              '--magField' : '38T_PostLS1',
                             '--datatier' : 'GEN-SIM',
                             '--eventcontent': 'FEVTDEBUG',
                             '--geometry' : 'Extended2017',
                             '--customise' : 'SLHCUpgradeSimulations/Configuration/combinedCustoms.cust_2017,SLHCUpgradeSimulations/Configuration/aging.customise_aging_1000,SLHCUpgradeSimulations/Configuration/combinedCustoms.ecal_complete_aging_1000'
                             }
def gen20171000comp(fragment,howMuch):
    global step1Up2017_1000comp_Defaults
    return merge([{'cfg':fragment},howMuch,step1Up2017_1000comp_Defaults])


####GENSIM AGING VALIDATION - 1000fb-1 TkId

step1Up2017_1000_TkId_Defaults = {'-s' : 'GEN,SIM',
                                     '-n' : 10,
                                     '--conditions' : 'W17_100062E2A::All', 
                                     '--beamspot' : 'Gauss',
                                     '--datatier' : 'GEN-SIM',
                                     '--magField' : '38T_PostLS1',
                                     '--eventcontent': 'FEVTDEBUG',
                                     '--geometry' : 'Extended2017',
                                     '--customise' : 'SLHCUpgradeSimulations/Configuration/combinedCustoms.cust_2017,SLHCUpgradeSimulations/Configuration/aging.customise_aging_1000'
                             }
def gen20171000TkId(fragment,howMuch):
    global step1Up2017_1000_TkId_Defaults
    return merge([{'cfg':fragment},howMuch,step1Up2017_1000_TkId_Defaults])

####GENSIM AGING VALIDATION - 1000fb-1 TkId COMPLETE ECAL

step1Up2017_1000comp_TkId_Defaults = {'-s' : 'GEN,SIM',
                                     '-n' : 10,
                                     '--conditions' : 'W17_100062C2A::All', 
                                     '--beamspot' : 'Gauss',
                                     '--datatier' : 'GEN-SIM',
                                     '--magField' : '38T_PostLS1',
                                     '--eventcontent': 'FEVTDEBUG',
                                     '--geometry' : 'Extended2017',
                                     '--customise' : 'SLHCUpgradeSimulations/Configuration/combinedCustoms.cust_2017,SLHCUpgradeSimulations/Configuration/aging.customise_aging_1000,SLHCUpgradeSimulations/Configuration/combinedCustoms.ecal_complete_aging_1000'
                             }
def gen20171000compTkId(fragment,howMuch):
    global step1Up2017_1000comp_TkId_Defaults
    return merge([{'cfg':fragment},howMuch,step1Up2017_1000comp_TkId_Defaults])

####GENSIM AGING VALIDATION - 3000fb-1 

step1Up2017_3000_Defaults = {'-s' : 'GEN,SIM',
                             '-n' : 10,
                             '--conditions' : 'W17_300062E2::All', 
                             '--beamspot' : 'Gauss',
                             '--datatier' : 'GEN-SIM',
                             '--magField' : '38T_PostLS1',
                             '--eventcontent': 'FEVTDEBUG',
                             '--geometry' : 'Extended2017',
                             '--customise' : 'SLHCUpgradeSimulations/Configuration/combinedCustoms.cust_2017,SLHCUpgradeSimulations/Configuration/aging.customise_aging_3000'
                             }
def gen20173000(fragment,howMuch):
    global step1Up2017_3000_Defaults
    return merge([{'cfg':fragment},howMuch,step1Up2017_3000_Defaults])


####GENSIM AGING VALIDATION - 3000fb-1 COMPLETE ECAL

step1Up2017_3000comp_Defaults = {'-s' : 'GEN,SIM',
                             '-n' : 10,
                             '--conditions' : 'W17_300062C2::All', 
                             '--beamspot' : 'Gauss',
                             '--magField' : '38T_PostLS1',
                             '--datatier' : 'GEN-SIM',
                             '--eventcontent': 'FEVTDEBUG',
                             '--geometry' : 'Extended2017',
                             '--customise' : 'SLHCUpgradeSimulations/Configuration/combinedCustoms.cust_2017,SLHCUpgradeSimulations/Configuration/aging.customise_aging_3000,SLHCUpgradeSimulations/Configuration/combinedCustoms.ecal_complete_aging_3000'
                             }
def gen20173000comp(fragment,howMuch):
    global step1Up2017_3000comp_Defaults
    return merge([{'cfg':fragment},howMuch,step1Up2017_3000comp_Defaults])

steps['FourMuPt1_200_UPG2017_STAR']=gen2017start('FourMuPt_1_200_cfi',Kby(10,100))
steps['FourMuPt1_200_UPG2017_300']=gen2017300('FourMuPt_1_200_cfi',Kby(10,100))
steps['FourMuPt1_200_UPG2017_500']=gen2017500('FourMuPt_1_200_cfi',Kby(10,100))
steps['FourMuPt1_200_UPG2017_1000']=gen20171000('FourMuPt_1_200_cfi',Kby(10,100))
steps['FourMuPt1_200_UPG2017_1000TkId']=gen20171000TkId('FourMuPt_1_200_cfi',Kby(10,100))
steps['FourMuPt1_200_UPG2017_3000']=gen20173000('FourMuPt_1_200_cfi',Kby(10,100))

steps['FourMuPt1_200_UPG2017PU20_STAR']=gen2017start('FourMuPt_1_200_cfi',Kby(10,100))
steps['FourMuPt1_200_UPG2017PU20_300']=gen2017300('FourMuPt_1_200_cfi',Kby(10,100))
steps['FourMuPt1_200_UPG2017PU20_500']=gen2017500('FourMuPt_1_200_cfi',Kby(10,100))
steps['FourMuPt1_200_UPG2017PU20_1000']=gen20171000('FourMuPt_1_200_cfi',Kby(10,100))

steps['TenMuE_0_200_UPG2017_STAR']=gen2017start('TenMuE_0_200_cfi',Kby(10,100))
steps['TenMuE_0_200_UPG2017_300']=gen2017300('TenMuE_0_200_cfi',Kby(10,100))
steps['TenMuE_0_200_UPG2017_500']=gen2017500('TenMuE_0_200_cfi',Kby(10,100))
steps['TenMuE_0_200_UPG2017_1000']=gen20171000('TenMuE_0_200_cfi',Kby(10,100))
steps['TenMuE_0_200_UPG2017_1000TkId']=gen20171000TkId('TenMuE_0_200_cfi',Kby(10,100))
steps['TenMuE_0_200_UPG2017_3000']=gen20173000('TenMuE_0_200_cfi',Kby(10,100))

steps['TenMuE_0_200_UPG2017PU20_STAR']=gen2017start('TenMuE_0_200_cfi',Kby(10,100))
steps['TenMuE_0_200_UPG2017PU20_300']=gen2017300('TenMuE_0_200_cfi',Kby(10,100))
steps['TenMuE_0_200_UPG2017PU20_500']=gen2017500('TenMuE_0_200_cfi',Kby(10,100))
steps['TenMuE_0_200_UPG2017PU20_1000']=gen20171000('TenMuE_0_200_cfi',Kby(10,100))

steps['MinBias_TuneZ2star_UPG2017_14_STAR']=gen2017start('MinBias_TuneZ2star_14TeV_pythia6_cff',Kby(9,300))
steps['MinBias_TuneZ2star_UPG2017_14_300']=gen2017300('MinBias_TuneZ2star_14TeV_pythia6_cff',Kby(9,300))
steps['MinBias_TuneZ2star_UPG2017_14_500']=gen2017500('MinBias_TuneZ2star_14TeV_pythia6_cff',Kby(9,300))
steps['MinBias_TuneZ2star_UPG2017_14_1000']=gen20171000('MinBias_TuneZ2star_14TeV_pythia6_cff',Kby(9,300))
steps['MinBias_TuneZ2star_UPG2017_14_1000TkId']=gen20171000TkId('MinBias_TuneZ2star_14TeV_pythia6_cff',Kby(9,300))
steps['MinBias_TuneZ2star_UPG2017_14_3000']=gen20173000('MinBias_TuneZ2star_14TeV_pythia6_cff',Kby(9,300))

steps['ZEE_UPG2017_14_STAR']=gen2017start('ZEE_14TeV_cfi',Kby(9,100))
steps['ZEE_UPG2017_14_300']=gen2017300('ZEE_14TeV_cfi',Kby(9,100))
steps['ZEE_UPG2017_14_300COMP']=gen2017300comp('ZEE_14TeV_cfi',Kby(9,100))
steps['ZEE_UPG2017_14_500']=gen2017500('ZEE_14TeV_cfi',Kby(9,100))
steps['ZEE_UPG2017_14_1000']=gen20171000('ZEE_14TeV_cfi',Kby(9,100))
steps['ZEE_UPG2017_14_1000COMP']=gen20171000comp('ZEE_14TeV_cfi',Kby(9,100))
steps['ZEE_UPG2017_14_1000TkId']=gen20171000TkId('ZEE_14TeV_cfi',Kby(9,100))
steps['ZEE_UPG2017_14_1000COMPTkId']=gen20171000compTkId('ZEE_14TeV_cfi',Kby(9,100))
steps['ZEE_UPG2017_14_3000']=gen20173000('ZEE_14TeV_cfi',Kby(9,100))
steps['ZEE_UPG2017_14_3000COMP']=gen20173000comp('ZEE_14TeV_cfi',Kby(9,100))

steps['TTbar_UPG2017_14_STAR']=gen2017start('TTbar_Tauola_14TeV_cfi',Kby(9,100))
steps['TTbar_UPG2017_14_300']=gen2017300('TTbar_Tauola_14TeV_cfi',Kby(9,100))
steps['TTbar_UPG2017_14_500']=gen2017500('TTbar_Tauola_14TeV_cfi',Kby(9,100))
steps['TTbar_UPG2017_14_1000']=gen20171000('TTbar_Tauola_14TeV_cfi',Kby(9,100))
steps['TTbar_UPG2017_14_1000TkId']=gen20171000TkId('TTbar_Tauola_14TeV_cfi',Kby(9,100))
steps['TTbar_UPG2017_14_3000']=gen20173000('TTbar_Tauola_14TeV_cfi',Kby(9,100))

steps['TTbar_UPG2017PU20_14_STAR']=gen2017start('TTbar_Tauola_14TeV_cfi',Kby(9,100))
steps['TTbar_UPG2017PU20_14_300']=gen2017300('TTbar_Tauola_14TeV_cfi',Kby(9,100))
steps['TTbar_UPG2017PU20_14_500']=gen2017500('TTbar_Tauola_14TeV_cfi',Kby(9,100))
steps['TTbar_UPG2017PU20_14_1000']=gen20171000('TTbar_Tauola_14TeV_cfi',Kby(9,100))

## 2019

step1Up2019Defaults = {'-s' : 'GEN,SIM',
                             '-n' : 10,
                             '--conditions' : 'auto:upgrade2019', 
                             '--beamspot' : 'Gauss',
                             '--datatier' : 'GEN-SIM',
                             '--magField' : '38T_PostLS1',
                             '--eventcontent': 'FEVTDEBUG',
                             '--geometry' : 'Extended2019',
                             '--customise' : 'SLHCUpgradeSimulations/Configuration/combinedCustoms.cust_2019'
                             }
def gen2019(fragment,howMuch):
    global step1Up2019Defaults
    return merge([{'cfg':fragment},howMuch,step1Up2019Defaults])

steps['FourMuPt1_200_UPG2019']=gen2019('FourMuPt_1_200_cfi',Kby(10,100))
steps['SingleElectronPt10_UPG2019']=gen2019('SingleElectronPt10_cfi',Kby(9,300))
steps['SingleElectronPt35_UPG2019']=gen2019('SingleElectronPt35_cfi',Kby(9,500))
steps['SingleElectronPt1000_UPG2019']=gen2019('SingleElectronPt1000_cfi',Kby(9,50))
steps['SingleGammaPt10_UPG2019']=gen2019('SingleGammaPt10_cfi',Kby(9,300))
steps['SingleGammaPt35_UPG2019']=gen2019('SingleGammaPt35_cfi',Kby(9,50))
steps['SingleMuPt1_UPG2019']=gen2019('SingleMuPt1_cfi',Kby(25,1000))
steps['SingleMuPt10_UPG2019']=gen2019('SingleMuPt10_cfi',Kby(25,500))
steps['SingleMuPt100_UPG2019']=gen2019('SingleMuPt100_cfi',Kby(9,500))
steps['SingleMuPt1000_UPG2019']=gen2019('SingleMuPt1000_cfi',Kby(9,500))

steps['TTbarLepton_UPG2019_8']=gen2019('TTbarLepton_Tauola_8TeV_cfi',Kby(9,100))
steps['Wjet_Pt_80_120_UPG2019_8']=gen2019('Wjet_Pt_80_120_8TeV_cfi',Kby(9,100))
steps['Wjet_Pt_3000_3500_UPG2019_8']=gen2019('Wjet_Pt_3000_3500_8TeV_cfi',Kby(9,50))
steps['LM1_sfts_UPG2019_8']=gen2019('LM1_sfts_8TeV_cfi',Kby(9,100))

steps['QCD_Pt_3000_3500_UPG2019_8']=gen2019('QCD_Pt_3000_3500_8TeV_cfi',Kby(9,25))
steps['QCD_Pt_600_800_UPG2019_8']=gen2019('QCD_Pt_600_800_8TeV_cfi',Kby(9,50))
steps['QCD_Pt_80_120_UPG2019_8']=gen2019('QCD_Pt_80_120_8TeV_cfi',Kby(9,100))

steps['Higgs200ChargedTaus_UPG2019_8']=gen2019('H200ChargedTaus_Tauola_8TeV_cfi',Kby(9,100))
steps['JpsiMM_UPG2019_8']=gen2019('JpsiMM_8TeV_cfi',Kby(66,1000))
steps['TTbar_UPG2019_8']=gen2019('TTbar_Tauola_8TeV_cfi',Kby(9,100))
steps['WE_UPG2019_8']=gen2019('WE_8TeV_cfi',Kby(9,100))
steps['ZEE_UPG2019_8']=gen2019('ZEE_8TeV_cfi',Kby(9,100))
steps['ZTT_UPG2019_8']=gen2019('ZTT_Tauola_All_hadronic_8TeV_cfi',Kby(9,150))
steps['H130GGgluonfusion_UPG2019_8']=gen2019('H130GGgluonfusion_8TeV_cfi',Kby(9,100))
steps['PhotonJets_Pt_10_UPG2019_8']=gen2019('PhotonJet_Pt_10_8TeV_cfi',Kby(9,150))
steps['QQH1352T_Tauola_UPG2019_8']=gen2019('QQH1352T_Tauola_8TeV_cfi',Kby(9,100))

steps['MinBias_TuneZ2star_UPG2019_8']=gen2019('MinBias_TuneZ2star_8TeV_pythia6_cff',Kby(9,300))
steps['WM_UPG2019_8']=gen2019('WM_8TeV_cfi',Kby(9,200))
steps['ZMM_UPG2019_8']=gen2019('ZMM_8TeV_cfi',Kby(18,300))

steps['ADDMonoJet_d3MD3_UPG2019_8']=gen2019('ADDMonoJet_8TeV_d3MD3_cfi',Kby(9,100))
steps['ZpMM_UPG2019_8']=gen2019('ZpMM_8TeV_cfi',Kby(9,200))
steps['WpM_UPG2019_8']=gen2019('WpM_8TeV_cfi',Kby(9,200))


#14TeV
#steps['TTbarLepton_UPG2019_14']=gen2019('TTbarLepton_Tauola_14TeV_cfi',Kby(9,100))
steps['Wjet_Pt_80_120_UPG2019_14']=gen2019('Wjet_Pt_80_120_14TeV_cfi',Kby(9,100))
steps['Wjet_Pt_3000_3500_UPG2019_14']=gen2019('Wjet_Pt_3000_3500_14TeV_cfi',Kby(9,50))
steps['LM1_sfts_UPG2019_14']=gen2019('LM1_sfts_14TeV_cfi',Kby(9,100))

steps['QCD_Pt_3000_3500_UPG2019_14']=gen2019('QCD_Pt_3000_3500_14TeV_cfi',Kby(9,25))
#steps['QCD_Pt_600_800_UPG2019_14']=gen2019('QCD_Pt_600_800_14TeV_cfi',Kby(9,50))
steps['QCD_Pt_80_120_UPG2019_14']=gen2019('QCD_Pt_80_120_14TeV_cfi',Kby(9,100))

steps['Higgs200ChargedTaus_UPG2019_14']=gen2019('H200ChargedTaus_Tauola_14TeV_cfi',Kby(9,100))
steps['JpsiMM_UPG2019_14']=gen2019('JpsiMM_14TeV_cfi',Kby(66,1000))
steps['TTbar_UPG2019_14']=gen2019('TTbar_Tauola_14TeV_cfi',Kby(9,100))
steps['WE_UPG2019_14']=gen2019('WE_14TeV_cfi',Kby(9,100))
steps['ZEE_UPG2019_14']=gen2019('ZEE_14TeV_cfi',Kby(9,100))
steps['ZTT_UPG2019_14']=gen2019('ZTT_Tauola_All_hadronic_14TeV_cfi',Kby(9,150))
steps['H130GGgluonfusion_UPG2019_14']=gen2019('H130GGgluonfusion_14TeV_cfi',Kby(9,100))
steps['PhotonJets_Pt_10_UPG2019_14']=gen2019('PhotonJet_Pt_10_14TeV_cfi',Kby(9,150))
steps['QQH1352T_Tauola_UPG2019_14']=gen2019('QQH1352T_Tauola_14TeV_cfi',Kby(9,100))

steps['MinBias_TuneZ2star_UPG2019_14']=gen2019('MinBias_TuneZ2star_14TeV_pythia6_cff',Kby(9,300))
steps['WM_UPG2019_14']=gen2019('WM_14TeV_cfi',Kby(9,200))
steps['ZMM_UPG2019_14']=gen2019('ZMM_14TeV_cfi',Kby(18,300))

#steps['ADDMonoJet_d3MD3_UPG2019_14']=gen2019('ADDMonoJet_14TeV_d3MD3_cfi',Kby(9,100))
#steps['ZpMM_UPG2019_14']=gen2019('ZpMM_14TeV_cfi',Kby(9,200))
#steps['WpM_UPG2019_14']=gen2019('WpM_14TeV_cfi',Kby(9,200))


####GENSIM AGING VALIDATION - STARTUP set of reference

step1Up2019_START_Defaults = {'-s' : 'GEN,SIM',
                             '-n' : 10,
                             '--conditions' : 'W19_150_62E2::All', 
                             '--beamspot' : 'Gauss',
                             '--datatier' : 'GEN-SIM',
                             '--magField' : '38T_PostLS1',
                             '--eventcontent': 'FEVTDEBUG',
                             '--geometry' : 'Extended2019',
                             '--customise' : 'SLHCUpgradeSimulations/Configuration/combinedCustoms.cust_2019'
                             }
def gen2019start(fragment,howMuch):
    global step1Up2019_START_Defaults
    return merge([{'cfg':fragment},howMuch,step1Up2019_START_Defaults])







####GENSIM AGING VALIDATION - 300fb-1

step1Up2019_300_Defaults = {'-s' : 'GEN,SIM',
                             '-n' : 10,
                             '--conditions' : 'W19_300_62E2::All', 
                             '--beamspot' : 'Gauss',
                             '--datatier' : 'GEN-SIM',
                             '--magField' : '38T_PostLS1',
                             '--eventcontent': 'FEVTDEBUG',
                             '--geometry' : 'Extended2019',
                             '--customise' : 'SLHCUpgradeSimulations/Configuration/combinedCustoms.cust_2019,SLHCUpgradeSimulations/Configuration/aging.customise_aging_300'
                             }
def gen2019300(fragment,howMuch):
    global step1Up2019_300_Defaults
    return merge([{'cfg':fragment},howMuch,step1Up2019_300_Defaults])


####GENSIM AGING VALIDATION - 300fb-1 COMPLETE ECAL

step1Up2019_300comp_Defaults = {'-s' : 'GEN,SIM',
                             '-n' : 10,
                             '--conditions' : 'W19_300_62C2::All', 
                             '--beamspot' : 'Gauss',
                             '--datatier' : 'GEN-SIM',
                             '--magField' : '38T_PostLS1',
                             '--eventcontent': 'FEVTDEBUG',
                             '--geometry' : 'Extended2019',
                             '--customise' : 'SLHCUpgradeSimulations/Configuration/combinedCustoms.cust_2019,SLHCUpgradeSimulations/Configuration/aging.customise_aging_300,SLHCUpgradeSimulations/Configuration/combinedCustoms.ecal_complete_aging_300'
                             }
def gen2019300comp(fragment,howMuch):
    global step1Up2019_300comp_Defaults
    return merge([{'cfg':fragment},howMuch,step1Up2019_300comp_Defaults])

####GENSIM AGING VALIDATION - 500fb-1

step1Up2019_500_Defaults = {'-s' : 'GEN,SIM',
                             '-n' : 10,
                             '--conditions' : 'W19_500_62E2::All', 
                             '--beamspot' : 'Gauss',
                             '--datatier' : 'GEN-SIM',
                             '--magField' : '38T_PostLS1',
                             '--eventcontent': 'FEVTDEBUG',
                             '--geometry' : 'Extended2019',
                             '--customise' : 'SLHCUpgradeSimulations/Configuration/combinedCustoms.cust_2019,SLHCUpgradeSimulations/Configuration/aging.customise_aging_500'
                             }
def gen2019500(fragment,howMuch):
    global step1Up2019_500_Defaults
    return merge([{'cfg':fragment},howMuch,step1Up2019_500_Defaults])


####GENSIM AGING VALIDATION - 1000fb-1

step1Up2019_1000_Defaults = {'-s' : 'GEN,SIM',
                             '-n' : 10,
                             '--conditions' : 'W19_100062E2::All', 
                             '--beamspot' : 'Gauss',
                             '--datatier' : 'GEN-SIM',
                             '--magField' : '38T_PostLS1',
                             '--eventcontent': 'FEVTDEBUG',
                             '--geometry' : 'Extended2019',
                             '--customise' : 'SLHCUpgradeSimulations/Configuration/combinedCustoms.cust_2019,SLHCUpgradeSimulations/Configuration/aging.customise_aging_1000'
                             }
def gen20191000(fragment,howMuch):
    global step1Up2019_1000_Defaults
    return merge([{'cfg':fragment},howMuch,step1Up2019_1000_Defaults])

####GENSIM AGING VALIDATION - 1000fb-1 COMPLETE ECAL

step1Up2019_1000comp_Defaults = {'-s' : 'GEN,SIM',
                             '-n' : 10,
                             '--conditions' : 'W19_100062C2::All', 
                             '--beamspot' : 'Gauss',
                             '--datatier' : 'GEN-SIM',
                             '--magField' : '38T_PostLS1',
                             '--eventcontent': 'FEVTDEBUG',
                             '--geometry' : 'Extended2019',
                             '--customise' : 'SLHCUpgradeSimulations/Configuration/combinedCustoms.cust_2019,SLHCUpgradeSimulations/Configuration/aging.customise_aging_1000,SLHCUpgradeSimulations/Configuration/combinedCustoms.ecal_complete_aging_1000'
                             }
def gen20191000comp(fragment,howMuch):
    global step1Up2019_1000comp_Defaults
    return merge([{'cfg':fragment},howMuch,step1Up2019_1000comp_Defaults])


####GENSIM AGING VALIDATION - 1000fb-1 TkId

step1Up2019_1000_TkId_Defaults = {'-s' : 'GEN,SIM',
                                     '-n' : 10,
                                     '--conditions' : 'W19_100062E2A::All', 
                                     '--beamspot' : 'Gauss',
                                     '--datatier' : 'GEN-SIM',
                                     '--magField' : '38T_PostLS1',
                                     '--eventcontent': 'FEVTDEBUG',
                                     '--geometry' : 'Extended2019',
                                     '--customise' : 'SLHCUpgradeSimulations/Configuration/combinedCustoms.cust_2019,SLHCUpgradeSimulations/Configuration/aging.customise_aging_1000'
                             }
def gen20191000TkId(fragment,howMuch):
    global step1Up2019_1000_TkId_Defaults
    return merge([{'cfg':fragment},howMuch,step1Up2019_1000_TkId_Defaults])

####GENSIM AGING VALIDATION - 1000fb-1 TkId COMPLETE ECAL

step1Up2019_1000comp_TkId_Defaults = {'-s' : 'GEN,SIM',
                                     '-n' : 10,
                                     '--conditions' : 'W19_100062C2A::All', 
                                     '--beamspot' : 'Gauss',
                                     '--datatier' : 'GEN-SIM',
                                     '--magField' : '38T_PostLS1',
                                     '--eventcontent': 'FEVTDEBUG',
                                     '--geometry' : 'Extended2019',
                                     '--customise' : 'SLHCUpgradeSimulations/Configuration/combinedCustoms.cust_2019,SLHCUpgradeSimulations/Configuration/aging.customise_aging_1000,SLHCUpgradeSimulations/Configuration/combinedCustoms.ecal_complete_aging_1000'
                             }
def gen20191000compTkId(fragment,howMuch):
    global step1Up2019_1000comp_TkId_Defaults
    return merge([{'cfg':fragment},howMuch,step1Up2019_1000comp_TkId_Defaults])

####GENSIM AGING VALIDATION - 3000fb-1 

step1Up2019_3000_Defaults = {'-s' : 'GEN,SIM',
                             '-n' : 10,
                             '--conditions' : 'W19_300062E2::All', 
                             '--beamspot' : 'Gauss',
                             '--datatier' : 'GEN-SIM',
                             '--magField' : '38T_PostLS1',
                             '--eventcontent': 'FEVTDEBUG',
                             '--geometry' : 'Extended2019',
                             '--customise' : 'SLHCUpgradeSimulations/Configuration/combinedCustoms.cust_2019,SLHCUpgradeSimulations/Configuration/aging.customise_aging_3000'
                             }
def gen20193000(fragment,howMuch):
    global step1Up2019_3000_Defaults
    return merge([{'cfg':fragment},howMuch,step1Up2019_3000_Defaults])


####GENSIM AGING VALIDATION - 3000fb-1 COMPLETE ECAL

step1Up2019_3000comp_Defaults = {'-s' : 'GEN,SIM',
                             '-n' : 10,
                             '--conditions' : 'W19_300062C2::All', 
                             '--beamspot' : 'Gauss',
                             '--datatier' : 'GEN-SIM',
                             '--magField' : '38T_PostLS1',
                             '--eventcontent': 'FEVTDEBUG',
                             '--geometry' : 'Extended2019',
                             '--customise' : 'SLHCUpgradeSimulations/Configuration/combinedCustoms.cust_2019,SLHCUpgradeSimulations/Configuration/aging.customise_aging_3000,SLHCUpgradeSimulations/Configuration/combinedCustoms.ecal_complete_aging_3000'
                             }
def gen20193000comp(fragment,howMuch):
    global step1Up2019_3000comp_Defaults
    return merge([{'cfg':fragment},howMuch,step1Up2019_3000comp_Defaults])

steps['FourMuPt1_200_UPG2019_STAR']=gen2019start('FourMuPt_1_200_cfi',Kby(10,100))
steps['FourMuPt1_200_UPG2019_300']=gen2019300('FourMuPt_1_200_cfi',Kby(10,100))
steps['FourMuPt1_200_UPG2019_500']=gen2019500('FourMuPt_1_200_cfi',Kby(10,100))
steps['FourMuPt1_200_UPG2019_1000']=gen20191000('FourMuPt_1_200_cfi',Kby(10,100))
steps['FourMuPt1_200_UPG2019_1000TkId']=gen20191000TkId('FourMuPt_1_200_cfi',Kby(10,100))
steps['FourMuPt1_200_UPG2019_3000']=gen20193000('FourMuPt_1_200_cfi',Kby(10,100))

steps['FourMuPt1_200_UPG2019PU20_STAR']=gen2019start('FourMuPt_1_200_cfi',Kby(10,100))
steps['FourMuPt1_200_UPG2019PU20_300']=gen2019300('FourMuPt_1_200_cfi',Kby(10,100))
steps['FourMuPt1_200_UPG2019PU20_500']=gen2019500('FourMuPt_1_200_cfi',Kby(10,100))
steps['FourMuPt1_200_UPG2019PU20_1000']=gen20191000('FourMuPt_1_200_cfi',Kby(10,100))

steps['TenMuE_0_200_UPG2019_STAR']=gen2019start('TenMuE_0_200_cfi',Kby(10,100))
steps['TenMuE_0_200_UPG2019_300']=gen2019300('TenMuE_0_200_cfi',Kby(10,100))
steps['TenMuE_0_200_UPG2019_500']=gen2019500('TenMuE_0_200_cfi',Kby(10,100))
steps['TenMuE_0_200_UPG2019_1000']=gen20191000('TenMuE_0_200_cfi',Kby(10,100))
steps['TenMuE_0_200_UPG2019_1000TkId']=gen20191000TkId('TenMuE_0_200_cfi',Kby(10,100))
steps['TenMuE_0_200_UPG2019_3000']=gen20193000('TenMuE_0_200_cfi',Kby(10,100))

steps['TenMuE_0_200_UPG2019PU20_STAR']=gen2019start('TenMuE_0_200_cfi',Kby(10,100))
steps['TenMuE_0_200_UPG2019PU20_300']=gen2019300('TenMuE_0_200_cfi',Kby(10,100))
steps['TenMuE_0_200_UPG2019PU20_500']=gen2019500('TenMuE_0_200_cfi',Kby(10,100))
steps['TenMuE_0_200_UPG2019PU20_1000']=gen20191000('TenMuE_0_200_cfi',Kby(10,100))

steps['MinBias_TuneZ2star_UPG2019_14_STAR']=gen2019start('MinBias_TuneZ2star_14TeV_pythia6_cff',Kby(9,300))
steps['MinBias_TuneZ2star_UPG2019_14_300']=gen2019300('MinBias_TuneZ2star_14TeV_pythia6_cff',Kby(9,300))
steps['MinBias_TuneZ2star_UPG2019_14_500']=gen2019500('MinBias_TuneZ2star_14TeV_pythia6_cff',Kby(9,300))
steps['MinBias_TuneZ2star_UPG2019_14_1000']=gen20191000('MinBias_TuneZ2star_14TeV_pythia6_cff',Kby(9,300))
steps['MinBias_TuneZ2star_UPG2019_14_1000TkId']=gen20191000TkId('MinBias_TuneZ2star_14TeV_pythia6_cff',Kby(9,300))
steps['MinBias_TuneZ2star_UPG2019_14_3000']=gen20193000('MinBias_TuneZ2star_14TeV_pythia6_cff',Kby(9,300))

steps['ZEE_UPG2019_14_STAR']=gen2019start('ZEE_14TeV_cfi',Kby(9,100))
steps['ZEE_UPG2019_14_300']=gen2019300('ZEE_14TeV_cfi',Kby(9,100))
steps['ZEE_UPG2019_14_300COMP']=gen2019300comp('ZEE_14TeV_cfi',Kby(9,100))
steps['ZEE_UPG2019_14_500']=gen2019500('ZEE_14TeV_cfi',Kby(9,100))
steps['ZEE_UPG2019_14_1000']=gen20191000('ZEE_14TeV_cfi',Kby(9,100))
steps['ZEE_UPG2019_14_1000COMP']=gen20191000comp('ZEE_14TeV_cfi',Kby(9,100))
steps['ZEE_UPG2019_14_1000TkId']=gen20191000TkId('ZEE_14TeV_cfi',Kby(9,100))
steps['ZEE_UPG2019_14_1000COMPTkId']=gen20191000compTkId('ZEE_14TeV_cfi',Kby(9,100))
steps['ZEE_UPG2019_14_3000']=gen20193000('ZEE_14TeV_cfi',Kby(9,100))
steps['ZEE_UPG2019_14_3000COMP']=gen20193000comp('ZEE_14TeV_cfi',Kby(9,100))

steps['TTbar_UPG2019_14_STAR']=gen2019start('TTbar_Tauola_14TeV_cfi',Kby(9,100))
steps['TTbar_UPG2019_14_300']=gen2019300('TTbar_Tauola_14TeV_cfi',Kby(9,100))
steps['TTbar_UPG2019_14_500']=gen2019500('TTbar_Tauola_14TeV_cfi',Kby(9,100))
steps['TTbar_UPG2019_14_1000']=gen20191000('TTbar_Tauola_14TeV_cfi',Kby(9,100))
steps['TTbar_UPG2019_14_1000TkId']=gen20191000TkId('TTbar_Tauola_14TeV_cfi',Kby(9,100))
steps['TTbar_UPG2019_14_3000']=gen20193000('TTbar_Tauola_14TeV_cfi',Kby(9,100))

steps['TTbar_UPG2019PU20_14_STAR']=gen2019start('TTbar_Tauola_14TeV_cfi',Kby(9,100))
steps['TTbar_UPG2019PU20_14_300']=gen2019300('TTbar_Tauola_14TeV_cfi',Kby(9,100))
steps['TTbar_UPG2019PU20_14_500']=gen2019500('TTbar_Tauola_14TeV_cfi',Kby(9,100))
steps['TTbar_UPG2019PU20_14_1000']=gen20191000('TTbar_Tauola_14TeV_cfi',Kby(9,100))

#2023

step1Up2023_BE_Defaults = {'-s' : 'GEN,SIM',
                             '-n' : 10,
                             '--conditions' : 'auto:upgradePLS3', 
                             '--beamspot' : 'Gauss',
                             '--magField' : '38T_PostLS1',
                             '--datatier' : 'GEN-SIM',
                             '--eventcontent': 'FEVTDEBUG',
                             '--geometry' : 'ExtendedPhase2TkBE',
                             '--customise' : 'SLHCUpgradeSimulations/Configuration/postLS1Customs.customisePostLS1,SLHCUpgradeSimulations/Configuration/phase2TkCustomsBE.customise'
                             }
def gen2023_BE(fragment,howMuch):
    global step1Up2023_BE_Defaults
    return merge([{'cfg':fragment},howMuch,step1Up2023_BE_Defaults])
    
steps['FourMuPt1_200_UPG2023_BE']=gen2023_BE('FourMuPt_1_200_cfi',Kby(10,100))
steps['MinBias_TuneZ2star_UPG2023_14_BE']=gen2023_BE('MinBias_TuneZ2star_14TeV_pythia6_cff',Kby(9,300))
steps['TTbar_UPG2023_14_BE']=gen2023_BE('TTbar_Tauola_14TeV_cfi',Kby(9,100))
  
step1Up2023_BE5D_Defaults = {'-s' : 'GEN,SIM',
                             '-n' : 10,
                             '--conditions' : 'auto:upgradePLS3', 
                             '--beamspot' : 'Gauss',
                             '--datatier' : 'GEN-SIM',
                             '--magField' : '38T_PostLS1',
                             '--eventcontent': 'FEVTDEBUG',
                             '--geometry' : 'ExtendedPhase2TkBE5D',
                             '--customise' : 'SLHCUpgradeSimulations/Configuration/combinedCustoms.cust_phase2_BE5D'
                             }
def gen2023_BE5D(fragment,howMuch):
    global step1Up2023_BE5D_Defaults
    return merge([{'cfg':fragment},howMuch,step1Up2023_BE5D_Defaults])
    
steps['FourMuPt1_200_UPG2023_BE5D']=gen2023_BE5D('FourMuPt_1_200_cfi',Kby(10,100))
steps['MinBias_TuneZ2star_UPG2023_14_BE5D']=gen2023_BE5D('MinBias_TuneZ2star_14TeV_pythia6_cff',Kby(9,300))
steps['TTbar_UPG2023_14_BE5D']=gen2023_BE5D('TTbar_Tauola_14TeV_cfi',Kby(9,100))
  
    
step1Up2023_LB4_Defaults = {'-s' : 'GEN,SIM',
                             '-n' : 10,
                             '--conditions' : 'auto:upgradePLS3', 
                             '--beamspot' : 'Gauss',
                             '--datatier' : 'GEN-SIM',
                             '--magField' : '38T_PostLS1',
                             '--eventcontent': 'FEVTDEBUG',
                             '--geometry' : 'ExtendedPhase2TkLB_4LPS_2L2S',
                             '--customise' : 'SLHCUpgradeSimulations/Configuration/postLS1Customs.customisePostLS1,SLHCUpgradeSimulations/Configuration/phase2TkCustoms_LB_4LPS_2L2S.customise'
                             }
def gen2023_LB4(fragment,howMuch):
    global step1Up2023_LB4_Defaults
    return merge([{'cfg':fragment},howMuch,step1Up2023_LB4_Defaults])
    
steps['FourMuPt1_200_UPG2023_LB4']=gen2023_LB4('FourMuPt_1_200_cfi',Kby(10,100))
steps['MinBias_TuneZ2star_UPG2023_14_LB4']=gen2023_LB4('MinBias_TuneZ2star_14TeV_pythia6_cff',Kby(9,300))
steps['TTbar_UPG2023_14_LB4']=gen2023_LB4('TTbar_Tauola_14TeV_cfi',Kby(9,100))
  
 
step1Up2023_LB6_Defaults = {'-s' : 'GEN,SIM',
                             '-n' : 10,
                             '--conditions' : 'auto:upgradePLS3', 
                             '--beamspot' : 'Gauss',
                             '--datatier' : 'GEN-SIM',
                             '--magField' : '38T_PostLS1',
                             '--eventcontent': 'FEVTDEBUG',
                             '--geometry' : 'ExtendedPhase2TkLB_6PS',
                             '--customise' : 'SLHCUpgradeSimulations/Configuration/postLS1Customs.customisePostLS1,SLHCUpgradeSimulations/Configuration/phase2TkCustoms_LB_6PS.customise'
                             }
def gen2023_LB6(fragment,howMuch):
    global step1Up2023_LB6_Defaults
    return merge([{'cfg':fragment},howMuch,step1Up2023_LB6_Defaults])
    
steps['FourMuPt1_200_UPG2023_LB6']=gen2023_LB6('FourMuPt_1_200_cfi',Kby(10,100))
steps['MinBias_TuneZ2star_UPG2023_14_LB6']=gen2023_LB6('MinBias_TuneZ2star_14TeV_pythia6_cff',Kby(9,300))
steps['TTbar_UPG2023_14_LB6']=gen2023_LB6('TTbar_Tauola_14TeV_cfi',Kby(9,100))
   
## pPb tests
step1PPbDefaults={'--beamspot':'Realistic8TeVCollisionPPbBoost'}
steps['AMPT_PPb_5020GeV_MinimumBias']=merge([{'-n':10},step1PPbDefaults,genS('AMPT_PPb_5020GeV_MinimumBias_cfi',Kby(9,100))])
steps['AMPT_PPb_5020GeV_MinimumBiasINPUT']={'INPUT':InputInfo(dataSet='/RelValAMPT_PPb_5020GeV_MinimumBias/%s/GEN-SIM'%(baseDataSetRelease[5],),location='STD')}

## heavy ions tests
U500by1={'--relval': '500,1'}
U80by1={'--relval': '80,1'}

hiDefaults={'--conditions':'auto:starthi_HIon',
           '--scenario':'HeavyIons'}

steps['HydjetQ_MinBias_2760GeV']=merge([{'-n':1},hiDefaults,genS('Hydjet_Quenched_MinBias_2760GeV_cfi',U500by1)])
steps['HydjetQ_MinBias_2760GeVINPUT']={'INPUT':InputInfo(dataSet='/RelValHydjetQ_MinBias_2760GeV/%s/GEN-SIM'%(baseDataSetRelease[1],),location='STD',split=5)}
steps['HydjetQ_B0_2760GeV']=merge([{'-n':1},hiDefaults,genS('Hydjet_Quenched_B0_2760GeV_cfi',U80by1)])
steps['HydjetQ_B0_2760GeVINPUT']={'INPUT':InputInfo(dataSet='/RelValHydjetQ_B0_2760GeV/%s/GEN-SIM'%(baseDataSetRelease[4],),location='STD')}
steps['HydjetQ_B3_2760GeV']=merge([{'-n':1},hiDefaults,genS('Hydjet_Quenched_B3_2760GeV_cfi',U80by1)])
steps['HydjetQ_B3_2760GeVINPUT']={'INPUT':InputInfo(dataSet='/RelValHydjetQ_B3_2760GeV/%s/GEN-SIM'%(baseDataSetRelease[3],),location='STD')}
#steps['HydjetQ_B5_2760GeV']=merge([{'-n':1},hiDefaults,genS('Hydjet_Quenched_B5_2760GeV_cfi',U80by1)])
#steps['HydjetQ_B5_2760GeVINPUT']={'INPUT':InputInfo(dataSet='/RelValHydjetQ_B5_2760GeV/%s/GEN-SIM'%(baseDataSetRelease[],),location='STD')}
steps['HydjetQ_B8_2760GeV']=merge([{'-n':1},hiDefaults,genS('Hydjet_Quenched_B8_2760GeV_cfi',U80by1)])
steps['HydjetQ_B8_2760GeVINPUT']={'INPUT':InputInfo(dataSet='/RelValHydjetQ_B8_2760GeV/%s/GEN-SIM'%(baseDataSetRelease[1],),location='CAF')}



def changeRefRelease(steps,listOfPairs):
    for s in steps:
        if ('INPUT' in steps[s]):
            oldD=steps[s]['INPUT'].dataSet
            for (ref,newRef) in listOfPairs:
                if  ref in oldD:
                    steps[s]['INPUT'].dataSet=oldD.replace(ref,newRef)
        if '--pileup_input' in steps[s]:
            for (ref,newRef) in listOfPairs:
                if ref in steps[s]['--pileup_input']:
                    steps[s]['--pileup_input']=steps[s]['--pileup_input'].replace(ref,newRef)
        
def addForAll(steps,d):
    for s in steps:
        steps[s].update(d)



#### fastsim section ####
##no forseen to do things in two steps GEN-SIM then FASTIM->end: maybe later
step1FastDefaults =merge([{'-s':'GEN,SIM,RECO,EI,HLT:@relval,VALIDATION',
                           '--fast':'',
                           '--eventcontent':'FEVTDEBUGHLT,DQM',
                           '--datatier':'GEN-SIM-DIGI-RECO,DQM',
                           '--relval':'27000,3000'},
                          step1Defaults])

steps['TTbarFS']=merge([{'cfg':'TTbar_Tauola_8TeV_cfi'},Kby(100,1000),step1FastDefaults])
steps['TTbarFS_13']=merge([{'cfg':'TTbar_Tauola_13TeV_cfi'},Kby(100,1000),step1FastDefaults])
steps['SingleMuPt1FS']=merge([{'cfg':'SingleMuPt1_cfi'},step1FastDefaults])
steps['SingleMuPt10FS']=merge([{'cfg':'SingleMuPt10_cfi'},step1FastDefaults])
steps['SingleMuPt100FS']=merge([{'cfg':'SingleMuPt100_cfi'},step1FastDefaults])
steps['SinglePiPt1FS']=merge([{'cfg':'SinglePiPt1_cfi'},step1FastDefaults])
steps['SinglePiPt10FS']=merge([{'cfg':'SinglePiPt10_cfi'},step1FastDefaults])
steps['SinglePiPt100FS']=merge([{'cfg':'SinglePiPt100_cfi'},step1FastDefaults])
steps['ZEEFS']=merge([{'cfg':'ZEE_8TeV_cfi'},Kby(100,2000),step1FastDefaults])
steps['ZTTFS']=merge([{'cfg':'ZTT_Tauola_OneLepton_OtherHadrons_8TeV_cfi'},Kby(100,2000),step1FastDefaults])
steps['QCDFlatPt153000FS']=merge([{'cfg':'QCDForPF_8TeV_cfi'},Kby(27,2000),step1FastDefaults])
steps['QCD_Pt_80_120FS']=merge([{'cfg':'QCD_Pt_80_120_8TeV_cfi'},Kby(100,500),stCond,step1FastDefaults])
steps['QCD_Pt_3000_3500FS']=merge([{'cfg':'QCD_Pt_3000_3500_8TeV_cfi'},Kby(100,500),stCond,step1FastDefaults])
steps['H130GGgluonfusionFS']=merge([{'cfg':'H130GGgluonfusion_8TeV_cfi'},step1FastDefaults])
steps['SingleGammaFlatPt10To10FS']=merge([{'cfg':'SingleGammaFlatPt10To100_cfi'},Kby(100,500),step1FastDefaults])
steps['ZEEFS_13']=merge([{'cfg':'ZEE_13TeV_cfi'},Kby(100,2000),step1FastDefaults])
steps['ZTTFS_13']=merge([{'cfg':'ZTT_Tauola_OneLepton_OtherHadrons_13TeV_cfi'},Kby(100,2000),step1FastDefaults])
steps['QCDFlatPt153000FS_13']=merge([{'cfg':'QCDForPF_13TeV_cfi'},Kby(27,2000),step1FastDefaults])
steps['QCD_Pt_80_120FS_13']=merge([{'cfg':'QCD_Pt_80_120_13TeV_cfi'},Kby(100,500),stCond,step1FastDefaults])
steps['QCD_Pt_3000_3500FS_13']=merge([{'cfg':'QCD_Pt_3000_3500_13TeV_cfi'},Kby(100,500),stCond,step1FastDefaults])
steps['H130GGgluonfusionFS_13']=merge([{'cfg':'H130GGgluonfusion_13TeV_cfi'},step1FastDefaults])
#GF: include fast_sim_13 
steps['TTbarSFS']=merge([{'cfg':'TTbar_Tauola_8TeV_cfi'},
                        {'-s':'GEN,SIM',
                         '--eventcontent':'FEVTDEBUG',
                         '--datatier':'GEN-SIM',
                         '--fast':''},
                        step1Defaults])
steps['TTbarSFSA']=merge([{'cfg':'TTbar_Tauola_8TeV_cfi',
                           '-s':'GEN,SIM,RECO,EI,HLT,VALIDATION',
                           '--fast':''},
                          step1FastDefaults])

def identityFS(wf):
    return merge([{'--restoreRND':'HLT','--process':'HLT2','--hltProcess':'HLT2'},wf])

steps['SingleMuPt10FS_ID']=identityFS(steps['SingleMuPt10FS'])
steps['TTbarFS_ID']=identityFS(steps['TTbarFS'])

#### generator test section ####
step1GenDefaults=merge([{'-s':'GEN,VALIDATION:genvalid',
                         '--relval':'1000000,20000',
                         '--eventcontent':'RAWSIM',
                         '--datatier':'GEN'},
                        step1Defaults])
def genvalid(fragment,d,suffix='all',fi=''):
    import copy
    c=copy.copy(d)
    if suffix:
        c['-s']=c['-s'].replace('genvalid','genvalid_'+suffix)
    if fi:
        c['--filein']='lhe:%d'%(fi,)
    c['cfg']=fragment
    return c
    
steps['QCD_Pt-30_8TeV_herwigpp']=genvalid('QCD_Pt_30_8TeV_herwigpp_cff',step1GenDefaults)
steps['DYToLL_M-50_TuneZ2star_8TeV_pythia6-tauola']=genvalid('DYToLL_M_50_TuneZ2star_8TeV_pythia6_tauola_cff',step1GenDefaults)
steps['QCD_Pt-30_TuneZ2star_8TeV_pythia6']=genvalid('QCD_Pt_30_TuneZ2star_8TeV_pythia6_cff',step1GenDefaults)
steps['QCD_Pt-30_8TeV_pythia8']=genvalid('QCD_Pt_30_8TeV_pythia8_cff',step1GenDefaults)
steps['GluGluTo2Jets_M-100_8TeV_exhume']=genvalid('GluGluTo2Jets_M_100_8TeV_exhume_cff',step1GenDefaults)
steps['TT_TuneZ2star_8TeV_pythia6-evtgen']=genvalid('TT_TuneZ2star_8TeV_pythia6_evtgen_cff',step1GenDefaults)
steps['MinBias_TuneZ2star_8TeV_pythia6']=genvalid('MinBias_TuneZ2star_8TeV_pythia6_cff',step1GenDefaults)
steps['WToLNu_TuneZ2star_8TeV_pythia6-tauola']=genvalid('WToLNu_TuneZ2star_8TeV_pythia6_tauola_cff',step1GenDefaults)
steps['QCD_Pt-30_8TeV_herwig6']=genvalid('QCD_Pt_30_8TeV_herwig6_cff',step1GenDefaults)
steps['MinBias_8TeV_pythia8']=genvalid('MinBias_8TeV_pythia8_cff',step1GenDefaults)


steps['QCD_Ht-100To250_TuneZ2star_8TeV_madgraph-tauola']=genvalid('Hadronizer_MgmMatchTuneZ2star_8TeV_madgraph_tauola_cff',step1GenDefaults,fi=5475)
steps['QCD_Ht-250To500_TuneZ2star_8TeV_madgraph-tauola']=genvalid('Hadronizer_MgmMatchTuneZ2star_8TeV_madgraph_tauola_cff',step1GenDefaults,fi=5476)
steps['QCD_Ht-500To1000_TuneZ2star_8TeV_madgraph-tauola']=genvalid('Hadronizer_MgmMatchTuneZ2star_8TeV_madgraph_tauola_cff',step1GenDefaults,fi=5481)
steps['TTJets_TuneZ2star_8TeV_madgraph-tauola']=genvalid('Hadronizer_MgmMatchTuneZ2star_8TeV_madgraph_tauola_cff',step1GenDefaults,fi=5502)
steps['WJetsLNu_TuneZ2star_8TeV_madgraph-tauola']=genvalid('Hadronizer_MgmMatchTuneZ2star_8TeV_madgraph_tauola_cff',step1GenDefaults,fi=5607)
steps['ZJetsLNu_TuneZ2star_8TeV_madgraph-tauola']=genvalid('Hadronizer_MgmMatchTuneZ2star_8TeV_madgraph_tauola_cff',step1GenDefaults,fi=5591)
steps['ZJetsLNu_Tune4C_8TeV_madgraph-pythia8']=genvalid('Hadronizer_MgmMatchTune4C_8TeV_madgraph_pythia8_cff',step1GenDefaults,fi=5591)
steps['ReggeGribovPartonMC_EposLHC_5TeV_pPb']=genvalid('GeneratorInterface/ReggeGribovPartonMCInterface/ReggeGribovPartonMC_EposLHC_5TeV_pPb_cfi',step1GenDefaults)

PU={'-n':10,'--pileup':'default','--pileup_input':'das:/RelValMinBias/%s/GEN-SIM'%(baseDataSetRelease[0],)}
PUFS={'--pileup':'default'}
PUFS2={'--pileup':'mix_2012_Startup_inTimeOnly'}
steps['TTbarFSPU']=merge([PUFS,Kby(100,500),steps['TTbarFS']] )
steps['TTbarFSPU2']=merge([PUFS2,Kby(100,500),steps['TTbarFS']])
##########################

#### fastsim section for phase2 ####
##no forseen to do things in two steps GEN-SIM then FASTIM->end: maybe later
step1FastDefaultsP1 =merge([{'-s':'GEN,SIM,RECO,VALIDATION',
                           '--eventcontent':'FEVTDEBUGHLT,DQM',
                           '--datatier':'GEN-SIM-DIGI-RECO,DQM',
                           '--conditions':'auto:upgradePLS3', 
			   '--fast':'',
			   '--geometry' : 'Extended2017',
			   '--customise' : 'SLHCUpgradeSimulations/Configuration/combinedCustoms.fastsimDefault',
                           '--relval':'27000,3000'},
                          step1Defaults])

steps['TTbarFSP1']=merge([{'cfg':'TTbar_Tauola_14TeV_cfi'},Kby(100,1000),step1FastDefaultsP1])
steps['TTbar8FSP1']=merge([{'cfg':'TTbar_Tauola_8TeV_cfi'},Kby(100,1000),step1FastDefaultsP1])
steps['SingleMuPt1FSP1']=merge([{'cfg':'SingleMuPt1_cfi'},step1FastDefaultsP1])
steps['SingleMuPt10FSP1']=merge([{'cfg':'SingleMuPt10_cfi'},step1FastDefaultsP1])
steps['SingleMuPt100FSP1']=merge([{'cfg':'SingleMuPt100_cfi'},step1FastDefaultsP1])
steps['MinBias_TuneZ2starFSP1']=merge([{'cfg':'MinBias_TuneZ2star_14TeV_pythia6_cff'},step1FastDefaultsP1])
steps['MinBias_TuneZ2star8FSP1']=merge([{'cfg':'MinBias_TuneZ2star_8TeV_pythia6_cff'},step1FastDefaultsP1])

step1FastDefaultsP1PU =merge([{'-s':'GEN,SIM,RECO,VALIDATION',
                           '--eventcontent':'FEVTDEBUGHLT,DQM',
                           '--datatier':'GEN-SIM-DIGI-RECO,DQM',
                           '--conditions':'auto:upgradePLS3', 
			   '--fast':'',
			   '--pileup':'default',
			   '--geometry' : 'Extended2017',
			   '--customise' : 'SLHCUpgradeSimulations/Configuration/combinedCustoms.fastsimDefault',
                           '--relval':'27000,3000'},
                          step1Defaults])

steps['TTbar8FSPUP1']=merge([{'cfg':'TTbar_Tauola_8TeV_cfi'},Kby(100,1000),step1FastDefaultsP1PU])

step1FastDefaultsP2 =merge([{'-s':'GEN,SIM,RECO,VALIDATION',
                           '--eventcontent':'FEVTDEBUGHLT,DQM',
                           '--datatier':'GEN-SIM-DIGI-RECO,DQM',
			   '--fast':'',
                           '--conditions':'auto:upgradePLS3', 
			   '--geometry' : 'ExtendedPhase2TkBE',
			   '--customise' : 'SLHCUpgradeSimulations/Configuration/combinedCustoms.fastsimPhase2',
                           '--relval':'27000,3000'},
                          step1Defaults])

steps['TTbarFSP2']=merge([{'cfg':'TTbar_Tauola_14TeV_cfi'},Kby(100,1000),step1FastDefaultsP2])
steps['TTbar8FSP2']=merge([{'cfg':'TTbar_Tauola_8TeV_cfi'},Kby(100,1000),step1FastDefaultsP2])
steps['SingleMuPt1FSP2']=merge([{'cfg':'SingleMuPt1_cfi'},step1FastDefaultsP2])
steps['SingleMuPt10FSP2']=merge([{'cfg':'SingleMuPt10_cfi'},step1FastDefaultsP2])
steps['SingleMuPt100FSP2']=merge([{'cfg':'SingleMuPt100_cfi'},step1FastDefaultsP2])
steps['MinBias_TuneZ2starFSP2']=merge([{'cfg':'MinBias_TuneZ2star_14TeV_pythia6_cff'},step1FastDefaultsP2])
steps['MinBias_TuneZ2star8FSP2']=merge([{'cfg':'MinBias_TuneZ2star_8TeV_pythia6_cff'},step1FastDefaultsP2])


step1FastDefaultsP2PU =merge([{'-s':'GEN,SIM,RECO,VALIDATION',
                           '--eventcontent':'FEVTDEBUGHLT,DQM',
                           '--datatier':'GEN-SIM-DIGI-RECO,DQM',
			   '--fast':'',
			   '--pileup':'default',
                           '--conditions':'auto:upgradePLS3', 
			   '--geometry' : 'ExtendedPhase2TkBE',
			   '--customise' : 'SLHCUpgradeSimulations/Configuration/combinedCustoms.fastsimPhase2',
                           '--relval':'27000,3000'},
                          step1Defaults])
steps['TTbar8FSPUP2']=merge([{'cfg':'TTbar_Tauola_8TeV_cfi'},Kby(100,1000),step1FastDefaultsP2PU])

step1FastDefaultsP2Forw =merge([{'-s':'GEN,SIM,RECO,VALIDATION',
                           '--eventcontent':'FEVTDEBUGHLT,DQM',
                           '--datatier':'GEN-SIM-DIGI-RECO,DQM',
                           '--conditions':'auto:upgradePLS3', 
			   '--geometry' : 'ExtendedPhase2TkBEForward',
			   '--fast':'',
			   '--customise' : 'SLHCUpgradeSimulations/Configuration/combinedCustoms.fastsimDefault',
                           '--relval':'27000,3000'},
                          step1Defaults])

steps['TTbarFSP2Forw']=merge([{'cfg':'TTbar_Tauola_14TeV_cfi'},Kby(100,1000),step1FastDefaultsP2Forw])
steps['SingleMuPt1FSP2Forw']=merge([{'cfg':'SingleMuPt1_cfi'},step1FastDefaultsP2Forw])
steps['SingleMuPt10FSP2Forw']=merge([{'cfg':'SingleMuPt10_cfi'},step1FastDefaultsP2Forw])
steps['SingleMuPt100FSP2Forw']=merge([{'cfg':'SingleMuPt100_cfi'},step1FastDefaultsP2Forw])
steps['MinBias_TuneZ2starFSP2Forw']=merge([{'cfg':'MinBias_TuneZ2star_14TeV_pythia6_cff'},step1FastDefaultsP2Forw])



# step2 
<<<<<<< HEAD
step2Defaults = { 
                  '-s'            : 'DIGI:pdigi_valid,L1,DIGI2RAW,HLT:@relval,RAW2DIGI,L1Reco',
=======
step2Defaults = { '-s'            : 'DIGI:pdigi_valid,L1,DIGI2RAW,HLT:@relval,RAW2DIGI,L1Reco',
>>>>>>> 33831956
                  '--datatier'    : 'GEN-SIM-DIGI-RAW-HLTDEBUG',
                  '--eventcontent': 'FEVTDEBUGHLT',
                  '--conditions'  : 'auto:startup',
                  }
#for 2015
step2Upg2015Defaults = {'-s'     :'DIGI:pdigi_valid,L1,DIGI2RAW,HLT:@relval,RAW2DIGI,L1Reco',
                 '--conditions'  :'auto:upgradePLS1', 
                 # '--magField'    : '38T_PostLS1',   #activate when 6_2_0_patch1 GEN-SIM will be available ( 6_2_0_pre8 GEN-SIM don't have 38T_PostLS1)
                 '--datatier'    :'GEN-SIM-DIGI-RAW',
                 '-n'            :'10',
                 '--eventcontent':'FEVTDEBUGHLT',
                 '--customise'   : 'SLHCUpgradeSimulations/Configuration/postLS1Customs.customisePostLS1',
                 '--geometry'    : 'Extended2015'
                  }
steps['DIGIUP15']=merge([step2Upg2015Defaults]) # todo: remove UP from label

steps['DIGIPROD1']=merge([{'-s':'DIGI,L1,DIGI2RAW,HLT:@relval,RAW2DIGI,L1Reco','--eventcontent':'RAWSIM','--datatier':'GEN-SIM-RAW'},step2Defaults])
steps['DIGI']=merge([step2Defaults])
#steps['DIGI2']=merge([stCond,step2Defaults])
steps['DIGICOS']=merge([{'--scenario':'cosmics','--eventcontent':'FEVTDEBUG','--datatier':'GEN-SIM-DIGI-RAW'},stCond,step2Defaults])
steps['DIGIHAL']=merge([{'--scenario':'cosmics','--eventcontent':'FEVTDEBUG','--datatier':'GEN-SIM-DIGI-RAW','--magField':'38T_PostLS1'},step2Upg2015Defaults])

steps['DIGIPU1']=merge([PU,step2Defaults])
steps['REDIGIPU']=merge([{'-s':'reGEN,reDIGI,L1,DIGI2RAW,HLT:@relval,RAW2DIGI,L1Reco'},steps['DIGIPU1']])

steps['DIGI_ID']=merge([{'--restoreRND':'HLT','--process':'HLT2'},steps['DIGI']])

steps['RESIM']=merge([{'-s':'reGEN,reSIM','-n':10},steps['DIGI']])
steps['RESIMDIGI']=merge([{'-s':'reGEN,reSIM,DIGI,L1,DIGI2RAW,HLT:@relval,RAW2DIGI,L1Reco','-n':10,'--restoreRNDSeeds':'','--process':'HLT'},steps['DIGI']])

    
steps['DIGIHI']=merge([{'--conditions':'auto:starthi_HIon', '-s':'DIGI:pdigi_valid,L1,DIGI2RAW,HLT:HIon,RAW2DIGI,L1Reco', '--inputCommands':'"keep *","drop *_simEcalPreshowerDigis_*_*"', '-n':10}, hiDefaults, step2Defaults])

#wmsplit['DIGIHI']=5

<<<<<<< HEAD

#for 2017
step2Upg2017Defaults = {'-s':'DIGI:pdigi_valid,L1,DIGI2RAW',
                 '--conditions':'auto:upgrade2017', 
=======
#for pix phase1
step2Upgpixphase1Defaults = {'-s':'DIGI:pdigi_valid,L1,DIGI2RAW',
                 '--conditions':'DESIGN61_V10::All', #to be updtaed with autocond
                 '--datatier':'GEN-SIM-DIGI-RAW',
                 '-n':'10',
                 '--eventcontent':'FEVTDEBUGHLT',
                 '--customise': 'SLHCUpgradeSimulations/Configuration/phase1TkCustoms.customise',
                 '--geometry' : 'ExtendedPhaseIPixel'
                  }
steps['DIGIUP']=merge([step2Upgpixphase1Defaults])

#for 2017
step2Upg2017Defaults = {'-s':'DIGI:pdigi_valid,L1,DIGI2RAW',
                 '--conditions':'auto:upgradePLS1', 
>>>>>>> 33831956
                 '--datatier':'GEN-SIM-DIGI-RAW',
		 '--magField' : '38T_PostLS1',
		 '-n':'10',
                 '--eventcontent':'FEVTDEBUGHLT',
                 '--customise': 'SLHCUpgradeSimulations/Configuration/combinedCustoms.cust_2017',
                 '--geometry' : 'Extended2017'
                  }
steps['DIGIUP17']=merge([step2Upg2017Defaults])

step2Upg2017puDefaults = {'-s':'DIGI:pdigi_valid,L1,DIGI2RAW',
		 '--conditions':'auto:upgrade2017', 
		 '--datatier':'GEN-SIM-DIGI-RAW',
		 '-n':'10',
		 '--eventcontent':'FEVTDEBUGHLT',
		 '--magField' : '38T_PostLS1',
	       '--pileup': 'AVE_20_BX_25ns',
		 '--customise': 'SLHCUpgradeSimulations/Configuration/combinedCustoms.cust_2017',
		 '--geometry' : 'Extended2017',
	       '--pileup_input':'dbs:/RelValMinBias_TuneZ2star_14TeV/CMSSW_6_1_2_SLHC6-DES17_61_V5_UPG2017-v1/GEN-SIM'
		  }
steps['DIGIPUUP17']=merge([step2Upg2017puDefaults])

#add this line when testing from an input file that is not strictly GEN-SIM
#addForAll(step2,{'--process':'DIGI'})

#for 2019
step2Upg2019Defaults = {'-s':'DIGI:pdigi_valid,L1,DIGI2RAW',
		 '--conditions':'auto:upgrade2019', 
		 '--datatier':'GEN-SIM-DIGI-RAW',
		 '-n':'10',
		 '--eventcontent':'FEVTDEBUGHLT',
		 '--magField' : '38T_PostLS1',
		 '--customise': 'SLHCUpgradeSimulations/Configuration/combinedCustoms.cust_2019',
		 '--geometry' : 'Extended2019'
		  }
steps['DIGIUP19']=merge([step2Upg2019Defaults])


step2Upg2019puDefaults = {'-s':'DIGI:pdigi_valid,L1,DIGI2RAW',
                 '--conditions':'auto:upgrade2019', 
                 '--datatier':'GEN-SIM-DIGI-RAW',
                 '-n':'10',
                 '--eventcontent':'FEVTDEBUGHLT',
                 '--magField' : '38T_PostLS1',
		 '--pileup': 'AVE_20_BX_25ns',
                 '--customise': 'SLHCUpgradeSimulations/Configuration/combinedCustoms.cust_2019',
                 '--geometry' : 'Extended2017',
		 '--pileup_input':'dbs:/RelValMinBias_TuneZ2star_14TeV/CMSSW_6_1_2_SLHC6-DES19_61_V5_UPG2019-v1/GEN-SIM'
                  }
steps['DIGIPUUP19']=merge([step2Upg2019puDefaults])



####DIGI AGING VALIDATION - DESIGN set of reference


####DIGI AGING VALIDATION - STARTUP set of reference

step2Upg2017_START_Defaults = {'-s':'DIGI:pdigi_valid,L1,DIGI2RAW',
                 '--conditions':'W17_150_62E2::All', 
                 '--datatier':'GEN-SIM-DIGI-RAW',
                 '-n':'10',
                 '--eventcontent':'FEVTDEBUGHLT',
                 '--magField' : '38T_PostLS1',
                 '--customise': 'SLHCUpgradeSimulations/Configuration/combinedCustoms.cust_2017',
                 '--geometry' : 'Extended2017'
                  }
steps['DIGIUP17STAR']=merge([step2Upg2017_START_Defaults])



step2Upg2017pu_START_Defaults = {'-s':'DIGI:pdigi_valid,L1,DIGI2RAW',
                 '--conditions':'W17_150_62E2::All', 
                 '--datatier':'GEN-SIM-DIGI-RAW',
                 '-n':'10',
                 '--eventcontent':'FEVTDEBUGHLT',
		 '--pileup': 'AVE_20_BX_25ns',
                 '--magField' : '38T_PostLS1',
                 '--customise': 'SLHCUpgradeSimulations/Configuration/combinedCustoms.cust_2017',
                 '--geometry' : 'Extended2017',
		 '--pileup_input':'dbs:/RelValMinBias_TuneZ2star_14TeV/CMSSW_6_1_2_SLHC6-DES17_61_V5_UPG2017-v1/GEN-SIM'
                  }
steps['DIGIPUUP17STAR']=merge([step2Upg2017pu_START_Defaults])



####DIGI AGING VALIDATION - 300fb-1

step2Upg2017_300_Defaults = {'-s':'DIGI:pdigi_valid,L1,DIGI2RAW',
                 '--conditions':'W17_300_62E2::All', 
                 '--datatier':'GEN-SIM-DIGI-RAW',
                 '-n':'10',
                 '--magField' : '38T_PostLS1',
                 '--eventcontent':'FEVTDEBUGHLT',
                 '--customise': 'SLHCUpgradeSimulations/Configuration/combinedCustoms.cust_2017,SLHCUpgradeSimulations/Configuration/aging.customise_aging_300',
                 '--geometry' : 'Extended2017'
                  }
steps['DIGIUP17300']=merge([step2Upg2017_300_Defaults])

step2Upg2017pu_300_Defaults = {'-s':'DIGI:pdigi_valid,L1,DIGI2RAW',
                 '--conditions':'W17_300_62E2::All', 
                 '--datatier':'GEN-SIM-DIGI-RAW',
                 '-n':'10',
                 '--eventcontent':'FEVTDEBUGHLT',
                 '--magField' : '38T_PostLS1',
		 '--pileup': 'AVE_20_BX_25ns',
                 '--customise': 'SLHCUpgradeSimulations/Configuration/combinedCustoms.cust_2017,SLHCUpgradeSimulations/Configuration/aging.customise_aging_300',
                 '--geometry' : 'Extended2017',
		 '--pileup_input':'dbs:/RelValMinBias_TuneZ2star_14TeV/CMSSW_6_1_2_SLHC6-DES17_61_V5_UPG2017-v1/GEN-SIM'
                  }
steps['DIGIPUUP17300']=merge([step2Upg2017pu_300_Defaults])


####DIGI AGING VALIDATION - 300fb-1  COMPLETE ECAK

step2Upg2017_300comp_Defaults = {'-s':'DIGI:pdigi_valid,L1,DIGI2RAW',
                 '--conditions':'W17_300_62C2::All', 
                 '--datatier':'GEN-SIM-DIGI-RAW',
                 '-n':'10',
                 '--magField' : '38T_PostLS1',
                 '--eventcontent':'FEVTDEBUGHLT',
                 '--customise': 'SLHCUpgradeSimulations/Configuration/combinedCustoms.cust_2017,SLHCUpgradeSimulations/Configuration/aging.customise_aging_300,SLHCUpgradeSimulations/Configuration/combinedCustoms.ecal_complete_aging_300',
                 '--geometry' : 'Extended2017'
                  }
steps['DIGIUP17300COMP']=merge([step2Upg2017_300comp_Defaults])

####DIGI AGING VALIDATION - 500fb-1 

step2Upg2017_500_Defaults = {'-s':'DIGI:pdigi_valid,L1,DIGI2RAW',
                 '--conditions':'W17_500_62E2::All', 
                 '--datatier':'GEN-SIM-DIGI-RAW',
                 '-n':'10',
                 '--magField' : '38T_PostLS1',
                 '--eventcontent':'FEVTDEBUGHLT',
                 '--customise': 'SLHCUpgradeSimulations/Configuration/combinedCustoms.cust_2017,SLHCUpgradeSimulations/Configuration/aging.customise_aging_500',
                 '--geometry' : 'Extended2017'
                  }
steps['DIGIUP17500']=merge([step2Upg2017_500_Defaults])


step2Upg2017pu_500_Defaults = {'-s':'DIGI:pdigi_valid,L1,DIGI2RAW',
                 '--conditions':'W17_500_62E2::All', 
                 '--datatier':'GEN-SIM-DIGI-RAW',
                 '-n':'10',
                 '--eventcontent':'FEVTDEBUGHLT',
                 '--magField' : '38T_PostLS1',
		 '--pileup': 'AVE_20_BX_25ns',
                 '--customise': 'SLHCUpgradeSimulations/Configuration/combinedCustoms.cust_2017,SLHCUpgradeSimulations/Configuration/aging.customise_aging_500',
                 '--geometry' : 'Extended2017',
		 '--pileup_input':'dbs:/RelValMinBias_TuneZ2star_14TeV/CMSSW_6_1_2_SLHC6-DES17_61_V5_UPG2017-v1/GEN-SIM'
                  }
steps['DIGIPUUP17500']=merge([step2Upg2017pu_500_Defaults])



####DIGI AGING VALIDATION - 1000fb-1 

step2Upg2017_1000_Defaults = {'-s':'DIGI:pdigi_valid,L1,DIGI2RAW',
                 '--conditions':'W17_100062E2::All', 
                 '--datatier':'GEN-SIM-DIGI-RAW',
                 '-n':'10',
                 '--magField' : '38T_PostLS1',
                 '--eventcontent':'FEVTDEBUGHLT',
                 '--customise': 'SLHCUpgradeSimulations/Configuration/combinedCustoms.cust_2017,SLHCUpgradeSimulations/Configuration/aging.customise_aging_1000',
                 '--geometry' : 'Extended2017'
                  }
steps['DIGIUP171000']=merge([step2Upg2017_1000_Defaults])

step2Upg2017pu_1000_Defaults = {'-s':'DIGI:pdigi_valid,L1,DIGI2RAW',
                 '--conditions':'W17_100062E2::All', 
                 '--datatier':'GEN-SIM-DIGI-RAW',
                 '-n':'10',
                 '--eventcontent':'FEVTDEBUGHLT',
		 '--pileup': 'AVE_20_BX_25ns',
                 '--magField' : '38T_PostLS1',
                 '--customise': 'SLHCUpgradeSimulations/Configuration/combinedCustoms.cust_2017,SLHCUpgradeSimulations/Configuration/aging.customise_aging_1000',
                 '--geometry' : 'Extended2017',
		 '--pileup_input':'dbs:/RelValMinBias_TuneZ2star_14TeV/CMSSW_6_1_2_SLHC6-DES17_61_V5_UPG2017-v1/GEN-SIM'
                  }
steps['DIGIPUUP171000']=merge([step2Upg2017pu_1000_Defaults])

####DIGI AGING VALIDATION - 1000fb-1 COMPLETE ECAL

step2Upg2017_1000comp_Defaults = {'-s':'DIGI:pdigi_valid,L1,DIGI2RAW',
                 '--conditions':'W17_100062C2::All', 
                 '--datatier':'GEN-SIM-DIGI-RAW',
                 '-n':'10',
                 '--magField' : '38T_PostLS1',
                 '--eventcontent':'FEVTDEBUGHLT',
                 '--customise': 'SLHCUpgradeSimulations/Configuration/combinedCustoms.cust_2017,SLHCUpgradeSimulations/Configuration/aging.customise_aging_1000,SLHCUpgradeSimulations/Configuration/combinedCustoms.ecal_complete_aging_1000',
                 '--geometry' : 'Extended2017'
                  }
steps['DIGIUP171000COMP']=merge([step2Upg2017_1000comp_Defaults])

####DIGI AGING VALIDATION - 1000fb-1 tkid

step2Upg2017_1000_TkId_Defaults = {'-s':'DIGI:pdigi_valid,L1,DIGI2RAW',
                 '--conditions':'W17_100062E2A::All', 
                 '--datatier':'GEN-SIM-DIGI-RAW',
                 '-n':'10',
                 '--magField' : '38T_PostLS1',
                 '--eventcontent':'FEVTDEBUGHLT',
                 '--customise': 'SLHCUpgradeSimulations/Configuration/combinedCustoms.cust_2017,SLHCUpgradeSimulations/Configuration/aging.customise_aging_1000',
                 '--geometry' : 'Extended2017'
                  }
steps['DIGIUP171000TkId']=merge([step2Upg2017_1000_TkId_Defaults])

####DIGI AGING VALIDATION - 1000fb-1 tkid COMPLETE ECAL

step2Upg2017_1000comp_TkId_Defaults = {'-s':'DIGI:pdigi_valid,L1,DIGI2RAW',
                 '--conditions':'W17_100062C2A::All', 
                 '--datatier':'GEN-SIM-DIGI-RAW',
                 '-n':'10',
                 '--eventcontent':'FEVTDEBUGHLT',
                 '--magField' : '38T_PostLS1',
                 '--customise': 'SLHCUpgradeSimulations/Configuration/combinedCustoms.cust_2017,SLHCUpgradeSimulations/Configuration/aging.customise_aging_1000,SLHCUpgradeSimulations/Configuration/combinedCustoms.ecal_complete_aging_1000',
                 '--geometry' : 'Extended2017'
                  }
steps['DIGIUP171000COMPTkId']=merge([step2Upg2017_1000comp_TkId_Defaults])


####DIGI AGING VALIDATION - 3000fb-1 _ 

step2Upg2017_3000_Defaults = {'-s':'DIGI:pdigi_valid,L1,DIGI2RAW',
                 '--conditions':'W17_300062E2::All', 
                 '--datatier':'GEN-SIM-DIGI-RAW',
                 '-n':'10',
                 '--magField' : '38T_PostLS1',
                 '--eventcontent':'FEVTDEBUGHLT',
                 '--customise': 'SLHCUpgradeSimulations/Configuration/combinedCustoms.cust_2017,SLHCUpgradeSimulations/Configuration/aging.customise_aging_3000',
                 '--geometry' : 'Extended2017'
                  }
steps['DIGIUP173000']=merge([step2Upg2017_3000_Defaults])


####DIGI AGING VALIDATION - 3000fb-1 _ COMPLETE ECAL

step2Upg2017_3000comp_Defaults = {'-s':'DIGI:pdigi_valid,L1,DIGI2RAW',
                 '--conditions':'W17_300062C2::All', 
                 '--datatier':'GEN-SIM-DIGI-RAW',
                 '-n':'10',
                 '--magField' : '38T_PostLS1',
                 '--eventcontent':'FEVTDEBUGHLT',
                 '--customise': 'SLHCUpgradeSimulations/Configuration/combinedCustoms.cust_2017,SLHCUpgradeSimulations/Configuration/aging.customise_aging_3000,SLHCUpgradeSimulations/Configuration/combinedCustoms.ecal_complete_aging_3000',
                 '--geometry' : 'Extended2017'
                  }
steps['DIGIUP173000COMP']=merge([step2Upg2017_3000comp_Defaults])

####DIGI AGING VALIDATION - STARTUP set of reference

step2Upg2019_START_Defaults = {'-s':'DIGI:pdigi_valid,L1,DIGI2RAW',
                 '--conditions':'W19_150_62E2::All', 
                 '--datatier':'GEN-SIM-DIGI-RAW',
                 '-n':'10',
                 '--magField' : '38T_PostLS1',
                 '--eventcontent':'FEVTDEBUGHLT',
                 '--customise': 'SLHCUpgradeSimulations/Configuration/combinedCustoms.cust_2019',
                 '--geometry' : 'Extended2019'
                  }
steps['DIGIUP19STAR']=merge([step2Upg2019_START_Defaults])



step2Upg2019pu_START_Defaults = {'-s':'DIGI:pdigi_valid,L1,DIGI2RAW',
                 '--conditions':'W19_150_62E2::All', 
                 '--datatier':'GEN-SIM-DIGI-RAW',
                 '-n':'10',
                 '--magField' : '38T_PostLS1',
                 '--eventcontent':'FEVTDEBUGHLT',
		 '--pileup': 'AVE_20_BX_25ns',
                 '--customise': 'SLHCUpgradeSimulations/Configuration/combinedCustoms.cust_2019',
                 '--geometry' : 'Extended2019',
		 '--pileup_input':'dbs:/RelValMinBias_TuneZ2star_14TeV/CMSSW_6_1_2_SLHC6-DES19_61_V5_UPG2019-v1/GEN-SIM'
                  }
steps['DIGIPUUP19STAR']=merge([step2Upg2019pu_START_Defaults])



####DIGI AGING VALIDATION - 300fb-1

step2Upg2019_300_Defaults = {'-s':'DIGI:pdigi_valid,L1,DIGI2RAW',
                 '--conditions':'W19_300_62E2::All', 
                 '--datatier':'GEN-SIM-DIGI-RAW',
                 '-n':'10',
                 '--magField' : '38T_PostLS1',
                 '--eventcontent':'FEVTDEBUGHLT',
                 '--customise': 'SLHCUpgradeSimulations/Configuration/combinedCustoms.cust_2019,SLHCUpgradeSimulations/Configuration/aging.customise_aging_300',
                 '--geometry' : 'Extended2019'
                  }
steps['DIGIUP19300']=merge([step2Upg2019_300_Defaults])

step2Upg2019pu_300_Defaults = {'-s':'DIGI:pdigi_valid,L1,DIGI2RAW',
                 '--conditions':'W19_300_62E2::All', 
                 '--datatier':'GEN-SIM-DIGI-RAW',
                 '-n':'10',
                 '--eventcontent':'FEVTDEBUGHLT',
		 '--pileup': 'AVE_20_BX_25ns',
                 '--magField' : '38T_PostLS1',
                 '--customise': 'SLHCUpgradeSimulations/Configuration/combinedCustoms.cust_2019,SLHCUpgradeSimulations/Configuration/aging.customise_aging_300',
                 '--geometry' : 'Extended2019',
		 '--pileup_input':'dbs:/RelValMinBias_TuneZ2star_14TeV/CMSSW_6_1_2_SLHC6-DES19_61_V5_UPG2019-v1/GEN-SIM'
                  }
steps['DIGIPUUP19300']=merge([step2Upg2019pu_300_Defaults])


####DIGI AGING VALIDATION - 300fb-1  COMPLETE ECAK

step2Upg2019_300comp_Defaults = {'-s':'DIGI:pdigi_valid,L1,DIGI2RAW',
                 '--conditions':'W19_300_62C2::All', 
                 '--datatier':'GEN-SIM-DIGI-RAW',
                 '-n':'10',
                 '--magField' : '38T_PostLS1',
                 '--eventcontent':'FEVTDEBUGHLT',
                 '--customise': 'SLHCUpgradeSimulations/Configuration/combinedCustoms.cust_2019,SLHCUpgradeSimulations/Configuration/aging.customise_aging_300,SLHCUpgradeSimulations/Configuration/combinedCustoms.ecal_complete_aging_300',
                 '--geometry' : 'Extended2019'
                  }
steps['DIGIUP19300COMP']=merge([step2Upg2019_300comp_Defaults])

####DIGI AGING VALIDATION - 500fb-1 

step2Upg2019_500_Defaults = {'-s':'DIGI:pdigi_valid,L1,DIGI2RAW',
                 '--conditions':'W19_500_62E2::All', 
                 '--datatier':'GEN-SIM-DIGI-RAW',
                 '-n':'10',
                 '--eventcontent':'FEVTDEBUGHLT',
                 '--magField' : '38T_PostLS1',
                 '--customise': 'SLHCUpgradeSimulations/Configuration/combinedCustoms.cust_2019,SLHCUpgradeSimulations/Configuration/aging.customise_aging_500',
                 '--geometry' : 'Extended2019'
                  }
steps['DIGIUP19500']=merge([step2Upg2019_500_Defaults])


step2Upg2019pu_500_Defaults = {'-s':'DIGI:pdigi_valid,L1,DIGI2RAW',
                 '--conditions':'W19_500_62E2::All', 
                 '--datatier':'GEN-SIM-DIGI-RAW',
                 '-n':'10',
                 '--eventcontent':'FEVTDEBUGHLT',
                 '--magField' : '38T_PostLS1',
		 '--pileup': 'AVE_20_BX_25ns',
                 '--customise': 'SLHCUpgradeSimulations/Configuration/combinedCustoms.cust_2019,SLHCUpgradeSimulations/Configuration/aging.customise_aging_500',
                 '--geometry' : 'Extended2019',
		 '--pileup_input':'dbs:/RelValMinBias_TuneZ2star_14TeV/CMSSW_6_1_2_SLHC6-DES19_61_V5_UPG2019-v1/GEN-SIM'
                  }
steps['DIGIPUUP19500']=merge([step2Upg2019pu_500_Defaults])



####DIGI AGING VALIDATION - 1000fb-1 

step2Upg2019_1000_Defaults = {'-s':'DIGI:pdigi_valid,L1,DIGI2RAW',
                 '--conditions':'W19_100062E2::All', 
                 '--datatier':'GEN-SIM-DIGI-RAW',
                 '-n':'10',
                 '--magField' : '38T_PostLS1',
                 '--eventcontent':'FEVTDEBUGHLT',
                 '--customise': 'SLHCUpgradeSimulations/Configuration/combinedCustoms.cust_2019,SLHCUpgradeSimulations/Configuration/aging.customise_aging_1000',
                 '--geometry' : 'Extended2019'
                  }
steps['DIGIUP191000']=merge([step2Upg2019_1000_Defaults])

step2Upg2019pu_1000_Defaults = {'-s':'DIGI:pdigi_valid,L1,DIGI2RAW',
                 '--conditions':'W19_100062E2::All', 
                 '--datatier':'GEN-SIM-DIGI-RAW',
                 '-n':'10',
                 '--magField' : '38T_PostLS1',
                 '--eventcontent':'FEVTDEBUGHLT',
		 '--pileup': 'AVE_20_BX_25ns',
                 '--customise': 'SLHCUpgradeSimulations/Configuration/combinedCustoms.cust_2019,SLHCUpgradeSimulations/Configuration/aging.customise_aging_1000',
                 '--geometry' : 'Extended2019',
		 '--pileup_input':'dbs:/RelValMinBias_TuneZ2star_14TeV/CMSSW_6_1_2_SLHC6-DES19_61_V5_UPG2019-v1/GEN-SIM'
                  }
steps['DIGIPUUP191000']=merge([step2Upg2019pu_1000_Defaults])

####DIGI AGING VALIDATION - 1000fb-1 COMPLETE ECAL

step2Upg2019_1000comp_Defaults = {'-s':'DIGI:pdigi_valid,L1,DIGI2RAW',
                 '--conditions':'W19_100062C2::All', 
                 '--datatier':'GEN-SIM-DIGI-RAW',
                 '-n':'10',
                 '--magField' : '38T_PostLS1',
                 '--eventcontent':'FEVTDEBUGHLT',
                 '--customise': 'SLHCUpgradeSimulations/Configuration/combinedCustoms.cust_2019,SLHCUpgradeSimulations/Configuration/aging.customise_aging_1000,SLHCUpgradeSimulations/Configuration/combinedCustoms.ecal_complete_aging_1000',
                 '--geometry' : 'Extended2019'
                  }
steps['DIGIUP191000COMP']=merge([step2Upg2019_1000comp_Defaults])

####DIGI AGING VALIDATION - 1000fb-1 tkid

step2Upg2019_1000_TkId_Defaults = {'-s':'DIGI:pdigi_valid,L1,DIGI2RAW',
                 '--conditions':'W19_100062E2A::All', 
                 '--datatier':'GEN-SIM-DIGI-RAW',
                 '-n':'10',
                 '--magField' : '38T_PostLS1',
                 '--eventcontent':'FEVTDEBUGHLT',
                 '--customise': 'SLHCUpgradeSimulations/Configuration/combinedCustoms.cust_2019,SLHCUpgradeSimulations/Configuration/aging.customise_aging_1000',
                 '--geometry' : 'Extended2019'
                  }
steps['DIGIUP191000TkId']=merge([step2Upg2019_1000_TkId_Defaults])

####DIGI AGING VALIDATION - 1000fb-1 tkid COMPLETE ECAL

step2Upg2019_1000comp_TkId_Defaults = {'-s':'DIGI:pdigi_valid,L1,DIGI2RAW',
                 '--conditions':'W19_100062C2A::All', 
                 '--datatier':'GEN-SIM-DIGI-RAW',
                 '-n':'10',
                 '--magField' : '38T_PostLS1',
                 '--eventcontent':'FEVTDEBUGHLT',
                 '--customise': 'SLHCUpgradeSimulations/Configuration/combinedCustoms.cust_2019,SLHCUpgradeSimulations/Configuration/aging.customise_aging_1000,SLHCUpgradeSimulations/Configuration/combinedCustoms.ecal_complete_aging_1000',
                 '--geometry' : 'Extended2019'
                  }
steps['DIGIUP191000COMPTkId']=merge([step2Upg2019_1000comp_TkId_Defaults])


####DIGI AGING VALIDATION - 3000fb-1 _ 

step2Upg2019_3000_Defaults = {'-s':'DIGI:pdigi_valid,L1,DIGI2RAW',
                 '--conditions':'W19_300062E2::All', 
                 '--datatier':'GEN-SIM-DIGI-RAW',
                 '-n':'10',
                 '--magField' : '38T_PostLS1',
                 '--eventcontent':'FEVTDEBUGHLT',
                 '--customise': 'SLHCUpgradeSimulations/Configuration/combinedCustoms.cust_2019,SLHCUpgradeSimulations/Configuration/aging.customise_aging_3000',
                 '--geometry' : 'Extended2019'
                  }
steps['DIGIUP193000']=merge([step2Upg2019_3000_Defaults])


####DIGI AGING VALIDATION - 3000fb-1 _ COMPLETE ECAL

step2Upg2019_3000comp_Defaults = {'-s':'DIGI:pdigi_valid,L1,DIGI2RAW',
                 '--conditions':'W19_300062C2::All', 
                 '--datatier':'GEN-SIM-DIGI-RAW',
                 '-n':'10',
                 '--magField' : '38T_PostLS1',
                 '--eventcontent':'FEVTDEBUGHLT',
                 '--customise': 'SLHCUpgradeSimulations/Configuration/combinedCustoms.cust_2019,SLHCUpgradeSimulations/Configuration/aging.customise_aging_3000,SLHCUpgradeSimulations/Configuration/combinedCustoms.ecal_complete_aging_3000',
                 '--geometry' : 'Extended2019'
                  }
steps['DIGIUP193000COMP']=merge([step2Upg2019_3000comp_Defaults])



#add this line when testing from an input file that is not strictly GEN-SIM
#addForAll(step2,{'--process':'DIGI'})

dataReco={'--conditions':'auto:com10',
          '-s':'RAW2DIGI,L1Reco,RECO,ALCA:SiStripCalZeroBias+SiStripCalMinBias+TkAlMinBias,DQM',
          '--datatier':'RECO,DQMROOT',
          '--eventcontent':'RECO,DQMROOT',
          '--data':'',
          '--process':'reRECO',
          '--scenario':'pp',
          }


dataReco={'--conditions':'auto:com10',
          '-s':'RAW2DIGI,L1Reco,RECO,EI,ALCA:SiStripCalZeroBias+SiStripCalMinBias+TkAlMinBias,DQM',
          '--datatier':'RECO,DQMROOT',
          '--eventcontent':'RECO,DQMROOT',
          '--data':'',
          '--process':'reRECO',
          '--scenario':'pp',
          }

hltKey='relval'
from Configuration.HLT.autoHLT import autoHLT
menu = autoHLT[hltKey]
steps['HLTD']=merge([{'--process':'reHLT',
                      '-s':'L1REPACK,HLT:@%s'%hltKey,
                      '--conditions':'auto:hltonline_%s'%menu,
                      '--data':'',
                      '--output':'\'[{"e":"RAW","t":"RAW","o":["drop FEDRawDataCollection_rawDataCollector__LHC"]}]\'',
                      },])
#wmsplit['HLTD']=5

steps['RECOD']=merge([{'--scenario':'pp',},dataReco])
steps['RECOSKIMALCA']=merge([{'--inputCommands':'"keep *","drop *_*_*_RECO"'
                              },steps['RECOD']])
steps['RECOSKIM']=merge([{'-s':'RAW2DIGI,L1Reco,RECO,EI,DQM',
                          },steps['RECOSKIMALCA']])

steps['REPACKHID']=merge([{'--scenario':'HeavyIons',
                         '-s':'RAW2DIGI,REPACK',
                         '--datatier':'RAW',
                         '--eventcontent':'REPACKRAW'},
                        steps['RECOD']])
steps['RECOHID10']=merge([{'--scenario':'HeavyIons',
                         '-s':'RAW2DIGI,L1Reco,RECO,ALCA:SiStripCalZeroBias+SiStripCalMinBias+TkAlMinBiasHI+HcalCalMinBias,DQM',
                         '--datatier':'RECO,DQMROOT',
                         '--eventcontent':'RECO,DQMROOT'},
                        steps['RECOD']])
steps['RECOHID11']=merge([{'--repacked':''},
                        steps['RECOHID10']])
steps['RECOHID10']['-s']+=',REPACK'
steps['RECOHID10']['--datatier']+=',RAW'
steps['RECOHID10']['--eventcontent']+=',REPACKRAW'

steps['TIER0']=merge([{'--customise':'Configuration/DataProcessing/RecoTLR.customisePrompt',
                       '-s':'RAW2DIGI,L1Reco,RECO,EI,ALCAPRODUCER:@allForPrompt,DQM,ENDJOB',
                       '--datatier':'RECO,AOD,ALCARECO,DQMROOT',
                       '--eventcontent':'RECO,AOD,ALCARECO,DQMROOT',
                       '--process':'RECO'
                       },dataReco])
steps['TIER0EXP']=merge([{'-s':'RAW2DIGI,L1Reco,RECO,EI,ALCAPRODUCER:@allForExpress,DQM,ENDJOB',
                          '--datatier':'ALCARECO,DQM',
                          '--eventcontent':'ALCARECO,DQM',
                          '--customise':'Configuration/DataProcessing/RecoTLR.customiseExpress',
                          },steps['TIER0']])

steps['RECOCOSD']=merge([{'--scenario':'cosmics',
                          '-s':'RAW2DIGI,L1Reco,RECO,DQM,ALCA:MuAlCalIsolatedMu+DtCalib',
                          '--customise':'Configuration/DataProcessing/RecoTLR.customiseCosmicData'
                          },dataReco])

step2HImixDefaults=merge([{'-n':'10',
                           '--himix':'',
                           '--filein':'file.root',
                           '--process':'HISIGNAL'
                           },hiDefaults,step1Defaults])
steps['Pyquen_GammaJet_pt20_2760GeV']=merge([{'cfg':'Pyquen_GammaJet_pt20_2760GeV_cfi'},step2HImixDefaults])
steps['Pyquen_DiJet_pt80to120_2760GeV']=merge([{'cfg':'Pyquen_DiJet_pt80to120_2760GeV_cfi'},step2HImixDefaults])
steps['Pyquen_ZeemumuJets_pt10_2760GeV']=merge([{'cfg':'Pyquen_ZeemumuJets_pt10_2760GeV_cfi'},step2HImixDefaults])

# step3 
step3Defaults = {
                  '-s'            : 'RAW2DIGI,L1Reco,RECO,EI,VALIDATION,DQM',
                  '--conditions'  : 'auto:startup',
                  '--no_exec'     : '',
                  '--datatier'    : 'GEN-SIM-RECO,DQM',
                  '--eventcontent': 'RECOSIM,DQM'
                  }

steps['DIGIPU']=merge([{'--process':'REDIGI'},steps['DIGIPU1']])
#wmsplit['DIGIPU']=4
#wmsplit['DIGIPU1']=4

steps['RECODreHLT']=merge([{'--hltProcess':'reHLT','--conditions':'auto:com10_%s'%menu},steps['RECOD']])
#wmsplit['RECODreHLT']=2

steps['RECO']=merge([step3Defaults])
steps['RECODBG']=merge([{'--eventcontent':'RECODEBUG,DQM'},steps['RECO']])
steps['RECOPROD1']=merge([{ '-s' : 'RAW2DIGI,L1Reco,RECO,EI', '--datatier' : 'GEN-SIM-RECO,AODSIM', '--eventcontent' : 'RECOSIM,AODSIM'},step3Defaults])
steps['RECOCOS']=merge([{'-s':'RAW2DIGI,L1Reco,RECO,ALCA:MuAlCalIsolatedMu,DQM','--scenario':'cosmics'},stCond,step3Defaults])
steps['RECOMIN']=merge([{'-s':'RAW2DIGI,L1Reco,RECO,EI,ALCA:SiStripCalZeroBias+SiStripCalMinBias+EcalCalPhiSym+EcalCalPi0Calib+EcalCalEtaCalib,VALIDATION,DQM'},stCond,step3Defaults])

steps['RECODDQM']=merge([{'-s':'RAW2DIGI,L1Reco,RECO,EI,DQM:@common+@muon+@hcal+@jetmet+@ecal'},steps['RECOD']])

steps['RECOPU1']=merge([PU,steps['RECO']])
#wmsplit['RECOPU1']=1
steps['RECOPUDBG']=merge([{'--eventcontent':'RECODEBUG,DQM'},steps['RECOPU1']])
steps['RERECOPU1']=merge([{'--hltProcess':'REDIGI'},steps['RECOPU1']])

steps['RECO_ID']=merge([{'--hltProcess':'HLT2'},steps['RECO']])

steps['RECOHI']=merge([hiDefaults,{'-s':'RAW2DIGI,L1Reco,RECO,VALIDATION,DQM'},step3Defaults])
#wmsplit['RECOHI']=5

steps['DIGIHISt3']=steps['DIGIHI']

steps['RECOHID11St3']=merge([{
                              '--process':'ZStoRECO'},
                             steps['RECOHID11']])
steps['RECOHIR10D11']=merge([{'--filein':'file:step2_inREPACKRAW.root',
                              '--filtername':'reRECO'},
                             steps['RECOHID11St3']])
steps['RECOFS']=merge([{'--fast':'',
                        '-s':'RECO,EI,HLT:@relval,VALIDATION'},
                       steps['RECO']])

#for 2017
step3Up2017Defaults = {'-s':'RAW2DIGI,L1Reco,RECO,EI,VALIDATION,DQM',
                 '--conditions':'auto:upgrade2017', 
                 '--datatier':'GEN-SIM-RECO,DQM',
                 '-n':'10',
                  '--magField' : '38T_PostLS1',
                 '--eventcontent':'FEVTDEBUGHLT,DQM',
                 '--customise' : 'SLHCUpgradeSimulations/Configuration/combinedCustoms.cust_2017',
                 '--geometry' : 'Extended2017'
                 }
                             
steps['RECOUP17']=merge([step3Up2017Defaults])



#for 2019
step3Up2019Defaults = {'-s':'RAW2DIGI,L1Reco,RECO,VALIDATION,DQM',
                 '--conditions':'auto:upgrade2019', 
                 '--datatier':'GEN-SIM-RECO,DQM',
                 '-n':'10',
                 '--magField' : '38T_PostLS1',
                 '--eventcontent':'FEVTDEBUGHLT,DQM',
                 '--customise' : 'SLHCUpgradeSimulations/Configuration/combinedCustoms.cust_2019',
                 '--geometry' : 'Extended2019'
                 }
                             
steps['RECOUP19']=merge([step3Up2019Defaults])




####RECO AGING VALIDATION - STARTUP set of reference



step3Up2017_START_Defaults = {'-s':'RAW2DIGI,L1Reco,RECO,VALIDATION,DQM',
                 '--conditions':'W17_150_62E2::All', 
                 '--datatier':'GEN-SIM-RECO,DQM',
                 '-n':'10',
                 '--magField' : '38T_PostLS1',
                 '--eventcontent':'FEVTDEBUGHLT,DQM',
                 '--customise' : 'SLHCUpgradeSimulations/Configuration/combinedCustoms.cust_2017',
                 '--geometry' : 'Extended2017'
                 }
                             
steps['RECOUP17STAR']=merge([step3Up2017_START_Defaults])

step3Up2017pu_START_Defaults = {'-s':'RAW2DIGI,L1Reco,RECO,VALIDATION,DQM',
                 '--conditions':'W17_150_62E2::All', 
                 '--datatier':'GEN-SIM-RECO,DQM',
                 '-n':'10',
                 '--eventcontent':'FEVTDEBUGHLT,DQM',
		 '--pileup': 'AVE_20_BX_25ns',
                 '--magField' : '38T_PostLS1',
                 '--customise' : 'SLHCUpgradeSimulations/Configuration/combinedCustoms.cust_2017',
                 '--geometry' : 'Extended2017',
		 '--pileup_input':'dbs:/RelValMinBias_TuneZ2star_14TeV/CMSSW_6_1_2_SLHC6-DES17_61_V5_UPG2017-v1/GEN-SIM'
                 }
                             
steps['RECOPUUP17STAR']=merge([step3Up2017pu_START_Defaults])


####RECO AGING VALIDATION - 300fb-1 



step3Up2017_300_Defaults = {'-s':'RAW2DIGI,L1Reco,RECO,VALIDATION,DQM',
                 '--conditions':'W17_300_62E2::All', 
                 '--datatier':'GEN-SIM-RECO,DQM',
                 '-n':'10',
                 '--magField' : '38T_PostLS1',
                 '--eventcontent':'FEVTDEBUGHLT,DQM',
                 '--customise' : 'SLHCUpgradeSimulations/Configuration/combinedCustoms.cust_2017,SLHCUpgradeSimulations/Configuration/aging.customise_aging_300',
                 '--geometry' : 'Extended2017'
                 }
                             
steps['RECOUP17300']=merge([step3Up2017_300_Defaults])

step3Up2017pu_300_Defaults = {'-s':'RAW2DIGI,L1Reco,RECO,VALIDATION,DQM',
                 '--conditions':'W17_300_62E2::All', 
                 '--datatier':'GEN-SIM-RECO,DQM',
                 '-n':'10',
                 '--eventcontent':'FEVTDEBUGHLT,DQM',
		 '--pileup': 'AVE_20_BX_25ns',
                 '--magField' : '38T_PostLS1',
                 '--customise' : 'SLHCUpgradeSimulations/Configuration/combinedCustoms.cust_2017,SLHCUpgradeSimulations/Configuration/aging.customise_aging_300',
                 '--geometry' : 'Extended2017',
		 '--pileup_input':'dbs:/RelValMinBias_TuneZ2star_14TeV/CMSSW_6_1_2_SLHC6-DES17_61_V5_UPG2017-v1/GEN-SIM'
                 }
                             
steps['RECOPUUP17300']=merge([step3Up2017pu_300_Defaults])

####RECO AGING VALIDATION - 300fb-1 COMPLETE ECAL



step3Up2017_300comp_Defaults = {'-s':'RAW2DIGI,L1Reco,RECO,VALIDATION,DQM',
                 '--conditions':'W17_300_62C2::All', 
                 '--datatier':'GEN-SIM-RECO,DQM',
                 '-n':'10',
                 '--eventcontent':'FEVTDEBUGHLT,DQM',
                 '--magField' : '38T_PostLS1',
                 '--customise' : 'SLHCUpgradeSimulations/Configuration/combinedCustoms.cust_2017,SLHCUpgradeSimulations/Configuration/combinedCustoms.ecal_complete_aging_300,SLHCUpgradeSimulations/Configuration/aging.customise_aging_300',
                 '--geometry' : 'Extended2017'
                 }
                             
steps['RECOUP17300COMP']=merge([step3Up2017_300comp_Defaults])


####RECO AGING VALIDATION - 500fb-1 


step3Up2017_500_Defaults = {'-s':'RAW2DIGI,L1Reco,RECO,VALIDATION,DQM',
                 '--conditions':'W17_500_62E2::All', 
                 '--datatier':'GEN-SIM-RECO,DQM',
                 '-n':'10',
                 '--magField' : '38T_PostLS1',
                 '--eventcontent':'FEVTDEBUGHLT,DQM',
                 '--customise' : 'SLHCUpgradeSimulations/Configuration/combinedCustoms.cust_2017,SLHCUpgradeSimulations/Configuration/aging.customise_aging_500',
                 '--geometry' : 'Extended2017'
                 }
                             
steps['RECOUP17500']=merge([step3Up2017_500_Defaults])

step3Up2017pu_500_Defaults = {'-s':'RAW2DIGI,L1Reco,RECO,VALIDATION,DQM',
                 '--conditions':'W17_500_62E2::All', 
                 '--datatier':'GEN-SIM-RECO,DQM',
                 '-n':'10',
                 '--eventcontent':'FEVTDEBUGHLT,DQM',
                 '--magField' : '38T_PostLS1',
		 '--pileup': 'AVE_20_BX_25ns',
                 '--customise' : 'SLHCUpgradeSimulations/Configuration/combinedCustoms.cust_2017,SLHCUpgradeSimulations/Configuration/aging.customise_aging_500',
                 '--geometry' : 'Extended2017',
		 '--pileup_input':'dbs:/RelValMinBias_TuneZ2star_14TeV/CMSSW_6_1_2_SLHC6-DES17_61_V5_UPG2017-v1/GEN-SIM'
                 }
                             
steps['RECOPUUP17500']=merge([step3Up2017pu_500_Defaults])




####RECO AGING VALIDATION - 1000fb-1 


step3Up2017_1000_Defaults = {'-s':'RAW2DIGI,L1Reco,RECO,VALIDATION,DQM',
                 '--conditions':'W17_100062E2::All', 
                 '--datatier':'GEN-SIM-RECO,DQM',
                 '-n':'10',
                 '--eventcontent':'FEVTDEBUGHLT,DQM',
                 '--magField' : '38T_PostLS1',
                 '--customise' : 'SLHCUpgradeSimulations/Configuration/combinedCustoms.cust_2017,SLHCUpgradeSimulations/Configuration/aging.customise_aging_1000',
                 '--geometry' : 'Extended2017'
                 }
                             
steps['RECOUP171000']=merge([step3Up2017_1000_Defaults])

step3Up2017pu_1000_Defaults = {'-s':'RAW2DIGI,L1Reco,RECO,VALIDATION,DQM',
                 '--conditions':'W17_100062E2::All', 
                 '--datatier':'GEN-SIM-RECO,DQM',
                 '-n':'10',
                 '--magField' : '38T_PostLS1',
                 '--eventcontent':'FEVTDEBUGHLT,DQM',
		 '--pileup': 'AVE_20_BX_25ns',
                 '--customise' : 'SLHCUpgradeSimulations/Configuration/combinedCustoms.cust_2017,SLHCUpgradeSimulations/Configuration/aging.customise_aging_1000',
                 '--geometry' : 'Extended2017',
		 '--pileup_input':'dbs:/RelValMinBias_TuneZ2star_14TeV/CMSSW_6_1_2_SLHC6-DES17_61_V5_UPG2017-v1/GEN-SIM'
                 }
                             
steps['RECOPUUP171000']=merge([step3Up2017pu_1000_Defaults])
####RECO AGING VALIDATION - 1000fb-1 COMPLET ECAL


step3Up2017_1000comp_Defaults = {'-s':'RAW2DIGI,L1Reco,RECO,VALIDATION,DQM',
                 '--conditions':'W17_100062C2::All', 
                 '--datatier':'GEN-SIM-RECO,DQM',
                 '--magField' : '38T_PostLS1',
                 '-n':'10',
                 '--eventcontent':'FEVTDEBUGHLT,DQM',
                 '--customise' : 'SLHCUpgradeSimulations/Configuration/combinedCustoms.cust_2017,SLHCUpgradeSimulations/Configuration/combinedCustoms.ecal_complete_aging_1000,SLHCUpgradeSimulations/Configuration/aging.customise_aging_1000',
                 '--geometry' : 'Extended2017'
                 }
                             
steps['RECOUP171000COMP']=merge([step3Up2017_1000comp_Defaults])

####RECO AGING VALIDATION - 1000fb-1 tkId 

step3Up2017_1000_TkId_Defaults = {'-s':'RAW2DIGI,L1Reco,RECO,VALIDATION,DQM',
                 '--conditions':'W17_100062E2A::All', 
                 '--datatier':'GEN-SIM-RECO,DQM',
                 '-n':'10',
                 '--magField' : '38T_PostLS1',
                 '--eventcontent':'FEVTDEBUGHLT,DQM',
                 '--customise' : 'SLHCUpgradeSimulations/Configuration/combinedCustoms.cust_2017,SLHCUpgradeSimulations/Configuration/aging.customise_aging_1000',
                 '--geometry' : 'Extended2017'
                 }
                             
steps['RECOUP171000TkId']=merge([step3Up2017_1000_TkId_Defaults])

####RECO AGING VALIDATION - 1000fb-1 tkId COMPLETE ECAL

step3Up2017_1000comp_TkId_Defaults = {'-s':'RAW2DIGI,L1Reco,RECO,VALIDATION,DQM',
                 '--conditions':'W17_100062C2A::All', 
                 '--datatier':'GEN-SIM-RECO,DQM',
                 '-n':'10',
                 '--eventcontent':'FEVTDEBUGHLT,DQM',
                 '--magField' : '38T_PostLS1',
                 '--customise' : 'SLHCUpgradeSimulations/Configuration/combinedCustoms.cust_2017,SLHCUpgradeSimulations/Configuration/combinedCustoms.ecal_complete_aging_1000,SLHCUpgradeSimulations/Configuration/aging.customise_aging_1000',
                 '--geometry' : 'Extended2017'
                 }
                             
steps['RECOUP171000COMPTkId']=merge([step3Up2017_1000comp_TkId_Defaults])

####RECO AGING VALIDATION - 3000fb-1 


step3Up2017_3000_Defaults = {'-s':'RAW2DIGI,L1Reco,RECO,VALIDATION,DQM',
                 '--conditions':'W17_300062E2::All', 
                 '--datatier':'GEN-SIM-RECO,DQM',
                 '-n':'10',
                 '--eventcontent':'FEVTDEBUGHLT,DQM',
                 '--magField' : '38T_PostLS1',
                 '--customise' : 'SLHCUpgradeSimulations/Configuration/combinedCustoms.cust_2017,SLHCUpgradeSimulations/Configuration/aging.customise_aging_3000',
                 '--geometry' : 'Extended2017'
                 }
                             
steps['RECOUP173000']=merge([step3Up2017_3000_Defaults])

####RECO AGING VALIDATION - 3000fb-1 COMPLET ECAL


step3Up2017_3000comp_Defaults = {'-s':'RAW2DIGI,L1Reco,RECO,VALIDATION,DQM',
                 '--conditions':'W17_300062C2::All', 
                 '--datatier':'GEN-SIM-RECO,DQM',
                 '-n':'10',
                 '--eventcontent':'FEVTDEBUGHLT,DQM',
                 '--magField' : '38T_PostLS1',
                 '--customise' : 'SLHCUpgradeSimulations/Configuration/combinedCustoms.cust_2017,SLHCUpgradeSimulations/Configuration/combinedCustoms.ecal_complete_aging_3000,SLHCUpgradeSimulations/Configuration/aging.customise_aging_3000',
                 '--geometry' : 'Extended2017'
                 }
                             
steps['RECOUP173000COMP']=merge([step3Up2017_3000comp_Defaults])

####RECO AGING VALIDATION - STARTUP set of reference



step3Up2019_START_Defaults = {'-s':'RAW2DIGI,L1Reco,RECO,VALIDATION,DQM',
                 '--conditions':'W19_150_62E2::All', 
                 '--datatier':'GEN-SIM-RECO,DQM',
                 '-n':'10',
                 '--magField' : '38T_PostLS1',
                 '--eventcontent':'FEVTDEBUGHLT,DQM',
                 '--customise' : 'SLHCUpgradeSimulations/Configuration/combinedCustoms.cust_2019',
                 '--geometry' : 'Extended2019'
                 }
                             
steps['RECOUP19STAR']=merge([step3Up2019_START_Defaults])

step3Up2019pu_START_Defaults = {'-s':'RAW2DIGI,L1Reco,RECO,VALIDATION,DQM',
                 '--conditions':'W19_150_62E2::All', 
                 '--datatier':'GEN-SIM-RECO,DQM',
                 '-n':'10',
                 '--eventcontent':'FEVTDEBUGHLT,DQM',
		 '--pileup': 'AVE_20_BX_25ns',
                 '--customise' : 'SLHCUpgradeSimulations/Configuration/combinedCustoms.cust_2019',
                 '--magField' : '38T_PostLS1',
                 '--geometry' : 'Extended2019',
		 '--pileup_input':'dbs:/RelValMinBias_TuneZ2star_14TeV/CMSSW_6_1_2_SLHC6-DES19_61_V5_UPG2019-v1/GEN-SIM'
                 }
                             
steps['RECOPUUP19STAR']=merge([step3Up2019pu_START_Defaults])


####RECO AGING VALIDATION - 300fb-1 



step3Up2019_300_Defaults = {'-s':'RAW2DIGI,L1Reco,RECO,VALIDATION,DQM',
                 '--conditions':'W19_300_62E2::All', 
                 '--datatier':'GEN-SIM-RECO,DQM',
                 '-n':'10',
                 '--eventcontent':'FEVTDEBUGHLT,DQM',
                 '--magField' : '38T_PostLS1',
                 '--customise' : 'SLHCUpgradeSimulations/Configuration/combinedCustoms.cust_2019,SLHCUpgradeSimulations/Configuration/aging.customise_aging_300',
                 '--geometry' : 'Extended2019'
                 }
                             
steps['RECOUP19300']=merge([step3Up2019_300_Defaults])

step3Up2019pu_300_Defaults = {'-s':'RAW2DIGI,L1Reco,RECO,VALIDATION,DQM',
                 '--conditions':'W19_300_62E2::All', 
                 '--datatier':'GEN-SIM-RECO,DQM',
                 '-n':'10',
                 '--eventcontent':'FEVTDEBUGHLT,DQM',
                 '--magField' : '38T_PostLS1',
		 '--pileup': 'AVE_20_BX_25ns',
                 '--customise' : 'SLHCUpgradeSimulations/Configuration/combinedCustoms.cust_2019,SLHCUpgradeSimulations/Configuration/aging.customise_aging_300',
                 '--geometry' : 'Extended2019',
		 '--pileup_input':'dbs:/RelValMinBias_TuneZ2star_14TeV/CMSSW_6_1_2_SLHC6-DES19_61_V5_UPG2019-v1/GEN-SIM'
                 }
                             
steps['RECOPUUP19300']=merge([step3Up2019pu_300_Defaults])

####RECO AGING VALIDATION - 300fb-1 COMPLETE ECAL



step3Up2019_300comp_Defaults = {'-s':'RAW2DIGI,L1Reco,RECO,VALIDATION,DQM',
                 '--conditions':'W19_300_62C2::All', 
                 '--datatier':'GEN-SIM-RECO,DQM',
                 '--magField' : '38T_PostLS1',
                 '-n':'10',
                 '--eventcontent':'FEVTDEBUGHLT,DQM',
                 '--customise' : 'SLHCUpgradeSimulations/Configuration/combinedCustoms.cust_2019,SLHCUpgradeSimulations/Configuration/combinedCustoms.ecal_complete_aging_300,SLHCUpgradeSimulations/Configuration/aging.customise_aging_300',
                 '--geometry' : 'Extended2019'
                 }
                             
steps['RECOUP19300COMP']=merge([step3Up2019_300comp_Defaults])


####RECO AGING VALIDATION - 500fb-1 


step3Up2019_500_Defaults = {'-s':'RAW2DIGI,L1Reco,RECO,VALIDATION,DQM',
                 '--conditions':'W19_500_62E2::All', 
                 '--datatier':'GEN-SIM-RECO,DQM',
                 '-n':'10',
                 '--magField' : '38T_PostLS1',
                 '--eventcontent':'FEVTDEBUGHLT,DQM',
                 '--customise' : 'SLHCUpgradeSimulations/Configuration/combinedCustoms.cust_2019,SLHCUpgradeSimulations/Configuration/aging.customise_aging_500',
                 '--geometry' : 'Extended2019'
                 }
                             
steps['RECOUP19500']=merge([step3Up2019_500_Defaults])

step3Up2019pu_500_Defaults = {'-s':'RAW2DIGI,L1Reco,RECO,VALIDATION,DQM',
                 '--conditions':'W19_500_62E2::All', 
                 '--datatier':'GEN-SIM-RECO,DQM',
                 '-n':'10',
                 '--eventcontent':'FEVTDEBUGHLT,DQM',
		 '--pileup': 'AVE_20_BX_25ns',
                 '--magField' : '38T_PostLS1',
                 '--customise' : 'SLHCUpgradeSimulations/Configuration/combinedCustoms.cust_2019,SLHCUpgradeSimulations/Configuration/aging.customise_aging_500',
                 '--geometry' : 'Extended2019',
		 '--pileup_input':'dbs:/RelValMinBias_TuneZ2star_14TeV/CMSSW_6_1_2_SLHC6-DES19_61_V5_UPG2019-v1/GEN-SIM'
                 }
                             
steps['RECOPUUP19500']=merge([step3Up2019pu_500_Defaults])




####RECO AGING VALIDATION - 1000fb-1 


<<<<<<< HEAD
step3Up2019_1000_Defaults = {'-s':'RAW2DIGI,L1Reco,RECO,VALIDATION,DQM',
                 '--conditions':'W19_100062E2::All', 
                 '--datatier':'GEN-SIM-RECO,DQM',
                 '-n':'10',
                 '--magField' : '38T_PostLS1',
                 '--eventcontent':'FEVTDEBUGHLT,DQM',
                 '--customise' : 'SLHCUpgradeSimulations/Configuration/combinedCustoms.cust_2019,SLHCUpgradeSimulations/Configuration/aging.customise_aging_1000',
                 '--geometry' : 'Extended2019'
                 }
                             
steps['RECOUP191000']=merge([step3Up2019_1000_Defaults])

step3Up2019pu_1000_Defaults = {'-s':'RAW2DIGI,L1Reco,RECO,VALIDATION,DQM',
                 '--conditions':'W19_100062E2::All', 
                 '--datatier':'GEN-SIM-RECO,DQM',
                 '-n':'10',
                 '--magField' : '38T_PostLS1',
                 '--eventcontent':'FEVTDEBUGHLT,DQM',
		 '--pileup': 'AVE_20_BX_25ns',
                 '--customise' : 'SLHCUpgradeSimulations/Configuration/combinedCustoms.cust_2019,SLHCUpgradeSimulations/Configuration/aging.customise_aging_1000',
                 '--geometry' : 'Extended2019',
		 '--pileup_input':'dbs:/RelValMinBias_TuneZ2star_14TeV/CMSSW_6_1_2_SLHC6-DES19_61_V5_UPG2019-v1/GEN-SIM'
                 }
                             
steps['RECOPUUP191000']=merge([step3Up2019pu_1000_Defaults])
####RECO AGING VALIDATION - 1000fb-1 COMPLET ECAL
=======
#for 2015
step3Up2015Defaults = {'-s':'RAW2DIGI,L1Reco,RECO,EI,VALIDATION,DQM',
                 '--conditions':'auto:upgradePLS1', 
                 #'--magField'    : '38T_PostLS1',    #activate when 6_2_0_patch1 GEN-SIM will be available ( 6_2_0_pre8 GEN-SIM don't have 38T_PostLS1)
                 '--datatier':'GEN-SIM-RECO,DQM',
                 '-n':'10',
                 '--eventcontent':'FEVTDEBUGHLT,DQM',
                 '--customise' : 'SLHCUpgradeSimulations/Configuration/postLS1Customs.customisePostLS1',
                 '--geometry' : 'Extended2015'
                 }
step3Up2015Hal = {'-s'           :'RAW2DIGI,L1Reco,RECO,EI,VALIDATION,DQM',
                 '--conditions'  :'auto:upgradePLS1', 
                 '--eventcontent':'RECOSIM,AODSIM',
                 '-n'            :'10',
                 '--datatier'    : 'GEN-SIM-RECO,DQM',
                 '--customise'   : 'SLHCUpgradeSimulations/Configuration/postLS1Customs.customisePostLS1',
                 '--geometry'    : 'Extended2015'
                 }
                             
steps['RECOUP15']=merge([step3Up2015Defaults]) # todo: remove UP from label


steps['RECODreHLT']=merge([{'--hltProcess':'reHLT','--conditions':'auto:com10_%s'%menu},steps['RECOD']])
#wmsplit['RECODreHLT']=2

steps['RECO']=merge([step3Defaults])
steps['RECODBG']=merge([{'--eventcontent':'RECODEBUG,DQM'},steps['RECO']])
steps['RECOPROD1']=merge([{ '-s' : 'RAW2DIGI,L1Reco,RECO,EI', '--datatier' : 'GEN-SIM-RECO,AODSIM', '--eventcontent' : 'RECOSIM,AODSIM'},step3Defaults])
steps['RECOCOS']=merge([{'-s':'RAW2DIGI,L1Reco,RECO,ALCA:MuAlCalIsolatedMu,DQM','--scenario':'cosmics'},stCond,step3Defaults])
#steps['RECOHAL']=merge([{'-s':'RAW2DIGI,L1Reco,RECO,ALCA:MuAlCalIsolatedMu,DQM','--scenario':'cosmics','--magField':'38T_PostLS1',},step3Up2015Hal])   #activate when 6_2_0_patch1 GEN-SIM will be available ( 6_2_0_pre8 GEN-SIM don't have 38T_PostLS1)
steps['RECOHAL']=merge([{'-s':'RAW2DIGI,L1Reco,RECO,ALCA:MuAlCalIsolatedMu,DQM','--scenario':'cosmics'},step3Up2015Hal])
steps['RECOMIN']=merge([{'-s':'RAW2DIGI,L1Reco,RECO,EI,ALCA:SiStripCalZeroBias+SiStripCalMinBias+EcalCalPhiSym+EcalCalPi0Calib+EcalCalEtaCalib,VALIDATION,DQM'},stCond,step3Defaults])
steps['RECOMINUP15']=merge([{'-s':'RAW2DIGI,L1Reco,RECO,EI,ALCA:SiStripCalZeroBias+SiStripCalMinBias+EcalCalPhiSym+EcalCalPi0Calib+EcalCalEtaCalib,VALIDATION,DQM'},step3Up2015Defaults])
>>>>>>> 33831956


step3Up2019_1000comp_Defaults = {'-s':'RAW2DIGI,L1Reco,RECO,VALIDATION,DQM',
                 '--conditions':'W19_100062C2::All', 
                 '--datatier':'GEN-SIM-RECO,DQM',
                 '-n':'10',
                 '--magField' : '38T_PostLS1',
                 '--eventcontent':'FEVTDEBUGHLT,DQM',
                 '--customise' : 'SLHCUpgradeSimulations/Configuration/combinedCustoms.cust_2019,SLHCUpgradeSimulations/Configuration/combinedCustoms.ecal_complete_aging_1000,SLHCUpgradeSimulations/Configuration/aging.customise_aging_1000',
                 '--geometry' : 'Extended2019'
                 }
                             
steps['RECOUP191000COMP']=merge([step3Up2019_1000comp_Defaults])

####RECO AGING VALIDATION - 1000fb-1 tkId 

step3Up2019_1000_TkId_Defaults = {'-s':'RAW2DIGI,L1Reco,RECO,VALIDATION,DQM',
                 '--conditions':'W19_100062E2A::All', 
                 '--datatier':'GEN-SIM-RECO,DQM',
                 '-n':'10',
                 '--magField' : '38T_PostLS1',
                 '--eventcontent':'FEVTDEBUGHLT,DQM',
                 '--customise' : 'SLHCUpgradeSimulations/Configuration/combinedCustoms.cust_2019,SLHCUpgradeSimulations/Configuration/aging.customise_aging_1000',
                 '--geometry' : 'Extended2019'
                 }
                             
steps['RECOUP191000TkId']=merge([step3Up2019_1000_TkId_Defaults])

####RECO AGING VALIDATION - 1000fb-1 tkId COMPLETE ECAL

step3Up2019_1000comp_TkId_Defaults = {'-s':'RAW2DIGI,L1Reco,RECO,VALIDATION,DQM',
                 '--conditions':'W19_100062C2A::All', 
                 '--datatier':'GEN-SIM-RECO,DQM',
                 '-n':'10',
                 '--eventcontent':'FEVTDEBUGHLT,DQM',
                 '--magField' : '38T_PostLS1',
                 '--customise' : 'SLHCUpgradeSimulations/Configuration/combinedCustoms.cust_2019,SLHCUpgradeSimulations/Configuration/combinedCustoms.ecal_complete_aging_1000,SLHCUpgradeSimulations/Configuration/aging.customise_aging_1000',
                 '--geometry' : 'Extended2019'
                 }
                             
steps['RECOUP191000COMPTkId']=merge([step3Up2019_1000comp_TkId_Defaults])

####RECO AGING VALIDATION - 3000fb-1 

<<<<<<< HEAD

step3Up2019_3000_Defaults = {'-s':'RAW2DIGI,L1Reco,RECO,VALIDATION,DQM',
                 '--conditions':'W19_300062E2::All', 
                 '--datatier':'GEN-SIM-RECO,DQM',
                 '-n':'10',
                 '--magField' : '38T_PostLS1',
                 '--eventcontent':'FEVTDEBUGHLT,DQM',
                 '--customise' : 'SLHCUpgradeSimulations/Configuration/combinedCustoms.cust_2019,SLHCUpgradeSimulations/Configuration/aging.customise_aging_3000',
                 '--geometry' : 'Extended2019'
                 }
                             
steps['RECOUP193000']=merge([step3Up2019_3000_Defaults])

####RECO AGING VALIDATION - 3000fb-1 COMPLET ECAL


step3Up2019_3000comp_Defaults = {'-s':'RAW2DIGI,L1Reco,RECO,VALIDATION,DQM',
                 '--conditions':'W19_300062C2::All', 
=======
#for 2017
step3Up2017Defaults = {'-s':'RAW2DIGI,L1Reco,RECO,EI,VALIDATION,DQM',
                 '--conditions':'auto:upgradePLS1', 
>>>>>>> 33831956
                 '--datatier':'GEN-SIM-RECO,DQM',
                 '-n':'10',
                 '--magField' : '38T_PostLS1',
                 '--eventcontent':'FEVTDEBUGHLT,DQM',
                 '--customise' : 'SLHCUpgradeSimulations/Configuration/combinedCustoms.cust_2019,SLHCUpgradeSimulations/Configuration/combinedCustoms.ecal_complete_aging_3000,SLHCUpgradeSimulations/Configuration/aging.customise_aging_3000',
                 '--geometry' : 'Extended2019'
                 }
                             
steps['RECOUP193000COMP']=merge([step3Up2019_3000comp_Defaults])

#for 2023 BE
step3Up2023_BE_Defaults = {'-s':'DIGI:pdigi_valid,L1,DIGI2RAW,L1TrackTrigger,RECO:pixeltrackerlocalreco',
                 '--conditions':'auto:upgradePLS3', 
                 '--datatier':'GEN-SIM-DIGI-RAW',
                 '-n':'10',
                 '--eventcontent':'FEVTDEBUG',
                 '--magField' : '38T_PostLS1',
                 '--customise' : 'SLHCUpgradeSimulations/Configuration/postLS1Customs.customisePostLS1,SLHCUpgradeSimulations/Configuration/phase2TkCustomsBE.customise,SLHCUpgradeSimulations/Configuration/phase2TkCustomsBE.l1EventContent',
                 '--geometry' : 'ExtendedPhase2TkBE'
                 }
                             
steps['RECOUP23_BE']=merge([step3Up2023_BE_Defaults])


#for 2023 BE5D
step3Up2023_BE5D_Defaults = {'-s':'DIGI:pdigi_valid,L1,DIGI2RAW,L1TrackTrigger,RECO:pixeltrackerlocalreco',
                 '--conditions':'auto:upgradePLS3', 
                 '--datatier':'GEN-SIM-DIGI-RAW',
                 '-n':'10',
                 '--magField' : '38T_PostLS1',
                 '--eventcontent':'FEVTDEBUG',
                 '--customise' : 'SLHCUpgradeSimulations/Configuration/combinedCustoms.cust_phase2_BE5D',
                 '--geometry' : 'ExtendedPhase2TkBE5D'
                 }
                             
steps['RECOUP23_BE5D']=merge([step3Up2023_BE5D_Defaults])


step3Up2023_LB4_Defaults = {'-s':'DIGI:pdigi_valid,L1,DIGI2RAW,L1TrackTrigger,RECO:pixeltrackerlocalreco',
                 '--conditions':'auto:upgradePLS3', 
                 '--datatier':'GEN-SIM-DIGI-RAW',
                 '-n':'10',
                 '--eventcontent':'FEVTDEBUG',
                 '--magField' : '38T_PostLS1',
                 '--customise' : 'SLHCUpgradeSimulations/Configuration/postLS1Customs.customisePostLS1,SLHCUpgradeSimulations/Configuration/phase2TkCustoms_LB_4LPS_2L2S.customise,SLHCUpgradeSimulations/Configuration/phase2TkCustoms_LB_4LPS_2L2S.l1EventContent',
		 '--geometry' : 'ExtendedPhase2TkLB_4LPS_2L2S'
                 }
                             
steps['RECOUP23_LB4']=merge([step3Up2023_LB4_Defaults])

step3Up2023_LB6_Defaults = {'-s':'DIGI:pdigi_valid,L1,DIGI2RAW,L1TrackTrigger,RECO:pixeltrackerlocalreco',
                 '--conditions':'auto:upgradePLS3', 
                 '--datatier':'GEN-SIM-DIGI-RAW',
                 '-n':'10',
                 '--magField' : '38T_PostLS1',
                 '--eventcontent':'FEVTDEBUG',
                 '--customise' : 'SLHCUpgradeSimulations/Configuration/postLS1Customs.customisePostLS1,SLHCUpgradeSimulations/Configuration/phase2TkCustoms_LB_6PS.customise,SLHCUpgradeSimulations/Configuration/phase2TkCustoms_LB_6PS.l1EventContent',
		 '--geometry' : 'ExtendedPhase2TkLB_6PS'
                 }
                             
steps['RECOUP23_LB6']=merge([step3Up2023_LB6_Defaults])



########################### split be5d into three steps

step2Up2023_BE5D_Defaults = {'-s':'DIGI:pdigi_valid,L1,L1TrackTrigger,DIGI2RAW',
                 '--conditions':'auto:upgradePLS3', 
                 '--datatier':'GEN-SIM-DIGI-RAW',
                 '-n':'10',
                 '--magField' : '38T_PostLS1',
                 '--eventcontent':'FEVTDEBUGHLT',
                 '--customise' : 'SLHCUpgradeSimulations/Configuration/combinedCustoms.cust_phase2_BE5D',
                 '--geometry' : 'ExtendedPhase2TkBE5D'
                 }
                             
steps['DIGIUP23_BE5D']=merge([step2Up2023_BE5D_Defaults])

step3NUp2023_BE5D_Defaults = {'-s':'RAW2DIGI,L1Reco,RECO,EI,VALIDATION,DQM',
                 '--conditions':'auto:upgradePLS3', 
                 '--datatier':'GEN-SIM-RECO,DQM',
                 '-n':'10',
                 '--magField' : '38T_PostLS1',
                 '--eventcontent':'FEVTDEBUGHLT,DQM',
                 '--customise' : 'SLHCUpgradeSimulations/Configuration/combinedCustoms.cust_phase2_BE5D',
                 '--geometry' : 'ExtendedPhase2TkBE5D'
                 }
                             
steps['NRECOUP23_BE5D']=merge([step3NUp2023_BE5D_Defaults])


#add this line when testing from an input file that is not strictly GEN-SIM
#addForAll(step3,{'--hltProcess':'DIGI'})

steps['ALCACOSD']={'--conditions':'auto:com10',
                   '--datatier':'ALCARECO',
                   '--eventcontent':'ALCARECO',
                   '--scenario':'cosmics',
                   '-s':'ALCA:TkAlCosmics0T+MuAlGlobalCosmics+HcalCalHOCosmics+DQM'
                   }
steps['ALCAPROMPT']={'-s':'ALCA:PromptCalibProd',
                     '--filein':'file:TkAlMinBias.root',
                     '--conditions':'auto:com10',
                     '--datatier':'ALCARECO',
                     '--eventcontent':'ALCARECO'}
steps['ALCAEXP']={'-s':'ALCA:PromptCalibProd',
                  '--conditions':'auto:com10',
                  '--datatier':'ALCARECO',
                  '--eventcontent':'ALCARECO'}

# step4
step4Defaults = { 
                  '-s'            : 'ALCA:TkAlMuonIsolated+TkAlMinBias+EcalCalElectron+HcalCalIsoTrk+MuAlOverlaps',
                  '-n'            : 1000,
                  '--conditions'  : 'auto:startup',
                  '--datatier'    : 'ALCARECO',
                  '--eventcontent': 'ALCARECO',
                  }
step4Up2015Defaults = { 
                        '-s'            : 'ALCA:TkAlMuonIsolated+TkAlMinBias+EcalCalElectron+HcalCalIsoTrk+MuAlOverlaps',
                        '-n'            : 1000,
                        '--conditions'  : 'auto:upgradePLS1',
                        '--datatier'    : 'ALCARECO',
                        '--eventcontent': 'ALCARECO',
                  }

steps['RERECOPU']=steps['RERECOPU1']

steps['ALCATT']=merge([{'--filein':'file:step3.root'},step4Defaults])
steps['ALCAMIN']=merge([{'-s':'ALCA:TkAlMinBias','--filein':'file:step3.root'},stCond,step4Defaults])
steps['ALCACOS']=merge([{'-s':'ALCA:TkAlCosmics0T+MuAlGlobalCosmics+HcalCalHOCosmics'},stCond,step4Defaults])
steps['ALCABH']=merge([{'-s':'ALCA:TkAlBeamHalo+MuAlBeamHaloOverlaps+MuAlBeamHalo'},stCond,step4Defaults])
steps['ALCAHAL']=merge([{'-s':'ALCA:TkAlBeamHalo+MuAlBeamHaloOverlaps+MuAlBeamHalo'},step4Up2015Defaults])
steps['ALCAELE']=merge([{'-s':'ALCA:EcalCalElectron','--filein':'file:step3.root'},stCond,step4Defaults])

steps['ALCAHARVD']={'-s':'ALCAHARVEST:BeamSpotByRun+BeamSpotByLumi+SiStripQuality',
                    '--conditions':'auto:com10',
                    '--scenario':'pp',
                    '--data':'',
                    '--filein':'file:PromptCalibProd.root'}

steps['RECOHISt4']=steps['RECOHI']

steps['ALCANZS']=merge([{'-s':'ALCA:HcalCalMinBias','--mc':''},step4Defaults])
steps['HARVGEN']={'-s':'HARVESTING:genHarvesting',
                  '--harvesting':'AtJobEnd',
                  '--conditions':'auto:startup',
                  '--mc':'',
                  '--filein':'file:step1.root'
                  }

#data
steps['HARVESTD']={'-s':'HARVESTING:dqmHarvesting',
                   '--conditions':'auto:com10',
                   '--filetype':'DQM',
                   '--data':'',
                   '--scenario':'pp'}

steps['HARVESTDreHLT'] = merge([ {'--conditions':'auto:com10_%s'%menu}, steps['HARVESTD'] ])

steps['HARVESTDDQM']=merge([{'-s':'HARVESTING:@common+@muon+@hcal+@jetmet+@ecal'},steps['HARVESTD']])

steps['HARVESTDfst2']=merge([{'--filein':'file:step2_inDQM.root'},steps['HARVESTD']])

steps['HARVESTDC']={'-s':'HARVESTING:dqmHarvesting',
                   '--conditions':'auto:com10',
                   '--filetype':'DQM',
                   '--data':'',
                    '--filein':'file:step2_inDQM.root',
                   '--scenario':'cosmics'}
steps['HARVESTDHI']={'-s':'HARVESTING:dqmHarvesting',
                   '--conditions':'auto:com10',
                   '--filetype':'DQM',
                   '--data':'',
                   '--scenario':'HeavyIons'}

#MC
steps['HARVEST']={'-s':'HARVESTING:validationHarvesting+dqmHarvesting',
                   '--conditions':'auto:startup',
                   '--mc':'',
                   '--scenario':'pp'}
steps['HARVESTCOS']={'-s':'HARVESTING:dqmHarvesting',
                     '--conditions':'auto:startup',
                     '--mc':'',
                     '--filein':'file:step3_inDQM.root',
                   '--scenario':'cosmics'}
steps['HARVESTHAL']={'-s'          :'HARVESTING:dqmHarvesting',
                     '--conditions':'auto:upgradePLS1',
                     #'--magField'  : '38T_PostLS1',    #activate when 6_2_0_patch1 GEN-SIM will be available ( 6_2_0_pre8 GEN-SIM don't have 38T_PostLS1)
                     '--mc'        :'',
                     '--filein'    :'file:step3_inDQM.root',
                   '--scenario'    :'cosmics'}
steps['HARVESTFS']={'-s':'HARVESTING:validationHarvestingFS',
                   '--conditions':'auto:startup',
                   '--mc':'',
                   '--scenario':'pp'}
steps['HARVESTHI']={'-s':'HARVESTING:validationHarvesting+dqmHarvesting',
                   '--conditions':'auto:starthi_HIon',
                   '--mc':'',
                   '--scenario':'HeavyIons'}

steps['HARVESTUP17']={'-s':'HARVESTING:validationHarvesting+dqmHarvesting',
                   '--conditions':'auto:upgrade2017', 
                   '--magField' : '38T_PostLS1',
                   '--mc':'',
                   '--customise' : 'SLHCUpgradeSimulations/Configuration/phase1TkCustoms.customise',
		   '--geometry' : 'Extended2017'
                   }
steps['HARVESTUP19']={'-s':'HARVESTING:validationHarvesting+dqmHarvesting',
                   '--conditions':'auto:upgrade2019', 
                   '--mc':'',
                   '--magField' : '38T_PostLS1',
                   '--customise' : 'SLHCUpgradeSimulations/Configuration/combinedCustoms.cust_2019',
		   '--geometry' : 'Extended2019'
                   }

steps['HARVESTUPBE5D']={'-s':'HARVESTING:validationHarvesting+dqmHarvesting',
                   '--conditions':'auto:upgradePLS3', 
                   '--mc':'',
                   '--magField' : '38T_PostLS1',
                   '--customise' : 'SLHCUpgradeSimulations/Configuration/phase2TkCustomsBE5D.customise',
		   '--geometry' : 'ExtendedPhase2TkBE5D'
                   }

####HARVEST AGING VALIDATION - DESIGN set of reference
steps['HARVESTUP17DES']={'-s':'HARVESTING:validationHarvesting+dqmHarvesting',
                   '--conditions':'DES17_61_V5::All', 
                   '--mc':'',
                   '--magField' : '38T_PostLS1',
                   '--customise' : 'SLHCUpgradeSimulations/Configuration/phase1TkCustoms.customise',
		   '--geometry' : 'Extended2017'
                   }
		   
####HARVEST AGING VALIDATION - STARTUP set of reference
steps['HARVESTUP17STAR']={'-s':'HARVESTING:validationHarvesting+dqmHarvesting',
                   '--conditions':'W17_150_62E2::All', 
                   '--mc':'',
                   '--magField' : '38T_PostLS1',
                   '--customise' : 'SLHCUpgradeSimulations/Configuration/phase1TkCustoms.customise',
		   '--geometry' : 'Extended2017'
                   }
####HARVEST AGING VALIDATION - 300fb-1 


steps['HARVESTUP17300']={'-s':'HARVESTING:validationHarvesting+dqmHarvesting',
                   '--conditions':'W17_300_62E2::All', 
                   '--mc':'',
                   '--magField' : '38T_PostLS1',
                   '--customise' : 'SLHCUpgradeSimulations/Configuration/phase1TkCustoms.customise',
		   '--geometry' : 'Extended2017'
                   }
		   
<<<<<<< HEAD
		   
####HARVEST AGING VALIDATION - 500fb-1 


steps['HARVESTUP17500']={'-s':'HARVESTING:validationHarvesting+dqmHarvesting',
                   '--conditions':'W17_500_62E2::All', 
=======
steps['HARVESTUP15']={'-s':'HARVESTING:validationHarvesting+dqmHarvesting', # todo: remove UP from label
                   '--conditions':'auto:upgradePLS1', 
                   #'--magField'    : '38T_PostLS1',    #activate when 6_2_0_patch1 GEN-SIM will be available ( 6_2_0_pre8 GEN-SIM don't have 38T_PostLS1)
>>>>>>> 33831956
                   '--mc':'',
                   '--magField' : '38T_PostLS1',
                   '--customise' : 'SLHCUpgradeSimulations/Configuration/phase1TkCustoms.customise',
		   '--geometry' : 'Extended2017'
                   }
		   
		   
####HARVEST AGING VALIDATION - 1000fb-1 


steps['HARVESTUP171000']={'-s':'HARVESTING:validationHarvesting+dqmHarvesting',
                   '--conditions':'W17_100062E2::All', 
                   '--mc':'',
                   '--magField' : '38T_PostLS1',
                   '--customise' : 'SLHCUpgradeSimulations/Configuration/phase1TkCustoms.customise',
		   '--geometry' : 'Extended2017'
                   }

steps['HARVESTUP171000TkId']={'-s':'HARVESTING:validationHarvesting+dqmHarvesting',
                   '--conditions':'W17_100062E2A::All', 
                   '--mc':'',
                   '--magField' : '38T_PostLS1',
                   '--customise' : 'SLHCUpgradeSimulations/Configuration/phase1TkCustoms.customise',
		   '--geometry' : 'Extended2017'
                   }
		   
####HARVEST AGING VALIDATION - 3000fb-1 


steps['HARVESTUP173000']={'-s':'HARVESTING:validationHarvesting+dqmHarvesting',
                   '--conditions':'W19_300062E2::All', 
                   '--mc':'',
                   '--magField' : '38T_PostLS1',
                   '--customise' : 'SLHCUpgradeSimulations/Configuration/phase1TkCustoms.customise',
		   '--geometry' : 'Extended2017'
                   }
		   
		   
####HARVEST AGING VALIDATION - DESIGN set of reference
steps['HARVESTUP19DES']={'-s':'HARVESTING:validationHarvesting+dqmHarvesting',
                   '--conditions':'DES17_61_V5::All', 
                   '--mc':'',
                   '--magField' : '38T_PostLS1',
                   '--customise' : 'SLHCUpgradeSimulations/Configuration/phase1TkCustoms.customise',
		   '--geometry' : 'Extended2019'
                   }
		   
####HARVEST AGING VALIDATION - STARTUP set of reference
steps['HARVESTUP19STAR']={'-s':'HARVESTING:validationHarvesting+dqmHarvesting',
                   '--conditions':'W19_150_62E2::All', 
                   '--mc':'',
                   '--magField' : '38T_PostLS1',
                   '--customise' : 'SLHCUpgradeSimulations/Configuration/phase1TkCustoms.customise',
		   '--geometry' : 'Extended2019'
                   }
####HARVEST AGING VALIDATION - 300fb-1 


steps['HARVESTUP19300']={'-s':'HARVESTING:validationHarvesting+dqmHarvesting',
                   '--conditions':'W19_300_62E2::All', 
                   '--mc':'',
                   '--magField' : '38T_PostLS1',
                   '--customise' : 'SLHCUpgradeSimulations/Configuration/combinedCustoms.cust_2019,SLHCUpgradeSimulations/Configuration/aging.customise_aging_300',
		   '--geometry' : 'Extended2019'
                   }
		   
		   
####HARVEST AGING VALIDATION - 500fb-1 


steps['HARVESTUP19500']={'-s':'HARVESTING:validationHarvesting+dqmHarvesting',
                   '--conditions':'W19_500_62E2::All', 
                   '--mc':'',
                   '--magField' : '38T_PostLS1',
                   '--customise' : 'SLHCUpgradeSimulations/Configuration/phase1TkCustoms.customise',
		   '--geometry' : 'Extended2019'
                   }
		   
		   
####HARVEST AGING VALIDATION - 1000fb-1 


steps['HARVESTUP191000']={'-s':'HARVESTING:validationHarvesting+dqmHarvesting',
                   '--conditions':'W19_100062E2::All', 
                   '--mc':'',
                   '--customise' : 'SLHCUpgradeSimulations/Configuration/phase1TkCustoms.customise',
                   '--magField' : '38T_PostLS1',
		   '--geometry' : 'Extended2019'
                   }

steps['HARVESTUP191000TkId']={'-s':'HARVESTING:validationHarvesting+dqmHarvesting',
                   '--conditions':'W19_100062E2A::All', 
                   '--mc':'',
                   '--magField' : '38T_PostLS1',
                   '--customise' : 'SLHCUpgradeSimulations/Configuration/phase1TkCustoms.customise',
		   '--geometry' : 'Extended2019'
                   }
		   
####HARVEST AGING VALIDATION - 3000fb-1 


steps['HARVESTUP193000']={'-s':'HARVESTING:validationHarvesting+dqmHarvesting',
                   '--conditions':'W19_300062E2::All', 
                   '--mc':'',
                   '--magField' : '38T_PostLS1',
                   '--customise' : 'SLHCUpgradeSimulations/Configuration/phase1TkCustoms.customise',
		   '--geometry' : 'Extended2019'
                   }
		   
		   
#fastsim upgrade
	   
steps['HARVESTFSP1']={'-s':'HARVESTING:validationHarvestingFS',
                   '--conditions':'auto:upgradePLS3',
                   '--mc':'',
		   '--geometry' : 'Extended2017',
                   '--scenario':'pp'}
		   
steps['HARVESTFSP2']={'-s':'HARVESTING:validationHarvestingFS',
                   '--conditions':'auto:upgradePLS3',
                   '--mc':'',
		   '--geometry' : 'ExtendedPhase2TkBE',
                   '--scenario':'pp'}
steps['HARVESTFSP2Forw']={'-s':'HARVESTING:validationHarvestingFS',
                   '--conditions':'auto:upgradePLS3',
                   '--mc':'',
		   '--geometry' : 'ExtendedPhase2TkBEForward',
                   '--scenario':'pp'}
		   
		   
steps['ALCASPLIT']={'-s':'ALCAOUTPUT:@allForPrompt',
                    '--conditions':'auto:com10',
                    '--scenario':'pp',
                    '--data':'',
                    '--triggerResultsProcess':'RECO',
                    '--filein':'file:step2_inALCARECO.root'}

steps['SKIMD']={'-s':'SKIM:all',
                '--conditions':'auto:com10',
                '--data':'',
                '--scenario':'pp',
                '--filein':'file:step2.root',
                '--secondfilein':'filelist:step1_dasquery.log'}

steps['SKIMDreHLT'] = merge([ {'--conditions':'auto:com10_%s'%menu,'--filein':'file:step3.root'}, steps['SKIMD'] ])

steps['SKIMCOSD']={'-s':'SKIM:all',
                   '--conditions':'auto:com10',
                   '--data':'',
                   '--scenario':'cosmics',
                   '--filein':'file:step2.root',
                   '--secondfilein':'filelist:step1_dasquery.log'}
                 

#### for special wfs ###
#steps['TTbar_REDIGI_RERECO']=merge([{'cfg':'TTbar_Tauola_8TeV_cfi',
#                                     '-s':'GEN,SIM,DIGI,L1,DIGI2RAW,HLT:@relval,RAW2DIGI,L1Reco,RECO,EI,ALCA:MuAlCalIsolatedMu+DtCalib,VALIDATION,DQM',
#                                     '--datatier':'GEN-SIM-DIGI-RAW-HLTDEBUG-RECO,DQM',
#                                     '--eventcontent':'FEVTDEBUGHLT,DQM'},
#                                    K9by50,stCond,step1Defaults])
#steps['DIGI2RECO']=merge([{'-s':'DIGI,L1,DIGI2RAW,HLT:@relval,RAW2DIGI,L1Reco,RECO,EI,VALIDATION,DQM',
#                           '--filtername':'DIGItoRECO',
#                           '--process':'RECO',
#                           '--eventcontent':'RECOSIM,DQM',
#                           '--datatier':'GEN-SIM-RECO,DQM',
#                           },
#                            stCond,step3Defaults])
steps['RECOFROMRECO']=merge([{'-s':'RECO,EI',
                              '--filtername':'RECOfromRECO',
                              '--process':'reRECO',
                              '--datatier':'AODSIM',
                              '--eventcontent':'AODSIM',
                              },
                             stCond,step3Defaults])


steps['RECOFROMRECOSt2']=steps['RECOFROMRECO']

steps['RECODFROMRAWRECO']=merge([{'-s':'RAW2DIGI:RawToDigi_noTk,L1Reco,RECO:reconstruction_noTracking,EI',
                                  '--filtername':'RECOfromRAWRECO',
                                  '--process':'rereRECO',
                                  '--datatier':'AOD',
                                  '--eventcontent':'AOD',
                                  '--secondfilein':'filelist:step1_dasquery.log',
                                  },
                                 steps['RECOD']])


steps['COPYPASTE']={'-s':'NONE',
                    '--conditions':'auto:startup',
                    '--output':'\'[{"t":"RAW","e":"ALL"}]\'',
                    '--customise_commands':'"process.ALLRAWoutput.fastCloning=cms.untracked.bool(False)"'}<|MERGE_RESOLUTION|>--- conflicted
+++ resolved
@@ -507,164 +507,6 @@
 
 
 ## upgrade dedicated wf
-<<<<<<< HEAD
-=======
-## extendedPhase1
-step1UpepiDefaults = {'-s' : 'GEN,SIM',
-                             '-n' : 10,
-                             '--conditions' : 'DESIGN61_V10::All', #should be updated with autocond
-                             '--beamspot' : 'Gauss',
-                             '--datatier' : 'GEN-SIM',
-                             '--eventcontent': 'FEVTDEBUG',
-                             '--geometry' : 'ExtendedPhaseIPixel',
-                             '--customise' : 'SLHCUpgradeSimulations/Configuration/phase1TkCustoms.customise'
-                             }
-def genepi(fragment,howMuch):
-    global step1UpepiDefaults
-    return merge([{'cfg':fragment},howMuch,step1UpepiDefaults])
-
-steps['FourMuPt1_200_UPGPhase1']=genepi('FourMuPt_1_200_cfi',Kby(10,100))
-steps['SingleElectronPt10_UPGPhase1']=genepi('SingleElectronPt10_cfi',Kby(9,3000))
-steps['SingleElectronPt35_UPGPhase1']=genepi('SingleElectronPt35_cfi',Kby(9,500))
-steps['SingleElectronPt1000_UPGPhase1']=genepi('SingleElectronPt1000_cfi',Kby(9,50))
-steps['SingleGammaPt10_UPGPhase1']=genepi('SingleGammaPt10_cfi',Kby(9,3000))
-steps['SingleGammaPt35_UPGPhase1']=genepi('SingleGammaPt35_cfi',Kby(9,500))
-steps['SingleMuPt1_UPGPhase1']=genepi('SingleMuPt1_cfi',Kby(25,1000))
-steps['SingleMuPt10_UPGPhase1']=genepi('SingleMuPt10_cfi',Kby(25,500))
-steps['SingleMuPt100_UPGPhase1']=genepi('SingleMuPt100_cfi',Kby(9,500))
-steps['SingleMuPt1000_UPGPhase1']=genepi('SingleMuPt1000_cfi',Kby(9,500))
-
-steps['TTbarLepton_UPGPhase1_8']=genepi('TTbarLepton_Tauola_8TeV_cfi',Kby(9,100))
-steps['Wjet_Pt_80_120_UPGPhase1_8']=genepi('Wjet_Pt_80_120_8TeV_cfi',Kby(9,100))
-steps['Wjet_Pt_3000_3500_UPGPhase1_8']=genepi('Wjet_Pt_3000_3500_8TeV_cfi',Kby(9,50))
-steps['LM1_sfts_UPGPhase1_8']=genepi('LM1_sfts_8TeV_cfi',Kby(9,100))
-
-steps['QCD_Pt_3000_3500_UPGPhase1_8']=genepi('QCD_Pt_3000_3500_8TeV_cfi',Kby(9,25))
-steps['QCD_Pt_600_800_UPGPhase1_8']=genepi('QCD_Pt_600_800_8TeV_cfi',Kby(9,50))
-steps['QCD_Pt_80_120_UPGPhase1_8']=genepi('QCD_Pt_80_120_8TeV_cfi',Kby(9,100))
-
-steps['Higgs200ChargedTaus_UPGPhase1_8']=genepi('H200ChargedTaus_Tauola_8TeV_cfi',Kby(9,100))
-steps['JpsiMM_UPGPhase1_8']=genepi('JpsiMM_8TeV_cfi',Kby(66,1000))
-steps['TTbar_UPGPhase1_8']=genepi('TTbar_Tauola_8TeV_cfi',Kby(9,100))
-steps['WE_UPGPhase1_8']=genepi('WE_8TeV_cfi',Kby(9,100))
-steps['ZEE_UPGPhase1_8']=genepi('ZEE_8TeV_cfi',Kby(9,100))
-steps['ZTT_UPGPhase1_8']=genepi('ZTT_Tauola_All_hadronic_8TeV_cfi',Kby(9,150))
-steps['H130GGgluonfusion_UPGPhase1_8']=genepi('H130GGgluonfusion_8TeV_cfi',Kby(9,100))
-steps['PhotonJets_Pt_10_UPGPhase1_8']=genepi('PhotonJet_Pt_10_8TeV_cfi',Kby(9,150))
-steps['QQH1352T_Tauola_UPGPhase1_8']=genepi('QQH1352T_Tauola_8TeV_cfi',Kby(9,100))
-
-steps['MinBias_TuneZ2star_UPGPhase1_8']=genepi('MinBias_TuneZ2star_8TeV_pythia6_cff',Kby(9,300))
-steps['WM_UPGPhase1_8']=genepi('WM_8TeV_cfi',Kby(9,200))
-steps['ZMM_UPGPhase1_8']=genepi('ZMM_8TeV_cfi',Kby(18,300))
-
-steps['ADDMonoJet_d3MD3_UPGPhase1_8']=genepi('ADDMonoJet_8TeV_d3MD3_cfi',Kby(9,100))
-steps['ZpMM_UPGPhase1_8']=genepi('ZpMM_8TeV_cfi',Kby(9,200))
-steps['WpM_UPGPhase1_8']=genepi('WpM_8TeV_cfi',Kby(9,200))
-
-
-
-
-
-#14TeV
-#steps['TTbarLepton_UPGPhase1_14']=genepi('TTbarLepton_Tauola_14TeV_cfi',Kby(9,100))
-steps['Wjet_Pt_80_120_UPGPhase1_14']=genepi('Wjet_Pt_80_120_14TeV_cfi',Kby(9,100))
-steps['Wjet_Pt_3000_3500_UPGPhase1_14']=genepi('Wjet_Pt_3000_3500_14TeV_cfi',Kby(9,50))
-steps['LM1_sfts_UPGPhase1_14']=genepi('LM1_sfts_14TeV_cfi',Kby(9,100))
-
-steps['QCD_Pt_3000_3500_UPGPhase1_14']=genepi('QCD_Pt_3000_3500_14TeV_cfi',Kby(9,25))
-#steps['QCD_Pt_600_800_UPGPhase1_14']=genepi('QCD_Pt_600_800_14TeV_cfi',Kby(9,50))
-steps['QCD_Pt_80_120_UPGPhase1_14']=genepi('QCD_Pt_80_120_14TeV_cfi',Kby(9,100))
-
-steps['Higgs200ChargedTaus_UPGPhase1_14']=genepi('H200ChargedTaus_Tauola_14TeV_cfi',Kby(9,100))
-steps['JpsiMM_UPGPhase1_14']=genepi('JpsiMM_14TeV_cfi',Kby(66,1000))
-steps['TTbar_UPGPhase1_14']=genepi('TTbar_Tauola_14TeV_cfi',Kby(9,100))
-steps['WE_UPGPhase1_14']=genepi('WE_14TeV_cfi',Kby(9,100))
-steps['ZEE_UPGPhase1_14']=genepi('ZEE_14TeV_cfi',Kby(9,100))
-steps['ZTT_UPGPhase1_14']=genepi('ZTT_Tauola_All_hadronic_14TeV_cfi',Kby(9,150))
-steps['H130GGgluonfusion_UPGPhase1_14']=genepi('H130GGgluonfusion_14TeV_cfi',Kby(9,100))
-steps['PhotonJets_Pt_10_UPGPhase1_14']=genepi('PhotonJet_Pt_10_14TeV_cfi',Kby(9,150))
-steps['QQH1352T_Tauola_UPGPhase1_14']=genepi('QQH1352T_Tauola_14TeV_cfi',Kby(9,100))
-
-steps['MinBias_TuneZ2star_UPGPhase1_14']=genepi('MinBias_TuneZ2star_14TeV_pythia6_cff',Kby(9,300))
-steps['WM_UPGPhase1_14']=genepi('WM_14TeV_cfi',Kby(9,200))
-steps['ZMM_UPGPhase1_14']=genepi('ZMM_14TeV_cfi',Kby(18,300))
-
-#steps['ADDMonoJet_d3MD3_UPGPhase1_14']=genepi('ADDMonoJet_14TeV_d3MD3_cfi',Kby(9,100))
-#steps['ZpMM_UPGPhase1_14']=genepi('ZpMM_14TeV_cfi',Kby(9,200))
-#steps['WpM_UPGPhase1_14']=genepi('WpM_14TeV_cfi',Kby(9,200))
-
-
-## 2015
-steps['FourMuPt1_200_UPG2015']=gen2015('FourMuPt_1_200_cfi',Kby(10,100))
-steps['SingleElectronPt10_UPG2015']=gen2015('SingleElectronPt10_cfi',Kby(9,3000))
-steps['SingleElectronPt35_UPG2015']=gen2015('SingleElectronPt35_cfi',Kby(9,500))
-steps['SingleElectronPt1000_UPG2015']=gen2015('SingleElectronPt1000_cfi',Kby(9,50))
-steps['SingleGammaPt10_UPG2015']=gen2015('SingleGammaPt10_cfi',Kby(9,3000))
-steps['SingleGammaPt35_UPG2015']=gen2015('SingleGammaPt35_cfi',Kby(9,500))
-steps['SingleMuPt1_UPG2015']=gen2015('SingleMuPt1_cfi',Kby(25,1000))
-steps['SingleMuPt10_UPG2015']=gen2015('SingleMuPt10_cfi',Kby(25,500))
-steps['SingleMuPt100_UPG2015']=gen2015('SingleMuPt100_cfi',Kby(9,500))
-steps['SingleMuPt1000_UPG2015']=gen2015('SingleMuPt1000_cfi',Kby(9,500))
-
-steps['TTbarLepton_UPG2015_8']=gen2015('TTbarLepton_Tauola_8TeV_cfi',Kby(9,100))
-steps['Wjet_Pt_80_120_UPG2015_8']=gen2015('Wjet_Pt_80_120_8TeV_cfi',Kby(9,100))
-steps['Wjet_Pt_3000_3500_UPG2015_8']=gen2015('Wjet_Pt_3000_3500_8TeV_cfi',Kby(9,50))
-steps['LM1_sfts_UPG2015_8']=gen2015('LM1_sfts_8TeV_cfi',Kby(9,100))
-
-steps['QCD_Pt_3000_3500_UPG2015_8']=gen2015('QCD_Pt_3000_3500_8TeV_cfi',Kby(9,25))
-steps['QCD_Pt_600_800_UPG2015_8']=gen2015('QCD_Pt_600_800_8TeV_cfi',Kby(9,50))
-steps['QCD_Pt_80_120_UPG2015_8']=gen2015('QCD_Pt_80_120_8TeV_cfi',Kby(9,100))
-
-steps['Higgs200ChargedTaus_UPG2015_8']=gen2015('H200ChargedTaus_Tauola_8TeV_cfi',Kby(9,100))
-steps['JpsiMM_UPG2015_8']=gen2015('JpsiMM_8TeV_cfi',Kby(66,1000))
-steps['TTbar_UPG2015_8']=gen2015('TTbar_Tauola_8TeV_cfi',Kby(9,100))
-steps['WE_UPG2015_8']=gen2015('WE_8TeV_cfi',Kby(9,100))
-steps['ZEE_UPG2015_8']=gen2015('ZEE_8TeV_cfi',Kby(9,100))
-steps['ZTT_UPG2015_8']=gen2015('ZTT_Tauola_All_hadronic_8TeV_cfi',Kby(9,150))
-steps['H130GGgluonfusion_UPG2015_8']=gen2015('H130GGgluonfusion_8TeV_cfi',Kby(9,100))
-steps['PhotonJets_Pt_10_UPG2015_8']=gen2015('PhotonJet_Pt_10_8TeV_cfi',Kby(9,150))
-steps['QQH1352T_Tauola_UPG2015_8']=gen2015('QQH1352T_Tauola_8TeV_cfi',Kby(9,100))
-
-steps['MinBias_TuneZ2star_UPG2015_8']=gen2015('MinBias_TuneZ2star_8TeV_pythia6_cff',Kby(9,300))
-steps['WM_UPG2015_8']=gen2015('WM_8TeV_cfi',Kby(9,200))
-steps['ZMM_UPG2015_8']=gen2015('ZMM_8TeV_cfi',Kby(18,300))
-
-steps['ADDMonoJet_d3MD3_UPG2015_8']=gen2015('ADDMonoJet_8TeV_d3MD3_cfi',Kby(9,100))
-steps['ZpMM_UPG2015_8']=gen2015('ZpMM_8TeV_cfi',Kby(9,200))
-steps['WpM_UPG2015_8']=gen2015('WpM_8TeV_cfi',Kby(9,200))
-
-
-
-#14TeV
-#steps['TTbarLepton_UPG2015_14']=gen2015('TTbarLepton_Tauola_14TeV_cfi',Kby(9,100))
-steps['Wjet_Pt_80_120_UPG2015_14']=gen2015('Wjet_Pt_80_120_14TeV_cfi',Kby(9,100))
-steps['Wjet_Pt_3000_3500_UPG2015_14']=gen2015('Wjet_Pt_3000_3500_14TeV_cfi',Kby(9,50))
-steps['LM1_sfts_UPG2015_14']=gen2015('LM1_sfts_14TeV_cfi',Kby(9,100))
-
-steps['QCD_Pt_3000_3500_UPG2015_14']=gen2015('QCD_Pt_3000_3500_14TeV_cfi',Kby(9,25))
-#steps['QCD_Pt_600_800_UPG2015_14']=gen2015('QCD_Pt_600_800_14TeV_cfi',Kby(9,50))
-steps['QCD_Pt_80_120_UPG2015_14']=gen2015('QCD_Pt_80_120_14TeV_cfi',Kby(9,100))
-
-steps['Higgs200ChargedTaus_UPG2015_14']=gen2015('H200ChargedTaus_Tauola_14TeV_cfi',Kby(9,100))
-steps['JpsiMM_UPG2015_14']=gen2015('JpsiMM_14TeV_cfi',Kby(66,1000))
-steps['TTbar_UPG2015_14']=gen2015('TTbar_Tauola_14TeV_cfi',Kby(9,100))
-steps['WE_UPG2015_14']=gen2015('WE_14TeV_cfi',Kby(9,100))
-steps['ZEE_UPG2015_14']=gen2015('ZEE_14TeV_cfi',Kby(9,100))
-steps['ZTT_UPG2015_14']=gen2015('ZTT_Tauola_All_hadronic_14TeV_cfi',Kby(9,150))
-steps['H130GGgluonfusion_UPG2015_14']=gen2015('H130GGgluonfusion_14TeV_cfi',Kby(9,100))
-steps['PhotonJets_Pt_10_UPG2015_14']=gen2015('PhotonJet_Pt_10_14TeV_cfi',Kby(9,150))
-steps['QQH1352T_Tauola_UPG2015_14']=gen2015('QQH1352T_Tauola_14TeV_cfi',Kby(9,100))
-
-steps['MinBias_TuneZ2star_UPG2015_14']=gen2015('MinBias_TuneZ2star_14TeV_pythia6_cff',Kby(9,300))
-steps['WM_UPG2015_14']=gen2015('WM_14TeV_cfi',Kby(9,200))
-steps['ZMM_UPG2015_14']=gen2015('ZMM_14TeV_cfi',Kby(18,300))
-
-#steps['ADDMonoJet_d3MD3_UPG2015_14']=gen2015('ADDMonoJet_14TeV_d3MD3_cfi',Kby(9,100))
-#steps['ZpMM_UPG2015_14']=gen2015('ZpMM_14TeV_cfi',Kby(9,200))
-#steps['WpM_UPG2015_14']=gen2015('WpM_14TeV_cfi',Kby(9,200))
-
-
->>>>>>> 33831956
 
 step1Up2017Defaults = {'-s' : 'GEN,SIM',
                              '-n' : 10,
@@ -1570,12 +1412,8 @@
 
 
 # step2 
-<<<<<<< HEAD
 step2Defaults = { 
                   '-s'            : 'DIGI:pdigi_valid,L1,DIGI2RAW,HLT:@relval,RAW2DIGI,L1Reco',
-=======
-step2Defaults = { '-s'            : 'DIGI:pdigi_valid,L1,DIGI2RAW,HLT:@relval,RAW2DIGI,L1Reco',
->>>>>>> 33831956
                   '--datatier'    : 'GEN-SIM-DIGI-RAW-HLTDEBUG',
                   '--eventcontent': 'FEVTDEBUGHLT',
                   '--conditions'  : 'auto:startup',
@@ -1611,27 +1449,10 @@
 
 #wmsplit['DIGIHI']=5
 
-<<<<<<< HEAD
 
 #for 2017
 step2Upg2017Defaults = {'-s':'DIGI:pdigi_valid,L1,DIGI2RAW',
                  '--conditions':'auto:upgrade2017', 
-=======
-#for pix phase1
-step2Upgpixphase1Defaults = {'-s':'DIGI:pdigi_valid,L1,DIGI2RAW',
-                 '--conditions':'DESIGN61_V10::All', #to be updtaed with autocond
-                 '--datatier':'GEN-SIM-DIGI-RAW',
-                 '-n':'10',
-                 '--eventcontent':'FEVTDEBUGHLT',
-                 '--customise': 'SLHCUpgradeSimulations/Configuration/phase1TkCustoms.customise',
-                 '--geometry' : 'ExtendedPhaseIPixel'
-                  }
-steps['DIGIUP']=merge([step2Upgpixphase1Defaults])
-
-#for 2017
-step2Upg2017Defaults = {'-s':'DIGI:pdigi_valid,L1,DIGI2RAW',
-                 '--conditions':'auto:upgradePLS1', 
->>>>>>> 33831956
                  '--datatier':'GEN-SIM-DIGI-RAW',
 		 '--magField' : '38T_PostLS1',
 		 '-n':'10',
@@ -2556,7 +2377,6 @@
 ####RECO AGING VALIDATION - 1000fb-1 
 
 
-<<<<<<< HEAD
 step3Up2019_1000_Defaults = {'-s':'RAW2DIGI,L1Reco,RECO,VALIDATION,DQM',
                  '--conditions':'W19_100062E2::All', 
                  '--datatier':'GEN-SIM-RECO,DQM',
@@ -2583,41 +2403,6 @@
                              
 steps['RECOPUUP191000']=merge([step3Up2019pu_1000_Defaults])
 ####RECO AGING VALIDATION - 1000fb-1 COMPLET ECAL
-=======
-#for 2015
-step3Up2015Defaults = {'-s':'RAW2DIGI,L1Reco,RECO,EI,VALIDATION,DQM',
-                 '--conditions':'auto:upgradePLS1', 
-                 #'--magField'    : '38T_PostLS1',    #activate when 6_2_0_patch1 GEN-SIM will be available ( 6_2_0_pre8 GEN-SIM don't have 38T_PostLS1)
-                 '--datatier':'GEN-SIM-RECO,DQM',
-                 '-n':'10',
-                 '--eventcontent':'FEVTDEBUGHLT,DQM',
-                 '--customise' : 'SLHCUpgradeSimulations/Configuration/postLS1Customs.customisePostLS1',
-                 '--geometry' : 'Extended2015'
-                 }
-step3Up2015Hal = {'-s'           :'RAW2DIGI,L1Reco,RECO,EI,VALIDATION,DQM',
-                 '--conditions'  :'auto:upgradePLS1', 
-                 '--eventcontent':'RECOSIM,AODSIM',
-                 '-n'            :'10',
-                 '--datatier'    : 'GEN-SIM-RECO,DQM',
-                 '--customise'   : 'SLHCUpgradeSimulations/Configuration/postLS1Customs.customisePostLS1',
-                 '--geometry'    : 'Extended2015'
-                 }
-                             
-steps['RECOUP15']=merge([step3Up2015Defaults]) # todo: remove UP from label
-
-
-steps['RECODreHLT']=merge([{'--hltProcess':'reHLT','--conditions':'auto:com10_%s'%menu},steps['RECOD']])
-#wmsplit['RECODreHLT']=2
-
-steps['RECO']=merge([step3Defaults])
-steps['RECODBG']=merge([{'--eventcontent':'RECODEBUG,DQM'},steps['RECO']])
-steps['RECOPROD1']=merge([{ '-s' : 'RAW2DIGI,L1Reco,RECO,EI', '--datatier' : 'GEN-SIM-RECO,AODSIM', '--eventcontent' : 'RECOSIM,AODSIM'},step3Defaults])
-steps['RECOCOS']=merge([{'-s':'RAW2DIGI,L1Reco,RECO,ALCA:MuAlCalIsolatedMu,DQM','--scenario':'cosmics'},stCond,step3Defaults])
-#steps['RECOHAL']=merge([{'-s':'RAW2DIGI,L1Reco,RECO,ALCA:MuAlCalIsolatedMu,DQM','--scenario':'cosmics','--magField':'38T_PostLS1',},step3Up2015Hal])   #activate when 6_2_0_patch1 GEN-SIM will be available ( 6_2_0_pre8 GEN-SIM don't have 38T_PostLS1)
-steps['RECOHAL']=merge([{'-s':'RAW2DIGI,L1Reco,RECO,ALCA:MuAlCalIsolatedMu,DQM','--scenario':'cosmics'},step3Up2015Hal])
-steps['RECOMIN']=merge([{'-s':'RAW2DIGI,L1Reco,RECO,EI,ALCA:SiStripCalZeroBias+SiStripCalMinBias+EcalCalPhiSym+EcalCalPi0Calib+EcalCalEtaCalib,VALIDATION,DQM'},stCond,step3Defaults])
-steps['RECOMINUP15']=merge([{'-s':'RAW2DIGI,L1Reco,RECO,EI,ALCA:SiStripCalZeroBias+SiStripCalMinBias+EcalCalPhiSym+EcalCalPi0Calib+EcalCalEtaCalib,VALIDATION,DQM'},step3Up2015Defaults])
->>>>>>> 33831956
 
 
 step3Up2019_1000comp_Defaults = {'-s':'RAW2DIGI,L1Reco,RECO,VALIDATION,DQM',
@@ -2662,7 +2447,6 @@
 
 ####RECO AGING VALIDATION - 3000fb-1 
 
-<<<<<<< HEAD
 
 step3Up2019_3000_Defaults = {'-s':'RAW2DIGI,L1Reco,RECO,VALIDATION,DQM',
                  '--conditions':'W19_300062E2::All', 
@@ -2681,11 +2465,6 @@
 
 step3Up2019_3000comp_Defaults = {'-s':'RAW2DIGI,L1Reco,RECO,VALIDATION,DQM',
                  '--conditions':'W19_300062C2::All', 
-=======
-#for 2017
-step3Up2017Defaults = {'-s':'RAW2DIGI,L1Reco,RECO,EI,VALIDATION,DQM',
-                 '--conditions':'auto:upgradePLS1', 
->>>>>>> 33831956
                  '--datatier':'GEN-SIM-RECO,DQM',
                  '-n':'10',
                  '--magField' : '38T_PostLS1',
@@ -2938,18 +2717,12 @@
 		   '--geometry' : 'Extended2017'
                    }
 		   
-<<<<<<< HEAD
 		   
 ####HARVEST AGING VALIDATION - 500fb-1 
 
 
 steps['HARVESTUP17500']={'-s':'HARVESTING:validationHarvesting+dqmHarvesting',
                    '--conditions':'W17_500_62E2::All', 
-=======
-steps['HARVESTUP15']={'-s':'HARVESTING:validationHarvesting+dqmHarvesting', # todo: remove UP from label
-                   '--conditions':'auto:upgradePLS1', 
-                   #'--magField'    : '38T_PostLS1',    #activate when 6_2_0_patch1 GEN-SIM will be available ( 6_2_0_pre8 GEN-SIM don't have 38T_PostLS1)
->>>>>>> 33831956
                    '--mc':'',
                    '--magField' : '38T_PostLS1',
                    '--customise' : 'SLHCUpgradeSimulations/Configuration/phase1TkCustoms.customise',
