from MatrixUtil import *

from Configuration.HLT.autoHLT import autoHLT
from Configuration.AlCa.autoPCL import autoPCL

# step1 gensim: for run1
step1Defaults = {'--relval'      : None, # need to be explicitly set
                 '-s'            : 'GEN,SIM',
                 '-n'            : 10,
                 '--conditions'  : 'auto:run1_mc',
                 '--beamspot'    : 'Realistic8TeVCollision',
                 '--datatier'    : 'GEN-SIM',
                 '--eventcontent': 'RAWSIM',
                 }
# step1 gensim: for postLS1
step1Up2015Defaults = {'-s' : 'GEN,SIM',
                             '-n'            : 10,
                             '--conditions'  : 'auto:run2_mc',
                             '--beamspot'    : 'Realistic50ns13TeVCollision',
                             '--datatier'    : 'GEN-SIM',
                             '--eventcontent': 'FEVTDEBUG',
                             '--era'         : 'Run2_2016'
                             }
# step1 gensim: for 2017
step1Up2017Defaults = merge ([{'--conditions':'auto:phase1_2017_realistic','--era':'Run2_2017','--beamspot':'Realistic25ns13TeVEarly2017Collision'},step1Up2015Defaults])
# step1 gensim: for 2018
step1Up2018Defaults = merge ([{'--conditions':'auto:phase1_2018_realistic','--era':'Run2_2018'},step1Up2017Defaults])
<<<<<<< HEAD
# step1 gensim: for 2018 HI
step1Up2018HiDefaults = merge ([{'--conditions':'auto:phase1_2018_realistic_hi','--era':'Run2_2018_pp_on_AA'},step1Up2017Defaults])
# step1 gensim: for 2018 prod
step1Up2018ProdDefaults = merge ([{'--beamspot':'Realistic25ns13TeVEarly2018Collision','--eventcontent':'RAWSIM','--geometry':'DB:Extended'},step1Up2018Defaults])
# step1 gensim: for 2018 HI prod (replace with proper beamspot when data arrives)
step1Up2018HiProdDefaults = merge ([{'--beamspot':'Realistic25ns13TeVEarly2018Collision','--eventcontent':'RAWSIM','--geometry':'DB:Extended'},step1Up2018HiDefaults])
=======
# step1 gensim: for 2018 prod
step1Up2018ProdDefaults = merge ([{'--beamspot':'Realistic25ns13TeVEarly2018Collision','--eventcontent':'RAWSIM','--geometry':'DB:Extended'},step1Up2018Defaults])
>>>>>>> 0048b1fc

steps = Steps()

#### Production test section ####
steps['ProdMinBias']=merge([{'cfg':'MinBias_8TeV_pythia8_TuneCUETP8M1_cff','--relval':'9000,300'},step1Defaults])
steps['ProdTTbar']=merge([{'cfg':'TTbar_8TeV_TuneCUETP8M1_cfi','--relval':'9000,100'},step1Defaults])
steps['ProdQCD_Pt_3000_3500']=merge([{'cfg':'QCD_Pt_3000_3500_8TeV_TuneCUETP8M1_cfi','--relval':'9000,50'},step1Defaults])

#### data ####
Run2010ASk=[138937,138934,138924,138923,139790,139789,139788,139787,144086,144085,144084,144083,144011]
Run2010BSk=[146644,147115,147929,148822,149011,149181,149182,149291,149294,149442]
steps['MinimumBias2010A']={'INPUT':InputInfo(dataSet='/MinimumBias/Run2010A-valskim-v6/RAW-RECO',label='run2010A',location='STD',run=Run2010ASk)}
steps['MinimumBias2010B']={'INPUT':InputInfo(dataSet='/MinimumBias/Run2010B-valskim-v2/RAW-RECO',label='run2010B',run=Run2010BSk)}
steps['WZMuSkim2010A']={'INPUT':InputInfo(dataSet='/Mu/Run2010A-WZMu-Nov4Skim_v1/RAW-RECO',label='wzMu2010A',run=Run2010ASk)}
steps['WZMuSkim2010B']={'INPUT':InputInfo(dataSet='/Mu/Run2010B-WZMu-Nov4Skim_v1/RAW-RECO',label='wzMu2010B',run=Run2010BSk)}
steps['WZEGSkim2010A']={'INPUT':InputInfo(dataSet='/EG/Run2010A-WZEG-Nov4Skim_v1/RAW-RECO',label='wzEG2010A',run=Run2010ASk)}
steps['WZEGSkim2010B']={'INPUT':InputInfo(dataSet='/Electron/Run2010B-WZEG-Nov4Skim_v1/RAW-RECO',label='wzEG2010B',run=Run2010BSk)}

steps['RunCosmicsA']={'INPUT':InputInfo(dataSet='/Cosmics/Run2010A-v1/RAW',label='cos2010A',run=[142089],events=100000)}
Run2010B=[149011]
steps['RunMinBias2010B']={'INPUT':InputInfo(dataSet='/MinimumBias/Run2010B-RelValRawSkim-v1/RAW',label='mb2010B',run=Run2010B,events=100000)}
steps['RunMu2010B']={'INPUT':InputInfo(dataSet='/Mu/Run2010B-RelValRawSkim-v1/RAW',label='mu2010B',run=Run2010B,events=100000)}
steps['RunElectron2010B']={'INPUT':InputInfo(dataSet='/Electron/Run2010B-RelValRawSkim-v1/RAW',label='electron2010B',run=Run2010B,events=100000)}
steps['RunPhoton2010B']={'INPUT':InputInfo(dataSet='/Photon/Run2010B-RelValRawSkim-v1/RAW',label='photon2010B',run=Run2010B,events=100000)}
steps['RunJet2010B']={'INPUT':InputInfo(dataSet='/Jet/Run2010B-RelValRawSkim-v1/RAW',label='jet2010B',run=Run2010B,events=100000)}

#list of run to harvest 2011A: 165121, 172802,
Run2011ASk=[165121,172802]
steps['ValSkim2011A']={'INPUT':InputInfo(dataSet='/MinimumBias/Run2011A-ValSkim-08Nov2011-v1/RAW-RECO',ib_block='239c497e-0fae-11e1-a8b1-00221959e72f',label='run2011A',location='STD',run=Run2011ASk)}
steps['WMuSkim2011A']={'INPUT':InputInfo(dataSet='/SingleMu/Run2011A-WMu-08Nov2011-v1/RAW-RECO',ib_block='388c2990-0de6-11e1-bb7e-00221959e72f',label='wMu2011A',location='STD',run=Run2011ASk)}
steps['WElSkim2011A']={'INPUT':InputInfo(dataSet='/SingleElectron/Run2011A-WElectron-08Nov2011-v1/RAW-RECO',ib_block='9c48c4ea-0db2-11e1-b62c-00221959e69e',label='wEl2011A',location='STD',run=Run2011ASk)}
steps['ZMuSkim2011A']={'INPUT':InputInfo(dataSet='/DoubleMu/Run2011A-ZMu-08Nov2011-v1/RAW-RECO',label='zMu2011A',location='STD',run=Run2011ASk)}
steps['ZElSkim2011A']={'INPUT':InputInfo(dataSet='/DoubleElectron/Run2011A-ZElectron-08Nov2011-v1/RAW-RECO',label='zEl2011A',location='STD',run=Run2011ASk)}
steps['HighMet2011A']={'INPUT':InputInfo(dataSet='/Jet/Run2011A-HighMET-08Nov2011-v1/RAW-RECO',ib_block='3c764584-0b59-11e1-b62c-00221959e69e',label='hMet2011A',location='STD',run=Run2011ASk)}

steps['RunCosmics2011A']={'INPUT':InputInfo(dataSet='/Cosmics/Run2011A-v1/RAW',label='cos2011A',run=[160960],events=100000,location='STD')}
Run2011A=[165121]
Run2017BTE=[299149]
Run2016HALP=[283383]
steps['RunMinBias2011A']={'INPUT':InputInfo(dataSet='/MinimumBias/Run2011A-v1/RAW',label='mb2011A',run=Run2011A,events=100000,location='STD')}
steps['RunMu2011A']={'INPUT':InputInfo(dataSet='/SingleMu/Run2011A-v1/RAW',label='mu2011A',run=Run2011A,events=100000)}
steps['RunElectron2011A']={'INPUT':InputInfo(dataSet='/SingleElectron/Run2011A-v1/RAW',label='electron2011A',run=Run2011A,events=100000)}
steps['RunPhoton2011A']={'INPUT':InputInfo(dataSet='/Photon/Run2011A-v1/RAW',label='photon2011A',run=Run2011A,events=100000)}
steps['RunJet2011A']={'INPUT':InputInfo(dataSet='/Jet/Run2011A-v1/RAW',label='jet2011A',run=Run2011A,events=100000)}
steps['TestEnableEcalHCAL2017B']={'INPUT':InputInfo(dataSet='/TestEnablesEcalHcal/Run2017B-v1/RAW',label='te2017B',run=Run2017BTE,events=100000,location='STD')}

steps['AlCaLumiPixels2016H']={'INPUT':InputInfo(dataSet='/AlCaLumiPixels1/Run2016H-v1/RAW',label='alcalp2016H',run=Run2016HALP,events=100000,location='STD')}


Run2011B=[177719]
Run2011BSk=[177719,177790,177096,175874]
steps['RunMinBias2011B']={'INPUT':InputInfo(dataSet='/MinimumBias/Run2011B-v1/RAW',label='mb2011B',run=Run2011B,events=100000,location='STD')}
steps['RunMu2011B']={'INPUT':InputInfo(dataSet='/SingleMu/Run2011B-v1/RAW',label='mu2011B',run=Run2011B,events=100000)}
steps['RunElectron2011B']={'INPUT':InputInfo(dataSet='/SingleElectron/Run2011B-v1/RAW',label='electron2011B',run=Run2011B,events=100000)}
steps['RunPhoton2011B']={'INPUT':InputInfo(dataSet='/Photon/Run2011B-v1/RAW',label='photon2011B',run=Run2011B,events=100000)}
steps['RunJet2011B']={'INPUT':InputInfo(dataSet='/Jet/Run2011B-v1/RAW',label='jet2011B',run=Run2011B,events=100000)}

steps['ValSkim2011B']={'INPUT':InputInfo(dataSet='/MinimumBias/Run2011B-ValSkim-19Nov2011-v1/RAW-RECO',label='run2011B',location='STD',run=Run2011BSk)}
steps['WMuSkim2011B']={'INPUT':InputInfo(dataSet='/SingleMu/Run2011B-WMu-19Nov2011-v1/RAW-RECO',ib_block='19110c74-1b66-11e1-a98b-003048f02c8a',label='wMu2011B',location='STD',run=Run2011BSk)}
steps['WElSkim2011B']={'INPUT':InputInfo(dataSet='/SingleElectron/Run2011B-WElectron-19Nov2011-v1/RAW-RECO',ib_block='d75771a4-1b3f-11e1-aef4-003048f02c8a',label='wEl2011B',location='STD',run=Run2011BSk)}
steps['ZMuSkim2011B']={'INPUT':InputInfo(dataSet='/DoubleMu/Run2011B-ZMu-19Nov2011-v1/RAW-RECO',label='zMu2011B',location='STD',run=Run2011BSk)}
steps['ZElSkim2011B']={'INPUT':InputInfo(dataSet='/DoubleElectron/Run2011B-ZElectron-19Nov2011-v1/RAW-RECO',label='zEl2011B',run=Run2011BSk)}
steps['HighMet2011B']={'INPUT':InputInfo(dataSet='/Jet/Run2011B-HighMET-19Nov2011-v1/RAW-RECO',label='hMet2011B',run=Run2011BSk)}

steps['RunHI2010']={'INPUT':InputInfo(dataSet='/HIAllPhysics/HIRun2010-v1/RAW',label='hi2010',run=[152698],events=10000,location='STD')}
steps['RunHI2011']={'INPUT':InputInfo(dataSet='/HIMinBiasUPC/HIRun2011-v1/RAW',label='hi2011',run=[182124],events=10000,location='STD')}
steps['RunPA2013']={'INPUT':InputInfo(dataSet='/PAMinBiasUPC/HIRun2013-v1/RAW',label='pa2013',run=[211313],events=10000,location='STD')}

Run2015HI={263400: [[65,904]]}
steps['RunHI2015VR']={'INPUT':InputInfo(dataSet='/HITrackerVirginRaw/HIRun2015-v1/RAW',label='hi2015vr',events=10000,location='STD',ls=Run2015HI)}

<<<<<<< HEAD
steps['RunHI2018']={'INPUT':InputInfo(dataSet='/HIMinimumBias0/Tier0_REPLAY_vocms015-v214/RAW',label='hi2018',run=[325174],events=10000,location='STD')}
steps['RunHI2018Reduced']={'INPUT':InputInfo(dataSet='/HIMinimumBiasReducedFormat0/Tier0_REPLAY_vocms015-v214/RAW',label='hi2018reduced',run=[325174],events=10000,location='STD')}

=======
>>>>>>> 0048b1fc
Run2012A=[191226]
Run2012ASk=Run2012A+[]
steps['RunMinBias2012A']={'INPUT':InputInfo(dataSet='/MinimumBias/Run2012A-v1/RAW',label='mb2012A',run=Run2012A, events=100000,location='STD')}
steps['RunTau2012A']={'INPUT':InputInfo(dataSet='/Tau/Run2012A-v1/RAW',label='tau2012A', run=Run2012A, events=100000,location='STD')}
steps['RunMET2012A']={'INPUT':InputInfo(dataSet='/MET/Run2012A-v1/RAW',label='met2012A', run=Run2012A, events=100000,location='STD')}
steps['RunMu2012A']={'INPUT':InputInfo(dataSet='/SingleMu/Run2012A-v1/RAW',label='mu2012A', run=Run2012A, events=100000,location='STD')}
steps['RunElectron2012A']={'INPUT':InputInfo(dataSet='/SingleElectron/Run2012A-v1/RAW',label='electron2012A', run=Run2012A, events=100000,location='STD')}
steps['RunJet2012A']={'INPUT':InputInfo(dataSet='/Jet/Run2012A-v1/RAW',label='jet2012A', run=Run2012A, events=100000,location='STD')}

steps['WElSkim2012A']={'INPUT':InputInfo(dataSet='/SingleElectron/Run2012A-WElectron-13Jul2012-v1/USER',label='wEl2012A',location='STD',run=Run2012ASk)}
steps['ZMuSkim2012A']={'INPUT':InputInfo(dataSet='/SingleMu/Run2012A-ZMu-13Jul2012-v1/RAW-RECO',label='zMu2012A',location='STD',run=Run2012ASk)}
steps['ZElSkim2012A']={'INPUT':InputInfo(dataSet='/DoubleElectron/Run2012A-ZElectron-13Jul2012-v1/RAW-RECO',label='zEl2012A',run=Run2012ASk)}
steps['HighMet2012A']={'INPUT':InputInfo(dataSet='/HT/Run2012A-HighMET-13Jul2012-v1/RAW-RECO',label='hMet2012A',run=Run2012ASk)}


Run2012B=[194533]
Run2012Bsk=Run2012B+[194912,195016]
steps['RunMinBias2012B']={'INPUT':InputInfo(dataSet='/MinimumBias/Run2012B-v1/RAW',label='mb2012B',run=Run2012B, events=100000,location='STD')}
steps['RunMu2012B']={'INPUT':InputInfo(dataSet='/SingleMu/Run2012B-v1/RAW',label='mu2012B',location='STD',run=Run2012B)}
steps['RunPhoton2012B']={'INPUT':InputInfo(dataSet='/SinglePhoton/Run2012B-v1/RAW',ib_block='28d7fcc8-a2a0-11e1-86c7-003048caaace',label='photon2012B',location='STD',run=Run2012B)}
steps['RunEl2012B']={'INPUT':InputInfo(dataSet='/SingleElectron/Run2012B-v1/RAW',label='electron2012B',location='STD',run=Run2012B)}
steps['RunJet2012B']={'INPUT':InputInfo(dataSet='/JetHT/Run2012B-v1/RAW',label='jet2012B',location='STD',run=Run2012B)}
steps['ZMuSkim2012B']={'INPUT':InputInfo(dataSet='/SingleMu/Run2012B-ZMu-13Jul2012-v1/RAW-RECO',label='zMu2012B',location='CAF',run=Run2012Bsk)}
steps['WElSkim2012B']={'INPUT':InputInfo(dataSet='/SingleElectron/Run2012B-WElectron-13Jul2012-v1/USER',label='wEl2012B',location='STD',run=Run2012Bsk)}
steps['ZElSkim2012B']={'INPUT':InputInfo(dataSet='/DoubleElectron/Run2012B-ZElectron-22Jan2013-v1/RAW-RECO',ib_block='1f13b876-69fb-11e2-a7eb-00221959e72f',label='zEl2012B',location='STD',run=Run2012Bsk)}

Run2012C=[199812]
Run2012Csk=Run2012C+[203002]
steps['RunMinBias2012C']={'INPUT':InputInfo(dataSet='/MinimumBias/Run2012C-v1/RAW',label='mb2012C',run=Run2012C, events=100000,location='STD')}
steps['RunMu2012C']={'INPUT':InputInfo(dataSet='/SingleMu/Run2012C-v1/RAW',label='mu2012C',location='STD',run=Run2012C)}
steps['RunPhoton2012C']={'INPUT':InputInfo(dataSet='/SinglePhoton/Run2012C-v1/RAW',label='photon2012C',location='STD',run=Run2012C)}
steps['RunEl2012C']={'INPUT':InputInfo(dataSet='/SingleElectron/Run2012C-v1/RAW',label='electron2012C',location='STD',run=Run2012C)}
steps['RunJet2012C']={'INPUT':InputInfo(dataSet='/JetHT/Run2012C-v1/RAW',label='jet2012C',location='STD',run=Run2012C)}
steps['ZMuSkim2012C']={'INPUT':InputInfo(dataSet='/SingleMu/Run2012C-ZMu-PromptSkim-v3/RAW-RECO',label='zMu2012C',location='CAF',run=Run2012Csk)}
steps['WElSkim2012C']={'INPUT':InputInfo(dataSet='/SingleElectron/Run2012C-WElectron-PromptSkim-v3/USER',label='wEl2012C',location='STD',run=Run2012Csk)}
steps['ZElSkim2012C']={'INPUT':InputInfo(dataSet='/DoubleElectron/Run2012C-ZElectron-22Jan2013-v1/RAW-RECO',label='zEl2012C',location='STD',run=Run2012Csk)}

Run2012D=[208307]
Run2012Dsk=Run2012D+[207454]
steps['RunMinBias2012D']={'INPUT':InputInfo(dataSet='/MinimumBias/Run2012D-v1/RAW',label='mb2012D',run=Run2012D, events=100000,location='STD')}
steps['RunMu2012D']={'INPUT':InputInfo(dataSet='/SingleMu/Run2012D-v1/RAW',label='mu2012D',location='STD',run=Run2012D)}
steps['RunPhoton2012D']={'INPUT':InputInfo(dataSet='/SinglePhoton/Run2012D-v1/RAW',label='photon2012D',location='STD',run=Run2012D)}
steps['RunEl2012D']={'INPUT':InputInfo(dataSet='/SingleElectron/Run2012D-v1/RAW',label='electron2012D',location='STD',run=Run2012D)}
steps['RunJet2012D']={'INPUT':InputInfo(dataSet='/JetHT/Run2012D-v1/RAW',label='jet2012D',location='STD',run=Run2012D)}
# the previous  /SingleMu/Run2012D-ZMu-15Apr2014-v1/RAW-RECO is deprecated in DAS
steps['ZMuSkim2012D']={'INPUT':InputInfo(dataSet='/SingleMu/Run2012D-ZMu-15Apr2014-v1/RAW-RECO',label='zMu2012D',location='STD',run=Run2012Dsk)}
# the previous /SingleElectron/Run2012D-WElectron-PromptSkim-v1/USER is deprecated in DAS
steps['WElSkim2012D']={'INPUT':InputInfo(dataSet='/SingleElectron/Run2012D-WElectron-22Jan2013-v1/USER',label='wEl2012D',location='STD',run=Run2012Dsk)}
steps['ZElSkim2012D']={'INPUT':InputInfo(dataSet='/DoubleElectron/Run2012D-ZElectron-22Jan2013-v1/RAW-RECO',label='zEl2012D',location='STD',run=Run2012Dsk)}

#### run2 2015B ####
# Run2015B=[251642] #  251561 251638 251642
Run2015B=selectedLS([251251])
steps['RunHLTPhy2015B']={'INPUT':InputInfo(dataSet='/HLTPhysics/Run2015B-v1/RAW',label='hltPhy2015B',events=100000,location='STD', ls=Run2015B)}
steps['RunDoubleEG2015B']={'INPUT':InputInfo(dataSet='/DoubleEG/Run2015B-v1/RAW',label='doubEG2015B',events=100000,location='STD', ls=Run2015B)}
steps['RunDoubleMuon2015B']={'INPUT':InputInfo(dataSet='/DoubleMuon/Run2015B-v1/RAW',label='doubMu2015B',events=100000,location='STD', ls=Run2015B)}
steps['RunJetHT2015B']={'INPUT':InputInfo(dataSet='/JetHT/Run2015B-v1/RAW',label='jetHT2015B',events=100000,location='STD', ls=Run2015B)}
steps['RunMET2015B']={'INPUT':InputInfo(dataSet='/MET/Run2015B-v1/RAW',label='met2015B',events=100000,location='STD', ls=Run2015B)}
steps['RunMuonEG2015B']={'INPUT':InputInfo(dataSet='/MuonEG/Run2015B-v1/RAW',label='muEG2015B',events=100000,location='STD', ls=Run2015B)}
steps['RunSingleEl2015B']={'INPUT':InputInfo(dataSet='/SingleElectron/Run2015B-v1/RAW',label='sigEl2015B',events=100000,location='STD', ls=Run2015B)}
steps['RunSingleMu2015B']={'INPUT':InputInfo(dataSet='/SingleMuon/Run2015B-v1/RAW',label='sigMu2015B',events=100000,location='STD', ls=Run2015B)}
steps['RunSinglePh2015B']={'INPUT':InputInfo(dataSet='/SinglePhoton/Run2015B-v1/RAW',label='sigPh2015B',events=100000,location='STD', ls=Run2015B)}
steps['RunZeroBias2015B']={'INPUT':InputInfo(dataSet='/ZeroBias/Run2015B-v1/RAW',label='zb2015B',events=100000,location='STD', ls=Run2015B)}




#### run2 2015C ####
# Run2015C, 25ns: 254790 (852 LS and 65 files), 254852 (126 LS and 5 files), 254879 (178 LS and 11 files)
Run2015C=selectedLS([254790])
Run2015C_full=selectedLS([254790, 254852, 254879])
steps['RunHLTPhy2015C']={'INPUT':InputInfo(dataSet='/HLTPhysics/Run2015C-v1/RAW',label='hltPhy2015C',events=100000,location='STD', ls=Run2015C)}
steps['RunDoubleEG2015C']={'INPUT':InputInfo(dataSet='/DoubleEG/Run2015C-v1/RAW',label='doubEG2015C',events=100000,location='STD', ls=Run2015C)}
steps['RunDoubleMuon2015C']={'INPUT':InputInfo(dataSet='/DoubleMuon/Run2015C-v1/RAW',label='doubMu2015C',events=100000,location='STD', ls=Run2015C)}
steps['RunJetHT2015C']={'INPUT':InputInfo(dataSet='/JetHT/Run2015C-v1/RAW',label='jetHT2015C',events=100000,location='STD', ls=Run2015C)}
steps['RunMET2015C']={'INPUT':InputInfo(dataSet='/MET/Run2015C-v1/RAW',label='met2015C',events=100000,location='STD', ls=Run2015C)}
steps['RunMuonEG2015C']={'INPUT':InputInfo(dataSet='/MuonEG/Run2015C-v1/RAW',label='muEG2015C',events=100000,location='STD', ls=Run2015C)}
steps['RunDoubleEGPrpt2015C']={'INPUT':InputInfo(dataSet='/DoubleEG/Run2015C-ZElectron-PromptReco-v1/RAW-RECO',label='dbEGPrpt2015C',events=100000,location='STD', ls=Run2015C_full)}
steps['RunSingleMuPrpt2015C']={'INPUT':InputInfo(dataSet='/SingleMuon/Run2015C-ZMu-PromptReco-v1/RAW-RECO',label='sgMuPrpt2015C',events=100000,location='STD', ls=Run2015C_full)}
steps['RunSingleEl2015C']={'INPUT':InputInfo(dataSet='/SingleElectron/Run2015C-v1/RAW',label='sigEl2015C',events=100000,location='STD', ls=Run2015C)}
steps['RunSingleMu2015C']={'INPUT':InputInfo(dataSet='/SingleMuon/Run2015C-v1/RAW',label='sigMu2015C',events=100000,location='STD', ls=Run2015C)}
steps['RunSinglePh2015C']={'INPUT':InputInfo(dataSet='/SinglePhoton/Run2015C-v1/RAW',label='sigPh2015C',events=100000,location='STD', ls=Run2015C)}
steps['RunZeroBias2015C']={'INPUT':InputInfo(dataSet='/ZeroBias/Run2015C-v1/RAW',label='zb2015C',events=100000,location='STD', ls=Run2015C)}


#### run2 2015D ####
# Run2015D, 25ns: 256677
Run2015D=selectedLS([256677])
steps['RunHLTPhy2015D']={'INPUT':InputInfo(dataSet='/HLTPhysics/Run2015D-v1/RAW',label='hltPhy2015D',events=100000,location='STD', ls=Run2015D)}
steps['RunDoubleEG2015D']={'INPUT':InputInfo(dataSet='/DoubleEG/Run2015D-v1/RAW',label='doubEG2015D',events=100000,location='STD', ls=Run2015D)}
steps['RunDoubleMuon2015D']={'INPUT':InputInfo(dataSet='/DoubleMuon/Run2015D-v1/RAW',label='doubMu2015D',events=100000,location='STD', ls=Run2015D)}
steps['RunJetHT2015D']={'INPUT':InputInfo(dataSet='/JetHT/Run2015D-v1/RAW',label='jetHT2015D',events=100000,location='STD', ls=Run2015D)}
steps['RunMET2015D']={'INPUT':InputInfo(dataSet='/MET/Run2015D-v1/RAW',label='met2015D',events=100000,location='STD', ls=Run2015D)}
steps['RunMuonEG2015D']={'INPUT':InputInfo(dataSet='/MuonEG/Run2015D-v1/RAW',label='muEG2015D',events=100000,location='STD', ls=Run2015D)}
steps['RunDoubleEGPrpt2015D']={'INPUT':InputInfo(dataSet='/DoubleEG/Run2015D-ZElectron-PromptReco-v3/RAW-RECO',label='dbEGPrpt2015D',events=100000,location='STD', ls=Run2015D)}
steps['RunSingleMuPrpt2015D']={'INPUT':InputInfo(dataSet='/SingleMuon/Run2015D-ZMu-PromptReco-v3/RAW-RECO',label='sgMuPrpt2015D',events=100000,location='STD', ls=Run2015D)}
steps['RunSingleEl2015D']={'INPUT':InputInfo(dataSet='/SingleElectron/Run2015D-v1/RAW',label='sigEl2015D',events=100000,location='STD', ls=Run2015D)}
steps['RunSingleMu2015D']={'INPUT':InputInfo(dataSet='/SingleMuon/Run2015D-v1/RAW',label='sigMu2015D',events=100000,location='STD', ls=Run2015D)}
steps['RunSinglePh2015D']={'INPUT':InputInfo(dataSet='/SinglePhoton/Run2015D-v1/RAW',label='sigPh2015D',events=100000,location='STD', ls=Run2015D)}
steps['RunZeroBias2015D']={'INPUT':InputInfo(dataSet='/ZeroBias/Run2015D-v1/RAW',label='zb2015D',events=100000,location='STD',ib_block='38d4cab6-5d5f-11e5-824b-001e67ac06a0',ls=Run2015D)}

#### run2 2016B ####
# Run2016B, 25ns: 274160
#Run2016B=selectedLS([274160],l_json=data_json2016)
Run2016B={274199: [[1, 180]]}
steps['RunHLTPhy2016B']={'INPUT':InputInfo(dataSet='/HLTPhysics/Run2016B-v2/RAW',label='hltPhy2016B',events=100000,location='STD', ls=Run2016B)}
steps['RunDoubleEG2016B']={'INPUT':InputInfo(dataSet='/DoubleEG/Run2016B-v2/RAW',label='doubEG2016B',events=100000,location='STD', ls=Run2016B)}
steps['RunDoubleMuon2016B']={'INPUT':InputInfo(dataSet='/DoubleMuon/Run2016B-v2/RAW',label='doubMu2016B',events=100000,location='STD', ls=Run2016B)}
steps['RunJetHT2016B']={'INPUT':InputInfo(dataSet='/JetHT/Run2016B-v2/RAW',label='jetHT2016B',events=100000,location='STD', ls=Run2016B)}
steps['RunMET2016B']={'INPUT':InputInfo(dataSet='/MET/Run2016B-v2/RAW',label='met2016B',events=100000,location='STD', ls=Run2016B)}
steps['RunMuonEG2016B']={'INPUT':InputInfo(dataSet='/MuonEG/Run2016B-v2/RAW',label='muEG2016B',events=100000,location='STD', ls=Run2016B)}
steps['RunDoubleEGPrpt2016B']={'INPUT':InputInfo(dataSet='/DoubleEG/Run2016B-ZElectron-PromptReco-v2/RAW-RECO',label='dbEGPrpt2016B',events=100000,location='STD', ls=Run2016B)}
steps['RunSingleMuPrpt2016B']={'INPUT':InputInfo(dataSet='/SingleMuon/Run2016B-ZMu-PromptReco-v2/RAW-RECO',label='sgMuPrpt2016B',events=100000,location='STD', ls=Run2016B)}
steps['RunSingleEl2016B']={'INPUT':InputInfo(dataSet='/SingleElectron/Run2016B-v2/RAW',label='sigEl2016B',events=100000,location='STD', ls={274199: [[1, 120]]})}
steps['RunSingleMu2016B']={'INPUT':InputInfo(dataSet='/SingleMuon/Run2016B-v2/RAW',label='sigMu2016B',events=100000,location='STD', ls={274199: [[1, 120]]})}
steps['RunSinglePh2016B']={'INPUT':InputInfo(dataSet='/SinglePhoton/Run2016B-v2/RAW',label='sigPh2016B',events=100000,location='STD', ls=Run2016B)}
steps['RunZeroBias2016B']={'INPUT':InputInfo(dataSet='/ZeroBias/Run2016B-v2/RAW',label='zb2016B',events=100000,location='STD', ls=Run2016B)}
steps['RunMuOnia2016B']={'INPUT':InputInfo(dataSet='/MuOnia/Run2016B-v2/RAW',label='muOnia2016B',events=100000,location='STD', ls=Run2016B)}
steps['RunNoBPTX2016B']={'INPUT':InputInfo(dataSet='/NoBPTX/Run2016B-v2/RAW',label='noBptx2016B',events=100000,location='STD', ls=Run2016B)}

#### run2 2016C ####
Run2016C={276092: [[115, 149]]}
steps['RunHLTPhy2016C']={'INPUT':InputInfo(dataSet='/HLTPhysics/Run2016C-v2/RAW',label='hltPhy2016C',events=100000,location='STD', ls=Run2016C)}
steps['RunDoubleEG2016C']={'INPUT':InputInfo(dataSet='/DoubleEG/Run2016C-v2/RAW',label='doubEG2016C',events=100000,location='STD', ls=Run2016C)}
steps['RunDoubleMuon2016C']={'INPUT':InputInfo(dataSet='/DoubleMuon/Run2016C-v2/RAW',label='doubMu2016C',events=100000,location='STD', ls=Run2016C)}
steps['RunJetHT2016C']={'INPUT':InputInfo(dataSet='/JetHT/Run2016C-v2/RAW',label='jetHT2016C',events=100000,location='STD', ls=Run2016C)}
steps['RunMET2016C']={'INPUT':InputInfo(dataSet='/MET/Run2016C-v2/RAW',label='met2016C',events=100000,location='STD', ls=Run2016C)}
steps['RunMuonEG2016C']={'INPUT':InputInfo(dataSet='/MuonEG/Run2016C-v2/RAW',label='muEG2016C',events=100000,location='STD', ls=Run2016C)}
steps['RunSingleEl2016C']={'INPUT':InputInfo(dataSet='/SingleElectron/Run2016C-v2/RAW',label='sigEl2016C',events=100000,location='STD', ls=Run2016C)}
steps['RunSingleMu2016C']={'INPUT':InputInfo(dataSet='/SingleMuon/Run2016C-v2/RAW',label='sigMu2016C',events=100000,location='STD', ls=Run2016C)}
steps['RunSinglePh2016C']={'INPUT':InputInfo(dataSet='/SinglePhoton/Run2016C-v2/RAW',label='sigPh2016C',events=100000,location='STD', ls=Run2016C)}
steps['RunZeroBias2016C']={'INPUT':InputInfo(dataSet='/ZeroBias/Run2016C-v2/RAW',label='zb2016C',events=100000,location='STD', ls=Run2016C)}
steps['RunMuOnia2016C']={'INPUT':InputInfo(dataSet='/MuOnia/Run2016C-v2/RAW',label='muOnia2016C',events=100000,location='STD', ls=Run2016C)}

#### run2 2016D ####
Run2016D={276807: [[66, 100]]}
steps['RunHLTPhy2016D']={'INPUT':InputInfo(dataSet='/HLTPhysics/Run2016D-v2/RAW',label='hltPhy2016D',events=100000,location='STD', ls=Run2016D)}
steps['RunDoubleEG2016D']={'INPUT':InputInfo(dataSet='/DoubleEG/Run2016D-v2/RAW',label='doubEG2016D',events=100000,location='STD', ls=Run2016D)}
steps['RunDoubleMuon2016D']={'INPUT':InputInfo(dataSet='/DoubleMuon/Run2016D-v2/RAW',label='doubMu2016D',events=100000,location='STD', ls=Run2016D)}
steps['RunJetHT2016D']={'INPUT':InputInfo(dataSet='/JetHT/Run2016D-v2/RAW',label='jetHT2016D',events=100000,location='STD', ls=Run2016D)}
steps['RunMET2016D']={'INPUT':InputInfo(dataSet='/MET/Run2016D-v2/RAW',label='met2016D',events=100000,location='STD', ls=Run2016D)}
steps['RunMuonEG2016D']={'INPUT':InputInfo(dataSet='/MuonEG/Run2016D-v2/RAW',label='muEG2016D',events=100000,location='STD', ls=Run2016D)}
steps['RunSingleEl2016D']={'INPUT':InputInfo(dataSet='/SingleElectron/Run2016D-v2/RAW',label='sigEl2016D',events=100000,location='STD', ls=Run2016D)}
steps['RunSingleMu2016D']={'INPUT':InputInfo(dataSet='/SingleMuon/Run2016D-v2/RAW',label='sigMu2016D',events=100000,location='STD', ls=Run2016D)}
steps['RunSinglePh2016D']={'INPUT':InputInfo(dataSet='/SinglePhoton/Run2016D-v2/RAW',label='sigPh2016D',events=100000,location='STD', ls=Run2016D)}
steps['RunZeroBias2016D']={'INPUT':InputInfo(dataSet='/ZeroBias/Run2016D-v2/RAW',label='zb2016D',events=100000,location='STD', ls=Run2016D)}
steps['RunMuOnia2016D']={'INPUT':InputInfo(dataSet='/MuOnia/Run2016D-v2/RAW',label='muOnia2016D',events=100000,location='STD', ls=Run2016D)}

#### run2 2016E ####
Run2016E={277069: [[81, 120]]}
steps['RunHLTPhy2016E']={'INPUT':InputInfo(dataSet='/HLTPhysics/Run2016E-v2/RAW',label='hltPhy2016E',events=100000,location='STD', ls=Run2016E)}
steps['RunDoubleEG2016E']={'INPUT':InputInfo(dataSet='/DoubleEG/Run2016E-v2/RAW',label='doubEG2016E',events=100000,location='STD', ls=Run2016E)}
steps['RunDoubleMuon2016E']={'INPUT':InputInfo(dataSet='/DoubleMuon/Run2016E-v2/RAW',label='doubMu2016E',events=100000,location='STD', ls=Run2016E)}
steps['RunJetHT2016E']={'INPUT':InputInfo(dataSet='/JetHT/Run2016E-v2/RAW',label='jetHT2016E',events=100000,location='STD', ls=Run2016E)}
steps['RunMET2016E']={'INPUT':InputInfo(dataSet='/MET/Run2016E-v2/RAW',label='met2016E',events=100000,location='STD', ls=Run2016E)}
steps['RunMuonEG2016E']={'INPUT':InputInfo(dataSet='/MuonEG/Run2016E-v2/RAW',label='muEG2016E',events=100000,location='STD', ls=Run2016E)}
steps['RunSingleEl2016E']={'INPUT':InputInfo(dataSet='/SingleElectron/Run2016E-v2/RAW',label='sigEl2016E',events=100000,location='STD', ls=Run2016E)}
steps['RunSingleMu2016E']={'INPUT':InputInfo(dataSet='/SingleMuon/Run2016E-v2/RAW',label='sigMu2016E',events=100000,location='STD', ls=Run2016E)}
steps['RunSinglePh2016E']={'INPUT':InputInfo(dataSet='/SinglePhoton/Run2016E-v2/RAW',label='sigPh2016E',events=100000,location='STD', ls=Run2016E)}
steps['RunZeroBias2016E']={'INPUT':InputInfo(dataSet='/ZeroBias/Run2016E-v2/RAW',label='zb2016E',events=100000,location='STD', ls=Run2016E)}
steps['RunMuOnia2016E']={'INPUT':InputInfo(dataSet='/MuOnia/Run2016E-v2/RAW',label='muOnia2016E',events=100000,location='STD', ls=Run2016E)}
steps['RunJetHT2016E_reminiaod']={'INPUT':InputInfo(dataSet='/JetHT/Run2016E-18Apr2017-v1/AOD',label='rmaod_jetHT2016E',events=100000,location='STD', ls=Run2016E)}

#### run2 2016H ####
Run2016H={283877: [[1, 45]]}
steps['RunHLTPhy2016H']={'INPUT':InputInfo(dataSet='/HLTPhysics/Run2016H-v1/RAW',label='hltPhy2016H',events=100000,location='STD', ls=Run2016H)}
steps['RunDoubleEG2016H']={'INPUT':InputInfo(dataSet='/DoubleEG/Run2016H-v1/RAW',label='doubEG2016H',events=100000,location='STD', ls=Run2016H)}
steps['RunDoubleMuon2016H']={'INPUT':InputInfo(dataSet='/DoubleMuon/Run2016H-v1/RAW',label='doubMu2016H',events=100000,location='STD', ls=Run2016H)}
steps['RunJetHT2016H']={'INPUT':InputInfo(dataSet='/JetHT/Run2016H-v1/RAW',label='jetHT2016H',events=100000,location='STD', ls=Run2016H)}
steps['RunMET2016H']={'INPUT':InputInfo(dataSet='/MET/Run2016H-v1/RAW',label='met2016H',events=100000,location='STD', ls=Run2016H)}
steps['RunMuonEG2016H']={'INPUT':InputInfo(dataSet='/MuonEG/Run2016H-v1/RAW',label='muEG2016H',events=100000,location='STD', ls=Run2016H)}
steps['RunSingleEl2016H']={'INPUT':InputInfo(dataSet='/SingleElectron/Run2016H-v1/RAW',label='sigEl2016H',events=100000,location='STD', ls=Run2016H)}
steps['RunSingleMu2016H']={'INPUT':InputInfo(dataSet='/SingleMuon/Run2016H-v1/RAW',label='sigMu2016H',events=100000,location='STD', ls=Run2016H)}
steps['RunSinglePh2016H']={'INPUT':InputInfo(dataSet='/SinglePhoton/Run2016H-v1/RAW',label='sigPh2016H',events=100000,location='STD', ls=Run2016H)}
steps['RunZeroBias2016H']={'INPUT':InputInfo(dataSet='/ZeroBias/Run2016H-v1/RAW',label='zb2016H',events=100000,location='STD', ls=Run2016H)}
steps['RunMuOnia2016H']={'INPUT':InputInfo(dataSet='/MuOnia/Run2016H-v1/RAW',label='muOnia2016H',events=100000,location='STD', ls=Run2016H)}
steps['RunJetHT2016H_reminiaod']={'INPUT':InputInfo(dataSet='/JetHT/Run2016H-18Apr2017-v1/AOD',label='rmaod_jetHT2016H',events=100000,location='STD', ls=Run2016H)}
steps['RunJetHT2016H_nano']={'INPUT':InputInfo(dataSet='/JetHT/Run2016H-18Apr2017-v1/MINIAOD',label='nano_jetHT2016H',events=100000,location='STD', ls=Run2016H)}

#### run2 2017B ####
Run2017BlowPU={297227: [[1, 45]]}
Run2017B={297557: [[8, 167]]}
steps['RunHLTPhy2017B']={'INPUT':InputInfo(dataSet='/HLTPhysics/Run2017B-v1/RAW',label='hltPhy2017B',events=100000,location='STD', ls=Run2017B)}
steps['RunDoubleEG2017B']={'INPUT':InputInfo(dataSet='/DoubleEG/Run2017B-v1/RAW',label='doubEG2017B',events=100000,location='STD', ls=Run2017B)}
steps['RunDoubleMuon2017B']={'INPUT':InputInfo(dataSet='/DoubleMuon/Run2017B-v1/RAW',label='doubMu2017B',events=100000,location='STD', ls=Run2017B)}
steps['RunJetHT2017B']={'INPUT':InputInfo(dataSet='/JetHT/Run2017B-v1/RAW',label='jetHT2017B',events=100000,location='STD', ls=Run2017B)}
steps['RunMET2017B']={'INPUT':InputInfo(dataSet='/MET/Run2017B-v1/RAW',label='met2017B',events=100000,location='STD', ls=Run2017B)}
steps['RunMuonEG2017B']={'INPUT':InputInfo(dataSet='/MuonEG/Run2017B-v1/RAW',label='muEG2017B',events=100000,location='STD', ls=Run2017B)}
steps['RunSingleEl2017B']={'INPUT':InputInfo(dataSet='/SingleElectron/Run2017B-v1/RAW',label='sigEl2017B',events=100000,location='STD', ls=Run2017B)}
steps['RunSingleMu2017B']={'INPUT':InputInfo(dataSet='/SingleMuon/Run2017B-v1/RAW',label='sigMu2017B',events=100000,location='STD', ls=Run2017B)}
steps['RunSinglePh2017B']={'INPUT':InputInfo(dataSet='/SinglePhoton/Run2017B-v1/RAW',label='sigPh2017B',events=100000,location='STD', ls=Run2017B)}
steps['RunZeroBias2017B']={'INPUT':InputInfo(dataSet='/ZeroBias/Run2017B-v1/RAW',label='zb2017B',events=100000,location='STD', ls=Run2017B)}
steps['RunMuOnia2017B']={'INPUT':InputInfo(dataSet='/MuOnia/Run2017B-v1/RAW',label='muOnia2017B',events=100000,location='STD', ls=Run2017B)}
steps['RunCharmonium2017B']={'INPUT':InputInfo(dataSet='/Charmonium/Run2017B-v1/RAW',label='charm2017B',events=100000,location='STD', ls=Run2017B)}
steps['RunNoBPTX2017B']={'INPUT':InputInfo(dataSet='/NoBPTX/Run2017B-v1/RAW',label='noBptx2017B',events=100000,location='STD', ls=Run2017B)}
steps['RunHLTPhy2017B_AOD']={'INPUT':InputInfo(dataSet='/HLTPhysics/Run2017B-PromptReco-v1/AOD',label='hltPhy2017Baod',events=100000,location='STD', ls=Run2017BlowPU)}
steps['RunHLTPhy2017B_AODextra']={'INPUT':InputInfo(dataSet='/HLTPhysics/Run2017B-PromptReco-v1/AOD',label='hltPhy2017Baodex',events=100000,location='STD', ls=Run2017BlowPU)}
steps['RunHLTPhy2017B_RAWAOD']={'INPUT':InputInfo(dataSet='/HLTPhysics/Run2017B-PromptReco-v1/AOD',dataSetParent='/HLTPhysics/Run2017B-v1/RAW',label='hltPhy2017Brawaod',events=100000,location='STD', ls=Run2017B)}

#### run2 2017C ####
Run2017C={301998: [[1, 150]]}
steps['RunHLTPhy2017C']={'INPUT':InputInfo(dataSet='/HLTPhysics/Run2017C-v1/RAW',label='hltPhy2017C',events=100000,location='STD', ls=Run2017C)}
steps['RunDoubleEG2017C']={'INPUT':InputInfo(dataSet='/DoubleEG/Run2017C-v1/RAW',label='doubEG2017C',events=100000,location='STD', ls=Run2017C)}
steps['RunDoubleMuon2017C']={'INPUT':InputInfo(dataSet='/DoubleMuon/Run2017C-v1/RAW',label='doubMu2017C',events=100000,location='STD', ls=Run2017C)}
steps['RunJetHT2017C']={'INPUT':InputInfo(dataSet='/JetHT/Run2017C-v1/RAW',label='jetHT2017C',events=100000,location='STD', ls=Run2017C)}
steps['RunDisplacedJet2017C']={'INPUT':InputInfo(dataSet='/DisplacedJet/Run2017C-v1/RAW',label='displacedJet2017C',events=100000,location='STD', ls=Run2017C)}
steps['RunMET2017C']={'INPUT':InputInfo(dataSet='/MET/Run2017C-v1/RAW',label='met2017C',events=100000,location='STD', ls=Run2017C)}
steps['RunMuonEG2017C']={'INPUT':InputInfo(dataSet='/MuonEG/Run2017C-v1/RAW',label='muEG2017C',events=100000,location='STD', ls=Run2017C)}
steps['RunSingleEl2017C']={'INPUT':InputInfo(dataSet='/SingleElectron/Run2017C-v1/RAW',label='sigEl2017C',events=100000,location='STD', ls=Run2017C)}
steps['RunSingleMu2017C']={'INPUT':InputInfo(dataSet='/SingleMuon/Run2017C-v1/RAW',label='sigMu2017C',events=100000,location='STD', ls=Run2017C)}
steps['RunSinglePh2017C']={'INPUT':InputInfo(dataSet='/SinglePhoton/Run2017C-v1/RAW',label='sigPh2017C',events=100000,location='STD', ls=Run2017C)}
steps['RunZeroBias2017C']={'INPUT':InputInfo(dataSet='/ZeroBias/Run2017C-v1/RAW',label='zb2017C',events=100000,location='STD', ls=Run2017C)}
steps['RunMuOnia2017C']={'INPUT':InputInfo(dataSet='/MuOnia/Run2017C-v1/RAW',label='muOnia2017C',events=100000,location='STD', ls=Run2017C)}
steps['RunCharmonium2017C']={'INPUT':InputInfo(dataSet='/Charmonium/Run2017C-v1/RAW',label='charm2017C',events=100000,location='STD', ls=Run2017C)}
steps['RunNoBPTX2017C']={'INPUT':InputInfo(dataSet='/NoBPTX/Run2017C-v1/RAW',label='noBptx2017C',events=100000,location='STD', ls=Run2017C)}



#### run2 2017D ####
Run2017D={302663: [[1, 100]]}  #AVGPU 36
steps['RunHLTPhy2017D']={'INPUT':InputInfo(dataSet='/HLTPhysics/Run2017D-v1/RAW',label='hltPhy2017D',events=100000,location='STD', ls=Run2017D)}
steps['RunDoubleEG2017D']={'INPUT':InputInfo(dataSet='/DoubleEG/Run2017D-v1/RAW',label='doubEG2017D',events=100000,location='STD', ls=Run2017D)}
steps['RunDoubleMuon2017D']={'INPUT':InputInfo(dataSet='/DoubleMuon/Run2017D-v1/RAW',label='doubMu2017D',events=100000,location='STD', ls=Run2017D)}
steps['RunJetHT2017D']={'INPUT':InputInfo(dataSet='/JetHT/Run2017D-v1/RAW',label='jetHT2017D',events=100000,location='STD', ls=Run2017D)}
steps['RunDisplacedJet2017D']={'INPUT':InputInfo(dataSet='/DisplacedJet/Run2017D-v1/RAW',label='displacedJet2017D',events=100000,location='STD', ls=Run2017D)}
steps['RunMET2017D']={'INPUT':InputInfo(dataSet='/MET/Run2017D-v1/RAW',label='met2017D',events=100000,location='STD', ls=Run2017D)}
steps['RunMuonEG2017D']={'INPUT':InputInfo(dataSet='/MuonEG/Run2017D-v1/RAW',label='muEG2017D',events=100000,location='STD', ls=Run2017D)}
steps['RunSingleEl2017D']={'INPUT':InputInfo(dataSet='/SingleElectron/Run2017D-v1/RAW',label='sigEl2017D',events=100000,location='STD', ls=Run2017D)}
steps['RunSingleMu2017D']={'INPUT':InputInfo(dataSet='/SingleMuon/Run2017D-v1/RAW',label='sigMu2017D',events=100000,location='STD', ls=Run2017D)}
steps['RunSinglePh2017D']={'INPUT':InputInfo(dataSet='/SinglePhoton/Run2017D-v1/RAW',label='sigPh2017D',events=100000,location='STD', ls=Run2017D)}
steps['RunZeroBias2017D']={'INPUT':InputInfo(dataSet='/ZeroBias/Run2017D-v1/RAW',label='zb2017D',events=100000,location='STD', ls=Run2017D)}
steps['RunMuOnia2017D']={'INPUT':InputInfo(dataSet='/MuOnia/Run2017D-v1/RAW',label='muOnia2017D',events=100000,location='STD', ls=Run2017D)}
steps['RunCharmonium2017D']={'INPUT':InputInfo(dataSet='/Charmonium/Run2017D-v1/RAW',label='charm2017D',events=100000,location='STD', ls=Run2017D)}
steps['RunNoBPTX2017D']={'INPUT':InputInfo(dataSet='/NoBPTX/Run2017D-v1/RAW',label='noBptx2017D',events=100000,location='STD', ls=Run2017D)}


#### run2 2017E ####
Run2017E={304125: [[1, 100]]} #AVGPU 46
steps['RunHLTPhy2017E']={'INPUT':InputInfo(dataSet='/HLTPhysics/Run2017E-v1/RAW',label='hltPhy2017E',events=100000,location='STD', ls=Run2017E)}
steps['RunDoubleEG2017E']={'INPUT':InputInfo(dataSet='/DoubleEG/Run2017E-v1/RAW',label='doubEG2017E',events=100000,location='STD', ls=Run2017E)}
steps['RunDoubleMuon2017E']={'INPUT':InputInfo(dataSet='/DoubleMuon/Run2017E-v1/RAW',label='doubMu2017E',events=100000,location='STD', ls=Run2017E)}
steps['RunJetHT2017E']={'INPUT':InputInfo(dataSet='/JetHT/Run2017E-v1/RAW',label='jetHT2017E',events=100000,location='STD', ls=Run2017E)}
steps['RunDisplacedJet2017E']={'INPUT':InputInfo(dataSet='/DisplacedJet/Run2017E-v1/RAW',label='displacedJet2017E',events=100000,location='STD', ls=Run2017E)}
steps['RunMET2017E']={'INPUT':InputInfo(dataSet='/MET/Run2017E-v1/RAW',label='met2017E',events=100000,location='STD', ls=Run2017E)}
steps['RunMuonEG2017E']={'INPUT':InputInfo(dataSet='/MuonEG/Run2017E-v1/RAW',label='muEG2017E',events=100000,location='STD', ls=Run2017E)}
steps['RunSingleEl2017E']={'INPUT':InputInfo(dataSet='/SingleElectron/Run2017E-v1/RAW',label='sigEl2017E',events=100000,location='STD', ls=Run2017E)}
steps['RunSingleMu2017E']={'INPUT':InputInfo(dataSet='/SingleMuon/Run2017E-v1/RAW',label='sigMu2017E',events=100000,location='STD', ls=Run2017E)}
steps['RunSinglePh2017E']={'INPUT':InputInfo(dataSet='/SinglePhoton/Run2017E-v1/RAW',label='sigPh2017E',events=100000,location='STD', ls=Run2017E)}
steps['RunZeroBias2017E']={'INPUT':InputInfo(dataSet='/ZeroBias/Run2017E-v1/RAW',label='zb2017E',events=100000,location='STD', ls=Run2017E)}
steps['RunMuOnia2017E']={'INPUT':InputInfo(dataSet='/MuOnia/Run2017E-v1/RAW',label='muOnia2017E',events=100000,location='STD', ls=Run2017E)}
steps['RunCharmonium2017E']={'INPUT':InputInfo(dataSet='/Charmonium/Run2017E-v1/RAW',label='charm2017E',events=100000,location='STD', ls=Run2017E)}
steps['RunNoBPTX2017E']={'INPUT':InputInfo(dataSet='/NoBPTX/Run2017E-v1/RAW',label='noBptx2017E',events=100000,location='STD', ls=Run2017E)}

#### run2 2017F ####
Run2017F={305064: [[2, 101]]} #AVGPU 51
steps['RunHLTPhy2017F']={'INPUT':InputInfo(dataSet='/HLTPhysics/Run2017F-v1/RAW',label='hltPhy2017F',events=100000,location='STD', ls=Run2017F)}
steps['RunDoubleEG2017F']={'INPUT':InputInfo(dataSet='/DoubleEG/Run2017F-v1/RAW',label='doubEG2017F',events=100000,location='STD', ls=Run2017F)}
steps['RunDoubleMuon2017F']={'INPUT':InputInfo(dataSet='/DoubleMuon/Run2017F-v1/RAW',label='doubMu2017F',events=100000,location='STD', ls=Run2017F)}
steps['RunJetHT2017F']={'INPUT':InputInfo(dataSet='/JetHT/Run2017F-v1/RAW',label='jetHT2017F',events=100000,location='STD', ls=Run2017F)}
steps['RunDisplacedJet2017F']={'INPUT':InputInfo(dataSet='/DisplacedJet/Run2017F-v1/RAW',label='displacedJet2017F',events=100000,location='STD', ls=Run2017F)}
steps['RunMET2017F']={'INPUT':InputInfo(dataSet='/MET/Run2017F-v1/RAW',label='met2017F',events=100000,location='STD', ls=Run2017F)}
steps['RunMuonEG2017F']={'INPUT':InputInfo(dataSet='/MuonEG/Run2017F-v1/RAW',label='muEG2017F',events=100000,location='STD', ls=Run2017F)}
steps['RunSingleEl2017F']={'INPUT':InputInfo(dataSet='/SingleElectron/Run2017F-v1/RAW',label='sigEl2017F',events=100000,location='STD', ls=Run2017F)}
steps['RunSingleMu2017F']={'INPUT':InputInfo(dataSet='/SingleMuon/Run2017F-v1/RAW',label='sigMu2017F',events=100000,location='STD', ls=Run2017F)}
steps['RunSinglePh2017F']={'INPUT':InputInfo(dataSet='/SinglePhoton/Run2017F-v1/RAW',label='sigPh2017F',events=100000,location='STD', ls=Run2017F)}
steps['RunZeroBias2017F']={'INPUT':InputInfo(dataSet='/ZeroBias/Run2017F-v1/RAW',label='zb2017F',events=100000,location='STD', ls=Run2017F)}
steps['RunMuOnia2017F']={'INPUT':InputInfo(dataSet='/MuOnia/Run2017F-v1/RAW',label='muOnia2017F',events=100000,location='STD', ls=Run2017F)}
steps['RunCharmonium2017F']={'INPUT':InputInfo(dataSet='/Charmonium/Run2017F-v1/RAW',label='charm2017F',events=100000,location='STD', ls=Run2017F)}
steps['RunNoBPTX2017F']={'INPUT':InputInfo(dataSet='/NoBPTX/Run2017F-v1/RAW',label='noBptx2017F',events=100000,location='STD', ls=Run2017F)}
steps['RunExpressPhy2017F']={'INPUT':InputInfo(dataSet='/ExpressPhysics/Run2017F-Express-v1/FEVT',label='expressPhy2017F',events=100000,location='STD', ls=Run2017F)}

steps['RunJetHT2017F_reminiaod']={'INPUT':InputInfo(dataSet='/JetHT/Run2017F-17Nov2017-v1/AOD',label='rmaod_jetHT2017F',events=100000,location='STD', ls=Run2017F)}

steps['RunJetHT2017C_94Xv2NanoAODINPUT']={'INPUT':InputInfo(dataSet='/JetHT/CMSSW_9_4_5_cand1-94X_dataRun2_relval_v11_RelVal_rmaod_jetHT2017C-v1/MINIAOD',label='nano_jetHT2017C',events=100000,location='STD', ls=Run2017C)}

#### run2 2018A ####
Run2018A={315489: [[1, 100]]} #AVGPU 35
steps['RunHLTPhy2018A']={'INPUT':InputInfo(dataSet='/HLTPhysics/Run2018A-v1/RAW',label='hltPhy2018A',events=100000,location='STD', ls=Run2018A)}
steps['RunEGamma2018A']={'INPUT':InputInfo(dataSet='/EGamma/Run2018A-v1/RAW',label='EGamma2018A',events=100000,location='STD', ls=Run2018A)}
steps['RunDoubleMuon2018A']={'INPUT':InputInfo(dataSet='/DoubleMuon/Run2018A-v1/RAW',label='doubMu2018A',events=100000,location='STD', ls=Run2018A)}
steps['RunJetHT2018A']={'INPUT':InputInfo(dataSet='/JetHT/Run2018A-v1/RAW',label='jetHT2018A',events=100000,location='STD', ls=Run2018A)}
steps['RunMET2018A']={'INPUT':InputInfo(dataSet='/MET/Run2018A-v1/RAW',label='met2018A',events=100000,location='STD', ls=Run2018A)}
steps['RunMuonEG2018A']={'INPUT':InputInfo(dataSet='/MuonEG/Run2018A-v1/RAW',label='muEG2018A',events=100000,location='STD', ls=Run2018A)}
steps['RunSingleMu2018A']={'INPUT':InputInfo(dataSet='/SingleMuon/Run2018A-v1/RAW',label='sigMu2018A',events=100000,location='STD', ls=Run2018A)}
steps['RunZeroBias2018A']={'INPUT':InputInfo(dataSet='/ZeroBias/Run2018A-v1/RAW',label='zb2018A',events=100000,location='STD', ls=Run2018A)}
steps['RunMuOnia2018A']={'INPUT':InputInfo(dataSet='/MuOnia/Run2018A-v1/RAW',label='muOnia2018A',events=100000,location='STD', ls=Run2018A)}
steps['RunNoBPTX2018A']={'INPUT':InputInfo(dataSet='/NoBPTX/Run2018A-v1/RAW',label='noBptx2018A',events=100000,location='STD', ls=Run2018A)}
steps['RunDisplacedJet2018A']={'INPUT':InputInfo(dataSet='/DisplacedJet/Run2018A-v1/RAW',label='displacedJet2018A',events=100000,location='STD', ls=Run2018A)}
steps['RunCharmonium2018A']={'INPUT':InputInfo(dataSet='/Charmonium/Run2018A-v1/RAW',label='charm2018A',events=100000,location='STD', ls=Run2018A)}
#### for 90 m beta* Totem run relvals ####
RunhBStarTk={314890: [[500, 700]]} #for central tracking system
steps['RunZeroBias_hBStarTk']={'INPUT':InputInfo(dataSet='/ZeroBias/Commissioning2018-v1/RAW',label='zbhBSTk',events=100000,location='STD', ls=RunhBStarTk)}
RunhBStarRP={314276: [[1, 200]]} #for Roman Pot system
steps['RunZeroBias1_hBStarRP']={'INPUT':InputInfo(dataSet='/ZeroBias1/Commissioning2018-v1/RAW',label='zbhBSRP',events=100000,location='STD', ls=RunhBStarRP)}

#### 2018 NANOAOD from prompt reco  2018 MINIAOD ####
steps['RunJetHT2018A_nano']={'INPUT':InputInfo(dataSet='/JetHT/Run2018A-PromptReco-v1/MINIAOD',label='nano_jetHT2018A',events=100000,location='STD', ls=Run2018A)}

#### run2 2018B ####
Run2018B={317435: [[1, 100]]}
steps['RunHLTPhy2018B']={'INPUT':InputInfo(dataSet='/HLTPhysics/Run2018B-v1/RAW',label='hltPhy2018B',events=100000,location='STD', ls=Run2018B)}
steps['RunEGamma2018B']={'INPUT':InputInfo(dataSet='/EGamma/Run2018B-v1/RAW',label='EGamma2018B',events=100000,location='STD', ls=Run2018B)}
steps['RunDoubleMuon2018B']={'INPUT':InputInfo(dataSet='/DoubleMuon/Run2018B-v1/RAW',label='doubMu2018B',events=100000,location='STD', ls=Run2018B)}
steps['RunJetHT2018B']={'INPUT':InputInfo(dataSet='/JetHT/Run2018B-v1/RAW',label='jetHT2018B',events=100000,location='STD', ls=Run2018B)}
steps['RunMET2018B']={'INPUT':InputInfo(dataSet='/MET/Run2018B-v1/RAW',label='met2018B',events=100000,location='STD', ls=Run2018B)}
steps['RunMuonEG2018B']={'INPUT':InputInfo(dataSet='/MuonEG/Run2018B-v1/RAW',label='muEG2018B',events=100000,location='STD', ls=Run2018B)}
steps['RunSingleMu2018B']={'INPUT':InputInfo(dataSet='/SingleMuon/Run2018B-v1/RAW',label='sigMu2018B',events=100000,location='STD', ls=Run2018B)}
steps['RunZeroBias2018B']={'INPUT':InputInfo(dataSet='/ZeroBias/Run2018B-v1/RAW',label='zb2018B',events=100000,location='STD', ls=Run2018B)}
steps['RunMuOnia2018B']={'INPUT':InputInfo(dataSet='/MuOnia/Run2018B-v1/RAW',label='muOnia2018B',events=100000,location='STD', ls=Run2018B)}
steps['RunNoBPTX2018B']={'INPUT':InputInfo(dataSet='/NoBPTX/Run2018B-v1/RAW',label='noBptx2018B',events=100000,location='STD', ls=Run2018B)}
steps['RunDisplacedJet2018B']={'INPUT':InputInfo(dataSet='/DisplacedJet/Run2018B-v1/RAW',label='displacedJet2018B',events=100000,location='STD', ls=Run2018B)}
steps['RunCharmonium2018B']={'INPUT':InputInfo(dataSet='/Charmonium/Run2018B-v1/RAW',label='charm2018B',events=100000,location='STD', ls=Run2018B)}
steps['RunJetHT2018BHEfail']={'INPUT':InputInfo(dataSet='/JetHT/Run2018B-v1/RAW',label='HEfail',events=100000,location='STD', ls=Run2018B)}
steps['RunJetHT2018BBadHcalMitig']={'INPUT':InputInfo(dataSet='/JetHT/Run2018B-v1/RAW',label='BadHcalMitig',events=100000,location='STD', ls=Run2018B)}

<<<<<<< HEAD
#### run2 2018C ####
Run2018C={319450: [[1, 100]]}
steps['RunHLTPhy2018C']={'INPUT':InputInfo(dataSet='/HLTPhysics/Run2018C-v1/RAW',label='hltPhy2018C',events=100000,location='STD', ls=Run2018C)}
steps['RunEGamma2018C']={'INPUT':InputInfo(dataSet='/EGamma/Run2018C-v1/RAW',label='EGamma2018C',events=100000,location='STD', ls=Run2018C)}
steps['RunDoubleMuon2018C']={'INPUT':InputInfo(dataSet='/DoubleMuon/Run2018C-v1/RAW',label='doubMu2018C',events=100000,location='STD', ls=Run2018C)}
steps['RunJetHT2018C']={'INPUT':InputInfo(dataSet='/JetHT/Run2018C-v1/RAW',label='jetHT2018C',events=100000,location='STD', ls=Run2018C)}
steps['RunMET2018C']={'INPUT':InputInfo(dataSet='/MET/Run2018C-v1/RAW',label='met2018C',events=100000,location='STD', ls=Run2018C)}
steps['RunMuonEG2018C']={'INPUT':InputInfo(dataSet='/MuonEG/Run2018C-v1/RAW',label='muEG2018C',events=100000,location='STD', ls=Run2018C)}
steps['RunSingleMu2018C']={'INPUT':InputInfo(dataSet='/SingleMuon/Run2018C-v1/RAW',label='sigMu2018C',events=100000,location='STD', ls=Run2018C)}
steps['RunZeroBias2018C']={'INPUT':InputInfo(dataSet='/ZeroBias/Run2018C-v1/RAW',label='zb2018C',events=100000,location='STD', ls=Run2018C)}
steps['RunMuOnia2018C']={'INPUT':InputInfo(dataSet='/MuOnia/Run2018C-v1/RAW',label='muOnia2018C',events=100000,location='STD', ls=Run2018C)}
steps['RunNoBPTX2018C']={'INPUT':InputInfo(dataSet='/NoBPTX/Run2018C-v1/RAW',label='noBptx2018C',events=100000,location='STD', ls=Run2018C)}
steps['RunDisplacedJet2018C']={'INPUT':InputInfo(dataSet='/DisplacedJet/Run2018C-v1/RAW',label='displacedJet2018C',events=100000,location='STD', ls=Run2018C)}
steps['RunCharmonium2018C']={'INPUT':InputInfo(dataSet='/Charmonium/Run2018C-v1/RAW',label='charm2018C',events=100000,location='STD', ls=Run2018C)}

#### run2 2018D ####
Run2018D={320822: [[1, 100]]}
steps['RunHLTPhy2018D']={'INPUT':InputInfo(dataSet='/HLTPhysics/Run2018D-v1/RAW',label='hltPhy2018D',events=100000,location='STD', ls=Run2018D)}
steps['RunEGamma2018D']={'INPUT':InputInfo(dataSet='/EGamma/Run2018D-v1/RAW',label='EGamma2018D',events=100000,location='STD', ls=Run2018D)}
steps['RunDoubleMuon2018D']={'INPUT':InputInfo(dataSet='/DoubleMuon/Run2018D-v1/RAW',label='doubMu2018D',events=100000,location='STD', ls=Run2018D)}
steps['RunJetHT2018D']={'INPUT':InputInfo(dataSet='/JetHT/Run2018D-v1/RAW',label='jetHT2018D',events=100000,location='STD', ls=Run2018D)}
steps['RunMET2018D']={'INPUT':InputInfo(dataSet='/MET/Run2018D-v1/RAW',label='met2018D',events=100000,location='STD', ls=Run2018D)}
steps['RunMuonEG2018D']={'INPUT':InputInfo(dataSet='/MuonEG/Run2018D-v1/RAW',label='muEG2018D',events=100000,location='STD', ls=Run2018D)}
steps['RunSingleMu2018D']={'INPUT':InputInfo(dataSet='/SingleMuon/Run2018D-v1/RAW',label='sigMu2018D',events=100000,location='STD', ls=Run2018D)}
steps['RunZeroBias2018D']={'INPUT':InputInfo(dataSet='/ZeroBias/Run2018D-v1/RAW',label='zb2018D',events=100000,location='STD', ls=Run2018D)}
steps['RunMuOnia2018D']={'INPUT':InputInfo(dataSet='/MuOnia/Run2018D-v1/RAW',label='muOnia2018D',events=100000,location='STD', ls=Run2018D)}
steps['RunNoBPTX2018D']={'INPUT':InputInfo(dataSet='/NoBPTX/Run2018D-v1/RAW',label='noBptx2018D',events=100000,location='STD', ls=Run2018D)}
steps['RunDisplacedJet2018D']={'INPUT':InputInfo(dataSet='/DisplacedJet/Run2018D-v1/RAW',label='displacedJet2018D',events=100000,location='STD', ls=Run2018D)}
steps['RunCharmonium2018D']={'INPUT':InputInfo(dataSet='/Charmonium/Run2018D-v1/RAW',label='charm2018D',events=100000,location='STD', ls=Run2018D)}
=======
>>>>>>> 0048b1fc

# Highstat HLTPhysics
Run2015DHS=selectedLS([258712,258713,258714,258741,258742,258745,258749,258750,259626,259637,259683,259685,259686,259721,259809,259810,259818,259820,259821,259822,259862,259890,259891])
steps['RunHLTPhy2015DHS']={'INPUT':InputInfo(dataSet='/HLTPhysics/Run2015D-v1/RAW',label='hltPhy2015DHS',events=100000,location='STD', ls=Run2015DHS)}


#### run2 2015 HighLumi High Stat workflows ##
# Run2015HLHS, 25ns, run 260627, JetHT: 2.9M, SingleMuon: 5.7M, ZeroBias: 1.6M
Run2015HLHS=selectedLS([260627])
steps['RunJetHT2015HLHS']={'INPUT':InputInfo(dataSet='/JetHT/Run2015D-v1/RAW',label='jetHT2015HLHT',events=100000,location='STD', ls=Run2015HLHS)}
steps['RunZeroBias2015HLHS']={'INPUT':InputInfo(dataSet='/ZeroBias/Run2015D-v1/RAW',label='zb2015HLHT',events=100000,location='STD', ls=Run2015HLHS)}
steps['RunSingleMu2015HLHS']={'INPUT':InputInfo(dataSet='/SingleMuon/Run2015D-v1/RAW',label='sigMu2015HLHT',events=100000,location='STD', ls=Run2015HLHS)}

#### run2 Cosmic ####
##Run 256259 @ 0T 2015C###
##Run 272133 @ 3.8T 2016B###
steps['RunCosmics2015C']={'INPUT':InputInfo(dataSet='/Cosmics/Run2015C-v1/RAW',label='cos2015C',run=[256259],events=100000,location='STD')}
steps['RunCosmics2016B']={'INPUT':InputInfo(dataSet='/Cosmics/Run2016B-v1/RAW',label='cos2016B',run=[272133],events=100000,location='STD')}

def gen(fragment,howMuch):
    global step1Defaults
    return merge([{'cfg':fragment},howMuch,step1Defaults])

def gen2015(fragment,howMuch):
    global step1Up2015Defaults
    return merge([{'cfg':fragment},howMuch,step1Up2015Defaults])
def gen2017(fragment,howMuch):
    global step1Up2017Defaults
    return merge([{'cfg':fragment},howMuch,step1Up2017Defaults])
def gen2018(fragment,howMuch):
    global step1Up2018Defaults
    return merge([{'cfg':fragment},howMuch,step1Up2018Defaults])
def gen2018prod(fragment,howMuch):
    global step1Up2018ProdDefaults
    return merge([{'cfg':fragment},howMuch,step1Up2018ProdDefaults])
<<<<<<< HEAD
def gen2018hiprod(fragment,howMuch):
    global step1Up2018HiProdDefaults
    return merge([{'cfg':fragment},howMuch,step1Up2018HiProdDefaults])
=======
>>>>>>> 0048b1fc

### Production test: 13 TeV equivalents
steps['ProdMinBias_13']=gen2015('MinBias_13TeV_pythia8_TuneCUETP8M1_cfi',Kby(9,100))
steps['ProdTTbar_13']=gen2015('TTbar_13TeV_TuneCUETP8M1_cfi',Kby(9,100))
steps['ProdZEE_13']=gen2015('ZEE_13TeV_TuneCUETP8M1_cfi',Kby(9,100))
steps['ProdQCD_Pt_3000_3500_13']=gen2015('QCD_Pt_3000_3500_13TeV_TuneCUETP8M1_cfi',Kby(9,100))


##production 2017
steps['ProdTTbar_13UP17']=gen2017('TTbar_13TeV_TuneCUETP8M1_cfi',Kby(9,50))
steps['ProdMinBias_13UP17']=gen2017('MinBias_13TeV_pythia8_TuneCUETP8M1_cfi',Kby(9,100))
steps['ProdQCD_Pt_3000_3500_13UP17']=gen2017('QCD_Pt_3000_3500_13TeV_TuneCUETP8M1_cfi',Kby(9,100))



steps['MinBias']=gen('MinBias_8TeV_pythia8_TuneCUETP8M1_cff',Kby(9,300))
steps['QCD_Pt_3000_3500']=gen('QCD_Pt_3000_3500_8TeV_TuneCUETP8M1_cfi',Kby(9,25))
steps['QCD_Pt_600_800']=gen('QCD_Pt_600_800_8TeV_TuneCUETP8M1_cfi',Kby(9,50))
steps['QCD_Pt_80_120']=gen('QCD_Pt_80_120_8TeV_TuneCUETP8M1_cfi',Kby(9,100))
steps['MinBias_13']=gen2015('MinBias_13TeV_pythia8_TuneCUETP8M1_cfi',Kby(100,300)) # set HS to provide adequate pool for PU
steps['QCD_Pt_3000_3500_13']=gen2015('QCD_Pt_3000_3500_13TeV_TuneCUETP8M1_cfi',Kby(9,25))
steps['QCD_Pt_600_800_13']=gen2015('QCD_Pt_600_800_13TeV_TuneCUETP8M1_cfi',Kby(9,50))
steps['QCD_Pt_80_120_13']=gen2015('QCD_Pt_80_120_13TeV_TuneCUETP8M1_cfi',Kby(9,100))

steps['QCD_Pt_30_80_BCtoE_8TeV']=gen('QCD_Pt_30_80_BCtoE_8TeV_TuneCUETP8M1_cfi',Kby(9000,100))
steps['QCD_Pt_80_170_BCtoE_8TeV']=gen('QCD_Pt_80_170_BCtoE_8TeV_TuneCUETP8M1_cfi',Kby(9000,100))
steps['SingleElectronPt10']=gen('SingleElectronPt10_pythia8_cfi',Kby(9,3000))
steps['SingleElectronPt35']=gen('SingleElectronPt35_pythia8_cfi',Kby(9,500))
steps['SingleElectronPt1000']=gen('SingleElectronPt1000_pythia8_cfi',Kby(9,50))
steps['SingleElectronFlatPt1To100']=gen('SingleElectronFlatPt1To100_pythia8_cfi',Mby(2,100))
steps['SingleGammaPt10']=gen('SingleGammaPt10_pythia8_cfi',Kby(9,3000))
steps['SingleGammaPt35']=gen('SingleGammaPt35_pythia8_cfi',Kby(9,500))
steps['SingleMuPt1']=gen('SingleMuPt1_pythia8_cfi',Kby(25,1000))
steps['SingleMuPt10']=gen('SingleMuPt10_pythia8_cfi',Kby(25,500))
steps['SingleMuPt100']=gen('SingleMuPt100_pythia8_cfi',Kby(9,500))
steps['SingleMuPt1000']=gen('SingleMuPt1000_pythia8_cfi',Kby(9,500))
steps['SingleElectronPt10_UP15']=gen2015('SingleElectronPt10_pythia8_cfi',Kby(9,3000))
steps['SingleElectronPt35_UP15']=gen2015('SingleElectronPt35_pythia8_cfi',Kby(9,500))
steps['SingleElectronPt1000_UP15']=gen2015('SingleElectronPt1000_pythia8_cfi',Kby(9,50))
steps['SingleElectronFlatPt1To100_UP15']=gen2015('SingleElectronFlatPt1To100_pythia8_cfi',Mby(2,100))
steps['SingleGammaPt10_UP15']=gen2015('SingleGammaPt10_pythia8_cfi',Kby(9,3000))
steps['SingleGammaPt35_UP15']=gen2015('SingleGammaPt35_pythia8_cfi',Kby(9,500))
steps['SingleMuPt1_UP15']=gen2015('SingleMuPt1_pythia8_cfi',Kby(25,1000))
steps['SingleMuPt10_UP15']=gen2015('SingleMuPt10_pythia8_cfi',Kby(25,500))
steps['SingleMuPt100_UP15']=gen2015('SingleMuPt100_pythia8_cfi',Kby(9,500))
steps['SingleMuPt1000_UP15']=gen2015('SingleMuPt1000_pythia8_cfi',Kby(9,500))
steps['NuGun_UP15']=gen2015('SingleNuE10_cfi.py',Kby(9,50))
steps['TTbar']=gen('TTbar_8TeV_TuneCUETP8M1_cfi',Kby(9,100))
steps['TTbarLepton']=gen('TTbarLepton_8TeV_TuneCUETP8M1_cfi',Kby(9,100))
steps['ZEE']=gen('ZEE_8TeV_TuneCUETP8M1_cfi',Kby(9,100))
steps['Wjet_Pt_80_120']=gen('Wjet_Pt_80_120_8TeV_TuneCUETP8M1_cfi',Kby(9,100))
steps['Wjet_Pt_3000_3500']=gen('Wjet_Pt_3000_3500_8TeV_TuneCUETP8M1_cfi',Kby(9,50))
steps['LM1_sfts']=gen('LM1_sfts_8TeV_cfi',Kby(9,100))
steps['QCD_FlatPt_15_3000']=gen('QCDForPF_8TeV_TuneCUETP8M1_cfi',Kby(5,100))
steps['QCD_FlatPt_15_3000HS']=gen('QCDForPF_8TeV_TuneCUETP8M1_cfi',Kby(50,100))
steps['TTbar_13']=gen2015('TTbar_13TeV_TuneCUETP8M1_cfi',Kby(9,50))
steps['TTbarLepton_13']=gen2015('TTbarLepton_13TeV_TuneCUETP8M1_cfi',Kby(9,100))
steps['ZEE_13']=gen2015('ZEE_13TeV_TuneCUETP8M1_cfi',Kby(9,50))
steps['ZEE_13_DBLMINIAOD']=gen2015('ZEE_13TeV_TuneCUETP8M1_cfi',Kby(9,50))
steps['Wjet_Pt_80_120_13']=gen2015('Wjet_Pt_80_120_13TeV_TuneCUETP8M1_cfi',Kby(9,100))
steps['Wjet_Pt_3000_3500_13']=gen2015('Wjet_Pt_3000_3500_13TeV_TuneCUETP8M1_cfi',Kby(9,50))
steps['SMS-T1tttt_mGl-1500_mLSP-100_13']=gen2015('SMS-T1tttt_mGl-1500_mLSP-100_13TeV-pythia8_cfi',Kby(9,50))
steps['QCD_FlatPt_15_3000_13']=gen2015('QCDForPF_13TeV_TuneCUETP8M1_cfi',Kby(9,100))
steps['QCD_FlatPt_15_3000HS_13']=gen2015('QCDForPF_13TeV_TuneCUETP8M1_cfi',Kby(50,100))

steps['ZpMM_2250_8TeV']=gen('ZpMM_2250_8TeV_TuneCUETP8M1_cfi',Kby(9,100))
steps['ZpEE_2250_8TeV']=gen('ZpEE_2250_8TeV_TuneCUETP8M1_cfi',Kby(9,100))
steps['ZpTT_1500_8TeV']=gen('ZpTT_1500_8TeV_TuneCUETP8M1_cfi',Kby(9,100))
steps['ZpMM_2250_13']=gen2015('ZpMM_2250_13TeV_TuneCUETP8M1_cfi',Kby(9,100))
steps['ZpEE_2250_13']=gen2015('ZpEE_2250_13TeV_TuneCUETP8M1_cfi',Kby(9,100))
steps['ZpTT_1500_13']=gen2015('ZpTT_1500_13TeV_TuneCUETP8M1_cfi',Kby(9,100))
steps['HSCPstop_M_200_13']=gen2015('HSCPstop_M_200_TuneCUETP8M1_13TeV_pythia8_cff',Kby(9,100))
steps['RSGravitonToGaGa_13']=gen2015('RSGravitonToGammaGamma_kMpl01_M_3000_TuneCUETP8M1_13TeV_pythia8_cfi',Kby(9,100))
steps['WpToENu_M-2000_13']=gen2015('WprimeToENu_M-2000_TuneCUETP8M1_13TeV-pythia8_cff',Kby(9,100))
steps['DisplacedSUSY_stopToBottom_M_300_1000mm_13']=gen2015('DisplacedSUSY_stopToBottom_M_300_1000mm_TuneCUETP8M1_13TeV_pythia8_cff',Kby(9,100))


### 2017 wf: only the ones for premixing (for the moment)
steps['NuGun_UP17']=gen2017('SingleNuE10_cfi.py',Kby(9,50))
steps['TTbar_13UP17']=gen2017('TTbar_13TeV_TuneCUETP8M1_cfi',Kby(9,50))
steps['ProdZEE_13UP17']=gen2017('ZEE_13TeV_TuneCUETP8M1_cfi',Kby(9,50))
steps['ZEE_13UP17']=gen2017('ZEE_13TeV_TuneCUETP8M1_cfi',Kby(9,50))
steps['ZMM_13UP17']=gen2017('ZMM_13TeV_TuneCUETP8M1_cfi',Kby(18,100))
steps['ZTT_13UP17']=gen2017('ZTT_All_hadronic_13TeV_TuneCUETP8M1_cfi',Kby(9,80))
steps['H125GGgluonfusion_13UP17']=gen2017('H125GGgluonfusion_13TeV_TuneCUETP8M1_cfi',Kby(9,50))
steps['QQH1352T_13UP17']=gen2017('QQH1352T_13TeV_TuneCUETP8M1_cfi',Kby(9,50))
steps['SMS-T1tttt_mGl-1500_mLSP-100_13UP17']=gen2017('SMS-T1tttt_mGl-1500_mLSP-100_13TeV-pythia8_cfi',Kby(9,50))

### 2018 wf: only the ones for premixing (for the moment)
steps['NuGun_UP18']=gen2018('SingleNuE10_cfi.py',Kby(9,50))
steps['ProdTTbar_13UP18']=gen2018prod('TTbar_13TeV_TuneCUETP8M1_cfi',Kby(9,50))
steps['TTbar_13UP18']=gen2018('TTbar_13TeV_TuneCUETP8M1_cfi',Kby(9,50))
steps['ProdZEE_13UP18']=gen2018prod('ZEE_13TeV_TuneCUETP8M1_cfi',Kby(9,50))
steps['ZEE_13UP18']=gen2018('ZEE_13TeV_TuneCUETP8M1_cfi',Kby(9,50))
steps['ProdZMM_13UP18']=gen2018prod('ZMM_13TeV_TuneCUETP8M1_cfi',Kby(18,100))
steps['ZMM_13UP18']=gen2018('ZMM_13TeV_TuneCUETP8M1_cfi',Kby(18,100))
steps['ZTT_13UP18']=gen2018('ZTT_All_hadronic_13TeV_TuneCUETP8M1_cfi',Kby(9,80))
steps['H125GGgluonfusion_13UP18']=gen2018('H125GGgluonfusion_13TeV_TuneCUETP8M1_cfi',Kby(9,50))
steps['QQH1352T_13UP18']=gen2018('QQH1352T_13TeV_TuneCUETP8M1_cfi',Kby(9,50))
steps['SMS-T1tttt_mGl-1500_mLSP-100_13UP18']=gen2018('SMS-T1tttt_mGl-1500_mLSP-100_13TeV-pythia8_cfi',Kby(9,50))


# 13TeV High Stats samples
steps['ZMM_13_HS']=gen2015('ZMM_13TeV_TuneCUETP8M1_cfi',Kby(209,100))
steps['TTbar_13_HS']=gen2015('TTbar_13TeV_TuneCUETP8M1_cfi',Kby(100,50))


def identitySim(wf):
    return merge([{'--restoreRND':'SIM','--process':'SIM2', '--inputCommands':'"keep *","drop *TagInfo*_*_*_*"' },wf])

steps['SingleMuPt10_UP15_ID']=identitySim(steps['SingleMuPt10_UP15'])
steps['TTbar_13_ID']=identitySim(steps['TTbar_13'])

baseDataSetRelease=[
    'CMSSW_9_2_4-91X_mcRun1_realistic_v2-v1',               # 0 run1 samples; note TTbar GENSIM has v2 (see TTbarINPUT below)
    'CMSSW_10_3_0_pre5-103X_upgrade2018_realistic_v7-v1',          # 1 GEN-SIM for HI RunII, 2018
    'CMSSW_6_2_0_pre8-PRE_ST62_V8_FastSim-v1',              # 2 for fastsim id test
#    'CMSSW_7_1_0_pre5-START71_V1-v2',                      # 3 8 TeV , for the one sample which is part of the routine relval production (RelValZmumuJets_Pt_20_300, because of -v2)
                                                            # THIS ABOVE IS NOT USED, AT THE MOMENT
    'CMSSW_9_2_4-91X_mcRun2_asymptotic_v3-v1',              # 3 - GEN-SIM input for 13 TeV 2016 workfows
    'CMSSW_7_3_0_pre1-PRE_LS172_V15_FastSim-v1',                   # 4 - fast sim GEN-SIM-DIGI-RAW-HLTDEBUG for id tests
<<<<<<< HEAD
    'CMSSW_10_4_0_pre1-PU25ns_103X_mcRun2_asymptotic_v1-v2',    # 5 - fullSim PU 25ns UP15 premix library
    'CMSSW_10_4_0_pre1-PU50ns_103X_mcRun2_startup_v1-v1',        # 6 - fullSim PU 50ns UP15 premix library
    'CMSSW_10_4_0_pre1-103X_mcRun2_asymptotic_v1_FastSim-v1',    # 7 - fastSim MinBias for mixing UP16
    'CMSSW_10_4_0_pre1-PU25ns_103X_mcRun2_asymptotic_v1_FastSim-v2',# 8 - fastSim premix library  UP16
    'CMSSW_10_3_0_pre5-103X_upgrade2018_realistic_v7-v1',        # 9 - Run2 HI GEN-SIM for mixing
    'CMSSW_7_6_0-76X_mcRun2_asymptotic_v11-v1',                    # 10 - 13 TeV High Stats GEN-SIM
    'CMSSW_7_6_0_pre7-76X_mcRun2_asymptotic_v9_realBS-v1',         # 11 - 13 TeV High Stats MiniBias for mixing GEN-SIM
    'CMSSW_8_1_0_pre9_Geant4102-81X_mcRun2cosmics_startup_peak_v2-v1', # 12 - GEN-SIM input for 1307 cosmics wf from 810_p2
    'CMSSW_10_0_0_pre2-100X_mc2017_realistic_v1-v1',     # 13 - GENSIM input for 2017 fullSim premix workflows
    'CMSSW_10_4_0_pre1-PU25ns_103X_mc2017_realistic_v1-v1',     # 14 - fullSim PU 25ns UP17 premix library
    'CMSSW_10_4_0_pre1-PU25ns_103X_upgrade2018_realistic_v7-v2',  # 15 - fullSim PU 25ns UP18 premix library
    'CMSSW_10_3_0_pre5-103X_upgrade2018_realistic_v7-v1',  # 16 - GENSIM input for 2018 fullSim premix workflows
    'CMSSW_10_4_0_pre1-103X_mc2017_realistic_v1_FastSim-v1',    # 17 - fastSim MinBias for mixing UP17
    'CMSSW_10_4_0_pre1-PU25ns_103X_mc2017_realistic_v1_FastSim-v2',# 18 - fastSim premix library UP17
=======
    'CMSSW_9_0_0_pre4-PU25ns_90X_mcRun2_asymptotic_v1-v1',    # 5 - fullSim PU 25ns UP15 premix
    'CMSSW_8_1_0_pre15-PU50ns_81X_mcRun2_startup_v12-v1',        # 6 - fullSim PU 50ns UP15 premix
    'CMSSW_10_2_0-102X_mcRun2_asymptotic_v3_gcc7_FastSim-v1',    # 7 - fastSim MinBias for mixing
    'CMSSW_10_2_0-PU25ns_102X_mcRun2_asymptotic_v3_gcc7_FastSim-v1',# 8 - fastSim premixed MinBias
    'CMSSW_10_2_0-102X_upgrade2018_realistic_v9_gcc7-v1',        # 9 - Run2 HI GEN-SIM for mixing
    'CMSSW_7_6_0-76X_mcRun2_asymptotic_v11-v1',                    # 10 - 13 TeV High Stats GEN-SIM
    'CMSSW_7_6_0_pre7-76X_mcRun2_asymptotic_v9_realBS-v1',         # 11 - 13 TeV High Stats MiniBias for mixing GEN-SIM
    'CMSSW_8_1_0_pre9_Geant4102-81X_mcRun2cosmics_startup_peak_v2-v1', # 12 - GEN-SIM input for 1307 cosmics wf from 810_p2
    'CMSSW_10_0_0_pre2-100X_mc2017_realistic_v1-v1',     # 13 - 13 TeV samples with GEN-SIM from PhaseI upgrade
    'CMSSW_10_0_0_pre2-PU25ns_100X_mc2017_realistic_v1-v1',     # 14 - fullSim PU 25ns UP17 premix
    'CMSSW_10_2_0-PU25ns_102X_upgrade2018_realistic_v9_gcc7-v1',  #15 - fullSim PU 25ns UP18 premix
    'CMSSW_10_2_0-102X_upgrade2018_realistic_v9_gcc7-v1',  #16 - GENSIM input 2018
>>>>>>> 0048b1fc
    ]


# note: INPUT commands to be added once GEN-SIM w/ 13TeV+PostLS1Geo will be available
steps['MinBiasINPUT']={'INPUT':InputInfo(dataSet='/RelValMinBias/%s/GEN-SIM'%(baseDataSetRelease[0],),location='STD')} #was [0]
steps['QCD_Pt_3000_3500INPUT']={'INPUT':InputInfo(dataSet='/RelValQCD_Pt_3000_3500/%s/GEN-SIM'%(baseDataSetRelease[0],),location='STD')}
steps['QCD_Pt_600_800INPUT']={'INPUT':InputInfo(dataSet='/RelValQCD_Pt_600_800/%s/GEN-SIM'%(baseDataSetRelease[0],),location='STD')}
steps['QCD_Pt_80_120INPUT']={'INPUT':InputInfo(dataSet='/RelValQCD_Pt_80_120/%s/GEN-SIM'%(baseDataSetRelease[0],),location='STD')}
steps['SingleElectronPt10INPUT']={'INPUT':InputInfo(dataSet='/RelValSingleElectronPt10/%s/GEN-SIM'%(baseDataSetRelease[0],),location='STD')}
steps['SingleElectronPt1000INPUT']={'INPUT':InputInfo(dataSet='/RelValSingleElectronPt1000/%s/GEN-SIM'%(baseDataSetRelease[0],),location='STD')}
steps['SingleElectronPt35INPUT']={'INPUT':InputInfo(dataSet='/RelValSingleElectronPt35/%s/GEN-SIM'%(baseDataSetRelease[0],),location='STD')}
steps['SingleGammaPt10INPUT']={'INPUT':InputInfo(dataSet='/RelValSingleGammaPt10/%s/GEN-SIM'%(baseDataSetRelease[0],),location='STD')}
steps['SingleGammaPt35INPUT']={'INPUT':InputInfo(dataSet='/RelValSingleGammaPt35/%s/GEN-SIM'%(baseDataSetRelease[0],),location='STD')}
steps['SingleMuPt1INPUT']={'INPUT':InputInfo(dataSet='/RelValSingleMuPt1/%s/GEN-SIM'%(baseDataSetRelease[0],),location='STD')}
steps['SingleMuPt10INPUT']={'INPUT':InputInfo(dataSet='/RelValSingleMuPt10/%s/GEN-SIM'%(baseDataSetRelease[0],),location='STD')}
steps['SingleMuPt10_UP15IDINPUT']={'INPUT':InputInfo(dataSet='/RelValSingleMuPt10_UP15/%s/GEN-SIM-DIGI-RAW-HLTDEBUG'%(baseDataSetRelease[3],),location='STD',split=1)}
steps['SingleMuPt10_UP15FSIDINPUT']={'INPUT':InputInfo(dataSet='/RelValSingleMuPt10/%s/GEN-SIM-DIGI-RECO'%(baseDataSetRelease[4],),location='STD',split=1)}
steps['SingleMuPt100INPUT']={'INPUT':InputInfo(dataSet='/RelValSingleMuPt100/%s/GEN-SIM'%(baseDataSetRelease[0],),location='STD')}
steps['SingleMuPt1000INPUT']={'INPUT':InputInfo(dataSet='/RelValSingleMuPt1000/%s/GEN-SIM'%(baseDataSetRelease[0],),location='STD')}
steps['TTbarINPUT']={'INPUT':InputInfo(dataSet='/RelValTTbar/%s/GEN-SIM'%((baseDataSetRelease[0].rstrip('1')+'2'),),location='STD')}
steps['TTbar_13IDINPUT']={'INPUT':InputInfo(dataSet='/RelValTTbar_13/%s/GEN-SIM-DIGI-RAW-HLTDEBUG'%(baseDataSetRelease[3],),location='STD',split=1)}
steps['TTbar_13FSIDINPUT']={'INPUT':InputInfo(dataSet='/RelValTTbar_13/%s/GEN-SIM-DIGI-RECO'%(baseDataSetRelease[4],),location='STD',split=1)}
steps['TTbarLeptonINPUT']={'INPUT':InputInfo(dataSet='/RelValTTbarLepton/%s/GEN-SIM'%(baseDataSetRelease[0],),location='STD')}
steps['OldTTbarINPUT']={'INPUT':InputInfo(dataSet='/RelValProdTTbar/CMSSW_5_0_0_pre6-START50_V5-v1/GEN-SIM-RECO',location='STD')}
steps['OldGenSimINPUT']={'INPUT':InputInfo(dataSet='/RelValTTbar/CMSSW_4_4_2-START44_V7-v1/GEN-SIM-DIGI-RAW-HLTDEBUG',location='STD')}
steps['Wjet_Pt_80_120INPUT']={'INPUT':InputInfo(dataSet='/RelValWjet_Pt_80_120/%s/GEN-SIM'%(baseDataSetRelease[0],),location='STD')}
steps['Wjet_Pt_3000_3500INPUT']={'INPUT':InputInfo(dataSet='/RelValWjet_Pt_3000_3500/%s/GEN-SIM'%(baseDataSetRelease[0],),location='STD')}
steps['LM1_sftsINPUT']={'INPUT':InputInfo(dataSet='/RelValLM1_sfts/%s/GEN-SIM'%(baseDataSetRelease[0],),location='STD')}
steps['QCD_FlatPt_15_3000INPUT']={'INPUT':InputInfo(dataSet='/RelValQCD_FlatPt_15_3000/%s/GEN-SIM'%(baseDataSetRelease[0],),location='STD')}

steps['QCD_FlatPt_15_3000HSINPUT']={'INPUT':InputInfo(dataSet='/RelValQCD_FlatPt_15_3000HS/%s/GEN-SIM'%(baseDataSetRelease[0],),location='STD')}
steps['TTbar__DIGIPU1INPUT']={'INPUT':InputInfo(dataSet='/RelValTTbar/CMSSW_5_2_2-PU_START52_V4_special_120326-v1/GEN-SIM-DIGI-RAW-HLTDEBUG',location='STD')}
# INPUT command for reminiAOD wf on 80X relval input
steps['ProdZEE_13_reminiaodINPUT']={'INPUT':InputInfo(dataSet='/RelValProdZEE_13_pmx25ns/CMSSW_8_0_21-PUpmx25ns_80X_mcRun2_asymptotic_2016_TrancheIV_v6_Tr4GT_v6-v1/AODSIM',label='rmaod',location='STD')}
# INPUT command for reminiAOD wf on 94X relval input
steps['TTbar_13_94XreminiaodINPUT']={'INPUT':InputInfo(dataSet='/RelValTTbar_13/CMSSW_9_4_0-94X_mc2017_realistic_v10-v1/GEN-SIM-RECO',label='rmaod',location='STD')}

#input for a NANOAOD from MINIAOD workflow
steps['ZEE_13_80XNanoAODINPUT']={'INPUT':InputInfo(dataSet='/RelValZEE_13/CMSSW_8_0_21-PU25ns_80X_mcRun2_asymptotic_2016_TrancheIV_v6_Tr4GT_v6-v1/MINIAODSIM',label='nanoaod80X',location='STD')}
steps['TTbar_13_92XNanoAODINPUT']={'INPUT':InputInfo(dataSet='/RelValTTbar_13/CMSSW_9_2_12-PU25ns_92X_upgrade2017_realistic_v11-v1/MINIAODSIM',label='nanoaod92X',location='STD')}
steps['TTbar_13_94Xv1NanoAODINPUT']={'INPUT':InputInfo(dataSet='/RelValTTbar_13/CMSSW_9_4_0_pre3-PU25ns_94X_mc2017_realistic_v4-v1/MINIAODSIM',label='nanoaod94X',location='STD')}
steps['TTbar_13_94Xv2NanoAODINPUT']={'INPUT':InputInfo(dataSet='/RelValTTbar_13/CMSSW_9_4_5_cand1-94X_mc2017_realistic_v14_PU_RelVal_rmaod-v1/MINIAODSIM',label='nanoaod94Xv2',location='STD')}

# 13 TeV recycle GEN-SIM input
steps['MinBias_13INPUT']={'INPUT':InputInfo(dataSet='/RelValMinBias_13/%s/GEN-SIM'%(baseDataSetRelease[3],),location='STD')}
steps['QCD_Pt_3000_3500_13INPUT']={'INPUT':InputInfo(dataSet='/RelValQCD_Pt_3000_3500_13/%s/GEN-SIM'%(baseDataSetRelease[3],),location='STD')}
steps['QCD_Pt_600_800_13INPUT']={'INPUT':InputInfo(dataSet='/RelValQCD_Pt_600_800_13/%s/GEN-SIM'%(baseDataSetRelease[3],),location='STD')}
steps['QCD_Pt_80_120_13INPUT']={'INPUT':InputInfo(dataSet='/RelValQCD_Pt_80_120_13/%s/GEN-SIM'%(baseDataSetRelease[3],),location='STD')}
steps['QCD_Pt_80_120_13_HIINPUT']={'INPUT':InputInfo(dataSet='/RelValQCD_Pt_80_120_13_HI/%s/GEN-SIM'%(baseDataSetRelease[1],),location='STD')}
steps['TTbar_13INPUT']={'INPUT':InputInfo(dataSet='/RelValTTbar_13/%s/GEN-SIM'%(baseDataSetRelease[3],),location='STD')}
steps['TTbarLepton_13INPUT']={'INPUT':InputInfo(dataSet='/RelValTTbarLepton_13/%s/GEN-SIM'%(baseDataSetRelease[3],),location='STD')}
steps['ZEE_13INPUT']={'INPUT':InputInfo(dataSet='/RelValZEE_13/%s/GEN-SIM'%(baseDataSetRelease[3],),location='STD')}
#steps['ZEE_13_DBLMINIAODINPUT']={'INPUT':InputInfo(dataSet='/RelValZEE_13_DBLMINIAOD/%s/GEN-SIM'%(baseDataSetRelease[3],),location='STD')}
steps['Wjet_Pt_80_120_13INPUT']={'INPUT':InputInfo(dataSet='/RelValWjet_Pt_80_120_13/%s/GEN-SIM'%(baseDataSetRelease[3],),location='STD')}
steps['Wjet_Pt_3000_3500_13INPUT']={'INPUT':InputInfo(dataSet='/RelValWjet_Pt_3000_3500_13/%s/GEN-SIM'%(baseDataSetRelease[3],),location='STD')}
steps['SMS-T1tttt_mGl-1500_mLSP-100_13INPUT']={'INPUT':InputInfo(dataSet='/RelValSMS-T1tttt_mGl-1500_mLSP-100_13/%s/GEN-SIM'%(baseDataSetRelease[3],),location='STD')}
steps['QCD_FlatPt_15_3000_13INPUT']={'INPUT':InputInfo(dataSet='/RelValQCD_FlatPt_15_3000_13/%s/GEN-SIM'%(baseDataSetRelease[3],),location='STD')}
steps['QCD_FlatPt_15_3000HS_13INPUT']={'INPUT':InputInfo(dataSet='/RelValQCD_FlatPt_15_3000HS_13/%s/GEN-SIM'%(baseDataSetRelease[3],),location='STD')}
steps['ZpMM_2250_13INPUT']={'INPUT':InputInfo(dataSet='/RelValZpMM_2250_13/%s/GEN-SIM'%(baseDataSetRelease[3],),location='STD')}
steps['ZpEE_2250_13INPUT']={'INPUT':InputInfo(dataSet='/RelValZpEE_2250_13/%s/GEN-SIM'%(baseDataSetRelease[3],),location='STD')}
steps['ZpTT_1500_13INPUT']={'INPUT':InputInfo(dataSet='/RelValZpTT_1500_13/%s/GEN-SIM'%(baseDataSetRelease[3],),location='STD')}
steps['MinBiasHS_13INPUT']={'INPUT':InputInfo(dataSet='/RelValMinBiasHS_13/%s/GEN-SIM'%(baseDataSetRelease[3],),location='STD')}
steps['Higgs200ChargedTaus_13INPUT']={'INPUT':InputInfo(dataSet='/RelValHiggs200ChargedTaus_13/%s/GEN-SIM'%(baseDataSetRelease[3],),location='STD')}

steps['Upsilon1SToMuMu_13INPUT']={'INPUT':InputInfo(dataSet='/RelValUpsilon1SToMuMu_13/%s/GEN-SIM'%(baseDataSetRelease[3],),location='STD')}
steps['JpsiMuMu_Pt-8INPUT']={'INPUT':InputInfo(dataSet='/RelValJpsiMuMu_Pt-8/%s/GEN-SIM'%(baseDataSetRelease[3],),location='STD')}
# new BPH relvals produced for the first time in 810_pre9
steps['BsToMuMu_13INPUT']={'INPUT':InputInfo(dataSet='/RelValBsToMuMu_13/CMSSW_8_1_0_pre9-81X_mcRun2_asymptotic_v2-v1/GEN-SIM',location='STD')}
steps['BdToMuMu_13INPUT']={'INPUT':InputInfo(dataSet='/RelValBdToMuMu_13/CMSSW_8_1_0_pre9-81X_mcRun2_asymptotic_v2-v1/GEN-SIM',location='STD')}
steps['BuToJpsiK_13INPUT']={'INPUT':InputInfo(dataSet='/RelValBuToJpsiK_13/CMSSW_8_1_0_pre9-81X_mcRun2_asymptotic_v2-v1/GEN-SIM',location='STD')}
steps['BsToJpsiPhi_13INPUT']={'INPUT':InputInfo(dataSet='/RelValBsToJpsiPhi_13/CMSSW_8_1_0_pre9-81X_mcRun2_asymptotic_v2-v1/GEN-SIM',location='STD')}
###
steps['PhiToMuMu_13INPUT']={'INPUT':InputInfo(dataSet='/RelValPhiToMuMu_13/%s/GEN-SIM'%(baseDataSetRelease[3],),location='STD')}
steps['EtaBToJpsiJpsi_13INPUT']={'INPUT':InputInfo(dataSet='/RelValEtaBToJpsiJpsi_13/%s/GEN-SIM'%(baseDataSetRelease[3],),location='STD')}
steps['BuMixing_13INPUT']={'INPUT':InputInfo(dataSet='/RelValBuMixing_13/%s/GEN-SIM'%(baseDataSetRelease[3],),location='STD')}


steps['WE_13INPUT']={'INPUT':InputInfo(dataSet='/RelValWE_13/%s/GEN-SIM'%(baseDataSetRelease[3],),location='STD')}
steps['WM_13INPUT']={'INPUT':InputInfo(dataSet='/RelValWM_13/%s/GEN-SIM'%(baseDataSetRelease[3],),location='STD')}
steps['WpM_13INPUT']={'INPUT':InputInfo(dataSet='/RelValWpM_13/%s/GEN-SIM'%(baseDataSetRelease[3],),location='STD')}
steps['ZMM_13INPUT']={'INPUT':InputInfo(dataSet='/RelValZMM_13/%s/GEN-SIM'%(baseDataSetRelease[3],),location='STD')}
steps['ZEEMM_13_HIINPUT']={'INPUT':InputInfo(dataSet='/RelValZEEMM_13_HI/%s/GEN-SIM'%(baseDataSetRelease[1],),location='STD')}
steps['ZpMM_13INPUT']={'INPUT':InputInfo(dataSet='/RelValZpMM_13/%s/GEN-SIM'%(baseDataSetRelease[3],),location='STD')}
steps['ZTT_13INPUT']={'INPUT':InputInfo(dataSet='/RelValZTT_13/%s/GEN-SIM'%(baseDataSetRelease[3],),location='STD')}
steps['H125GGgluonfusion_13INPUT']={'INPUT':InputInfo(dataSet='/RelValH125GGgluonfusion_13/%s/GEN-SIM'%(baseDataSetRelease[3],),location='STD')}
steps['PhotonJets_Pt_10_13INPUT']={'INPUT':InputInfo(dataSet='/RelValPhotonJets_Pt_10_13/%s/GEN-SIM'%(baseDataSetRelease[3],),location='STD')}
steps['PhotonJets_Pt_10_13_HIINPUT']={'INPUT':InputInfo(dataSet='/RelValPhotonJets_Pt_10_13_HI/%s/GEN-SIM'%(baseDataSetRelease[1],),location='STD')}
steps['QQH1352T_13INPUT']={'INPUT':InputInfo(dataSet='/RelValQQH1352T_13/%s/GEN-SIM'%(baseDataSetRelease[3],),location='STD')}
steps['ADDMonoJet_d3MD3_13INPUT']={'INPUT':InputInfo(dataSet='/RelValADDMonoJet_d3MD3_13/%s/GEN-SIM'%(baseDataSetRelease[3],),location='STD')}
steps['RSKKGluon_m3000GeV_13INPUT']={'INPUT':InputInfo(dataSet='/RelValRSKKGluon_m3000GeV_13/%s/GEN-SIM'%(baseDataSetRelease[3],),location='STD')}
steps['PhiToMuMu_13']=gen2015('PYTHIA8_PhiToMuMu_TuneCUETP8M1_13TeV_cff',Kby(100,1100))
steps['EtaBToJpsiJpsi_13']=gen2015('EtaBToJpsiJpsi_forSTEAM_TuneCUEP8M1_13TeV_cfi',Kby(9,100))
steps['BuMixing_13']=gen2015('BuMixing_BMuonFilter_forSTEAM_13TeV_TuneCUETP8M1_cfi',Kby(900,10000))

steps['Cosmics_UP15INPUT']={'INPUT':InputInfo(dataSet='/RelValCosmics_UP15/%s/GEN-SIM'%(baseDataSetRelease[3],),location='STD')}
steps['CosmicsSPLoose_UP15INPUT']={'INPUT':InputInfo(dataSet='/RelValCosmicsSPLoose_UP15/%s/GEN-SIM'%(baseDataSetRelease[12],),location='STD')}
steps['BeamHalo_13INPUT']={'INPUT':InputInfo(dataSet='/RelValBeamHalo_13/%s/GEN-SIM'%(baseDataSetRelease[3],),location='STD')}
steps['HSCPstop_M_200_13INPUT']={'INPUT':InputInfo(dataSet='/RelValHSCPstop_M_200_13/%s/GEN-SIM'%(baseDataSetRelease[3],),location='STD')}
steps['RSGravitonToGaGa_13INPUT']={'INPUT':InputInfo(dataSet='/RelValRSGravitonToGaGa_13/%s/GEN-SIM'%(baseDataSetRelease[3],),location='STD')}
steps['WpToENu_M-2000_13INPUT']={'INPUT':InputInfo(dataSet='/RelValWpToENu_M-2000_13/%s/GEN-SIM'%(baseDataSetRelease[3],),location='STD')}
steps['DisplacedSUSY_stopToBottom_M_300_1000mm_13INPUT']={'INPUT':InputInfo(dataSet='/RelValDisplacedSUSY_stopToBottom_M_300_1000mm_13/%s/GEN-SIM'%(baseDataSetRelease[3],),location='STD')}

# particle guns with postLS1 geometry recycle GEN-SIM input
steps['SingleElectronPt10_UP15INPUT']={'INPUT':InputInfo(dataSet='/RelValSingleElectronPt10_UP15/%s/GEN-SIM'%(baseDataSetRelease[3],),location='STD')}
steps['SingleElectronPt35_UP15INPUT']={'INPUT':InputInfo(dataSet='/RelValSingleElectronPt35_UP15/%s/GEN-SIM'%(baseDataSetRelease[3],),location='STD')}
steps['SingleElectronPt1000_UP15INPUT']={'INPUT':InputInfo(dataSet='/RelValSingleElectronPt1000_UP15/%s/GEN-SIM'%(baseDataSetRelease[3],),location='STD')}
steps['SingleElectronFlatPt1To100_UP15INPUT']={'INPUT':InputInfo(dataSet='/RelValSingleElectronFlatPt1To100_UP15/%s/GEN-SIM'%(baseDataSetRelease[3],),location='STD')}
steps['SingleGammaPt10_UP15INPUT']={'INPUT':InputInfo(dataSet='/RelValSingleGammaPt10_UP15/%s/GEN-SIM'%(baseDataSetRelease[3],),location='STD')}
steps['SingleGammaPt35_UP15INPUT']={'INPUT':InputInfo(dataSet='/RelValSingleGammaPt35_UP15/%s/GEN-SIM'%(baseDataSetRelease[3],),location='STD')}
steps['SingleMuPt1_UP15INPUT']={'INPUT':InputInfo(dataSet='/RelValSingleMuPt1_UP15/%s/GEN-SIM'%(baseDataSetRelease[3],),location='STD')}
steps['SingleMuPt10_UP15INPUT']={'INPUT':InputInfo(dataSet='/RelValSingleMuPt10_UP15/%s/GEN-SIM'%(baseDataSetRelease[3],),location='STD')}
steps['SingleMuPt100_UP15INPUT']={'INPUT':InputInfo(dataSet='/RelValSingleMuPt100_UP15/%s/GEN-SIM'%(baseDataSetRelease[3],),location='STD')}
steps['SingleMuPt1000_UP15INPUT']={'INPUT':InputInfo(dataSet='/RelValSingleMuPt1000_UP15/%s/GEN-SIM'%(baseDataSetRelease[3],),location='STD')}
steps['NuGun_UP15INPUT']={'INPUT':InputInfo(dataSet='/RelValNuGun_UP15/%s/GEN-SIM'%(baseDataSetRelease[3],),location='STD')}


# INPUT commands for 2017 wf
steps['TTbar_13UP17INPUT']={'INPUT':InputInfo(dataSet='/RelValTTbar_13/%s/GEN-SIM'%(baseDataSetRelease[13],),location='STD')}
steps['ZEE_13UP17INPUT']={'INPUT':InputInfo(dataSet='/RelValZEE_13/%s/GEN-SIM'%(baseDataSetRelease[13],),location='STD')}
steps['ZMM_13UP17INPUT']={'INPUT':InputInfo(dataSet='/RelValZMM_13/%s/GEN-SIM'%(baseDataSetRelease[13],),location='STD')}
steps['ZTT_13UP17INPUT']={'INPUT':InputInfo(dataSet='/RelValZTT_13/%s/GEN-SIM'%(baseDataSetRelease[13],),location='STD')}
steps['H125GGgluonfusion_13UP17INPUT']={'INPUT':InputInfo(dataSet='/RelValH125GGgluonfusion_13/%s/GEN-SIM'%(baseDataSetRelease[13],),location='STD')}
steps['QQH1352T_13UP17INPUT']={'INPUT':InputInfo(dataSet='/RelValQQH1352T_13/%s/GEN-SIM'%(baseDataSetRelease[13],),location='STD')}
steps['NuGun_UP17INPUT']={'INPUT':InputInfo(dataSet='/RelValNuGun/%s/GEN-SIM'%(baseDataSetRelease[13],),location='STD')}
steps['SMS-T1tttt_mGl-1500_mLSP-100_13UP17INPUT']={'INPUT':InputInfo(dataSet='/RelValSMS-T1tttt_mGl-1500_mLSP-100_13/%s/GEN-SIM'%(baseDataSetRelease[13],),location='STD')}


# INPUT commands for 2018 wf
steps['TTbar_13UP18INPUT']={'INPUT':InputInfo(dataSet='/RelValTTbar_13/%s/GEN-SIM'%(baseDataSetRelease[16],),location='STD')}
steps['TTbar_13UP18HEfailINPUT']={'INPUT':InputInfo(dataSet='/RelValTTbar_13/%s/GEN-SIM'%(baseDataSetRelease[16],),location='STD')}
steps['TTbar_13UP18BadHcalMitigINPUT']={'INPUT':InputInfo(dataSet='/RelValTTbar_13/%s/GEN-SIM'%(baseDataSetRelease[16],),label='Mitig',location='STD')}
steps['ZEE_13UP18INPUT']={'INPUT':InputInfo(dataSet='/RelValZEE_13/%s/GEN-SIM'%(baseDataSetRelease[16],),location='STD')}
steps['ZMM_13UP18INPUT']={'INPUT':InputInfo(dataSet='/RelValZMM_13/%s/GEN-SIM'%(baseDataSetRelease[16],),location='STD')}
steps['ZTT_13UP18INPUT']={'INPUT':InputInfo(dataSet='/RelValZTT_13/%s/GEN-SIM'%(baseDataSetRelease[16],),location='STD')}
steps['H125GGgluonfusion_13UP18INPUT']={'INPUT':InputInfo(dataSet='/RelValH125GGgluonfusion_13/%s/GEN-SIM'%(baseDataSetRelease[16],),location='STD')}
steps['QQH1352T_13UP18INPUT']={'INPUT':InputInfo(dataSet='/RelValQQH1352T_13/%s/GEN-SIM'%(baseDataSetRelease[16],),location='STD')}
steps['NuGun_UP18INPUT']={'INPUT':InputInfo(dataSet='/RelValNuGun/%s/GEN-SIM'%(baseDataSetRelease[16],),location='STD')}
steps['SMS-T1tttt_mGl-1500_mLSP-100_13UP18INPUT']={'INPUT':InputInfo(dataSet='/RelValSMS-T1tttt_mGl-1500_mLSP-100_13/%s/GEN-SIM'%(baseDataSetRelease[16],),location='STD')}


#input for fast sim workflows to be added - TODO

#input for 13 TeV High Stats samples
steps['ZMM_13_HSINPUT']={'INPUT':InputInfo(dataSet='/RelValZMM_13_HS/%s/GEN-SIM'%(baseDataSetRelease[10],),location='STD')}
steps['TTbar_13_HSINPUT']={'INPUT':InputInfo(dataSet='/RelValTTbar_13_HS/%s/GEN-SIM'%(baseDataSetRelease[10],),location='STD')}


## high stat step1
ecalHcal={
    '-s':'GEN,SIM,DIGI,DIGI2RAW,RAW2DIGI,L1Reco,RECO,EI',
    '--datatier':'GEN-SIM-DIGI-RAW-RECO',
    #'--geometry':'ECALHCAL',
    '--eventcontent':'FEVTDEBUG',
    '--customise':'Validation/Configuration/ECALHCAL.customise,SimGeneral/MixingModule/fullMixCustomize_cff.setCrossingFrameOn',
    '--beamspot':'NoSmear'}

steps['SingleElectronE120EHCAL']=merge([{'cfg':'SingleElectronE120EHCAL_pythia8_cfi'},ecalHcal,Kby(25,250),step1Defaults])
steps['SinglePiE50HCAL']=merge([{'cfg':'SinglePiE50HCAL_pythia8_cfi'},ecalHcal,Kby(25,250),step1Defaults])

steps['MinBiasHS']=gen('MinBias_8TeV_pythia8_TuneCUETP8M1_cff',Kby(25,300))
steps['InclusiveppMuX']=gen('InclusiveppMuX_8TeV_TuneCUETP8M1_cfi',Mby(11,45000))
steps['SingleElectronFlatPt5To100']=gen('SingleElectronFlatPt5To100_pythia8_cfi',Kby(25,250))
steps['SinglePiPt1']=gen('SinglePiPt1_pythia8_cfi',Kby(25,250))
steps['SingleMuPt1HS']=gen('SingleMuPt1_pythia8_cfi',Kby(25,1000))
steps['ZPrime5000Dijet']=gen('ZPrime5000JJ_8TeV_TuneCUETP8M1_cfi',Kby(25,100))
steps['SinglePi0E10']=gen('SinglePi0E10_pythia8_cfi',Kby(25,100))
steps['SinglePiPt10']=gen('SinglePiPt10_pythia8_cfi',Kby(25,250))
steps['SingleGammaFlatPt10To100']=gen('SingleGammaFlatPt10To100_pythia8_cfi',Kby(25,250))
steps['SingleTauPt50Pythia']=gen('SingleTaupt_50_pythia8_cfi',Kby(25,100))
steps['SinglePiPt100']=gen('SinglePiPt100_pythia8_cfi',Kby(25,250))


def genS(fragment,howMuch):
    global step1Defaults,stCond
    return merge([{'cfg':fragment},stCond,howMuch,step1Defaults])

steps['Higgs200ChargedTaus']=genS('H200ChargedTaus_Tauola_8TeV_cfi',Kby(9,100))
steps['JpsiMM']=genS('JpsiMM_8TeV_TuneCUETP8M1_cfi',Kby(66,1000))
steps['WE']=genS('WE_8TeV_TuneCUETP8M1_cfi',Kby(9,100))
steps['WM']=genS('WM_8TeV_TuneCUETP8M1_cfi',Kby(9,200))
steps['WpM']=genS('WpM_8TeV_TuneCUETP8M1_cfi',Kby(9,200))
steps['ZMM']=genS('ZMM_8TeV_TuneCUETP8M1_cfi',Kby(18,300))
steps['ZpMM']=genS('ZpMM_8TeV_TuneCUETP8M1_cfi',Kby(9,200))
steps['Higgs200ChargedTaus_13']=gen2015('H200ChargedTaus_Tauola_13TeV_cfi',Kby(9,100))
steps['Upsilon1SToMuMu_13']=gen2015('Upsilon1SToMuMu_forSTEAM_13TeV_TuneCUETP8M1_cfi',Kby(17,190))
steps['BsToMuMu_13']=gen2015('BsToMuMu_13TeV_SoftQCDnonD_TuneCUEP8M1_cfi.py',Kby(21000,150000))
steps['JpsiMuMu_Pt-8']=gen2015('JpsiMuMu_Pt-8_forSTEAM_13TeV_TuneCUETP8M1_cfi',Kby(3100,100000))
steps['BdToMuMu_13']=gen2015('BdToMuMu_13TeV_SoftQCDnonD_TuneCUEP8M1_cfi',Kby(6000,60000))
steps['BuToJpsiK_13']=gen2015('BuToJpsiK_13TeV_SoftQCDnonD_TuneCUEP8M1_cfi',Kby(16000,160000))
steps['BsToJpsiPhi_13']=gen2015('BsToJpsiPhi_13TeV_SoftQCDnonD_TuneCUEP8M1_cfi',Kby(78000,400000))

steps['WE_13']=gen2015('WE_13TeV_TuneCUETP8M1_cfi',Kby(9,100))
steps['WM_13']=gen2015('WM_13TeV_TuneCUETP8M1_cfi',Kby(9,200))
steps['WpM_13']=gen2015('WpM_13TeV_TuneCUETP8M1_cfi',Kby(9,200))
steps['ZMM_13']=gen2015('ZMM_13TeV_TuneCUETP8M1_cfi',Kby(18,100))
steps['ZEEMM_13']=gen2015('ZEEMM_13TeV_TuneCUETP8M1_cfi',Kby(18,300))
steps['ZpMM_13']=gen2015('ZpMM_13TeV_TuneCUETP8M1_cfi',Kby(9,200))

steps['ZTT']=genS('ZTT_All_hadronic_8TeV_TuneCUETP8M1_cfi',Kby(9,150))
steps['H130GGgluonfusion']=genS('H130GGgluonfusion_8TeV_TuneCUETP8M1_cfi',Kby(9,100))
steps['PhotonJets_Pt_10']=genS('PhotonJet_Pt_10_8TeV_TuneCUETP8M1_cfi',Kby(9,150))
steps['QQH1352T']=genS('QQH1352T_8TeV_TuneCUETP8M1_cfi',Kby(9,100))
steps['ZTT_13']=gen2015('ZTT_All_hadronic_13TeV_TuneCUETP8M1_cfi',Kby(9,80))
steps['H125GGgluonfusion_13']=gen2015('H125GGgluonfusion_13TeV_TuneCUETP8M1_cfi',Kby(9,50))
steps['PhotonJets_Pt_10_13']=gen2015('PhotonJet_Pt_10_13TeV_TuneCUETP8M1_cfi',Kby(9,150))
steps['QQH1352T_13']=gen2015('QQH1352T_13TeV_TuneCUETP8M1_cfi',Kby(9,50))
#steps['ZmumuJets_Pt_20_300']=gen('ZmumuJets_Pt_20_300_GEN_8TeV_TuneCUETP8M1_cfg',Kby(25,100))
steps['ADDMonoJet_d3MD3']=genS('ADDMonoJet_8TeV_d3MD3_TuneCUETP8M1_cfi',Kby(9,100))
steps['ADDMonoJet_d3MD3_13']=gen2015('ADDMonoJet_13TeV_d3MD3_TuneCUETP8M1_cfi',Kby(9,100))
steps['RSKKGluon_m3000GeV_13']=gen2015('RSKKGluon_m3000GeV_13TeV_TuneCUETP8M1_cff',Kby(9,100))

steps['MinBias2INPUT']={'INPUT':InputInfo(dataSet='/RelValMinBias/%s/GEN-SIM'%(baseDataSetRelease[0],),location='STD')}
steps['Higgs200ChargedTausINPUT']={'INPUT':InputInfo(dataSet='/RelValHiggs200ChargedTaus/%s/GEN-SIM'%(baseDataSetRelease[0],),location='STD')}
steps['QCD_Pt_3000_3500_2INPUT']={'INPUT':InputInfo(dataSet='/RelValQCD_Pt_3000_3500/%s/GEN-SIM'%(baseDataSetRelease[0],),location='STD')}
steps['QCD_Pt_80_120_2INPUT']={'INPUT':InputInfo(dataSet='/RelValQCD_Pt_80_120/%s/GEN-SIM'%(baseDataSetRelease[0],),location='STD')}
steps['JpsiMMINPUT']={'INPUT':InputInfo(dataSet='/RelValJpsiMM/%s/GEN-SIM'%(baseDataSetRelease[0],),location='STD')}
steps['TTbar2INPUT']={'INPUT':InputInfo(dataSet='/RelValTTbar/%s/GEN-SIM'%(baseDataSetRelease[0],),location='STD')}
steps['WEINPUT']={'INPUT':InputInfo(dataSet='/RelValWE/%s/GEN-SIM'%(baseDataSetRelease[0],),location='STD')}
steps['WMINPUT']={'INPUT':InputInfo(dataSet='/RelValWM/%s/GEN-SIM'%(baseDataSetRelease[0],),location='STD')}
steps['ZEEINPUT']={'INPUT':InputInfo(dataSet='/RelValZEE/%s/GEN-SIM'%(baseDataSetRelease[0],),location='STD')}
steps['ZMMINPUT']={'INPUT':InputInfo(dataSet='/RelValZMM/%s/GEN-SIM'%(baseDataSetRelease[0],),location='STD')}
steps['ZTTINPUT']={'INPUT':InputInfo(dataSet='/RelValZTT/%s/GEN-SIM'%(baseDataSetRelease[0],),location='STD')}
steps['H130GGgluonfusionINPUT']={'INPUT':InputInfo(dataSet='/RelValH130GGgluonfusion/%s/GEN-SIM'%(baseDataSetRelease[0],),location='STD')}
steps['PhotonJets_Pt_10INPUT']={'INPUT':InputInfo(dataSet='/RelValPhotonJets_Pt_10/%s/GEN-SIM'%(baseDataSetRelease[0],),location='STD')}
#steps['QQH1352TINPUT']={'INPUT':InputInfo(dataSet='/RelValQQH1352T/%s/GEN-SIM'%(baseDataSetRelease[0],),location='STD')} #temporary comment out
steps['ADDMonoJet_d3MD3INPUT']={'INPUT':InputInfo(dataSet='/RelValADDMonoJet_d3MD3/%s/GEN-SIM'%(baseDataSetRelease[0],),location='STD')}
steps['WpMINPUT']={'INPUT':InputInfo(dataSet='/RelValWpM/%s/GEN-SIM'%(baseDataSetRelease[0],),location='STD')}
steps['ZpMMINPUT']={'INPUT':InputInfo(dataSet='/RelValZpMM/%s/GEN-SIM'%(baseDataSetRelease[0],),location='STD')}
steps['ZpMM_2250_8TeVINPUT']={'INPUT':InputInfo(dataSet='/RelValZpMM_2250_8TeV/%s/GEN-SIM'%(baseDataSetRelease[0],),location='STD')}
steps['ZpEE_2250_8TeVINPUT']={'INPUT':InputInfo(dataSet='/RelValZpEE_2250_8TeV/%s/GEN-SIM'%(baseDataSetRelease[0],),location='STD')}
steps['ZpTT_1500_8TeVINPUT']={'INPUT':InputInfo(dataSet='/RelValZpTT_1500_8TeV/%s/GEN-SIM'%(baseDataSetRelease[0],),location='STD')}

steps['Cosmics']=merge([{'cfg':'UndergroundCosmicMu_cfi.py','-n':'500','--scenario':'cosmics'},Kby(666,100000),step1Defaults])
steps['CosmicsSPLoose']=merge([{'cfg':'UndergroundCosmicSPLooseMu_cfi.py','-n':'2000','--scenario':'cosmics'},Kby(5000,100000),step1Defaults])
steps['CosmicsSPLoose_UP15']=merge([{'cfg':'UndergroundCosmicSPLooseMu_cfi.py','-n':'2000','--conditions':'auto:run2_mc_cosmics','--scenario':'cosmics'},Kby(5000,500000),step1Up2015Defaults])
steps['Cosmics_UP17']=merge([{'cfg':'UndergroundCosmicMu_cfi.py','-n':'500','--conditions':'auto:phase1_2017_cosmics','--scenario':'cosmics','--era':'Run2_2017'},Kby(666,100000),step1Defaults])
steps['Cosmics_UP18']=merge([{'cfg':'UndergroundCosmicMu_cfi.py','-n':'500','--conditions':'auto:phase1_2018_cosmics','--scenario':'cosmics','--era':'Run2_2018'},Kby(666,100000),step1Defaults])
steps['CosmicsSPLoose_UP17']=merge([{'cfg':'UndergroundCosmicSPLooseMu_cfi.py','-n':'2000','--conditions':'auto:phase1_2017_cosmics','--scenario':'cosmics','--era':'Run2_2017'},Kby(5000,500000),step1Up2015Defaults])
steps['CosmicsSPLoose_UP18']=merge([{'cfg':'UndergroundCosmicSPLooseMu_cfi.py','-n':'2000','--conditions':'auto:phase1_2018_cosmics','--scenario':'cosmics','--era':'Run2_2018'},Kby(5000,500000),step1Up2015Defaults])
steps['BeamHalo']=merge([{'cfg':'BeamHalo_cfi.py','--scenario':'cosmics'},Kby(9,100),step1Defaults])
steps['BeamHalo_13']=merge([{'cfg':'BeamHalo_13TeV_cfi.py','--scenario':'cosmics'},Kby(9,100),step1Up2015Defaults])

# GF re-introduce INPUT command once GEN-SIM will be available
# steps['CosmicsINPUT']={'INPUT':InputInfo(dataSet='/RelValCosmics/%s/GEN-SIM'%(baseDataSetRelease[0],),location='STD')}
steps['BeamHaloINPUT']={'INPUT':InputInfo(dataSet='/RelValBeamHalo/%s/GEN-SIM'%(baseDataSetRelease[0],),location='STD')}

steps['QCD_Pt_50_80']=genS('QCD_Pt_50_80_8TeV_TuneCUETP8M1_cfi',Kby(25,100))
steps['QCD_Pt_15_20']=genS('QCD_Pt_15_20_8TeV_TuneCUETP8M1_cfi',Kby(25,100))
steps['ZTTHS']=merge([Kby(25,100),steps['ZTT']])
steps['QQH120Inv']=genS('QQH120Inv_8TeV_TuneCUETP8M1_cfi',Kby(25,100))
steps['TTbar2HS']=merge([Kby(25,100),steps['TTbar']])
steps['JpsiMM_Pt_20_inf']=genS('JpsiMM_Pt_20_inf_8TeV_TuneCUETP8M1_cfi',Kby(70,280))
steps['QCD_Pt_120_170']=genS('QCD_Pt_120_170_8TeV_TuneCUETP8M1_cfi',Kby(25,100))
steps['H165WW2L']=genS('H165WW2L_8TeV_TuneCUETP8M1_cfi',Kby(25,100))
steps['UpsMM']=genS('UpsMM_8TeV_TuneCUETP8M1_cfi',Kby(56250,225))
steps['RSGrav']=genS('RS750_quarks_and_leptons_8TeV_TuneCUETP8M1_cff',Kby(25,100))
steps['QCD_Pt_80_120_2HS']=merge([Kby(25,100),steps['QCD_Pt_80_120']])
steps['bJpsiX']=genS('bJpsiX_8TeV_TuneCUETP8M1_cfi',Mby(325,1300000))
steps['QCD_Pt_30_50']=genS('QCD_Pt_30_50_8TeV_TuneCUETP8M1_cfi',Kby(25,100))
steps['H200ZZ4L']=genS('H200ZZ4L_8TeV_TuneCUETP8M1_cfi',Kby(25,100))
steps['LM9p']=genS('LM9p_8TeV_cff',Kby(25,100))
steps['QCD_Pt_20_30']=genS('QCD_Pt_20_30_8TeV_TuneCUETP8M1_cfi',Kby(25,100))
steps['QCD_Pt_170_230']=genS('QCD_Pt_170_230_8TeV_TuneCUETP8M1_cfi',Kby(25,100))

## pPb tests
step1PPbDefaults={'--beamspot':'Realistic8TeVCollision'}
steps['AMPT_PPb_5020GeV_MinimumBias']=merge([{'-n':10},step1PPbDefaults,genS('AMPT_PPb_5020GeV_MinimumBias_cfi',Kby(9,100))])

## pPb Run2
step1PPbDefaultsUp15={'--beamspot':'RealisticPPbBoost8TeV2016Collision','--conditions':'auto:run2_mc_pa','--eventcontent':'RAWSIM', '--era':'Run2_2016_pA'}
steps['EPOS_PPb_8160GeV_MinimumBias']=merge([{'-n':10},step1PPbDefaultsUp15,gen2015('ReggeGribovPartonMC_EposLHC_4080_4080GeV_pPb_cfi',Kby(9,100))])

## heavy ions tests
U2000by1={'--relval': '2000,1'}
U80by1={'--relval': '80,1'}

hiAlca2011 = {'--conditions':'auto:run1_mc_hi'}
hiAlca2015 = {'--conditions':'auto:run2_mc_hi', '--era':'Run2_HI'}
hiAlca2017 = {'--conditions':'auto:phase1_2017_realistic', '--era':'Run2_2017_pp_on_XeXe'}
hiAlca2018 = {'--conditions':'auto:phase1_2018_realistic', '--era':'Run2_2018'}
hiAlca2018_ppReco = {'--conditions':'auto:phase1_2018_realistic_hi', '--era':'Run2_2018_pp_on_AA'}


hiDefaults2011=merge([hiAlca2011,{'--scenario':'HeavyIons','-n':2}])
hiDefaults2015=merge([hiAlca2015,{'--scenario':'HeavyIons','-n':2}])
hiDefaults2017=merge([hiAlca2017,{'-n':2}])
hiDefaults2018=merge([hiAlca2018,{'--scenario':'HeavyIons','-n':2}])
hiDefaults2018_ppReco=merge([hiAlca2018_ppReco,{'-n':2}])

steps['HydjetQ_B12_5020GeV_2011']=merge([{'-n':1,'--beamspot':'RealisticHI2011Collision'},hiDefaults2011,genS('Hydjet_Quenched_B12_5020GeV_cfi',U2000by1)])
steps['HydjetQ_B12_5020GeV_2015']=merge([{'-n':1,'--beamspot':'RealisticHICollisionFixZ2015'},hiDefaults2015,genS('Hydjet_Quenched_B12_5020GeV_cfi',U2000by1)])
steps['HydjetQ_MinBias_XeXe_5442GeV_2017']=merge([{'-n':1},hiDefaults2017,gen2017('Hydjet_Quenched_MinBias_XeXe_5442GeV_cfi',U2000by1)])
steps['HydjetQ_B12_5020GeV_2018']=merge([{'-n':1},hiDefaults2018,gen2017('Hydjet_Quenched_B12_5020GeV_cfi',U2000by1)])
steps['HydjetQ_B12_5020GeV_2018_ppReco']=merge([{'-n':1},hiDefaults2018_ppReco,gen2018hiprod('Hydjet_Quenched_B12_5020GeV_cfi',U2000by1)])

steps['QCD_Pt_80_120_13_HI']=merge([hiDefaults2018_ppReco,gen2018hiprod('QCD_Pt_80_120_13TeV_TuneCUETP8M1_cfi',Kby(9,150))])
steps['PhotonJets_Pt_10_13_HI']=merge([hiDefaults2018_ppReco,gen2018hiprod('PhotonJet_Pt_10_13TeV_TuneCUETP8M1_cfi',Kby(9,150))])
steps['ZMM_13_HI']=merge([hiDefaults2018_ppReco,gen2018hiprod('ZMM_13TeV_TuneCUETP8M1_cfi',Kby(18,100))])
steps['ZEEMM_13_HI']=merge([hiDefaults2018_ppReco,gen2018hiprod('ZEEMM_13TeV_TuneCUETP8M1_cfi',Kby(18,300))])

## pp reference tests

ppRefAlca2017 = {'--conditions':'auto:phase1_2017_realistic', '--era':'Run2_2017_ppRef'}
ppRefDefaults2017=merge([ppRefAlca2017,{'-n':2}])

steps['QCD_Pt_80_120_13_PPREF']=merge([ppRefDefaults2017,gen2017('QCD_Pt_80_120_13TeV_TuneCUETP8M1_cfi',Kby(9,150))])

#### fastsim section ####
##no forseen to do things in two steps GEN-SIM then FASTIM->end: maybe later
#step1FastDefaults =merge([{'-s':'GEN,SIM,RECOBEFMIX,DIGI:pdigi_valid,L1,DIGI2RAW,L1Reco,RECO,EI,HLT:@fake,VALIDATION:@standardValidation,DQM:@standardDQM',
step1FastDefaults =merge([{'-s':'GEN,SIM,RECOBEFMIX,DIGI:pdigi_valid,L1,DIGI2RAW,L1Reco,RECO,EI,VALIDATION:@standardValidation,DQM:@standardDQM',
                           '--fast':'',
                           '--beamspot'    : 'Realistic8TeVCollision',
                           '--eventcontent':'FEVTDEBUGHLT,DQM',
                           '--datatier':'GEN-SIM-DIGI-RECO,DQMIO',
                           '--relval':'27000,3000'},
                          step1Defaults])
#step1FastUpg2015Defaults =merge([{'-s':'GEN,SIM,RECOBEFMIX,DIGI:pdigi_valid,L1,DIGI2RAW,L1Reco,RECO,EI,HLT:@relval2016,VALIDATION:@standardValidation,DQM:@standardDQM',
step1FastUpg2015Defaults =merge([{'-s':'GEN,SIM,RECOBEFMIX,DIGI:pdigi_valid,L1,DIGI2RAW,L1Reco,RECO,EI,VALIDATION:@standardValidation,DQM:@standardDQM',
                           '--fast':'',
                           '--conditions'  :'auto:run2_mc',
                           '--beamspot'    : 'Realistic50ns13TeVCollision',
                           '--era'         :'Run2_2016',
                           '--eventcontent':'FEVTDEBUGHLT,DQM',
                           '--datatier':'GEN-SIM-DIGI-RECO,DQMIO',
                           '--relval':'27000,3000'},
                           step1Defaults])
step1FastPUNewMixing =merge([{'-s':'GEN,SIM,RECOBEFMIX',
                           '--eventcontent':'FASTPU',
                           '--datatier':'GEN-SIM-RECO'},
                           step1FastUpg2015Defaults])
step1FastUpg2015_trackingOnlyValidation = merge([{'-s':'GEN,SIM,RECOBEFMIX,DIGI:pdigi_valid,L1,DIGI2RAW,RECO,VALIDATION:@trackingOnlyValidation'},
                                                step1FastUpg2015Defaults])

step1FastUpg2017Defaults =merge([{'-s':'GEN,SIM,RECOBEFMIX,DIGI:pdigi_valid,L1,DIGI2RAW,L1Reco,RECO,EI,VALIDATION:@standardValidation,DQM:@standardDQM',
                           '--fast':'',
                           '--conditions'  :'auto:phase1_2017_realistic',
                           '--beamspot'    : 'Realistic25ns13TeVEarly2017Collision',
                           '--era'         :'Run2_2017_FastSim',
                           '--eventcontent':'FEVTDEBUGHLT,DQM',
                           '--datatier':'GEN-SIM-DIGI-RECO,DQMIO',
                           '--relval':'27000,3000'},
                           step1Defaults])
step1FastPU17NewMixing =merge([{'-s':'GEN,SIM,RECOBEFMIX',
                           '--eventcontent':'FASTPU',
                           '--datatier':'GEN-SIM-RECO'},
                           step1FastUpg2017Defaults])
step1FastUpg2017_trackingOnlyValidation = merge([{'-s':'GEN,SIM,RECOBEFMIX,DIGI:pdigi_valid,L1,DIGI2RAW,RECO,VALIDATION:@trackingOnlyValidation'},
                                                step1FastUpg2017Defaults])

#step1FastDefaults
steps['TTbarFS']=merge([{'cfg':'TTbar_8TeV_TuneCUETP8M1_cfi'},Kby(100,1000),step1FastDefaults])
steps['SingleMuPt1FS']=merge([{'cfg':'SingleMuPt1_pythia8_cfi'},step1FastDefaults])
steps['SingleMuPt10FS']=merge([{'cfg':'SingleMuPt10_pythia8_cfi'},step1FastDefaults])
steps['SingleMuPt100FS']=merge([{'cfg':'SingleMuPt100_pythia8_cfi'},step1FastDefaults])
steps['SinglePiPt1FS']=merge([{'cfg':'SinglePiPt1_pythia8_cfi'},step1FastDefaults])
steps['SinglePiPt10FS']=merge([{'cfg':'SinglePiPt10_pythia8_cfi'},step1FastDefaults])
steps['SinglePiPt100FS']=merge([{'cfg':'SinglePiPt100_pythia8_cfi'},step1FastDefaults])
steps['ZEEFS']=merge([{'cfg':'ZEE_8TeV_TuneCUETP8M1_cfi'},Kby(100,2000),step1FastDefaults])
steps['ZTTFS']=merge([{'cfg':'ZTT_Tauola_OneLepton_OtherHadrons_8TeV_TuneCUETP8M1_cfi'},Kby(100,2000),step1FastDefaults])
steps['QCDFlatPt153000FS']=merge([{'cfg':'QCDForPF_8TeV_TuneCUETP8M1_cfi'},Kby(27,2000),step1FastDefaults])
steps['QCD_Pt_80_120FS']=merge([{'cfg':'QCD_Pt_80_120_8TeV_TuneCUETP8M1_cfi'},Kby(100,500),stCond,step1FastDefaults])
steps['QCD_Pt_3000_3500FS']=merge([{'cfg':'QCD_Pt_3000_3500_8TeV_TuneCUETP8M1_cfi'},Kby(100,500),stCond,step1FastDefaults])
steps['H130GGgluonfusionFS']=merge([{'cfg':'H130GGgluonfusion_8TeV_TuneCUETP8M1_cfi'},step1FastDefaults])
steps['SingleGammaFlatPt10To10FS']=merge([{'cfg':'SingleGammaFlatPt10To100_pythia8_cfi'},Kby(100,500),step1FastDefaults])

#step1FastUpg2015Defaults
steps['TTbarFS_13']=merge([{'cfg':'TTbar_13TeV_TuneCUETP8M1_cfi'},Kby(100,1000),step1FastUpg2015Defaults])
steps['TTbarFS_13_trackingOnlyValidation']=merge([{'cfg':'TTbar_13TeV_TuneCUETP8M1_cfi'},Kby(100,1000),step1FastUpg2015_trackingOnlyValidation])
steps['SMS-T1tttt_mGl-1500_mLSP-100FS_13']=merge([{'cfg':'SMS-T1tttt_mGl-1500_mLSP-100_13TeV-pythia8_cfi'},Kby(100,1000),step1FastUpg2015Defaults])
steps['NuGunFS_UP15']=merge([{'cfg':'SingleNuE10_cfi'},Kby(100,1000),step1FastUpg2015Defaults])
steps['ZEEFS_13']=merge([{'cfg':'ZEE_13TeV_TuneCUETP8M1_cfi'},Kby(100,2000),step1FastUpg2015Defaults])
steps['ZTTFS_13']=merge([{'cfg':'ZTT_All_hadronic_13TeV_TuneCUETP8M1_cfi'},Kby(100,2000),step1FastUpg2015Defaults])
steps['ZMMFS_13']=merge([{'cfg':'ZMM_13TeV_TuneCUETP8M1_cfi'},Kby(100,2000),step1FastUpg2015Defaults])
steps['QCDFlatPt153000FS_13']=merge([{'cfg':'QCDForPF_13TeV_TuneCUETP8M1_cfi'},Kby(27,2000),step1FastUpg2015Defaults])
steps['QCD_Pt_80_120FS_13']=merge([{'cfg':'QCD_Pt_80_120_13TeV_TuneCUETP8M1_cfi'},Kby(100,500),step1FastUpg2015Defaults])
steps['QCD_Pt_3000_3500FS_13']=merge([{'cfg':'QCD_Pt_3000_3500_13TeV_TuneCUETP8M1_cfi'},Kby(100,500),step1FastUpg2015Defaults])
steps['H125GGgluonfusionFS_13']=merge([{'cfg':'H125GGgluonfusion_13TeV_TuneCUETP8M1_cfi'},step1FastUpg2015Defaults])
steps['SingleMuPt10FS_UP15']=merge([{'cfg':'SingleMuPt10_pythia8_cfi'},step1FastUpg2015Defaults])
steps['SingleMuPt100FS_UP15']=merge([{'cfg':'SingleMuPt100_pythia8_cfi'},step1FastUpg2015Defaults])

### FastSim: produce sample of minbias events for PU mixing
steps['MinBiasFS_13_ForMixing']=merge([{'cfg':'MinBias_13TeV_pythia8_TuneCUETP8M1_cfi'},Kby(100,1000),step1FastPUNewMixing])

#step1FastUpg2017Defaults                                                                                                                                                      
steps['TTbarFS_13_UP17']=merge([{'cfg':'TTbar_13TeV_TuneCUETP8M1_cfi'},Kby(100,1000),step1FastUpg2017Defaults])
steps['TTbarFS_13_trackingOnlyValidation_UP17']=merge([{'cfg':'TTbar_13TeV_TuneCUETP8M1_cfi'},Kby(100,1000),step1FastUpg2017_trackingOnlyValidation])
steps['SMS-T1tttt_mGl-1500_mLSP-100FS_13_UP17']=merge([{'cfg':'SMS-T1tttt_mGl-1500_mLSP-100_13TeV-pythia8_cfi'},Kby(100,1000),step1FastUpg2017Defaults])
steps['ZEEFS_13_UP17']=merge([{'cfg':'ZEE_13TeV_TuneCUETP8M1_cfi'},Kby(100,2000),step1FastUpg2017Defaults])
steps['ZTTFS_13_UP17']=merge([{'cfg':'ZTT_All_hadronic_13TeV_TuneCUETP8M1_cfi'},Kby(100,2000),step1FastUpg2017Defaults])
steps['ZMMFS_13_UP17']=merge([{'cfg':'ZMM_13TeV_TuneCUETP8M1_cfi'},Kby(100,2000),step1FastUpg2017Defaults])
steps['QCDFlatPt153000FS_13_UP17']=merge([{'cfg':'QCDForPF_13TeV_TuneCUETP8M1_cfi'},Kby(27,2000),step1FastUpg2017Defaults])
steps['QCD_Pt_80_120FS_13_UP17']=merge([{'cfg':'QCD_Pt_80_120_13TeV_TuneCUETP8M1_cfi'},Kby(100,500),step1FastUpg2017Defaults])
steps['H125GGgluonfusionFS_13_UP17']=merge([{'cfg':'H125GGgluonfusion_13TeV_TuneCUETP8M1_cfi'},step1FastUpg2017Defaults])
steps['SingleMuPt10FS_UP17']=merge([{'cfg':'SingleMuPt10_pythia8_cfi'},step1FastUpg2017Defaults])
steps['SingleMuPt100FS_UP17']=merge([{'cfg':'SingleMuPt100_pythia8_cfi'},step1FastUpg2017Defaults])

### FastSim: produce sample of minbias events for PU mixing
steps['MinBiasFS_13_UP17_ForMixing']=merge([{'cfg':'MinBias_13TeV_pythia8_TuneCUETP8M1_cfi'},Kby(100,1000),step1FastPU17NewMixing])

### FastSim: template to produce signal and overlay with minbias events
PUFS25={'--pileup':'AVE_35_BX_25ns',
        '--pileup_input':'das:/RelValMinBiasFS_13_ForMixing/%s/GEN-SIM-RECO'%(baseDataSetRelease[7],)}
FS_UP15_PU25_OVERLAY = merge([PUFS25,Kby(100,500),steps['TTbarFS_13']] )

### FastSim: template to produce signal and overlay with minbias events #PU50
PUFSAVE50={'--pileup':'AVE_50_BX_25ns',
        '--pileup_input':'das:/RelValMinBiasFS_13_UP17_ForMixing/%s/GEN-SIM-RECO'%(baseDataSetRelease[17],)}
FS_UP17_PU50_OVERLAY = merge([PUFSAVE50,Kby(100,500),steps['TTbarFS_13_UP17']] )

### FastSim: produce sample of premixed minbias events
steps["FS_PREMIXUP15_PU25"] = merge([
        {"cfg":"SingleNuE10_cfi",
         "--fast":"",
         "--conditions":"auto:run2_mc",
         "-s":"GEN,SIM,RECOBEFMIX,DIGI",
         "--eventcontent":"PREMIX",
         "--datatier":"PREMIX",
         "--procModifiers":"premix_stage1",
         "--era":"Run2_2016",
         },
        PUFS25,Kby(100,500)])

### Fastsim: template to produce signal and overlay it with premixed minbias events
FS_PREMIXUP15_PU25_OVERLAY = merge([
#        {"-s" : "GEN,SIM,RECOBEFMIX,DIGI:pdigi_valid,DATAMIX,L1,DIGI2RAW,L1Reco,RECO,HLT:@relval2016,VALIDATION",
        {"-s" : "GEN,SIM,RECOBEFMIX,DIGI:pdigi_valid,DATAMIX,L1,DIGI2RAW,L1Reco,RECO,VALIDATION",
         "--datamix" : "PreMix",
         "--procModifiers": "premix_stage2",
         "--pileup_input" : "dbs:/RelValFS_PREMIXUP15_PU25/%s/PREMIX"%(baseDataSetRelease[8],),
         },
        Kby(100,500),step1FastUpg2015Defaults])

# For combined premixing stage1+stage2 workflow
FS_PREMIXUP15_PU25_LOCAL_OVERLAY = merge([
        {"--pileup_input": "file:step1.root"
         },
        FS_PREMIXUP15_PU25_OVERLAY
])

### FastSim: list of processes used in FastSim validation
fs_proclist = ["ZEE_13",'TTbar_13','H125GGgluonfusion_13','ZTT_13','ZMM_13','NuGun_UP15','QCD_FlatPt_15_3000HS_13','SMS-T1tttt_mGl-1500_mLSP-100_13']

### FastSim: produces sample of signal events, overlayed with premixed minbias events
for x in fs_proclist:
    key = "FS_" + x + "_PRMXUP15_PU25"
    steps[key] = merge([FS_PREMIXUP15_PU25_OVERLAY,{"cfg":steps[x]["cfg"]}])

    key = key.replace("PRMXUP15", "PRMXLOCALUP15")
    steps[key] = merge([FS_PREMIXUP15_PU25_LOCAL_OVERLAY,{"cfg":steps[x]["cfg"]}])

### FastSim: produce sample of signal events, overlayed with minbias events
for x in fs_proclist:
    key = "FS_" + x + "_UP15_PU25"
    steps[key] = merge([{"cfg":steps[x]["cfg"]},FS_UP15_PU25_OVERLAY])

### FastSim: produce sample of premixed minbias events UP17
steps["FS_PREMIXUP17_PU50"] = merge([
        {"cfg":"SingleNuE10_cfi",
         "--fast":"",
         "--conditions":"auto:phase1_2017_realistic",
         "-s":"GEN,SIM,RECOBEFMIX,DIGI",
         "--eventcontent":"PREMIX",
         "--datatier":"PREMIX",
         "--procModifiers":"premix_stage1",
         "--era":"Run2_2017_FastSim",
         },
        PUFSAVE50,Kby(100,500)])

### Fastsim: template to produce signal and overlay it with premixed minbias events
FS_PREMIXUP17_PU50_OVERLAY = merge([
#        {"-s" : "GEN,SIM,RECOBEFMIX,DIGI:pdigi_valid,DATAMIX,L1,DIGI2RAW,L1Reco,RECO,HLT:@relval2016,VALIDATION",
        {"-s" : "GEN,SIM,RECOBEFMIX,DIGI:pdigi_valid,DATAMIX,L1,DIGI2RAW,L1Reco,RECO,VALIDATION",
         "--datamix" : "PreMix",
         "--procModifiers": "premix_stage2",
         "--pileup_input" : "dbs:/RelValFS_PREMIXUP17_PU50/%s/PREMIX"%(baseDataSetRelease[18],),
         },
        Kby(100,500),step1FastUpg2017Defaults])

# For combined premixing stage1+stage2 workflow
FS_PREMIXUP17_PU50_LOCAL_OVERLAY = merge([
        {"--pileup_input": "file:step1.root"
         },
        FS_PREMIXUP17_PU50_OVERLAY
])

### FastSim: list of processes used in FastSim validation
fs_proclist = ["ZEE_13",'TTbar_13','H125GGgluonfusion_13','ZTT_13','ZMM_13','NuGun_UP17','QCD_FlatPt_15_3000HS_13','SMS-T1tttt_mGl-1500_mLSP-100_13']

### FastSim: produces sample of signal events, overlayed with premixed minbias events
for x in fs_proclist:
    key = "FS_" + x + "_PRMXUP17_PU50"
    steps[key] = merge([FS_PREMIXUP17_PU50_OVERLAY,{"cfg":steps[x]["cfg"]}])

    key = key.replace("PRMXUP17", "PRMXLOCALUP17")
    steps[key] = merge([FS_PREMIXUP17_PU50_LOCAL_OVERLAY,{"cfg":steps[x]["cfg"]}])

### FastSim: produce sample of signal events, overlayed with minbias events
for x in fs_proclist:
    key = "FS_" + x + "_UP17_PU50"
    steps[key] = merge([{"cfg":steps[x]["cfg"]},FS_UP17_PU50_OVERLAY])

###end UP17
###
steps['TTbarSFS']=merge([{'cfg':'TTbar_8TeV_TuneCUETP8M1_cfi'},
                        {'-s':'GEN,SIM',
                         '--eventcontent':'FEVTDEBUG',
                         '--datatier':'GEN-SIM',
                         '--fast':''},
                        step1Defaults])

steps['TTbarSFSA']=merge([{'cfg':'TTbar_8TeV_TuneCUETP8M1_cfi',
#                           '-s':'GEN,SIM,RECO,EI,HLT:@fake,VALIDATION',
                           '-s':'GEN,SIM,RECO,EI,VALIDATION',
                           '--fast':''},
                          step1FastDefaults])

def identityFS(wf):
    return merge([{'--restoreRND':'HLT','--process':'HLT2','--hltProcess':'HLT2', '--inputCommands':'"keep *","drop *TagInfo*_*_*_*"'},wf])

steps['SingleMuPt10FS_UP15_ID']=identityFS(steps['SingleMuPt10FS_UP15'])
steps['TTbarFS_13_ID']=identityFS(steps['TTbarFS_13'])

## GENERATORS

step1GenDefaults=merge([{'-s':'GEN,VALIDATION:genvalid',
                         '--relval':'250000,5000',
                         '--eventcontent':'RAWSIM,DQM',
                         '--datatier':'GEN,DQMIO',
                         '--conditions':'auto:run2_mc_FULL'
                         },
                        step1Defaults])

step1HadronizerDefaults=merge([{'--datatier':'GEN-SIM,DQMIO',
                           '--relval':'200000,5000'
                            },step1GenDefaults])

step1LHEDefaults=merge([{'-s':'LHE',
                         '--relval':'200000,5000',
                         '--eventcontent':'LHE',
                         '--datatier':'GEN',
                         '--conditions':'auto:run2_mc_FULL'
                         },
                        step1Defaults])

# transfer extendedgen step1 LHE to be used in a normal workflow
step1LHENormal = {'--relval'     : '9000,50',
                 '--conditions'  : 'auto:run2_mc',
                 '--beamspot'    : 'Realistic50ns13TeVCollision',
                 }

# transfer extendedgen step1 GEN to GEN-SIM to be used in a normal workflow
step1GENNormal = {'--relval'     : '9000,50',
                 '-s'            : 'GEN,SIM',
                 '--conditions'  : 'auto:run2_mc',
                 '--beamspot'    : 'Realistic50ns13TeVCollision',
                 '--eventcontent': 'FEVTDEBUG',
                 '--datatier'    : 'GEN-SIM',
                 '--era'         : 'Run2_2016',
                 }

steps['DYToll01234Jets_5f_LO_MLM_Madgraph_LHE_13TeV']=genvalid('Configuration/Generator/python/DYToll01234Jets_5f_LO_MLM_Madgraph_LHE_13TeV_cff.py',step1LHEDefaults)
steps['TTbar012Jets_5f_NLO_FXFX_Madgraph_LHE_13TeV']=genvalid('Configuration/Generator/python/TTbar012Jets_5f_NLO_FXFX_Madgraph_LHE_13TeV_cff.py',step1LHEDefaults)
steps['TTbar_Pow_LHE_13TeV']=genvalid('Configuration/Generator/python/TTbar_Pow_LHE_13TeV_cff.py',step1LHEDefaults)
steps['DYToll012Jets_5f_NLO_FXFX_Madgraph_LHE_13TeV']=genvalid('Configuration/Generator/python/DYToll012Jets_5f_NLO_FXFX_Madgraph_LHE_13TeV_cff.py',step1LHEDefaults)
steps['WTolNu01234Jets_5f_LO_MLM_Madgraph_LHE_13TeV']=genvalid('Configuration/Generator/python/WTolNu01234Jets_5f_LO_MLM_Madgraph_LHE_13TeV_cff.py',step1LHEDefaults)
steps['GGToH_Pow_LHE_13TeV']=genvalid('Configuration/Generator/python/GGToH_Pow_LHE_13TeV_cff.py',step1LHEDefaults)
steps['VHToH_Pow_LHE_13TeV']=genvalid('Configuration/Generator/python/VHToH_Pow_LHE_13TeV_cff.py',step1LHEDefaults)
steps['VBFToH_Pow_JHU4l_LHE_13TeV']=genvalid('Configuration/Generator/python/VBFToH_Pow_JHU4l_LHE_13TeV_cff.py',step1LHEDefaults)

steps['BulkG_M1200_narrow_2L2Q_LHE_13TeV']=genvalid('Configuration/Generator/python/BulkG_M1200_narrow_2L2Q_LHE_13TeV_cff.py',step1LHEDefaults)

# all 6 workflows with root step 'DYToll01234Jets_5f_LO_MLM_Madgraph_LHE_13TeV' will recycle the same dataset, from wf [512] of generator set
# steps['DYToll01234Jets_5f_LO_MLM_Madgraph_LHE_13TeVINPUT']={'INPUT':InputInfo(dataSet='/DYToll01234Jets_5f_LO_MLM_Madgraph_LHE_13TeV_py8/CMSSW_7_4_0_pre0-MCRUN2_73_V5-v1/GEN',location='STD')}

steps['MinBias_TuneZ2star_13TeV_pythia6']=genvalid('MinBias_TuneZ2star_13TeV_pythia6_cff',step1GenDefaults)
steps['QCD_Pt-30_TuneZ2star_13TeV_pythia6']=genvalid('QCD_Pt_30_TuneZ2star_13TeV_pythia6_cff',step1GenDefaults)
steps['MinBias_13TeV_pythia8']=genvalid('MinBias_13TeV_pythia8_cff',step1GenDefaults)
steps['QCD_Pt-30_13TeV_pythia8']=genvalid('QCD_Pt_30_13TeV_pythia8_cff',step1GenDefaults)

steps['DYToLL_M-50_13TeV_pythia8']=genvalid('DYToLL_M-50_13TeV_pythia8_cff',step1GenDefaults)
steps['WToLNu_13TeV_pythia8']=genvalid('WToLNu_13TeV_pythia8_cff',step1GenDefaults)

steps['SoftQCDDiffractive_13TeV_pythia8']=genvalid('SoftQCDDiffractive_13TeV_pythia8_cff',step1GenDefaults)
steps['SoftQCDnonDiffractive_13TeV_pythia8']=genvalid('SoftQCDnonDiffractive_13TeV_pythia8_cff',step1GenDefaults)
steps['SoftQCDelastic_13TeV_pythia8']=genvalid('SoftQCDelastic_13TeV_pythia8_cff',step1GenDefaults)
steps['SoftQCDinelastic_13TeV_pythia8']=genvalid('SoftQCDinelastic_13TeV_pythia8_cff',step1GenDefaults)

steps['QCD_Pt-30_13TeV_aMCatNLO_herwig7']=genvalid('Herwig7_Matchbox_aMCatNLO_Herwig_ppTojj_cff',step1GenDefaults)

steps['ZprimeToll_M3000_13TeV_pythia8']=genvalid('ZprimeToll_M3000_13TeV_pythia8_cff',step1GenDefaults)
steps['WprimeTolNu_M3000_13TeV_pythia8']=genvalid('WprimeTolNu_M3000_13TeV_pythia8_cff',step1GenDefaults)

# Generator Hadronization (Hadronization of LHE)
steps['WJetsLNu_13TeV_madgraph-pythia8']=genvalid('Hadronizer_MgmMatchTuneCUETP8M1_13TeV_madgraph_pythia8_cff',step1GenDefaults,dataSet='/WJetsToLNu_13TeV-madgraph/Fall13wmLHE-START62_V1-v1/GEN')
steps['Hadronizer_TuneCUETP8M1_13TeV_MLM_5f_max4j_LHE_pythia8']=genvalid('Hadronizer_TuneCUETP8M1_13TeV_MLM_5f_max4j_LHE_pythia8_cff',step1HadronizerDefaults)
steps['Hadronizer_TuneCP5_13TeV_MLM_5f_max4j_LHE_pythia8']=genvalid('Hadronizer_TuneCP5_13TeV_MLM_5f_max4j_LHE_pythia8_cff',step1HadronizerDefaults)
steps['GGToH_13TeV_pythia8']=genvalid('GGToHtautau_13TeV_pythia8_cff',step1GenDefaults)

steps['WJetsLNutaupinu_13TeV_madgraph-pythia8']=genvalid('Hadronizer_MgmMatchTuneCUETP8M1_13TeV_madgraph_pythia8_taupinu_cff',step1GenDefaults,dataSet='/WJetsToLNu_13TeV-madgraph/Fall13wmLHE-START62_V1-v1/GEN')
steps['Hadronizer_TuneCUETP8M1_13TeV_MLM_5f_max4j_LHE_pythia8_taupinu']=genvalid('Hadronizer_TuneCUETP8M1_13TeV_MLM_5f_max4j_LHE_pythia8_taupinu_cff',step1HadronizerDefaults)
steps['Hadronizer_TuneCP5_13TeV_MLM_5f_max4j_LHE_pythia8_taupinu']=genvalid('Hadronizer_TuneCP5_13TeV_MLM_5f_max4j_LHE_pythia8_taupinu_cff',step1HadronizerDefaults)
steps['GGToHtaupinu_13TeV_pythia8']=genvalid('GGToHtautau_13TeV_pythia8_taupinu_cff',step1GenDefaults)

steps['WJetsLNutaurhonu_13TeV_madgraph-pythia8']=genvalid('Hadronizer_MgmMatchTuneCUETP8M1_13TeV_madgraph_pythia8_taurhonu_cff.py',step1GenDefaults,dataSet='/WJetsToLNu_13TeV-madgraph/Fall13wmLHE-START62_V1-v1/GEN')
steps['Hadronizer_TuneCUETP8M1_13TeV_MLM_5f_max4j_LHE_pythia8_taurhonu']=genvalid('Hadronizer_TuneCUETP8M1_13TeV_MLM_5f_max4j_LHE_pythia8_taurhonu_cff.py',step1HadronizerDefaults)
steps['Hadronizer_TuneCP5_13TeV_MLM_5f_max4j_LHE_pythia8_taurhonu']=genvalid('Hadronizer_TuneCP5_13TeV_MLM_5f_max4j_LHE_pythia8_taurhonu_cff.py',step1HadronizerDefaults)
steps['GGToHtaurhonu_13TeV_pythia8']=genvalid('GGToHtautau_13TeV_pythia8_taurhonu_cff',step1GenDefaults)

steps['Hadronizer_TuneCUETP8M1_13TeV_aMCatNLO_FXFX_5f_max2j_max1p_LHE_pythia8']=genvalid('Hadronizer_TuneCUETP8M1_13TeV_aMCatNLO_FXFX_5f_max2j_max1p_LHE_pythia8_cff',step1HadronizerDefaults)
steps['Hadronizer_TuneCP5_13TeV_aMCatNLO_FXFX_5f_max2j_max1p_LHE_pythia8']=genvalid('Hadronizer_TuneCP5_13TeV_aMCatNLO_FXFX_5f_max2j_max1p_LHE_pythia8_cff',step1HadronizerDefaults)
steps['Hadronizer_TuneCUETP8M1_13TeV_aMCatNLO_FXFX_5f_max2j_max1p_LHE_pythia8_evtgen']=genvalid('Hadronizer_TuneCUETP8M1_13TeV_aMCatNLO_FXFX_5f_max2j_max1p_LHE_pythia8_evtgen_cff',step1HadronizerDefaults)
steps['Hadronizer_TuneCP5_13TeV_aMCatNLO_FXFX_5f_max2j_max1p_LHE_pythia8_evtgen']=genvalid('Hadronizer_TuneCP5_13TeV_aMCatNLO_FXFX_5f_max2j_max1p_LHE_pythia8_evtgen_cff',step1HadronizerDefaults)
steps['Hadronizer_TuneCUETP8M1_13TeV_aMCatNLO_FXFX_5f_max2j_max0p_LHE_pythia8']=genvalid('Hadronizer_TuneCUETP8M1_13TeV_aMCatNLO_FXFX_5f_max2j_max0p_LHE_pythia8_cff',step1HadronizerDefaults)
steps['Hadronizer_TuneCP5_13TeV_aMCatNLO_FXFX_5f_max2j_max0p_LHE_pythia8']=genvalid('Hadronizer_TuneCP5_13TeV_aMCatNLO_FXFX_5f_max2j_max0p_LHE_pythia8_cff',step1HadronizerDefaults)

steps['Hadronizer_TuneCUETP8M1_13TeV_Hgg_powhegEmissionVeto_pythia8']=genvalid('Hadronizer_TuneCUETP8M1_13TeV_Hgg_powhegEmissionVeto_pythia8_cff',step1HadronizerDefaults)
steps['Hadronizer_TuneCP5_13TeV_Hgg_powhegEmissionVeto_pythia8']=genvalid('Hadronizer_TuneCP5_13TeV_Hgg_powhegEmissionVeto_pythia8_cff',step1HadronizerDefaults)
steps['Hadronizer_TuneCUETP8M1_13TeV_Httpinu_powhegEmissionVeto_pythia8']=genvalid('Hadronizer_TuneCUETP8M1_13TeV_Httpinu_powhegEmissionVeto_pythia8_cff',step1HadronizerDefaults)
steps['Hadronizer_TuneCP5_13TeV_Httpinu_powhegEmissionVeto_pythia8']=genvalid('Hadronizer_TuneCP5_13TeV_Httpinu_powhegEmissionVeto_pythia8_cff',step1HadronizerDefaults)
steps['Hadronizer_TuneCUETP8M1_13TeV_Httrhonu_powhegEmissionVeto_pythia8']=genvalid('Hadronizer_TuneCUETP8M1_13TeV_Httrhonu_powhegEmissionVeto_pythia8_cff',step1HadronizerDefaults)
steps['Hadronizer_TuneCP5_13TeV_Httrhonu_powhegEmissionVeto_pythia8']=genvalid('Hadronizer_TuneCP5_13TeV_Httrhonu_powhegEmissionVeto_pythia8_cff',step1HadronizerDefaults)
steps['Hadronizer_TuneCUETP8M1_13TeV_Htt_powhegEmissionVeto_pythia8']=genvalid('Hadronizer_TuneCUETP8M1_13TeV_Htt_powhegEmissionVeto_pythia8_cff',step1HadronizerDefaults)
steps['Hadronizer_TuneCP5_13TeV_Htt_powhegEmissionVeto_pythia8']=genvalid('Hadronizer_TuneCP5_13TeV_Htt_powhegEmissionVeto_pythia8_cff',step1HadronizerDefaults)
steps['Hadronizer_TuneCUETP8M1_13TeV_Htt_powhegEmissionVeto_pythia8_tauola']=genvalid('Hadronizer_TuneCUETP8M1_13TeV_Htt_powhegEmissionVeto_pythia8_tauola_cff',step1HadronizerDefaults)
steps['Hadronizer_TuneCP5_13TeV_Htt_powhegEmissionVeto_pythia8_tauola']=genvalid('Hadronizer_TuneCP5_13TeV_Htt_powhegEmissionVeto_pythia8_tauola_cff',step1HadronizerDefaults)
steps['Hadronizer_TuneCUETP8M1_13TeV_Httpinu_powhegEmissionVeto_pythia8_tauola']=genvalid('Hadronizer_TuneCUETP8M1_13TeV_Httpinu_powhegEmissionVeto_pythia8_tauola_cff',step1HadronizerDefaults)
steps['Hadronizer_TuneCP5_13TeV_Httpinu_powhegEmissionVeto_pythia8_tauola']=genvalid('Hadronizer_TuneCP5_13TeV_Httpinu_powhegEmissionVeto_pythia8_tauola_cff',step1HadronizerDefaults)
steps['Hadronizer_TuneCUETP8M1_13TeV_Httrhonu_powhegEmissionVeto_pythia8_tauola']=genvalid('Hadronizer_TuneCUETP8M1_13TeV_Httrhonu_powhegEmissionVeto_pythia8_tauola_cff',step1HadronizerDefaults)
steps['Hadronizer_TuneCP5_13TeV_Httrhonu_powhegEmissionVeto_pythia8_tauola']=genvalid('Hadronizer_TuneCP5_13TeV_Httrhonu_powhegEmissionVeto_pythia8_tauola_cff',step1HadronizerDefaults)
steps['Hadronizer_TuneCUETP8M1_13TeV_powhegEmissionVeto_pythia8']=genvalid('Hadronizer_TuneCUETP8M1_13TeV_powhegEmissionVeto_pythia8_cff',step1HadronizerDefaults)
steps['Hadronizer_TuneCP5_13TeV_powhegEmissionVeto_pythia8']=genvalid('Hadronizer_TuneCP5_13TeV_powhegEmissionVeto_pythia8_cff',step1HadronizerDefaults)
steps['Hadronizer_TuneCUETP8M1_13TeV_powhegEmissionVeto2p_pythia8']=genvalid('Hadronizer_TuneCUETP8M1_13TeV_powhegEmissionVeto2p_pythia8_cff',step1HadronizerDefaults)
steps['Hadronizer_TuneCP5_13TeV_powhegEmissionVeto2p_pythia8']=genvalid('Hadronizer_TuneCP5_13TeV_powhegEmissionVeto2p_pythia8_cff',step1HadronizerDefaults)

steps['Hadronizer_TuneCUETP8M1_Mad_pythia8']=genvalid('Hadronizer_TuneCUETP8M1_13TeV_generic_LHE_pythia8_cff',step1HadronizerDefaults)



# Generator External Decays
steps['TT_13TeV_pythia8-evtgen']=genvalid('Hadronizer_MgmMatchTuneCUETP8M1_13TeV_madgraph_pythia8_EvtGen_cff',step1GenDefaults,dataSet='/TTJets_MSDecaysCKM_central_13TeV-madgraph/Fall13wmLHE-START62_V1-v1/GEN')

steps['Hadronizer_TuneCUETP8M1_13TeV_MLM_5f_max4j_LHE_pythia8_Tauola']=genvalid('Hadronizer_TuneCUETP8M1_13TeV_MLM_5f_max4j_LHE_pythia8_Tauola_cff',step1HadronizerDefaults)
steps['Hadronizer_TuneCP5_13TeV_MLM_5f_max4j_LHE_pythia8_Tauola']=genvalid('Hadronizer_TuneCP5_13TeV_MLM_5f_max4j_LHE_pythia8_Tauola_cff',step1HadronizerDefaults)

steps['WToLNu_13TeV_pythia8-tauola']=genvalid('Hadronizer_MgmMatchTuneCUETP8M1_13TeV_madgraph_pythia8_Tauola_cff',step1GenDefaults,dataSet='/WJetsToLNu_13TeV-madgraph/Fall13wmLHE-START62_V1-v1/GEN')
steps['GGToH_13TeV_pythia8-tauola']=genvalid('GGToHtautau_13TeV_pythia8_Tauola_cff',step1GenDefaults)

steps['WToLNutaupinu_13TeV_pythia8-tauola']=genvalid('Hadronizer_MgmMatchTuneCUETP8M1_13TeV_madgraph_pythia8_Tauola_taupinu_cff',step1GenDefaults,dataSet='/WJetsToLNu_13TeV-madgraph/Fall13wmLHE-START62_V1-v1/GEN')
steps['Hadronizer_TuneCUETP8M1_13TeV_MLM_5f_max4j_LHE_pythia8_Tauola_taupinu']=genvalid('Hadronizer_TuneCUETP8M1_13TeV_MLM_5f_max4j_LHE_pythia8_Tauola_taupinu_cff',step1HadronizerDefaults)
steps['Hadronizer_TuneCP5_13TeV_MLM_5f_max4j_LHE_pythia8_Tauola_taupinu']=genvalid('Hadronizer_TuneCP5_13TeV_MLM_5f_max4j_LHE_pythia8_Tauola_taupinu_cff',step1HadronizerDefaults)
steps['GGToHtaupinu_13TeV_pythia8-tauola']=genvalid('GGToHtautau_13TeV_pythia8_Tauola_taupinu_cff',step1GenDefaults)

steps['WToLNutaurhonu_13TeV_pythia8-tauola']=genvalid('Hadronizer_MgmMatchTuneCUETP8M1_13TeV_madgraph_pythia8_Tauola_taurhonu_cff',step1GenDefaults,dataSet='/WJetsToLNu_13TeV-madgraph/Fall13wmLHE-START62_V1-v1/GEN')
steps['Hadronizer_TuneCUETP8M1_13TeV_MLM_5f_max4j_LHE_pythia8_Tauola_taurhonu']=genvalid('Hadronizer_TuneCUETP8M1_13TeV_MLM_5f_max4j_LHE_pythia8_Tauola_taurhonu_cff',step1HadronizerDefaults)
steps['Hadronizer_TuneCP5_13TeV_MLM_5f_max4j_LHE_pythia8_Tauola_taurhonu']=genvalid('Hadronizer_TuneCP5_13TeV_MLM_5f_max4j_LHE_pythia8_Tauola_taurhonu_cff',step1HadronizerDefaults)
steps['GGToHtaurhonu_13TeV_pythia8-tauola']=genvalid('GGToHtautau_13TeV_pythia8_Tauola_taurhonu_cff',step1GenDefaults)

# normal fullSim workflows using gridpack LHE generator
# LHE-GEN-SIM step
step1LHEGenSimDefault = { '--relval':'9000,50',
                          '-s':'LHE,GEN,SIM',
                          '-n'            : 10,
                          '--conditions'  : 'auto:run2_mc',
                          '--beamspot'    : 'Realistic50ns13TeVCollision',
                          '--datatier'    : 'GEN-SIM,LHE',
                          '--eventcontent': 'FEVTDEBUG,LHE',
                          '--era'         : 'Run2_2016',
                        }

<<<<<<< HEAD
# LHE-GEN with DQM
step1LHEGenDQM = merge([{'-s':'LHE,GEN,VALIDATION:genvalid','--datatier'    : 'LHE,GEN,DQMIO','--eventcontent': 'LHE,RAWSIM,DQM'},step1LHEDefaults])
=======
# LHE-GEN-SIM with DQM
step1LHEGenSimDQM = merge([{'-s':'LHE,GEN,SIM','--datatier'    : 'GEN-SIM,LHE,DQMIO','--eventcontent': 'LHE,RAWSIM,DQM'},step1LHEGenSimDefault])
>>>>>>> 0048b1fc
                        

def lhegensim(fragment,howMuch):
    global step1LHEGenSimDefault
    return merge([{'cfg':fragment},howMuch,step1LHEGenSimDefault])

# LHE-GEN-SIM step for 2017
step1LHEGenSimUp2017Default = merge ([{'--conditions':'auto:phase1_2017_realistic','--era':'Run2_2017','--beamspot':'Realistic25ns13TeVEarly2017Collision'},step1LHEGenSimDefault])

def lhegensim2017(fragment,howMuch):
    global step1LHEGenSimUp2017Default
    return merge([{'cfg':fragment},howMuch,step1LHEGenSimUp2017Default])

steps['TTbar012Jets_NLO_Mad_py8_Evt_13']=lhegensim('Configuration/Generator/python/TTbar012Jets_5f_NLO_FXFX_Madgraph_LHE_13TeV_cfi.py',Kby(9,50))
steps['GluGluHToZZTo4L_M125_Pow_py8_Evt_13']=lhegensim('Configuration/Generator/python/GGHZZ4L_JHUGen_Pow_NNPDF30_LHE_13TeV_cfi.py', Kby(9,50))
steps['VBFHToZZTo4Nu_M125_Pow_py8_Evt_13']=lhegensim('Configuration/Generator/python/VBFHZZ4Nu_Pow_NNPDF30_LHE_13TeV_cfi.py',Kby(9,50))
steps['VBFHToBB_M125_Pow_py8_Evt_13']=lhegensim('Configuration/Generator/python/VBFHbb_Pow_NNPDF30_LHE_13TeV_cfi.py',Kby(9,50))

steps['GluGluHToZZTo4L_M125_Pow_py8_Evt_13UP17']=lhegensim2017('Configuration/Generator/python/GGHZZ4L_JHUGen_Pow_NNPDF30_LHE_13TeV_cfi.py', Kby(9,100))
steps['VBFHToZZTo4Nu_M125_Pow_py8_Evt_13UP17']=lhegensim2017('Configuration/Generator/python/VBFHZZ4Nu_Pow_NNPDF30_LHE_13TeV_cfi.py',Kby(9,100))
steps['VBFHToBB_M125_Pow_py8_Evt_13UP17']=lhegensim2017('Configuration/Generator/python/VBFHbb_Pow_NNPDF30_LHE_13TeV_cfi.py',Kby(9,100))
#GEN-SIM inputs for LHE-GEN-SIM workflows
#steps['TTbar012Jets_NLO_Mad_py8_Evt_13INPUT']={'INPUT':InputInfo(dataSet='/RelValTTbar012Jets_NLO_Mad_py8_Evt_13/%s/GEN-SIM'%(baseDataSetRelease[3],),location='STD')}
#steps['GluGluHToZZTo4L_M125_Pow_py8_Evt_13INPUT']={'INPUT':InputInfo(dataSet='/RelValGluGluHToZZTo4L_M125_Pow_py8_Evt_13/%s/GEN-SIM'%(baseDataSetRelease[3],),location='STD')}
#steps['VBFHToZZTo4Nu_M125_Pow_py8_Evt_13INPUT']={'INPUT':InputInfo(dataSet='/RelValVBFHToZZTo4Nu_M125_Pow_py8_Evt_13/%s/GEN-SIM'%(baseDataSetRelease[3],),location='STD')}
#steps['VBFHToBB_M125_Pow_py8_Evt_13INPUT']={'INPUT':InputInfo(dataSet='/RelValVBFHToBB_M125_Pow_py8_Evt_13/%s/GEN-SIM'%(baseDataSetRelease[3],),location='STD')}


#Sherpa
steps['sherpa_ZtoEE_0j_BlackHat_13TeV_MASTER']=genvalid('sherpa_ZtoEE_0j_BlackHat_13TeV_MASTER_cff',step1GenDefaults)
steps['sherpa_ZtoEE_0j_OpenLoops_13TeV_MASTER']=genvalid('sherpa_ZtoEE_0j_OpenLoops_13TeV_MASTER_cff',step1GenDefaults)

#Herwig7
<<<<<<< HEAD
steps['TTbar_13TeV_Pow_herwig7']=genvalid('Configuration/Generator/python/TT_13TeV_Pow_Herwig7_cff',step1LHEGenDQM)
=======
steps['TTbar_13TeV_Pow_herwig7']=genvalid('Configuration/Generator/python/TT_13TeV_Pow_Herwig7_cff',step1LHEGenSimDQM)
>>>>>>> 0048b1fc


# Heavy Ion
steps['ReggeGribovPartonMC_EposLHC_5TeV_pPb']=genvalid('GeneratorInterface/ReggeGribovPartonMCInterface/ReggeGribovPartonMC_EposLHC_5TeV_pPb_cfi',step1GenDefaults)

# B-physics
steps['BuToKstarJPsiToMuMu_forSTEAM_13TeV_TuneCUETP8M1']=genvalid('BuToKstarJPsiToMuMu_forSTEAM_13TeV_TuneCUETP8M1_cfi',step1GenDefaults)
steps['Upsilon4swithBuToKstarJPsiToMuMu_forSTEAM_13TeV_TuneCUETP8M1']=genvalid('Upsilon4swithBuToKstarJPsiToMuMu_forSTEAM_13TeV_TuneCUETP8M1_cfi',step1GenDefaults)
steps['Upsilon4sBaBarExample_BpBm_Dstarpipi_D0Kpi_nonres_forSTEAM_13TeV_TuneCUETP8M1']=genvalid('Upsilon4sBaBarExample_BpBm_Dstarpipi_D0Kpi_nonres_forSTEAM_13TeV_TuneCUETP8M1_cfi',step1GenDefaults)
steps['LambdaBToLambdaMuMuToPPiMuMu_forSTEAM_13TeV_TuneCUETP8M1']=genvalid('LambdaBToLambdaMuMuToPPiMuMu_forSTEAM_13TeV_TuneCUETP8M1_cfi',step1GenDefaults)
steps['BsToMuMu_forSTEAM_13TeV_TuneCUETP8M1']=genvalid('BsToMuMu_forSTEAM_13TeV_TuneCUETP8M1_cfi',step1GenDefaults)


#PU for FullSim
PU={'-n':10,'--pileup':'default','--pileup_input':'das:/RelValMinBias/%s/GEN-SIM'%(baseDataSetRelease[0],)}
# pu2 can be removed
PU2={'-n':10,'--pileup':'default','--pileup_input':'das:/RelValMinBias/%s/GEN-SIM'%(baseDataSetRelease[0],)}
PU25={'-n':10,'--pileup':'AVE_35_BX_25ns','--pileup_input':'das:/RelValMinBias_13/%s/GEN-SIM'%(baseDataSetRelease[3],)}
PU50={'-n':10,'--pileup':'AVE_35_BX_50ns','--pileup_input':'das:/RelValMinBias_13/%s/GEN-SIM'%(baseDataSetRelease[3],)}
PUHI={'-n':10,'--pileup_input':'das:/RelValHydjetQ_B12_5020GeV_2018/%s/GEN-SIM'%(baseDataSetRelease[9])}
PU25UP17={'-n':10,'--pileup':'AVE_35_BX_25ns','--pileup_input':'das:/RelValMinBias_13/%s/GEN-SIM'%(baseDataSetRelease[13],)}
PU25UP18={'-n':10,'--pileup':'AVE_50_BX_25ns','--pileup_input':'das:/RelValMinBias_13/%s/GEN-SIM'%(baseDataSetRelease[16],)}

#PU for FastSim
# FS_PU_INPUT_13TEV = "file:/afs/cern.ch/work/l/lveldere/minbias.root" # placeholder for relval to be produced with wf  135.8
PUFS={'--pileup':'GEN_2012_Summer_50ns_PoissonOOTPU'}
# PUFS2={'--pileup':'2012_Startup_50ns_PoissonOOTPU'} # not used anywhere
PUFSAVE10={'--pileup':'GEN_AVE_10_BX_25ns'}  # temporary: one or a few releases as back-up
PUFSAVE20={'--pileup':'GEN_AVE_20_BX_25ns'}  # temporary: one or a few releases as back-up
PUFSAVE35={'--pileup':'GEN_AVE_35_BX_25ns'}
PUFSAVE10_DRMIX_ITO={'--pileup':'AVE_10_BX_25ns','--pileup_input':'das:/RelValMinBiasFS_13_ForMixing/%s/GEN-SIM-RECO'%(baseDataSetRelease[7],),'--era':'Run2_25ns','--customise':'FastSimulation/Configuration/Customs.disableOOTPU'}
PUFSAVE35_DRMIX_ITO={'--pileup':'AVE_35_BX_25ns','--pileup_input':'das:/RelValMinBiasFS_13_ForMixing/%s/GEN-SIM-RECO'%(baseDataSetRelease[7],),'--era':'Run2_25ns','--customise':'FastSimulation/Configuration/Customs.disableOOTPU'}
PUFS25={'--pileup':'AVE_35_BX_25ns','--pileup_input':'das:/RelValMinBiasFS_13_ForMixing/%s/GEN-SIM-RECO'%(baseDataSetRelease[7],)}

#pu25 for high stats workflows
PU25HS={'-n':10,'--pileup':'AVE_35_BX_25ns','--pileup_input':'das:/RelValMinBias_13/%s/GEN-SIM'%(baseDataSetRelease[11],)}


#
steps['TTbarFSPU']=merge([PUFS,Kby(100,500),steps['TTbarFS']] )

steps['FS_TTbar_13_PUAVE10']=merge([PUFSAVE10,Kby(100,500),steps['TTbarFS_13']] ) # temporary: one or a few releases as back-up
steps['FS_TTbar_13_PUAVE20']=merge([PUFSAVE20,Kby(100,500),steps['TTbarFS_13']] ) # temporary: one or a few releases as back-up
steps['FS_TTbar_13_PUAVE35']=merge([PUFSAVE35,Kby(100,500),steps['TTbarFS_13']] )
steps['FS_TTbar_13_PU25']=merge([PUFS25,Kby(100,500),steps['TTbarFS_13']] ) # needs the placeholder
steps['FS_NuGun_UP15_PU25']=merge([PUFS25,Kby(100,500),steps['NuGunFS_UP15']] ) # needs the placeholder
steps['FS_SMS-T1tttt_mGl-1500_mLSP-100_13_PU25']=merge([PUFS25,Kby(100,500),steps['SMS-T1tttt_mGl-1500_mLSP-100FS_13']] )

steps['FS__PU25']=merge([PUFS25,Kby(100,500),steps['NuGunFS_UP15']] ) # needs the placeholder
steps['FS_TTbar_13_PUAVE10_DRMIX_ITO']=merge([PUFSAVE10_DRMIX_ITO,Kby(100,500),steps['TTbarFS_13']] ) # needs the placeholder
steps['FS_TTbar_13_PUAVE35_DRMIX_ITO']=merge([PUFSAVE35_DRMIX_ITO,Kby(100,500),steps['TTbarFS_13']] ) # needs the placeholder

# step2
step2Defaults = { '-s'            : 'DIGI:pdigi_valid,L1,DIGI2RAW,HLT:@fake',
                  '--datatier'    : 'GEN-SIM-DIGI-RAW-HLTDEBUG',
                  '--eventcontent': 'FEVTDEBUGHLT',
                  '--conditions'  : 'auto:run1_mc',
                  }
#for 2015
step2Upg2015Defaults = {'-s'     :'DIGI:pdigi_valid,L1,DIGI2RAW,HLT:@relval2016',
                 '--conditions'  :'auto:run2_mc',
                 '--datatier'    :'GEN-SIM-DIGI-RAW-HLTDEBUG',
                 '--eventcontent':'FEVTDEBUGHLT',
                 '--era'         :'Run2_2016',
                 '-n'            :'10',
                  }
step2Upg2015Defaults50ns = merge([{'-s':'DIGI:pdigi_valid,L1,DIGI2RAW,HLT:@relval50ns','--conditions':'auto:run2_mc_50ns','--era':'Run2_50ns'},step2Upg2015Defaults])

#for 2017
step2Upg2017Defaults = {'-s'     :'DIGI:pdigi_valid,L1,DIGI2RAW,HLT:@relval2017',
                 '--conditions'  :'auto:phase1_2017_realistic',
                 '--datatier'    :'GEN-SIM-DIGI-RAW-HLTDEBUG',
                 '--eventcontent':'FEVTDEBUGHLT',
                 '--era'         :'Run2_2017',
                 '-n'            :'10',
                  }

#for 2018
step2Upg2018Defaults = {'-s'     :'DIGI:pdigi_valid,L1,DIGI2RAW,HLT:@relval2018',
                 '--conditions'  :'auto:phase1_2018_realistic',
                 '--datatier'    :'GEN-SIM-DIGI-RAW-HLTDEBUG',
                 '--eventcontent':'FEVTDEBUGHLT',
                 '--era'         :'Run2_2018',
                 '-n'            :'10',
                  }


steps['DIGIUP15']=merge([step2Upg2015Defaults])
steps['DIGIUP15PROD1']=merge([{'-s':'DIGI,L1,DIGI2RAW,HLT:@relval2016','--eventcontent':'RAWSIM','--datatier':'GEN-SIM-RAW'},step2Upg2015Defaults])
steps['DIGIUP15_PU25']=merge([PU25,step2Upg2015Defaults])
steps['DIGIUP15_PU50']=merge([PU50,step2Upg2015Defaults50ns])
steps['DIGIUP17']=merge([step2Upg2017Defaults])
steps['DIGIUP17PROD1']=merge([{'-s':'DIGI,L1,DIGI2RAW,HLT:@relval2017','--eventcontent':'RAWSIM','--datatier':'GEN-SIM-RAW'},step2Upg2017Defaults])
steps['DIGIUP17_PU25']=merge([PU25UP17,step2Upg2017Defaults])
steps['DIGIUP18_PU25']=merge([PU25UP18,step2Upg2018Defaults])

# for Run2 PPb MC workflows
steps['DIGIUP15_PPb']=merge([{'-s':'DIGI:pdigi_valid,L1,DIGI2RAW,HLT:PIon','--conditions':'auto:run2_mc_pa', '--era':'Run2_2016_pA'}, steps['DIGIUP15']])

# PU25 for high stats workflows
steps['DIGIUP15_PU25HS']=merge([PU25HS,step2Upg2015Defaults])


steps['DIGIPROD1']=merge([{'-s':'DIGI,L1,DIGI2RAW,HLT:@fake','--eventcontent':'RAWSIM','--datatier':'GEN-SIM-RAW'},step2Defaults])
steps['DIGI']=merge([step2Defaults])
#steps['DIGI2']=merge([stCond,step2Defaults])
steps['DIGICOS']=merge([{'--scenario':'cosmics','--eventcontent':'FEVTDEBUG','--datatier':'GEN-SIM-DIGI-RAW'},stCond,step2Defaults])
steps['DIGIHAL']=merge([{'--scenario':'cosmics','--eventcontent':'FEVTDEBUG','--datatier':'GEN-SIM-DIGI-RAW'},step2Upg2015Defaults])
steps['DIGICOS_UP15']=merge([{'--conditions':'auto:run2_mc_cosmics','--scenario':'cosmics','--eventcontent':'FEVTDEBUG','--datatier':'GEN-SIM-DIGI-RAW'},step2Upg2015Defaults])
steps['DIGICOS_UP17']=merge([{'--conditions':'auto:phase1_2017_cosmics','-s':'DIGI:pdigi_valid,L1,DIGI2RAW,HLT:@relval2017','--scenario':'cosmics','--eventcontent':'FEVTDEBUG','--datatier':'GEN-SIM-DIGI-RAW', '--era' : 'Run2_2017'},step2Upg2015Defaults])
steps['DIGICOS_UP18']=merge([{'--conditions':'auto:phase1_2018_cosmics','-s':'DIGI:pdigi_valid,L1,DIGI2RAW,HLT:@relval2018','--scenario':'cosmics','--eventcontent':'FEVTDEBUG','--datatier':'GEN-SIM-DIGI-RAW', '--era' : 'Run2_2018'},step2Upg2015Defaults])
steps['DIGICOSPEAK_UP17']=merge([{'--conditions':'auto:phase1_2017_cosmics_peak','-s':'DIGI:pdigi_valid,L1,DIGI2RAW,HLT:@relval2017','--customise_commands': '"process.mix.digitizers.strip.APVpeakmode=cms.bool(True)"','--scenario':'cosmics','--eventcontent':'FEVTDEBUG','--datatier':'GEN-SIM-DIGI-RAW', '--era' : 'Run2_2017'},step2Upg2015Defaults])
steps['DIGICOSPEAK_UP18']=merge([{'--conditions':'auto:phase1_2018_cosmics_peak','-s':'DIGI:pdigi_valid,L1,DIGI2RAW,HLT:@relval2018','--customise_commands': '"process.mix.digitizers.strip.APVpeakmode=cms.bool(True)"','--scenario':'cosmics','--eventcontent':'FEVTDEBUG','--datatier':'GEN-SIM-DIGI-RAW', '--era' : 'Run2_2018'},step2Upg2015Defaults])

steps['DIGIPU1']=merge([PU,step2Defaults])
steps['DIGIPU2']=merge([PU2,step2Defaults])
steps['REDIGIPU']=merge([{'-s':'reGEN,reDIGI,L1,DIGI2RAW,HLT:@fake'},steps['DIGIPU1']])

steps['DIGIUP15_ID']=merge([{'--restoreRND':'HLT','--process':'HLT2'},steps['DIGIUP15']])

steps['RESIM']=merge([{'-s':'reGEN,reSIM','-n':10},steps['DIGI']])
#steps['RESIMDIGI']=merge([{'-s':'reGEN,reSIM,DIGI,L1,DIGI2RAW,HLT:@fake,RAW2DIGI,L1Reco','-n':10,'--restoreRNDSeeds':'','--process':'HLT'},steps['DIGI']])


steps['DIGIHI2018PPRECO']=merge([{'-s':'DIGI:pdigi_hi,L1,DIGI2RAW,HLT:@fake2'}, hiDefaults2018_ppReco, {'--pileup':'HiMixNoPU'}, step2Upg2015Defaults])
steps['DIGIHI2018']=merge([{'-s':'DIGI:pdigi_hi,L1,DIGI2RAW,HLT:@fake2'}, hiDefaults2018, {'--pileup':'HiMixNoPU'}, step2Upg2015Defaults])
steps['DIGIHI2017']=merge([{'-s':'DIGI:pdigi_hi,L1,DIGI2RAW,HLT:@fake2'}, hiDefaults2017, step2Upg2015Defaults])
steps['DIGIHI2015']=merge([{'-s':'DIGI:pdigi_hi,L1,DIGI2RAW,HLT:@fake'}, hiDefaults2015, {'--pileup':'HiMixNoPU'}, step2Upg2015Defaults])
steps['DIGIHI2011']=merge([{'-s':'DIGI:pdigi_hi,L1,DIGI2RAW,HLT:@fake'}, hiDefaults2011, {'--pileup':'HiMixNoPU'}, step2Defaults])
steps['DIGIHIMIX']=merge([{'-s':'DIGI:pdigi_hi,L1,DIGI2RAW,HLT:@fake2', '-n':2}, hiDefaults2018_ppReco, {'--pileup':'HiMix'}, PUHI, step2Upg2015Defaults])

steps['DIGIPPREF2017']=merge([{'-s':'DIGI:pdigi_valid,L1,DIGI2RAW,HLT:@fake2'}, ppRefDefaults2017, step2Upg2015Defaults])

# PRE-MIXING : https://twiki.cern.ch/twiki/bin/view/CMSPublic/SWGuideSimulation#Pre_Mixing_Instructions
premixUp2015Defaults = {
    '--evt_type'    : 'SingleNuE10_cfi',
    '-s'            : 'GEN,SIM,DIGI:pdigi_valid',
    '-n'            : '10',
    '--conditions'  : 'auto:run2_mc', # 25ns GT; dedicated dict for 50ns
    '--datatier'    : 'PREMIX',
    '--eventcontent': 'PREMIX',
    '--procModifiers':'premix_stage1',
    '--era'         : 'Run2_2016' # temporary replacement for premix; to be brought back to customisePostLS1 *EDIT - This comment possibly no longer relevant with switch to eras
}
premixUp2015Defaults50ns = merge([{'--conditions':'auto:run2_mc_50ns'},
                                  {'--era':'Run2_50ns'},
                                  premixUp2015Defaults])

premixUp2017Defaults = merge([{'--conditions':'auto:phase1_2017_realistic'},
                                  {'--era':'Run2_2017'},
                                  premixUp2015Defaults])

premixUp2018Defaults = merge([{'--conditions':'auto:phase1_2018_realistic'},
                                  {'--era':'Run2_2018'},
                                  premixUp2015Defaults])

steps['PREMIXUP15_PU25']=merge([PU25,Kby(100,100),premixUp2015Defaults])
steps['PREMIXUP15_PU50']=merge([PU50,Kby(100,100),premixUp2015Defaults50ns])
steps['PREMIXUP17_PU25']=merge([PU25UP17,Kby(100,100),premixUp2017Defaults])
steps['PREMIXUP18_PU25']=merge([PU25UP18,Kby(100,100),premixUp2018Defaults])

digiPremixUp2015Defaults25ns = {
    '--conditions'   : 'auto:run2_mc',
    '-s'             : 'DIGI:pdigi_valid,DATAMIX,L1,DIGI2RAW,HLT:@relval2016',
    '--pileup_input'  :  'das:/RelValPREMIXUP15_PU25/%s/PREMIX'%baseDataSetRelease[5],
    '--eventcontent' : 'FEVTDEBUGHLT',
    '--datatier'     : 'GEN-SIM-DIGI-RAW-HLTDEBUG',
    '--datamix'      : 'PreMix',
    '--procModifiers': 'premix_stage2',
    '--era'          : 'Run2_2016'
    }
# Specifying explicitly the --filein is not nice but that was the
# easiest way to "skip" the output of step2 (=premixing stage1) for
# filein (as it goes to pileup_input). It works (a bit accidentally
# though) also for "-i all" because in that case the --filein for DAS
# input is after this one in the list of command line arguments to
# cmsDriver, and gets then used in practice.
digiPremixLocalPileup = {
    "--filein": "file:step1.root",
    "--pileup_input": "file:step2.root"
}
digiPremixLocalPileupUp2015Defaults25ns = merge([digiPremixLocalPileup,
                                                 digiPremixUp2015Defaults25ns])
digiPremixUp2015Defaults50ns=merge([{'-s':'DIGI:pdigi_valid,DATAMIX,L1,DIGI2RAW,HLT:@relval50ns'},
                                    {'--conditions':'auto:run2_mc_50ns'},
                                    {'--pileup_input' : 'das:/RelValPREMIXUP15_PU50/%s/PREMIX'%baseDataSetRelease[6]},
                                    {'--era'            : 'Run2_50ns'},
                                    digiPremixUp2015Defaults25ns])

digiPremixUp2017Defaults25ns = {
    '--conditions'   : 'auto:phase1_2017_realistic',
    '-s'             : 'DIGI:pdigi_valid,DATAMIX,L1,DIGI2RAW,HLT:@relval2017',
    '--pileup_input'  :  'das:/RelValPREMIXUP17_PU25/%s/PREMIX'%baseDataSetRelease[14],
    '--eventcontent' : 'FEVTDEBUGHLT',
    '--datatier'     : 'GEN-SIM-DIGI-RAW-HLTDEBUG',
    '--datamix'      : 'PreMix',
    '--procModifiers': 'premix_stage2',
    '--era'          : 'Run2_2017'
    }
digiPremixLocalPileupUp2017Defaults25ns = merge([digiPremixLocalPileup,
                                                 digiPremixUp2017Defaults25ns])


digiPremixUp2018Defaults25ns = {
    '--conditions'   : 'auto:phase1_2018_realistic',
    '-s'             : 'DIGI:pdigi_valid,DATAMIX,L1,DIGI2RAW,HLT:@relval2018',
    '--pileup_input'  :  'das:/RelValPREMIXUP18_PU25/%s/PREMIX'%baseDataSetRelease[15],
    '--eventcontent' : 'FEVTDEBUGHLT',
    '--datatier'     : 'GEN-SIM-DIGI-RAW-HLTDEBUG',
    '--datamix'      : 'PreMix',
    '--procModifiers': 'premix_stage2',
    '--era'          : 'Run2_2018'
    }
digiPremixLocalPileupUp2018Defaults25ns = merge([digiPremixLocalPileup,
                                                 digiPremixUp2018Defaults25ns])


steps['DIGIPRMXUP15_PU25']=merge([digiPremixUp2015Defaults25ns])
steps['DIGIPRMXLOCALUP15_PU25']=merge([digiPremixLocalPileupUp2015Defaults25ns])
steps['DIGIPRMXUP15_PU50']=merge([digiPremixUp2015Defaults50ns])
steps['DIGIPRMXUP17_PU25']=merge([digiPremixUp2017Defaults25ns])
steps['DIGIPRMXLOCALUP17_PU25']=merge([digiPremixLocalPileupUp2017Defaults25ns])
steps['DIGIPRMXUP18_PU25']=merge([digiPremixUp2018Defaults25ns])
steps['DIGIPRMXLOCALUP18_PU25']=merge([digiPremixLocalPileupUp2018Defaults25ns])

premixProd25ns = {'-s'             : 'DIGI,DATAMIX,L1,DIGI2RAW,HLT:@relval2016',
                 '--eventcontent' : 'PREMIXRAW',
                 '--datatier'     : 'PREMIXRAW'}
premixProd50ns = merge([{'-s':'DIGI,DATAMIX,L1,DIGI2RAW,HLT:@relval50ns'},premixProd25ns])
premixProd25ns2017 = merge([{'-s':'DIGI,DATAMIX,L1,DIGI2RAW,HLT:@relval2017'},premixProd25ns])
premixProd25ns2018 = merge([{'-s':'DIGI,DATAMIX,L1,DIGI2RAW,HLT:@relval2018','--datatier':'GEN-SIM-RAW','--geometry':'DB:Extended'},premixProd25ns])

steps['DIGIPRMXUP15_PROD_PU25']=merge([premixProd25ns,digiPremixUp2015Defaults25ns])
steps['DIGIPRMXUP15_PROD_PU50']=merge([premixProd50ns,digiPremixUp2015Defaults50ns])
steps['DIGIPRMXUP17_PROD_PU25']=merge([premixProd25ns2017,digiPremixUp2017Defaults25ns])
steps['DIGIPRMXUP18_PROD_PU25']=merge([premixProd25ns2018,digiPremixUp2018Defaults25ns])

dataReco={ '--runUnscheduled':'',
          '--conditions':'auto:run1_data',
          '-s':'RAW2DIGI,L1Reco,RECO,EI,PAT,ALCA:SiStripCalZeroBias+SiStripCalMinBias+TkAlMinBias+EcalESAlign,DQM:@standardDQM+@ExtraHLT+@miniAODDQM',
          '--datatier':'RECO,MINIAOD,DQMIO',
          '--eventcontent':'RECO,MINIAOD,DQM',
          '--data':'',
          '--process':'reRECO',
          '--scenario':'pp',
          }

dataRecoAlCaCalo=merge([{'-s':'RAW2DIGI,L1Reco,RECO,EI,ALCA:SiStripCalZeroBias+SiStripCalMinBias+TkAlMinBias+EcalCalZElectron+EcalCalWElectron+EcalUncalZElectron+EcalUncalWElectron+EcalTrg+HcalCalIsoTrk,DQM'}, dataReco])


hltKey='fake'
menu = autoHLT[hltKey]
steps['HLTD']=merge([{'--process':'reHLT',
                      '-s':'L1REPACK,HLT:@%s'%hltKey,
                      '--conditions':'auto:run1_hlt_%s'%menu,
                      '--data':'',
                      '--eventcontent': 'FEVTDEBUGHLT',
                      '--datatier': 'FEVTDEBUGHLT',
#                      '--output':'\'[{"e":"RAW","t":"RAW","o":["drop FEDRawDataCollection_rawDataCollector__LHC"]}]\'',
                      },])


steps['HLTDSKIM']=merge([{'--inputCommands':'"keep *","drop *_*_*_RECO"'},steps['HLTD']])
steps['HLTDSKIM2']=merge([{'--inputCommands':'"keep *","drop *_*_*_RECO","drop *_*_*_reRECO"'},steps['HLTD']])


steps['RECOD']=merge([{'--scenario':'pp',},dataReco])
steps['RECODR1']=merge([{'-s':'RAW2DIGI,L1Reco,RECO,EI,PAT,ALCA:SiStripCalZeroBias+SiStripCalMinBias+TkAlMinBias,DQM:@standardDQMFakeHLT+@miniAODDQM'},dataReco])
steps['RECODAlCaCalo']=merge([{'--scenario':'pp',},dataRecoAlCaCalo])

hltKey50ns='relval50ns'
menuR2_50ns = autoHLT[hltKey50ns]
steps['HLTDR2_50ns']=merge( [ {'-s':'L1REPACK,HLT:@%s'%hltKey50ns,},{'--conditions':'auto:run2_hlt_relval'},{'--era' : 'Run2_50ns'},steps['HLTD'] ] )

hltKey25ns='relval25ns'
menuR2_25ns = autoHLT[hltKey25ns]
steps['HLTDR2_25ns']=merge( [ {'-s':'L1REPACK:GT2,HLT:@%s'%hltKey25ns,},{'--conditions':'auto:run2_hlt_relval'},{'--era' : 'Run2_25ns'},steps['HLTD'] ] )


hltKey2016='relval2016'
menuR2_2016 = autoHLT[hltKey2016]
steps['HLTDR2_2016']=merge( [ {'-s':'L1REPACK:Full,HLT:@%s'%hltKey2016,},{'--conditions':'auto:run2_hlt_relval'},{'--era' : 'Run2_2016'},steps['HLTD'] ] )


hltKey2017='relval2017'
steps['HLTDR2_2017']=merge( [ {'-s':'L1REPACK:Full,HLT:@%s'%hltKey2017,},{'--conditions':'auto:run2_hlt_relval'},{'--era' : 'Run2_2017'},steps['HLTD'] ] )

hltKey2018='relval2018'
steps['HLTDR2_2018']=merge( [ {'-s':'L1REPACK:Full,HLT:@%s'%hltKey2018,},{'--conditions':'auto:run2_hlt_relval'},{'--era' : 'Run2_2018'},steps['HLTD'] ] )

steps['HLTDR2_2018_hBStar']=merge( [ {'--era' : 'Run2_2018_highBetaStar'},steps['HLTDR2_2018'] ] )
steps['HLTDR2_2018_BadHcalMitig']=merge( [ {'--era' : 'Run2_2018,pf_badHcalMitigation'},steps['HLTDR2_2018'] ] )

# use --era
steps['RECODR2_50ns']=merge([{'--scenario':'pp','--conditions':'auto:run2_data_relval','--era':'Run2_50ns',},dataReco])
steps['RECODR2_25ns']=merge([{'--scenario':'pp','--conditions':'auto:run2_data_relval','--era':'Run2_25ns','--customise':'Configuration/DataProcessing/RecoTLR.customisePostEra_Run2_25ns'},dataReco])
steps['RECODR2_2016']=merge([{'--scenario':'pp','--conditions':'auto:run2_data_relval','--era':'Run2_2016','--customise':'Configuration/DataProcessing/RecoTLR.customisePostEra_Run2_2016'},dataReco])
steps['RECODR2_2017']=merge([{'--scenario':'pp','--conditions':'auto:run2_data_relval','--era':'Run2_2017','--customise':'Configuration/DataProcessing/RecoTLR.customisePostEra_Run2_2017'},dataReco])
steps['RECODR2_2018']=merge([{'--scenario':'pp','--conditions':'auto:run2_data_relval','--era':'Run2_2018','--customise':'Configuration/DataProcessing/RecoTLR.customisePostEra_Run2_2018'},dataReco])

steps['RECODR2AlCaEle']=merge([{'--scenario':'pp','--conditions':'auto:run2_data_relval','--customise':'Configuration/DataProcessing/RecoTLR.customisePromptRun2',},dataRecoAlCaCalo])

steps['RECODSplit']=steps['RECOD'] # finer job splitting
steps['RECOSKIMALCA']=merge([{'--inputCommands':'"keep *","drop *_*_*_RECO"'
                              },steps['RECOD']])
steps['RECOSKIMALCAR1']=merge([{'--inputCommands':'"keep *","drop *_*_*_RECO"'
                                },steps['RECODR1']])
steps['REPACKHID']=merge([{'--scenario':'HeavyIons',
                         '-s':'RAW2DIGI,REPACK',
                         '--datatier':'RAW',
                         '--eventcontent':'REPACKRAW'},
                        steps['RECOD']])
steps['RECOHID10']=merge([{'--scenario':'HeavyIons',
                         '-s':'RAW2DIGI,L1Reco,RECO,ALCA:SiStripCalZeroBias+SiStripCalMinBias+TkAlMinBiasHI+TkAlUpsilonMuMuHI+TkAlZMuMuHI+TkAlMuonIsolatedHI+TkAlJpsiMuMuHI+HcalCalMinBias,DQM',
                         '--datatier':'RECO,DQMIO',
                         '--eventcontent':'RECO,DQM','-n':30},
                        steps['RECOD']])
steps['RECOHID11']=merge([{'--repacked':''},
                        steps['RECOHID10']])
steps['RECOHID10']['-s']+=',REPACK'
steps['RECOHID10']['--datatier']+=',RAW'
steps['RECOHID10']['--eventcontent']+=',REPACKRAW'

steps['HYBRIDRepackHI2015VR']={'--eventcontent':'RAW',
                               '--datatier':'RAW',
<<<<<<< HEAD
                               '--conditions':'auto:run2_hlt_hi',
=======
                               '--conditions':'auto:run2_data',
>>>>>>> 0048b1fc
                               '--step':'RAW2DIGI,REPACK:DigiToHybridRawRepack',
                               '--scenario':'HeavyIons',                     
                               '--data':'',
                               '--era':'Run2_HI',
                               '--customise':'RecoLocalTracker/SiStripZeroSuppression/customiseHybrid.addHybridEmulationBeforeRepack',
<<<<<<< HEAD
                               '--processName':'EMULATEHYBRID',   
                               '--outputCommands':'"drop FEDRawDataCollection_*__HLT","drop FEDRawDataCollection_*__LHC"', 
=======
                               '--processName':'EMULATEHYBRID',    
>>>>>>> 0048b1fc
                               #'--customise_commands':'\'process.RAWoutput.outputCommands.append(\"drop *_*_*_HLT*\")\'',
                               '-n':100
                               }

steps['HYBRIDZSHI2015']=merge([{'--step': 'RAW2DIGI,REPACK:DigiToRawRepack',
                                '--processName':'REHLT',
                                '--customise': 'RecoLocalTracker/SiStripZeroSuppression/customiseHybrid.runOnHybridZS,RecoLocalTracker/SiStripZeroSuppression/customiseHybrid.repackZSHybrid',
                                '--customise_commands':'\'from Configuration.Applications.ConfigBuilder import MassReplaceInputTag; MassReplaceInputTag(process, new="hybridRawDataRepacker")\'' ,
                                },steps['HYBRIDRepackHI2015VR']])

steps['RECOHID15']=merge([{ '--runUnscheduled':'',
                            '--conditions':'auto:run2_data',
                            '--era':'Run2_HI'
                            },steps['RECOHID11']])
                           
<<<<<<< HEAD
steps['RECOHID18']=merge([{ '--scenario':'pp',
                            '--conditions':'103X_dataRun2_Prompt_v2',
                            '-s':'RAW2DIGI,L1Reco,RECO,ALCA:SiStripCalZeroBias+SiPixelCalZeroBias,SKIM:PbPbEMu+PbPbZEE+PbPbZMM,EI,DQM:@common+@standardDQM+@ExtraHLT',
                            '--datatier':'AOD,DQMIO',
                            '--eventcontent':'AOD,DQM',
                            '--era':'Run2_2018_pp_on_AA'
                            },steps['RECOHID15']])

=======
>>>>>>> 0048b1fc
steps['TIER0']=merge([{'--customise':'Configuration/DataProcessing/RecoTLR.customisePrompt',
                       '-s':'RAW2DIGI,L1Reco,RECO,EI,ALCAPRODUCER:@allForPrompt,DQM:@allForPrompt,ENDJOB',
                       '--datatier':'RECO,AOD,ALCARECO,DQMIO',
                       '--eventcontent':'RECO,AOD,ALCARECO,DQM',
                       '--process':'RECO'
                       },dataReco])
steps['TIER0EXP']=merge([{'-s':'RAW2DIGI,L1Reco,RECO,EI,ALCAPRODUCER:@allForExpress+AlCaPCCZeroBiasFromRECO+AlCaPCCRandomFromRECO,DQM:@express,ENDJOB',
                          '--datatier':'ALCARECO,DQMIO',
                          '--eventcontent':'ALCARECO,DQM',
                          '--customise':'Configuration/DataProcessing/RecoTLR.customiseExpress',
                          },steps['TIER0']])

steps['TIER0EXPRUN2']=merge([{'-s':'RAW2DIGI,L1Reco,RECO,EI,ALCAPRODUCER:@allForExpress+AlCaPCCZeroBiasFromRECO+AlCaPCCRandomFromRECO,DQM:@express,ENDJOB',
                          '--process':'RECO',
                          '--datatier':'ALCARECO,DQMIO',
                          '--eventcontent':'ALCARECO,DQM',
                          '--customise':'Configuration/DataProcessing/RecoTLR.customiseExpress',
                          '--era':'Run2_2017',
                          '--conditions':'auto:run2_data_promptlike'
                          },steps['TIER0']])

steps['TIER0EXPHI']={      '--conditions':'auto:run1_data',
          '-s':'RAW2DIGI,L1Reco,RECO,ALCAPRODUCER:@allForExpressHI,DQM,ENDJOB',
          '--datatier':'ALCARECO,DQMIO',
          '--eventcontent':'ALCARECO,DQM',
          '--data':'',
          '--process':'RECO',
          '--scenario':'HeavyIons',
          '--customise':'Configuration/DataProcessing/RecoTLR.customiseExpressHI',
          '--repacked':'',
          '-n':'10'
                          }
steps['TIER0EXPTE']={'-s': 'ALCAPRODUCER:EcalTestPulsesRaw',
                     '--conditions': 'auto:run2_data',
                     '--datatier':'ALCARECO',
                     '--eventcontent':'ALCARECO',
                     '--data': '',
                     '--process': 'RECO',
                     '--scenario': 'pp',
                     #'--customise':'Configuration/DataProcessing/RecoTLR.customiseExpress',
                     }

steps['TIER0EXPLP']={'-s': 'ALCAPRODUCER:AlCaPCCRandom',
                        '--conditions': 'auto:run2_data',
                        '--datatier':'ALCARECO',
                        '--eventcontent':'ALCARECO',
                        '--data': '',
                        '--scenario': 'pp',
                        '--process': 'RECO',
                        # '--customise':'Configuration/DataProcessing/RecoTLR.customiseExpress',
                        }

steps['TIER0PROMPTLP']={'-s': 'ALCAPRODUCER:AlCaPCCZeroBias+RawPCCProducer',
                        '--conditions': 'auto:run2_data',
                        '--datatier':'ALCARECO',
                        '--eventcontent':'ALCARECO',
                        '--data': '',
                        '--scenario': 'pp',
                        '--process': 'RECO',
                        '--filein': 'filelist:step1_dasquery.log'
                        # '--customise':'Configuration/DataProcessing/RecoTLR.customiseExpress',
                        }


steps['ALCAEXPLP']={'-s':'ALCAOUTPUT:AlCaPCCRandom,ALCA:PromptCalibProdLumiPCC',
                  '--conditions':'auto:run2_data',
                  '--datatier':'ALCARECO',
                  '--eventcontent':'ALCARECO',
                  '--triggerResultsProcess': 'RECO'}

steps['ALCAHARVLP']={'-s':'ALCAHARVEST:%s'%(autoPCL['PromptCalibProdLumiPCC']),
                     '--conditions':'auto:run2_data',
                     '--scenario':'pp',
                     '--datatier':'DQM',
                     '--eventcontent': 'DQM',
                     '--data':'',
                     '--filein':'file:PromptCalibProdLumiPCC.root'}


steps['TIER0EXPHPBS']={'-s':'RAW2DIGI,L1Reco,RECO:reconstruction_trackingOnly,ALCAPRODUCER:TkAlMinBias,DQM:DQMOfflineTracking,ENDJOB',
                          '--process':'RECO',
                          '--scenario': 'pp',
                          '--era':'Run2_2017',
                          '--conditions':'auto:run2_data_promptlike',
                          '--data': '',
                          '--datatier':'ALCARECO,DQMIO',
                          '--eventcontent':'ALCARECO,DQM',
                          '--customise':'Configuration/DataProcessing/RecoTLR.customisePostEra_Run2_2017_express_trackingOnly',
                          }

steps['TIER0RAWSIPIXELCAL']={'-s':'RAW2DIGI,L1Reco,RECO,EI,ALCAPRODUCER:SiPixelCalZeroBias,DQM:@express,ENDJOB',
                          '--process':'RECO',
                          '--scenario': 'pp',
                          '--era':'Run2_2017',
                          '--conditions':'auto:run2_data_promptlike',
                          '--data': '',
                          '--datatier':'ALCARECO,DQMIO',
                          '--eventcontent':'ALCARECO,DQM',
                          '--customise':'Configuration/DataProcessing/RecoTLR.customiseExpress',
                          }

steps['TIER0EXPSIPIXELCAL']={'-s':'RAW2DIGI,L1Reco,ALCAPRODUCER:SiPixelCalZeroBias,ENDJOB',
                          '--process':'ALCARECO',
                          '--scenario': 'pp',
                          '--era':'Run2_2017',
                          '--conditions':'auto:run2_data_promptlike',
                          '--data': '',
                          '--datatier':'ALCARECO',
                          '--eventcontent':'ALCARECO',
                          }

steps['ALCASPLITHPBS']={'-s':'ALCAOUTPUT:TkAlMinBias,ALCA:PromptCalibProdBeamSpotHP+PromptCalibProdBeamSpotHPLowPU',
                        '--scenario':'pp',
                        '--data':'',
                        '--era':'Run2_2017',
                        '--datatier':'ALCARECO',
                        '--eventcontent':'ALCARECO',
                        '--conditions':'auto:run2_data_promptlike',
                        '--triggerResultsProcess':'RECO',
                        }

steps['ALCASPLITSIPIXELCAL']={'-s':'ALCAOUTPUT:SiPixelCalZeroBias,ALCA:PromptCalibProdSiPixel',
                        '--scenario':'pp',
                        '--data':'',
                        '--era':'Run2_2017',
                        '--datatier':'ALCARECO',
                        '--eventcontent':'ALCARECO',
                        '--conditions':'auto:run2_data_promptlike',
                        '--triggerResultsProcess':'RECO',
                        #'--filein':'file:step2.root'
                        }

steps['ALCAHARVDHPBS']={'-s':'ALCAHARVEST:%s'%(autoPCL['PromptCalibProdBeamSpotHP']),
                        #'--conditions':'auto:run2_data_promptlike',
                        '--conditions':'92X_dataRun2_Express_v2_snapshotted', # to replaced with line above once run2_data_promptlike will contain DropBoxMetadata
                        '--scenario':'pp',
                        '--data':'',
                        '--era':'Run2_2017',
                        '--customise':'Configuration/DataProcessing/RecoTLR.customisePostEra_Run2_2017_harvesting_trackingOnly',
                        '--filein':'file:PromptCalibProdBeamSpotHP.root'}

steps['ALCAHARVDHPBSLOWPU']={'-s':'ALCAHARVEST:%s'%(autoPCL['PromptCalibProdBeamSpotHPLowPU']),
                        #'--conditions':'auto:run2_data_promptlike',
                        '--conditions':'92X_dataRun2_Express_v2_snapshotted', # to replaced with line above once run2_data_promptlike will contain DropBoxMetadata
                        '--scenario':'pp',
                        '--data':'',
                        '--era':'Run2_2017',
                        '--customise':'Configuration/DataProcessing/RecoTLR.customisePostEra_Run2_2017_harvesting_trackingOnly',
                        '--filein':'file:PromptCalibProdBeamSpotHPLowPU.root'}


steps['ALCAHARVDSIPIXELCAL']={'-s':'ALCAHARVEST:%s'%(autoPCL['PromptCalibProdSiPixel']),
                        '--conditions':'100X_dataRun2_Express_v2',
                        '--scenario':'pp',
                        '--data':'',
                        '--era':'Run2_2017',
                        '--filein':'file:PromptCalibProdSiPixel.root'}

steps['ALCAHARVDSIPIXELCALRUN1']={'-s':'ALCAHARVEST:%s'%(autoPCL['PromptCalibProdSiPixel']),
                        '--conditions':'auto:run1_data',
                        '--scenario':'pp',
                        '--data':'',
                        '--filein':'file:PromptCalibProdSiPixel.root'}

steps['RECOCOSD']=merge([{'--scenario':'cosmics',
                          '-s':'RAW2DIGI,L1Reco,RECO,DQM,ALCA:DtCalib',
                          '--datatier':'RECO,DQMIO',     # no miniAOD for cosmics
                          '--eventcontent':'RECO,DQM',
                          '--customise':'Configuration/DataProcessing/RecoTLR.customiseCosmicData'
                          },dataReco])

steps['RECOCOSDRUN2']=merge([{'--conditions':'auto:run2_data','--era':'Run2_2016'},steps['RECOCOSD']])

# step1 gensim for HI mixing
step1Up2018HiMixDefaults = merge ([{'--beamspot':'MatchHI', '--pileup':'HiMixGEN', '--scenario':'HeavyIons'},hiDefaults2018_ppReco,PUHI,step1Up2018HiProdDefaults])
def gen2018HiMix(fragment,howMuch):
    global step1Up2018HiMixDefaults
    return merge([{'cfg':fragment},howMuch,step1Up2018HiMixDefaults])

steps['Pyquen_GammaJet_pt20_2760GeV']=gen2018HiMix('Pyquen_GammaJet_pt20_2760GeV_cfi',Kby(9,100))
steps['Pyquen_DiJet_pt80to120_2760GeV']=gen2018HiMix('Pyquen_DiJet_pt80to120_2760GeV_cfi',Kby(9,100))
steps['Pyquen_ZeemumuJets_pt10_2760GeV']=gen2018HiMix('Pyquen_ZeemumuJets_pt10_2760GeV_cfi',Kby(9,100))

# step3
step3Defaults = {
                  '-s'            : 'RAW2DIGI,L1Reco,RECO,RECOSIM,EI,PAT,VALIDATION:@standardValidationNoHLT+@miniAODValidation,DQM:@standardDQMFakeHLT+@miniAODDQM',
                  '--runUnscheduled':'',
                  '--conditions'  : 'auto:run1_mc',
                  '--no_exec'     : '',
                  '--datatier'    : 'GEN-SIM-RECO,MINIAODSIM,DQMIO',
                  '--eventcontent': 'RECOSIM,MINIAODSIM,DQM',
                  }
step3DefaultsAlCaCalo=merge([{'-s':'RAW2DIGI,L1Reco,RECO,EI,PAT,ALCA:EcalCalZElectron+EcalCalWElectron+EcalUncalZElectron+EcalUncalWElectron+HcalCalIsoTrk,VALIDATION:@standardValidationNoHLT+@miniAODValidation,DQM:@standardDQMFakeHLT+@miniAODDQM'},step3Defaults])

steps['DIGIPU']=merge([{'--process':'REDIGI'},steps['DIGIPU1']])

#for 2015
step3Up2015Defaults = {
    #'-s':'RAW2DIGI,L1Reco,RECO,EI,VALIDATION,DQM',
    '-s':'RAW2DIGI,L1Reco,RECO,RECOSIM,EI,PAT,VALIDATION:@standardValidation+@miniAODValidation,DQM:@standardDQM+@ExtraHLT+@miniAODDQM',
    '--runUnscheduled':'',
    '--conditions':'auto:run2_mc',
    '-n':'10',
    '--datatier':'GEN-SIM-RECO,MINIAODSIM,DQMIO',
    '--eventcontent':'RECOSIM,MINIAODSIM,DQM',
    '--era' : 'Run2_2016'
    }

step3Up2015Defaults50ns = merge([{'-s':'RAW2DIGI,L1Reco,RECO,EI,PAT,VALIDATION:@standardValidationNoHLT+@miniAODValidation,DQM:@standardDQMFakeHLT+@miniAODDQM','--conditions':'auto:run2_mc_50ns','--era':'Run2_50ns'},step3Up2015Defaults])

step3Up2015DefaultsAlCaCalo = merge([{'-s':'RAW2DIGI,L1Reco,RECO,EI,ALCA:EcalCalZElectron+EcalCalWElectron+EcalUncalZElectron+EcalUncalWElectron+EcalTrg+HcalCalIsoTrk,VALIDATION:@standardValidationNoHLT,DQM:@standardDQMFakeHLT'},step3Up2015Defaults])
step3Up2015DefaultsAlCaCalo50ns = merge([{'--conditions':'auto:run2_mc_50ns','--era':'Run2_50ns'},step3Up2015DefaultsAlCaCalo])

step3Up2015Hal = {'-s'            :'RAW2DIGI,L1Reco,RECO,EI,VALIDATION,DQM',
                  '--conditions'   :'auto:run2_mc',
                  '--datatier'     :'GEN-SIM-RECO,DQMIO',
                  '--eventcontent':'RECOSIM,DQM',
                  '-n'            :'10',
                  '--era'          :'Run2_2016'
                  }

step3_trackingOnly = {
    '-s': 'RAW2DIGI,RECO:reconstruction_trackingOnly,VALIDATION:@trackingOnlyValidation,DQM:@trackingOnlyDQM',
    '--datatier':'GEN-SIM-RECO,DQMIO',
    '--eventcontent':'RECOSIM,DQM',
}
step3_pixelTrackingOnly = {
    '-s': 'RAW2DIGI:RawToDigi_pixelOnly,RECO:reconstruction_pixelTrackingOnly,VALIDATION:@pixelTrackingOnlyValidation,DQM:@pixelTrackingOnlyDQM',
    '--datatier': 'GEN-SIM-RECO,DQMIO',
    '--eventcontent': 'RECOSIM,DQM',
}
step3_riemannFit = {
    '--procModifiers': 'riemannFit',
}
step3_riemannFitGPU = {
    '--procModifiers': 'riemannFitGPU',
}
step3_gpu = {
    '--procModifiers': 'gpu',
}
step3_trackingLowPU = {
    '--era': 'Run2_2016_trackingLowPU'
}
step3_HIPM = {
    '--era': 'Run2_2016_HIPM'
}
step3Up2015Defaults_trackingOnly = merge([step3_trackingOnly, remove(step3Up2015Defaults, "--runUnscheduled")])

# mask away - to be removed once we'll migrate the matrix to be fully unscheduled for RECO step
#unSchOverrides={'--runUnscheduled':'','-s':'RAW2DIGI,L1Reco,RECO,EI,PAT,VALIDATION:@standardValidation+@miniAODValidation,DQM:@standardDQM+@miniAODDQM','--eventcontent':'RECOSIM,MINIAODSIM,DQM','--datatier':'GEN-SIM-RECO,MINIAODSIM,DQMIO'}
#step3Up2015DefaultsUnsch = merge([unSchOverrides,step3Up2015Defaults])
#step3DefaultsUnsch = merge([unSchOverrides,step3Defaults])

steps['RECOUP15']=merge([step3Up2015Defaults]) # todo: remove UP from label
steps['RECOUP15_L1TEgDQM']=merge([{'-s':'RAW2DIGI,L1Reco,RECO,RECOSIM,EI,PAT,VALIDATION:@standardValidation+@miniAODValidation,DQM:@standardDQM+@ExtraHLT+@miniAODDQM+@L1TEgamma'},step3Up2015Defaults]) # todo: remove UP from label
steps['RECOUP15_L1TMuDQM']=merge([{'-s':'RAW2DIGI,L1Reco,RECO,RECOSIM,EI,PAT,VALIDATION:@standardValidation+@miniAODValidation,DQM:@standardDQM+@ExtraHLT+@miniAODDQM+@L1TMuon'},step3Up2015Defaults]) # todo: remove UP from label
steps['RECOUP15AlCaCalo']=merge([step3Up2015DefaultsAlCaCalo]) # todo: remove UP from label

steps['RECOUP15_trackingOnly']=merge([step3Up2015Defaults_trackingOnly]) # todo: remove UP from label
steps['RECOUP15_trackingLowPU']=merge([step3_trackingLowPU, step3Up2015Defaults]) # todo: remove UP from label
steps['RECOUP15_trackingOnlyLowPU']=merge([step3_trackingLowPU, step3Up2015Defaults_trackingOnly]) # todo: remove UP from label
steps['RECOUP15_HIPM']=merge([step3_HIPM,step3Up2015Defaults]) # todo: remove UP from label

steps['RECOUP17']=merge([{'--conditions':'auto:phase1_2017_realistic','--era' : 'Run2_2017'},steps['RECOUP15']])
steps['RECOUP17_PU25']=steps['RECOUP17']

# for Run1 PPb data workflow
steps['RECO_PPbData']=merge([{'-s':'RAW2DIGI,L1Reco,RECO,ALCA:TkAlMinBias+TkAlMuonIsolatedPA+TkAlUpsilonMuMuPA+TkAlZMuMuPA,SKIM:PAZMM+PAZEE+PAMinBias,EI,DQM','--scenario':'pp','--conditions':'auto:run1_data','--era':'Run1_pA','--datatier':'AOD,DQMIO','--eventcontent':'AOD,DQM'}, dataReco])

# for Run2 PPb MC workflow
steps['RECOUP15_PPb']=merge([{'-s':'RAW2DIGI,L1Reco,RECO,ALCA:TkAlMinBias+TkAlMuonIsolatedPA+TkAlUpsilonMuMuPA+TkAlZMuMuPA,EI,VALIDATION,DQM','--conditions':'auto:run2_mc_pa','--era':'Run2_2016_pA','--datatier':'AODSIM,DQMIO','--eventcontent':'AODSIM,DQM'}, steps['RECOUP15']])

#steps['RECOUP15PROD1']=merge([{ '-s' : 'RAW2DIGI,L1Reco,RECO,EI,DQM:DQMOfflinePOGMC', '--datatier' : 'AODSIM,DQMIO', '--eventcontent' : 'AODSIM,DQM'},step3Up2015Defaults])

steps['RECODreHLT']=merge([{'--hltProcess':'reHLT','--conditions':'auto:run1_data_%s'%menu},steps['RECOD']])
steps['RECODR1reHLT']=merge([{'--hltProcess':'reHLT','--conditions':'auto:run1_data_%s'%menu},steps['RECODR1']])
steps['RECODR1reHLT2']=merge([{'--process':'reRECO2'},steps['RECODR1reHLT']])

steps['RECODreHLTAlCaCalo']=merge([{'--hltProcess':'reHLT','--conditions':'auto:run1_data_%s'%menu},steps['RECODAlCaCalo']])

steps['RECODR2_25nsreHLT']=merge([{'--hltProcess':'reHLT'},steps['RECODR2_25ns']])
steps['RECODR2_50nsreHLT']=merge([{'--hltProcess':'reHLT'},steps['RECODR2_50ns']])
steps['RECODR2_2016reHLT']=merge([{'--hltProcess':'reHLT','--conditions':'auto:run2_data_relval'},steps['RECODR2_2016']])
steps['RECODR2_2016reHLT_L1TEgDQM']=merge([{'-s':'RAW2DIGI,L1Reco,RECO,EI,PAT,ALCA:SiStripCalZeroBias+SiStripCalMinBias+TkAlMinBias+EcalESAlign,DQM:@standardDQM+@ExtraHLT+@miniAODDQM+@L1TEgamma'},steps['RECODR2_2016reHLT']])
steps['RECODR2_2016reHLT_L1TMuDQM']=merge([{'-s':'RAW2DIGI,L1Reco,RECO,EI,PAT,ALCA:SiStripCalZeroBias+SiStripCalMinBias+TkAlMinBias+EcalESAlign,DQM:@standardDQM+@ExtraHLT+@miniAODDQM+@L1TMuon'},steps['RECODR2_2016reHLT']])
steps['RECODR2_2017reHLT']=merge([{'--hltProcess':'reHLT','--conditions':'auto:run2_data_relval'},steps['RECODR2_2017']])
steps['RECODR2reHLTAlCaEle']=merge([{'--hltProcess':'reHLT','--conditions':'auto:run2_data_relval'},steps['RECODR2AlCaEle']])
steps['RECODR2reHLTAlCaTkCosmics']=merge([{'--hltProcess':'reHLT','--conditions':'auto:run2_data_relval','-s':'RAW2DIGI,L1Reco,RECO,SKIM:EXONoBPTXSkim,EI,PAT,ALCA:TkAlCosmicsInCollisions,DQM:@standardDQM+@ExtraHLT+@miniAODDQM'},steps['RECODR2_2016']])
steps['RECODR2_2017reHLTAlCaTkCosmics']=merge([{'--hltProcess':'reHLT','--conditions':'auto:run2_data_relval','-s':'RAW2DIGI,L1Reco,RECO,SKIM:EXONoBPTXSkim,EI,PAT,ALCA:TkAlCosmicsInCollisions,DQM:@standardDQM+@ExtraHLT+@miniAODDQM'},steps['RECODR2_2017']])
steps['RECODR2_2017reHLTSiPixelCalZeroBias']=merge([{'--hltProcess':'reHLT','--conditions':'auto:run2_data_relval','-s':'RAW2DIGI,L1Reco,RECO,EI,PAT,ALCA:SiPixelCalZeroBias,DQM:@standardDQM+@ExtraHLT+@miniAODDQM'},steps['RECODR2_2017']])
steps['RECODR2_2018reHLTAlCaTkCosmics']=merge([{'--hltProcess':'reHLT','--conditions':'auto:run2_data_relval','-s':'RAW2DIGI,L1Reco,RECO,SKIM:EXONoBPTXSkim,EI,PAT,ALCA:TkAlCosmicsInCollisions,DQM:@standardDQM+@ExtraHLT+@miniAODDQM'},steps['RECODR2_2018']])

steps['RECODR2_2016reHLT_skimSingleMu']=merge([{'-s':'RAW2DIGI,L1Reco,RECO,SKIM:ZMu+MuTau,EI,PAT,ALCA:SiStripCalZeroBias+SiStripCalMinBias+TkAlMinBias+EcalESAlign,DQM:@standardDQM+@ExtraHLT+@miniAODDQM+@L1TMuon'},steps['RECODR2_2016reHLT']])
steps['RECODR2_2016reHLT_skimDoubleEG']=merge([{'-s':'RAW2DIGI,L1Reco,RECO,SKIM:ZElectron,EI,PAT,ALCA:SiStripCalZeroBias+SiStripCalMinBias+TkAlMinBias+EcalESAlign,DQM:@standardDQM+@ExtraHLT+@miniAODDQM'},steps['RECODR2_2016reHLT']])
steps['RECODR2_2016reHLT_skimMuonEG']=merge([{'-s':'RAW2DIGI,L1Reco,RECO,SKIM:TopMuEG,EI,PAT,ALCA:SiStripCalZeroBias+SiStripCalMinBias+TkAlMinBias+EcalESAlign,DQM:@standardDQM+@ExtraHLT+@miniAODDQM'},steps['RECODR2_2016reHLT']])
steps['RECODR2_2016reHLT_skimJetHT']=merge([{'-s':'RAW2DIGI,L1Reco,RECO,SKIM:JetHTJetPlusHOFilter,EI,PAT,ALCA:SiStripCalZeroBias+SiStripCalMinBias+TkAlMinBias+EcalESAlign,DQM:@standardDQM+@ExtraHLT+@miniAODDQM'},steps['RECODR2_2016reHLT']])
steps['RECODR2_2016reHLT_skimMET']=merge([{'-s':'RAW2DIGI,L1Reco,RECO,SKIM:HighMET+EXOMONOPOLE,EI,PAT,ALCA:SiStripCalZeroBias+SiStripCalMinBias+TkAlMinBias+EcalESAlign,DQM:@standardDQM+@ExtraHLT+@miniAODDQM'},steps['RECODR2_2016reHLT']])
steps['RECODR2_2016reHLT_skimSinglePh']=merge([{'-s':'RAW2DIGI,L1Reco,RECO,SKIM:SinglePhotonJetPlusHOFilter+EXOMONOPOLE,EI,PAT,ALCA:SiStripCalZeroBias+SiStripCalMinBias+TkAlMinBias+EcalESAlign,DQM:@standardDQM+@ExtraHLT+@miniAODDQM'},steps['RECODR2_2016reHLT']])
steps['RECODR2_2016reHLT_skimMuOnia']=merge([{'-s':'RAW2DIGI,L1Reco,RECO,SKIM:BPHSkim,EI,PAT,ALCA:SiStripCalZeroBias+SiStripCalMinBias+TkAlMinBias+EcalESAlign,DQM:@standardDQM+@ExtraHLT+@miniAODDQM'},steps['RECODR2_2016reHLT']])

steps['RECODR2_2017reHLT_skimSingleMu']=merge([{'-s':'RAW2DIGI,L1Reco,RECO,SKIM:MuonPOGSkim+ZMu+MuTau,EI,PAT,ALCA:SiStripCalZeroBias+SiStripCalMinBias+TkAlMinBias+EcalESAlign,DQM:@standardDQM+@ExtraHLT+@miniAODDQM+@L1TMuon'},steps['RECODR2_2017reHLT']])
steps['RECODR2_2017reHLT_skimDoubleEG']=merge([{'-s':'RAW2DIGI,L1Reco,RECO,SKIM:ZElectron,EI,PAT,ALCA:SiStripCalZeroBias+SiStripCalMinBias+TkAlMinBias+EcalESAlign,DQM:@standardDQM+@ExtraHLT+@miniAODDQM'},steps['RECODR2_2017reHLT']])
steps['RECODR2_2017reHLT_skimMuonEG']=merge([{'-s':'RAW2DIGI,L1Reco,RECO,SKIM:TopMuEG,EI,PAT,ALCA:SiStripCalZeroBias+SiStripCalMinBias+TkAlMinBias+EcalESAlign,DQM:@standardDQM+@ExtraHLT+@miniAODDQM'},steps['RECODR2_2017reHLT']])
steps['RECODR2_2017reHLT_skimJetHT']=merge([{'-s':'RAW2DIGI,L1Reco,RECO,SKIM:JetHTJetPlusHOFilter,EI,PAT,ALCA:SiStripCalZeroBias+SiStripCalMinBias+TkAlMinBias+EcalESAlign,DQM:@standardDQM+@ExtraHLT+@miniAODDQM'},steps['RECODR2_2017reHLT']])
steps['RECODR2_2017reHLT_skimDisplacedJet']=merge([{'-s':'RAW2DIGI,L1Reco,RECO,SKIM:EXODisplacedJet,EI,PAT,ALCA:SiStripCalZeroBias+SiStripCalMinBias+TkAlMinBias+EcalESAlign,DQM:@standardDQM+@ExtraHLT+@miniAODDQM'},steps['RECODR2_2017reHLT']])
steps['RECODR2_2017reHLT_skimMET']=merge([{'-s':'RAW2DIGI,L1Reco,RECO,SKIM:HighMET+EXOMONOPOLE,EI,PAT,ALCA:SiStripCalZeroBias+SiStripCalMinBias+TkAlMinBias+EcalESAlign,DQM:@standardDQM+@ExtraHLT+@miniAODDQM'},steps['RECODR2_2017reHLT']])
steps['RECODR2_2017reHLT_skimSinglePh']=merge([{'-s':'RAW2DIGI,L1Reco,RECO,SKIM:SinglePhotonJetPlusHOFilter+EXOMONOPOLE,EI,PAT,ALCA:SiStripCalZeroBias+SiStripCalMinBias+TkAlMinBias+EcalESAlign,DQM:@standardDQM+@ExtraHLT+@miniAODDQM'},steps['RECODR2_2017reHLT']])
steps['RECODR2_2017reHLT_skimMuOnia']=merge([{'-s':'RAW2DIGI,L1Reco,RECO,SKIM:BPHSkim,EI,PAT,ALCA:SiStripCalZeroBias+SiStripCalMinBias+TkAlMinBias+EcalESAlign,DQM:@standardDQM+@ExtraHLT+@miniAODDQM'},steps['RECODR2_2017reHLT']])
steps['RECODR2_2017reHLT_skimCharmonium']=merge([{'-s':'RAW2DIGI,L1Reco,RECO,SKIM:MuonPOGJPsiSkim+BPHSkim,EI,PAT,ALCA:SiStripCalZeroBias+SiStripCalMinBias+TkAlMinBias+EcalESAlign,DQM:@standardDQM+@ExtraHLT+@miniAODDQM'},steps['RECODR2_2017reHLT']])

steps['RECODR2_2018reHLT']=merge([{'--hltProcess':'reHLT','--conditions':'auto:run2_data_relval'},steps['RECODR2_2018']])
steps['RECODR2_2018reHLT_skimSingleMu']=merge([{'-s':'RAW2DIGI,L1Reco,RECO,SKIM:MuonPOGSkim+ZMu+MuTau,EI,PAT,ALCA:SiStripCalZeroBias+SiStripCalMinBias+SiStripCalSmallBiasScan+TkAlMinBias+EcalESAlign,DQM:@standardDQM+@ExtraHLT+@miniAODDQM+@L1TMuon'},steps['RECODR2_2018reHLT']])
steps['RECODR2_2018reHLT_skimEGamma_L1TEgDQM']=merge([{'-s':'RAW2DIGI,L1Reco,RECO,SKIM:ZElectron+SinglePhotonJetPlusHOFilter+EXOMONOPOLE,EI,PAT,ALCA:SiStripCalZeroBias+SiStripCalMinBias+SiStripCalSmallBiasScan+TkAlMinBias+EcalESAlign,DQM:@standardDQM+@ExtraHLT+@miniAODDQM+@L1TEgamma'},steps['RECODR2_2018reHLT']])
steps['RECODR2_2018reHLT_skimMuonEG']=merge([{'-s':'RAW2DIGI,L1Reco,RECO,SKIM:TopMuEG,EI,PAT,ALCA:SiStripCalZeroBias+SiStripCalMinBias+SiStripCalSmallBiasScan+TkAlMinBias+EcalESAlign,DQM:@standardDQM+@ExtraHLT+@miniAODDQM'},steps['RECODR2_2018reHLT']])
steps['RECODR2_2018reHLT_skimJetHT']=merge([{'-s':'RAW2DIGI,L1Reco,RECO,SKIM:JetHTJetPlusHOFilter,EI,PAT,ALCA:SiStripCalZeroBias+SiStripCalMinBias+SiStripCalSmallBiasScan+TkAlMinBias+EcalESAlign,DQM:@standardDQM+@ExtraHLT+@miniAODDQM'},steps['RECODR2_2018reHLT']])
steps['RECODR2_2018reHLT_skimDisplacedJet']=merge([{'-s':'RAW2DIGI,L1Reco,RECO,SKIM:EXODisplacedJet,EI,PAT,ALCA:SiStripCalZeroBias+SiStripCalMinBias+SiStripCalSmallBiasScan+TkAlMinBias+EcalESAlign,DQM:@standardDQM+@ExtraHLT+@miniAODDQM'},steps['RECODR2_2018reHLT']])
steps['RECODR2_2018reHLT_skimMET']=merge([{'-s':'RAW2DIGI,L1Reco,RECO,SKIM:HighMET+EXOMONOPOLE,EI,PAT,ALCA:SiStripCalZeroBias+SiStripCalMinBias+SiStripCalSmallBiasScan+TkAlMinBias+EcalESAlign,DQM:@standardDQM+@ExtraHLT+@miniAODDQM'},steps['RECODR2_2018reHLT']])
steps['RECODR2_2018reHLT_skimMuOnia']=merge([{'-s':'RAW2DIGI,L1Reco,RECO,SKIM:BPHSkim,EI,PAT,ALCA:SiStripCalZeroBias+SiStripCalMinBias+SiStripCalSmallBiasScan+TkAlMinBias+EcalESAlign,DQM:@standardDQM+@ExtraHLT+@miniAODDQM'},steps['RECODR2_2018reHLT']])
steps['RECODR2_2018reHLT_skimCharmonium']=merge([{'-s':'RAW2DIGI,L1Reco,RECO,SKIM:MuonPOGJPsiSkim+BPHSkim,EI,PAT,ALCA:SiStripCalZeroBias+SiStripCalMinBias+SiStripCalSmallBiasScan+TkAlMinBias+EcalESAlign,DQM:@standardDQM+@ExtraHLT+@miniAODDQM'},steps['RECODR2_2018reHLT']])



for sname in ['RECODR2_50nsreHLT', 'RECODR2_25nsreHLT',
              'RECODR2_2016reHLT', 
              'RECODR2_2016reHLT_L1TEgDQM', 'RECODR2_2016reHLT_L1TMuDQM',
              'RECODR2_2016reHLT_skimDoubleEG', 'RECODR2_2016reHLT_skimJetHT', 'RECODR2_2016reHLT_skimMET',
              'RECODR2_2016reHLT_skimMuonEG', 'RECODR2_2016reHLT_skimSingleMu',
              'RECODR2_2016reHLT_skimSinglePh', 'RECODR2_2016reHLT_skimMuOnia',
              'RECODR2reHLTAlCaTkCosmics']:
    steps[sname+"_HIPM"] = merge([{'--era': steps[sname]['--era']+"_HIPM"},steps[sname]])

# RECO step with Prompt-like GT
steps['RECODR2_2016reHLT_Prompt']=merge([{'--conditions':'auto:run2_data_promptlike'},steps['RECODR2_2016reHLT']])
steps['RECODR2_2016reHLT_Prompt_L1TEgDQM']=merge([{'-s':'RAW2DIGI,L1Reco,RECO,EI,PAT,ALCA:SiStripCalZeroBias+SiStripCalMinBias+TkAlMinBias+EcalESAlign,DQM:@standardDQM+@ExtraHLT+@miniAODDQM+@L1TEgamma'},steps['RECODR2_2016reHLT_Prompt']])
steps['RECODR2_2016reHLT_skimDoubleEG_Prompt']=merge([{'--conditions':'auto:run2_data_promptlike'},steps['RECODR2_2016reHLT_skimDoubleEG']])
steps['RECODR2_2016reHLT_skimJetHT_Prompt']=merge([{'--conditions':'auto:run2_data_promptlike'},steps['RECODR2_2016reHLT_skimJetHT']])
steps['RECODR2_2016reHLT_skimMET_Prompt']=merge([{'--conditions':'auto:run2_data_promptlike'},steps['RECODR2_2016reHLT_skimMET']])
steps['RECODR2_2016reHLT_skimMuonEG_Prompt']=merge([{'--conditions':'auto:run2_data_promptlike'},steps['RECODR2_2016reHLT_skimMuonEG']])
steps['RECODR2_2016reHLT_skimSingleMu_Prompt']=merge([{'--conditions':'auto:run2_data_promptlike'},steps['RECODR2_2016reHLT_skimSingleMu']])
steps['RECODR2_2016reHLT_skimSinglePh_Prompt']=merge([{'--conditions':'auto:run2_data_promptlike'},steps['RECODR2_2016reHLT_skimSinglePh']])
steps['RECODR2_2016reHLT_skimMuOnia_Prompt']=merge([{'--conditions':'auto:run2_data_promptlike'},steps['RECODR2_2016reHLT_skimMuOnia']])
steps['RECODR2_2016reHLT_Prompt_Lumi']=merge([{'-s':'RAW2DIGI,L1Reco,RECO,EI,PAT,ALCA:SiStripCalZeroBias+SiStripCalMinBias+TkAlMinBias+EcalESAlign,DQM:@standardDQM+@ExtraHLT+@miniAODDQM+@lumi'},steps['RECODR2_2016reHLT_Prompt']])
steps['RECODR2_2016reHLT_Prompt_Lumi_L1TMuDQM']=merge([{'-s':'RAW2DIGI,L1Reco,RECO,EI,PAT,ALCA:SiStripCalZeroBias+SiStripCalMinBias+TkAlMinBias+EcalESAlign,DQM:@standardDQM+@ExtraHLT+@miniAODDQM+@lumi+@L1TMuon'},steps['RECODR2_2016reHLT_Prompt']])

steps['RECODR2_2017reHLT_Prompt']=merge([{'--conditions':'auto:run2_data_promptlike'},steps['RECODR2_2017reHLT']])
steps['RECODR2_2017reHLT_Prompt_L1TEgDQM']=merge([{'-s':'RAW2DIGI,L1Reco,RECO,EI,PAT,ALCA:SiStripCalZeroBias+SiStripCalMinBias+TkAlMinBias+EcalESAlign,DQM:@standardDQM+@ExtraHLT+@miniAODDQM+@L1TEgamma'},steps['RECODR2_2017reHLT_Prompt']])
steps['RECODR2_2017reHLT_skimDoubleEG_Prompt']=merge([{'--conditions':'auto:run2_data_promptlike'},steps['RECODR2_2017reHLT_skimDoubleEG']])
steps['RECODR2_2017reHLT_skimJetHT_Prompt']=merge([{'--conditions':'auto:run2_data_promptlike'},steps['RECODR2_2017reHLT_skimJetHT']])
steps['RECODR2_2017reHLT_skimDisplacedJet_Prompt']=merge([{'--conditions':'auto:run2_data_promptlike'},steps['RECODR2_2017reHLT_skimDisplacedJet']])
steps['RECODR2_2017reHLT_skimMET_Prompt']=merge([{'--conditions':'auto:run2_data_promptlike'},steps['RECODR2_2017reHLT_skimMET']])
steps['RECODR2_2017reHLT_skimMuonEG_Prompt']=merge([{'--conditions':'auto:run2_data_promptlike'},steps['RECODR2_2017reHLT_skimMuonEG']])
steps['RECODR2_2017reHLT_skimSingleMu_Prompt']=merge([{'--conditions':'auto:run2_data_promptlike'},steps['RECODR2_2017reHLT_skimSingleMu']])
steps['RECODR2_2017reHLT_skimSinglePh_Prompt']=merge([{'--conditions':'auto:run2_data_promptlike'},steps['RECODR2_2017reHLT_skimSinglePh']])
steps['RECODR2_2017reHLT_skimMuOnia_Prompt']=merge([{'--conditions':'auto:run2_data_promptlike'},steps['RECODR2_2017reHLT_skimMuOnia']])
steps['RECODR2_2017reHLT_skimCharmonium_Prompt']=merge([{'--conditions':'auto:run2_data_promptlike'},steps['RECODR2_2017reHLT_skimCharmonium']])
steps['RECODR2_2017reHLT_skimSingleMu_Prompt_Lumi']=merge([{'-s':'RAW2DIGI,L1Reco,RECO,SKIM:MuonPOGSkim+ZMu+MuTau,EI,PAT,ALCA:SiStripCalZeroBias+SiStripCalMinBias+TkAlMinBias+EcalESAlign,DQM:@standardDQM+@ExtraHLT+@miniAODDQM+@lumi+@L1TMuon'},steps['RECODR2_2017reHLT_skimSingleMu_Prompt']])
steps['RECODR2_2017reHLTAlCaTkCosmics_Prompt']=merge([{'--conditions':'auto:run2_data_promptlike'},steps['RECODR2_2017reHLTAlCaTkCosmics']])
steps['RECODR2_2017reHLTSiPixelCalZeroBias_Prompt']=merge([{'--conditions':'auto:run2_data_promptlike'},steps['RECODR2_2017reHLTSiPixelCalZeroBias']])

steps['RECODR2_2018reHLT_Prompt']=merge([{'--conditions':'auto:run2_data_promptlike'},steps['RECODR2_2018reHLT']])
steps['RECODR2_2018reHLT_Prompt_pixelTrackingOnly']=merge([{'-s': 'RAW2DIGI:RawToDigi_pixelOnly,RECO:reconstruction_pixelTrackingOnly,DQM:@pixelTrackingOnlyDQM'},steps['RECODR2_2018reHLT_Prompt']])
steps['RECODR2_2018reHLT_Prompt_pixelTrackingOnlyGPU']=merge([step3_gpu, steps['RECODR2_2018reHLT_Prompt_pixelTrackingOnly']])
steps['RECODR2_2018reHLT_skimEGamma_Prompt_L1TEgDQM']=merge([{'--conditions':'auto:run2_data_promptlike'},steps['RECODR2_2018reHLT_skimEGamma_L1TEgDQM']])
steps['RECODR2_2018reHLT_skimJetHT_Prompt']=merge([{'--conditions':'auto:run2_data_promptlike'},steps['RECODR2_2018reHLT_skimJetHT']])
steps['RECODR2_2018reHLT_skimDisplacedJet_Prompt']=merge([{'--conditions':'auto:run2_data_promptlike'},steps['RECODR2_2018reHLT_skimDisplacedJet']])
steps['RECODR2_2018reHLT_skimMET_Prompt']=merge([{'--conditions':'auto:run2_data_promptlike'},steps['RECODR2_2018reHLT_skimMET']])
steps['RECODR2_2018reHLT_skimMuonEG_Prompt']=merge([{'--conditions':'auto:run2_data_promptlike'},steps['RECODR2_2018reHLT_skimMuonEG']])
steps['RECODR2_2018reHLT_skimSingleMu_Prompt']=merge([{'--conditions':'auto:run2_data_promptlike'},steps['RECODR2_2018reHLT_skimSingleMu']])
steps['RECODR2_2018reHLT_skimMuOnia_Prompt']=merge([{'--conditions':'auto:run2_data_promptlike'},steps['RECODR2_2018reHLT_skimMuOnia']])
steps['RECODR2_2018reHLT_skimCharmonium_Prompt']=merge([{'--conditions':'auto:run2_data_promptlike'},steps['RECODR2_2018reHLT_skimCharmonium']])
steps['RECODR2_2018reHLT_skimSingleMu_Prompt_Lumi']=merge([{'-s':'RAW2DIGI,L1Reco,RECO,SKIM:MuonPOGSkim+ZMu+MuTau,EI,PAT,ALCA:SiStripCalZeroBias+SiStripCalMinBias+TkAlMinBias+EcalESAlign,DQM:@standardDQM+@ExtraHLT+@miniAODDQM+@lumi+@L1TMuon'},steps['RECODR2_2018reHLT_skimSingleMu_Prompt']])
steps['RECODR2_2018reHLTAlCaTkCosmics_Prompt']=merge([{'--conditions':'auto:run2_data_promptlike'},steps['RECODR2_2018reHLTAlCaTkCosmics']])

steps['RECODR2_2018reHLT_Prompt_hBStar']=merge([{'--era':'Run2_2018_highBetaStar'},steps['RECODR2_2018reHLT_Prompt']])
steps['RECODR2_2018reHLT_skimJetHT_Prompt_HEfail']=merge([{'--conditions':'auto:run2_data_promptlike_HEfail'},steps['RECODR2_2018reHLT_skimJetHT']])
steps['RECODR2_2018reHLT_skimJetHT_Prompt_BadHcalMitig']=merge([{'--conditions':'auto:run2_data_promptlike_HEfail','--era':'Run2_2018,pf_badHcalMitigation'},steps['RECODR2_2018reHLT_skimJetHT']])

steps['RECO']=merge([step3Defaults])


steps['RECOAlCaCalo']=merge([step3DefaultsAlCaCalo])
steps['RECODBG']=merge([{'--eventcontent':'RECODEBUG,MINIAODSIM,DQM'},steps['RECO']])
steps['RECOPROD1']=merge([{ '-s' : 'RAW2DIGI,L1Reco,RECO,RECOSIM,EI,PAT', '--datatier' : 'AODSIM,MINIAODSIM', '--eventcontent' : 'AODSIM,MINIAODSIM'},step3Defaults])
#steps['RECOPRODUP15']=merge([{ '-s':'RAW2DIGI,L1Reco,RECO,EI,DQM:DQMOfflinePOGMC','--datatier':'AODSIM,DQMIO','--eventcontent':'AODSIM,DQM'},step3Up2015Defaults])
steps['RECOPRODUP15']=merge([{ '-s':'RAW2DIGI,L1Reco,RECO,RECOSIM,EI,PAT','--datatier':'AODSIM,MINIAODSIM','--eventcontent':'AODSIM,MINIAODSIM'},step3Up2015Defaults])
## for 2017 PROD
steps['RECOPRODUP17']=merge([{ '--era' :'Run2_2017','--conditions': 'auto:phase1_2017_realistic'},steps['RECOPRODUP15']])
steps['RECOCOS']=merge([{'-s':'RAW2DIGI,L1Reco,RECO,DQM','--scenario':'cosmics','--datatier':'GEN-SIM-RECO,DQMIO','--eventcontent':'RECOSIM,DQM'},stCond,step3Defaults])
steps['RECOHAL']=merge([{'-s':'RAW2DIGI,L1Reco,RECO,DQM','--scenario':'cosmics'},step3Up2015Hal])
steps['RECOCOS_UP15']=merge([{'--conditions':'auto:run2_mc_cosmics','-s':'RAW2DIGI,L1Reco,RECO,ALCA:MuAlGlobalCosmics,DQM','--scenario':'cosmics'},step3Up2015Hal])
steps['RECOCOS_UP17']=merge([{'--conditions':'auto:phase1_2017_cosmics','-s':'RAW2DIGI,L1Reco,RECO,ALCA:MuAlGlobalCosmics,DQM','--scenario':'cosmics','--era':'Run2_2017'},step3Up2015Hal])
steps['RECOCOS_UP18']=merge([{'--conditions':'auto:phase1_2018_cosmics','-s':'RAW2DIGI,L1Reco,RECO,ALCA:MuAlGlobalCosmics,DQM','--scenario':'cosmics','--era':'Run2_2018'},step3Up2015Hal])
steps['RECOCOSPEAK_UP17']=merge([{'--conditions':'auto:phase1_2017_cosmics_peak','-s':'RAW2DIGI,L1Reco,RECO,ALCA:MuAlGlobalCosmics,DQM','--scenario':'cosmics','--era':'Run2_2017'},step3Up2015Hal])
steps['RECOCOSPEAK_UP18']=merge([{'--conditions':'auto:phase1_2018_cosmics_peak','-s':'RAW2DIGI,L1Reco,RECO,ALCA:MuAlGlobalCosmics,DQM','--scenario':'cosmics','--era':'Run2_2018'},step3Up2015Hal])


steps['RECOMIN']=merge([{'-s':'RAW2DIGI,L1Reco,RECO,RECOSIM,EI,ALCA:SiStripCalZeroBias+SiStripCalMinBias,VALIDATION,DQM'},stCond,step3Defaults])
steps['RECOMINUP15']=merge([{'-s':'RAW2DIGI,L1Reco,RECO,RECOSIM,EI,ALCA:SiStripCalZeroBias+SiStripCalMinBias,VALIDATION,DQM'},step3Up2015Defaults])
steps['RECOAODUP15']=merge([{'--datatier':'AODSIM,MINIAODSIM,DQMIO','--eventcontent':'AODSIM,MINIAODSIM,DQM'},step3Up2015Defaults])

steps['RECODDQM']=merge([{'-s':'RAW2DIGI,L1Reco,RECO,EI,DQM:@common+@muon+@hcal+@jetmet+@ecal'},steps['RECOD']])

steps['RECOPU1']=merge([PU,steps['RECO']])
steps['RECOPU2']=merge([PU2,steps['RECO']])
steps['RECOUP15_PU25']=merge([PU25,step3Up2015Defaults])
steps['RECOUP15_PU25_L1TEgDQM']=merge([{'-s':'RAW2DIGI,L1Reco,RECO,RECOSIM,EI,PAT,VALIDATION:@standardValidation+@miniAODValidation,DQM:@standardDQM+@ExtraHLT+@miniAODDQM+@L1TEgamma'},steps['RECOUP15_PU25']])
steps['RECOUP15_PU25_L1TMuDQM']=merge([{'-s':'RAW2DIGI,L1Reco,RECO,RECOSIM,EI,PAT,VALIDATION:@standardValidation+@miniAODValidation,DQM:@standardDQM+@ExtraHLT+@miniAODDQM+@L1TMuon'},steps['RECOUP15_PU25']])
steps['RECOUP15_PU50']=merge([PU50,step3Up2015Defaults50ns])
steps['RECOUP15_PU50_L1TEgDQM']=merge([{'-s':'RAW2DIGI,L1Reco,RECO,EI,PAT,VALIDATION:@standardValidationNoHLT+@miniAODValidation,DQM:@standardDQMFakeHLT+@miniAODDQM+@L1TEgamma'},steps['RECOUP15_PU50']])
steps['RECOUP15_PU50_L1TMuDQM']=merge([{'-s':'RAW2DIGI,L1Reco,RECO,EI,PAT,VALIDATION:@standardValidationNoHLT+@miniAODValidation,DQM:@standardDQMFakeHLT+@miniAODDQM+@L1TMuon'},steps['RECOUP15_PU50']])

# for PU25 High stats workflows
steps['RECOUP15_PU25HS']=merge([PU25HS,step3Up2015Defaults])


# mask away - to be removed once we'll migrate the matrix to be fully unscheduled for RECO step
#steps['RECOmAOD']=merge([step3DefaultsUnsch])
#steps['RECOmAODUP15']=merge([step3Up2015DefaultsUnsch])


# for premixing: no --pileup_input for replay; GEN-SIM only available for in-time event, from FEVTDEBUGHLT previous step
steps['RECOPRMXUP15_PU25']=merge([
        {'--era':'Run2_2016','--procModifiers':'premix_stage2'}, # temporary replacement for premix; to be brought back to customisePostLS1; DataMixer customize for rerouting inputs to mixed data.
        step3Up2015Defaults])
steps['RECOPRMXUP15_PU50']=merge([
        {'--era':'Run2_50ns','--procModifiers':'premix_stage2'},
        step3Up2015Defaults50ns])
steps['RECOPRMXUP17_PU25']=merge([
        {'--conditions':'auto:phase1_2017_realistic','--era':'Run2_2017','--procModifiers':'premix_stage2'},
        step3Up2015Defaults])

steps['RECOPRMXUP18_PU25']=merge([
        {'--conditions':'auto:phase1_2018_realistic','--era':'Run2_2018','--procModifiers':'premix_stage2'},
        step3Up2015Defaults])
steps['RECOPRMXUP18_PU25_L1TEgDQM']=merge([{'-s':'RAW2DIGI,L1Reco,RECO,RECOSIM,EI,PAT,VALIDATION:@standardValidation+@miniAODValidation,DQM:@standardDQM+@ExtraHLT+@miniAODDQM+@L1TEgamma'},steps['RECOPRMXUP18_PU25']])
steps['RECOPRMXUP18_PU25_L1TMuDQM']=merge([{'-s':'RAW2DIGI,L1Reco,RECO,RECOSIM,EI,PAT,VALIDATION:@standardValidation+@miniAODValidation,DQM:@standardDQM+@ExtraHLT+@miniAODDQM+@L1TMuon'},steps['RECOPRMXUP18_PU25']])

recoPremixUp15prod = merge([
        #{'-s':'RAW2DIGI,L1Reco,RECO,EI'}, # tmp
        {'-s':'RAW2DIGI,L1Reco,RECO,RECOSIM,EI,PAT,DQM:DQMOfflinePOGMC'},
        {'--datatier' : 'AODSIM,MINIAODSIM,DQMIO'},
        {'--eventcontent' : 'AODSIM,MINIAODSIM,DQMIO'},
        {'--era':'Run2_2016'}, # temporary replacement for premix; to be brought back to customisePostLS1
        step3Up2015Defaults])

steps['RECOPRMXUP15PROD_PU25']=merge([
        recoPremixUp15prod])
steps['RECOPRMXUP15PROD_PU50']=merge([
        {'--conditions':'auto:run2_mc_50ns'},
        {'--era':'Run2_50ns'},
        recoPremixUp15prod])

recoPremixUp17prod = merge([
        {'-s':'RAW2DIGI,L1Reco,RECO,RECOSIM,EI,PAT'},
        {'--datatier' : 'AODSIM,MINIAODSIM'},
        {'--eventcontent' : 'AODSIM,MINIAODSIM'},
        {'--era':'Run2_2017'},
        {'--conditions':'auto:phase1_2017_realistic'},
        step3Up2015Defaults])


steps['RECOPRMXUP17PROD_PU25']=merge([recoPremixUp17prod])
steps['RECOPRMXUP18PROD_PU25']=merge([{'--era':'Run2_2018','--conditions':'auto:phase1_2018_realistic','--procModifiers':'premix_stage2'},recoPremixUp17prod])


steps['RECOPUDBG']=merge([{'--eventcontent':'RECODEBUG,MINIAODSIM,DQM'},steps['RECOPU1']])
steps['RERECOPU1']=merge([{'--hltProcess':'REDIGI'},steps['RECOPU1']])

steps['RECOUP15_ID']=merge([{'--hltProcess':'HLT2'},steps['RECOUP15']])

steps['RECOHI2018PPRECO']=merge([hiDefaults2018_ppReco,{'-s':'RAW2DIGI,L1Reco,RECO,ALCA:SiStripCalZeroBias+SiPixelCalZeroBias,EI,PAT,VALIDATION:@standardValidation+@miniAODValidation,DQM:@standardDQM+@ExtraHLT+@miniAODDQM',
                                                        '--datatier':'GEN-SIM-RECO,MINIAODSIM,DQMIO,ALCARECO',
                                                        '--eventcontent':'RECOSIM,MINIAODSIM,DQM,ALCARECO',
                                                        },step3Up2015Defaults])

steps['ALCARECOHI2018PPRECO']=merge([hiDefaults2018_ppReco,{'-s':'ALCA:TkAlMinBias+SiStripCalMinBias',
                                                            '--datatier':'ALCARECO',
                                                            '--eventcontent':'ALCARECO'   
                                                            }])

steps['RECOHI2018']=merge([hiDefaults2018,{'-s':'RAW2DIGI,L1Reco,RECO,VALIDATION,DQM'},step3Up2015Defaults])
steps['RECOHI2017']=merge([hiDefaults2017,{'-s':'RAW2DIGI,L1Reco,RECO,EI,PAT,VALIDATION:@standardValidation+@miniAODValidation,DQM:@standardDQM+@ExtraHLT+@miniAODDQM'},step3Up2015Defaults])
steps['RECOHI2015']=merge([hiDefaults2015,{'-s':'RAW2DIGI,L1Reco,RECO,VALIDATION,DQM'},step3Up2015Defaults])
steps['RECOHI2011']=merge([hiDefaults2011,{'-s':'RAW2DIGI,L1Reco,RECO,VALIDATION,DQM'},step3Defaults])

steps['RECOPPREF2017']=merge([ppRefDefaults2017,step3Up2015Defaults])

steps['RECOHID11St3']=merge([{
                              '--process':'ZStoRECO'},
                             steps['RECOHID11']])
steps['RECOHIR10D11']=merge([{'--filein':'file:step2_inREPACKRAW.root',
                              '--filtername':'reRECO'},
                             steps['RECOHID11St3']])
#steps['RECOFS']=merge([{'--fast':'',
#                        '-s':'RECO,EI,HLT:@fake,VALIDATION'},
#                       steps['RECO']])

#add this line when testing from an input file that is not strictly GEN-SIM
#addForAll(step3,{'--hltProcess':'DIGI'})

steps['ALCACOSD']={'--conditions':'auto:run1_data',
                   '--datatier':'ALCARECO',
                   '--eventcontent':'ALCARECO',
                   '--scenario':'cosmics',
                   '-s':'ALCA:TkAlCosmics0T+MuAlGlobalCosmics+HcalCalHOCosmics+DQM'
                   }

steps['ALCACOSDRUN2']=merge([{'--conditions':'auto:run2_data','--era':'Run2_2016','-s':'ALCA:TkAlCosmics0T+MuAlGlobalCosmics+HcalCalHOCosmics+DtCalibCosmics+DQM'},steps['ALCACOSD']])

steps['ALCAPROMPT']={'-s':'ALCA:PromptCalibProd',
                     '--filein':'file:TkAlMinBias.root',
                     '--conditions':'auto:run1_data',
                     '--datatier':'ALCARECO',
                     '--eventcontent':'ALCARECO'}
steps['ALCAEXP']={'-s':'ALCAOUTPUT:SiStripCalZeroBias+TkAlMinBias+DtCalib+Hotline+LumiPixelsMinBias+AlCaPCCZeroBiasFromRECO+AlCaPCCRandomFromRECO,ALCA:PromptCalibProd+PromptCalibProdSiStrip+PromptCalibProdSiStripGains+PromptCalibProdSiStripGainsAAG+PromptCalibProdSiPixelAli+PromptCalibProdSiPixel',
                  '--conditions':'auto:run1_data',
                  '--datatier':'ALCARECO',
                  '--eventcontent':'ALCARECO',
                  '--triggerResultsProcess': 'RECO'}

steps['ALCAEXPRUN2']={'-s':'ALCAOUTPUT:SiStripCalZeroBias+TkAlMinBias+LumiPixelsMinBias+AlCaPCCZeroBiasFromRECO+AlCaPCCRandomFromRECO+SiPixelCalZeroBias,ALCA:PromptCalibProd+PromptCalibProdSiStrip+PromptCalibProdSiStripGains+PromptCalibProdSiStripGainsAAG+PromptCalibProdSiPixelAli+PromptCalibProdSiPixel',
                  '--conditions':'auto:run2_data',
                  '--datatier':'ALCARECO',
                  '--eventcontent':'ALCARECO',
                  '--triggerResultsProcess': 'RECO'}

steps['ALCAEXPHI']=merge([{'-s':'ALCA:PromptCalibProd+PromptCalibProdSiStrip+PromptCalibProdSiStripGains+PromptCalibProdSiStripGainsAAG',
                  '--scenario':'HeavyIons'},steps['ALCAEXP']])
steps['ALCAEXPTE']={'-s':'ALCA:PromptCalibProdEcalPedestals',
                    '--conditions':'auto:run2_data_relval',
                    '--datatier':'ALCARECO',
                    '--eventcontent':'ALCARECO',
                    '--triggerResultsProcess': 'RECO'}


# step4
step4Defaults = { '-s'            : 'ALCA:TkAlMuonIsolated+TkAlMinBias+EcalCalZElectron+EcalCalWElectron+HcalCalIsoTrk+MuAlCalIsolatedMu+MuAlZMuMu+MuAlOverlaps',
                  '-n'            : 1000,
                  '--conditions'  : 'auto:run1_mc',
                  '--datatier'    : 'ALCARECO',
                  '--eventcontent': 'ALCARECO',
                  }
step4Up2015Defaults = {
                        '-s'            : 'ALCA:TkAlMuonIsolated+TkAlMinBias+MuAlOverlaps+EcalESAlign+EcalTrg',
                        '-n'            : 1000,
                        '--conditions'  : 'auto:run2_mc',
                        '--era'         : 'Run2_2016',
                        '--datatier'    : 'ALCARECO',
                        '--eventcontent': 'ALCARECO',
                  }

steps['RERECOPU']=steps['RERECOPU1']

steps['ALCATT']=merge([{'--filein':'file:step3.root','-s':'ALCA:TkAlMuonIsolated+TkAlMinBias+MuAlCalIsolatedMu+MuAlZMuMu+MuAlOverlaps'},step4Defaults])
steps['ALCATTUP15']=merge([{'--filein':'file:step3.root'},step4Up2015Defaults])
steps['ALCAMIN']=merge([{'-s':'ALCA:TkAlMinBias','--filein':'file:step3.root'},stCond,step4Defaults])
steps['ALCAMINUP15']=merge([{'-s':'ALCA:TkAlMinBias','--filein':'file:step3.root'},step4Up2015Defaults])
steps['ALCACOS']=merge([{'-s':'ALCA:TkAlCosmics0T+MuAlGlobalCosmics+HcalCalHOCosmics'},stCond,step4Defaults])
steps['ALCABH']=merge([{'-s':'ALCA:TkAlBeamHalo+MuAlBeamHaloOverlaps+MuAlBeamHalo'},stCond,step4Defaults])
steps['ALCAHAL']=merge([{'-s':'ALCA:TkAlBeamHalo+MuAlBeamHaloOverlaps+MuAlBeamHalo'},step4Up2015Defaults])
steps['ALCACOS_UP15']=merge([{'--conditions':'auto:run2_mc_cosmics','-s':'ALCA:TkAlBeamHalo+MuAlBeamHaloOverlaps+MuAlBeamHalo'},step4Up2015Defaults])
steps['ALCACOS_UP17']=merge([{'--conditions':'auto:phase1_2017_cosmics','-s':'ALCA:TkAlCosmics0T+TkAlBeamHalo+MuAlBeamHaloOverlaps+MuAlBeamHalo','--era':'Run2_2017'},step4Up2015Defaults])
steps['ALCACOS_UP18']=merge([{'--conditions':'auto:phase1_2018_cosmics','-s':'ALCA:TkAlCosmics0T+TkAlBeamHalo+MuAlBeamHaloOverlaps+MuAlBeamHalo','--era':'Run2_2018'},step4Up2015Defaults])
steps['ALCAHARVD']={'-s':'ALCAHARVEST:BeamSpotByRun+BeamSpotByLumi+SiStripQuality',
                    '--conditions':'auto:run1_data',
                    '--scenario':'pp',
                    '--data':'',
                    '--filein':'file:PromptCalibProd.root'}

steps['ALCAHARVD1']={'-s':'ALCAHARVEST:%s'%(autoPCL['PromptCalibProd']),
                     '--conditions':'auto:run1_data',
                     '--scenario':'pp',
                     '--data':'',
                     '--filein':'file:PromptCalibProd.root'}
steps['ALCAHARVD1HI']=merge([{'--scenario':'HeavyIons'},steps['ALCAHARVD1']])

steps['ALCAHARVD2']={'-s':'ALCAHARVEST:%s'%(autoPCL['PromptCalibProdSiStrip']),
                     '--conditions':'auto:run1_data',
                     '--scenario':'pp',
                     '--data':'',
                     '--filein':'file:PromptCalibProdSiStrip.root'}

steps['ALCAHARVD2HI']=merge([{'--scenario':'HeavyIons'},steps['ALCAHARVD2']])

steps['ALCAHARVD3']={'-s':'ALCAHARVEST:%s'%(autoPCL['PromptCalibProdSiStripGains']),
                     '--conditions':'auto:run1_data',
                     '--scenario':'pp',
                     '--data':'',
                     '--filein':'file:PromptCalibProdSiStripGains.root'}

steps['ALCAHARVD3HI']=merge([{'--scenario':'HeavyIons'},steps['ALCAHARVD3']])

steps['ALCAHARVD4']={'-s':'ALCAHARVEST:%s'%(autoPCL['PromptCalibProdSiPixelAli']),
                     '--conditions':'auto:run1_data',
                     '--scenario':'pp',
                     '--data':'',
                     '--filein':'file:PromptCalibProdSiPixelAli.root'}

steps['ALCAHARVD4HI']=merge([{'--scenario':'HeavyIons'},steps['ALCAHARVD4']])

steps['ALCAHARVD5']={'-s':'ALCAHARVEST:%s'%(autoPCL['PromptCalibProdSiStripGainsAAG']),
                     '--conditions':'auto:run1_data',
                     '--scenario':'pp',
                     '--data':'',
                     '--filein':'file:PromptCalibProdSiStripGainsAAG.root'}

steps['ALCAHARVD6']={'-s':'ALCAHARVEST:%s'%(autoPCL['PromptCalibProdSiPixel']),
                     '--conditions':'auto:run1_data',
                     '--scenario':'pp',
                     '--data':'',
                     '--filein':'file:PromptCalibProdSiPixel.root'}

steps['ALCAHARVD5HI']=merge([{'--scenario':'HeavyIons'},steps['ALCAHARVD5']])
steps['ALCAHARVDTE']={'-s':'ALCAHARVEST:%s'%(autoPCL['PromptCalibProdEcalPedestals']),
                     '--conditions':'auto:run2_data',
                     '--scenario':'pp',
                     '--data':'',
                     '--filein':'file:PromptCalibProdEcalPedestals.root'}

steps['RECOHISt4']=steps['RECOHI2015']
steps['RECOHIMIX']=merge([steps['RECOHI2018PPRECO'],{'--pileup':'HiMix','--pileup_input':'das:/RelValHydjetQ_B12_5020GeV_2018/%s/GEN-SIM'%(baseDataSetRelease[9])}])

steps['ALCANZS']=merge([{'-s':'ALCA:HcalCalMinBias','--mc':''},step4Defaults])
steps['HARVESTGEN']={'-s':'HARVESTING:genHarvesting',
                     '--harvesting':'AtJobEnd',
                     '--conditions':'auto:run2_mc_FULL',
                     '--mc':'',
                     '--era' :'Run2_2016',
                     '--filetype':'DQM',
                     '--filein':'file:step1_inDQM.root'
                  }

steps['HARVESTGEN2']=merge([{'--filein':'file:step2_inDQM.root'},steps['HARVESTGEN']])


#data
steps['HARVESTD']={'-s':'HARVESTING:@standardDQM+@ExtraHLT+@miniAODDQM',
                   '--conditions':'auto:run1_data',
                   '--data':'',
                   '--filetype':'DQM',
                   '--scenario':'pp'}

steps['HARVESTDR1']={'-s':'HARVESTING:@standardDQMFakeHLT+@miniAODDQM',
                   '--conditions':'auto:run1_data',
                   '--data':'',
                   '--filetype':'DQM',
                   '--scenario':'pp'}

steps['HARVESTDreHLT'] = merge([ {'--conditions':'auto:run1_data_%s'%menu}, steps['HARVESTD'] ])
steps['HARVESTDR1reHLT'] = merge([ {'--conditions':'auto:run1_data_%s'%menu}, steps['HARVESTDR1'] ])
steps['HARVESTDR2'] = merge([ {'--conditions':'auto:run2_data_relval'}, steps['HARVESTD'] ])
steps['HARVEST2016'] = merge([ {'--era':'Run2_2016'}, steps['HARVESTDR2'] ])
steps['HARVEST2016_L1TEgDQM'] = merge([ {'-s':'HARVESTING:@standardDQM+@ExtraHLT+@miniAODDQM+@L1TEgamma'}, steps['HARVEST2016'] ])
steps['HARVEST2016_L1TMuDQM'] = merge([ {'-s':'HARVESTING:@standardDQM+@ExtraHLT+@miniAODDQM+@L1TMuon'}, steps['HARVEST2016'] ])
steps['HARVEST2017'] = merge([ {'--conditions':'auto:run2_data_relval','--era':'Run2_2017','--conditions':'auto:run2_data_promptlike',}, steps['HARVESTD'] ])
steps['HARVEST2017_L1TEgDQM'] = merge([ {'-s':'HARVESTING:@standardDQM+@ExtraHLT+@miniAODDQM+@L1TEgamma'}, steps['HARVEST2017'] ])
steps['HARVEST2017_L1TMuDQM'] = merge([ {'-s':'HARVESTING:@standardDQM+@ExtraHLT+@miniAODDQM+@L1TMuon'}, steps['HARVEST2017'] ])
steps['HARVEST2018'] = merge([ {'--conditions':'auto:run2_data_relval','--era':'Run2_2018','--conditions':'auto:run2_data_promptlike',}, steps['HARVESTD'] ])
steps['HARVEST2018_L1TEgDQM'] = merge([ {'-s':'HARVESTING:@standardDQM+@ExtraHLT+@miniAODDQM+@L1TEgamma'}, steps['HARVEST2018'] ])
steps['HARVEST2018_L1TMuDQM'] = merge([ {'-s':'HARVESTING:@standardDQM+@ExtraHLT+@miniAODDQM+@L1TMuon'}, steps['HARVEST2018'] ])
steps['HARVEST2018_pixelTrackingOnly'] = merge([ {'-s':'HARVESTING:@pixelTrackingOnlyDQM'}, steps['HARVEST2018'] ])
steps['HARVEST2018_hBStar'] = merge([ {'--era' : 'Run2_2018_highBetaStar'}, steps['HARVEST2018'] ])
steps['HARVEST2018_HEfail'] = merge([ {'--conditions':'auto:run2_data_promptlike_HEfail'}, steps['HARVEST2018'] ])
steps['HARVEST2018_BadHcalMitig'] = merge([ {'--era' : 'Run2_2018,pf_badHcalMitigation','--conditions':'auto:run2_data_promptlike_HEfail'}, steps['HARVEST2018'] ])
<<<<<<< HEAD

steps['HARVEST2018_L1TEgDQM_MULTIRUN'] = merge([ {
        '--customise':"Configuration/StandardSequences/DQMSaverAtJobEnd_cff",
        # hardcode the input files since we need multiple, from each of the RECO steps.
        '--filein':"file:step6_inDQM.root,file:step3_inDQM.root",
    }, steps['HARVEST2018_L1TEgDQM'] ])
=======
>>>>>>> 0048b1fc

steps['DQMHLTonAOD_2017']={
    '-s':'DQM:offlineHLTSourceOnAOD', ### DQM-only workflow on AOD input: for HLT
    '--conditions':'auto:run2_data_promptlike',
    '--data':'',
    '--eventcontent':'DQM',
    '--datatier':'DQMIO',
    '--era':'Run2_2017',
    '--fileout':'DQMHLTonAOD.root',
    }
steps['DQMHLTonAODextra_2017'] = merge([ {'-s':'DQM:offlineHLTSourceOnAODextra'}, steps['DQMHLTonAOD_2017'] ])

steps['DQMHLTonRAWAOD_2017']={
    '--process':'reHLT',
    '-s':'HLT:@relval2017,DQM:offlineHLTSourceOnAOD',
    '--conditions':'auto:run2_data_promptlike',
    '--data':'',
    '--eventcontent':'DQM',
    '--datatier':'DQMIO',
    '--era':'Run2_2017',
    '--secondfilein':'filelist:step1_dasparentquery.log',
    '--customise_commands':'"process.HLTAnalyzerEndpath.remove(process.hltL1TGlobalSummary)"',
    '--fileout':'DQMHLTonAOD.root',
    }

steps['HARVESTDQMHLTonAOD_2017'] = merge([ {'--filein':'file:DQMHLTonAOD.root','-s':'HARVESTING:hltOfflineDQMClient'}, steps['HARVEST2017'] ]) ### Harvesting step for the DQM-only workflow

steps['HARVESTDDQM']=merge([{'-s':'HARVESTING:@common+@muon+@hcal+@jetmet+@ecal'},steps['HARVESTD']])

steps['HARVESTDfst2']=merge([{'--filein':'file:step2_inDQM.root'},steps['HARVESTDR1']])

steps['HARVESTDC']={'-s':'HARVESTING:dqmHarvesting',
                   '--conditions':'auto:run1_data',
                   '--filetype':'DQM',
                   '--data':'',
                    '--filein':'file:step2_inDQM.root',
                   '--scenario':'cosmics'}

steps['HARVESTDCRUN2']=merge([{'--conditions':'auto:run2_data','--era':'Run2_2016'},steps['HARVESTDC']])

steps['HARVESTDR2_REMINIAOD_data2016']=merge([{'--data':'', '-s':'HARVESTING:@miniAODDQM','--era':'Run2_2016,run2_miniAOD_80XLegacy'},steps['HARVESTDR2']])
steps['HARVESTDR2_REMINIAOD_data2016_HIPM']=merge([{'--era':'Run2_2016_HIPM,run2_miniAOD_80XLegacy'},steps['HARVESTDR2_REMINIAOD_data2016']])

steps['HARVEST2017_REMINIAOD_data2017']=merge([{'--era':'Run2_2017,run2_miniAOD_94XFall17'},steps['HARVESTDR2_REMINIAOD_data2016']])

steps['HARVESTDHI']={'-s':'HARVESTING:dqmHarvesting',
                   '--conditions':'auto:run1_data',
                   '--filetype':'DQM',
                   '--data':'',
                   '--scenario':'HeavyIons'}

steps['HARVESTDHI15']=merge([{ '--conditions':'auto:run2_data',
                               '--era':'Run2_HI',
                               '-n':-1},steps['HARVESTDHI']])
<<<<<<< HEAD

steps['HARVESTDHI18']=merge([{ '--era':'Run2_2018_pp_on_AA',
                               '--scenario':'pp' },steps['HARVESTDHI15']])
=======
>>>>>>> 0048b1fc

#MC
steps['HARVEST']={'-s':'HARVESTING:validationHarvestingNoHLT+dqmHarvestingFakeHLT',
                   '--conditions':'auto:run1_mc',
                   '--mc':'',
                   '--filetype':'DQM',
                   '--scenario':'pp'}


steps['HARVESTCOS']={'-s':'HARVESTING:dqmHarvesting',
                     '--conditions':'auto:run1_mc',
                     '--mc':'',
                     '--filein':'file:step3_inDQM.root',
                     '--filetype':'DQM',
                     '--scenario':'cosmics'}
steps['HARVESTHAL']={'-s'          :'HARVESTING:dqmHarvesting',
                     '--conditions':'auto:run2_mc',
                     '--mc'        :'',
                     '--filein'    :'file:step3_inDQM.root',
                     '--scenario'    :'cosmics',
                     '--filein':'file:step3_inDQM.root', # unnnecessary
                     '--filetype':'DQM',
                     '--era' : 'Run2_2016',
                     }
steps['HARVESTCOS_UP15']={'-s'          :'HARVESTING:dqmHarvesting',
                          '--conditions':'auto:run2_mc_cosmics',
                          '--mc'        :'',
                          '--filein'    :'file:step3_inDQM.root',
                          '--scenario'    :'cosmics',
                          '--filein':'file:step3_inDQM.root', # unnnecessary
                          '--filetype':'DQM',
                          '--era' : 'Run2_2016',
                          }
steps['HARVESTCOS_UP17']={'-s'          :'HARVESTING:dqmHarvesting',
                          '--conditions':'auto:phase1_2017_cosmics',
                          '--mc'        :'',
                          '--filein'    :'file:step3_inDQM.root',
                          '--scenario'    :'cosmics',
                          '--filein':'file:step3_inDQM.root', # unnnecessary
                          '--filetype':'DQM',
                          '--era' : 'Run2_2017'
                          }

steps['HARVESTCOS_UP18']={'-s'          :'HARVESTING:dqmHarvesting',
                          '--conditions':'auto:phase1_2018_cosmics',
                          '--mc'        :'',
                          '--filein'    :'file:step3_inDQM.root',
                          '--scenario'    :'cosmics',
                          '--filein':'file:step3_inDQM.root', # unnnecessary
                          '--filetype':'DQM',
                          '--era' : 'Run2_2018'
                          }

steps['HARVESTFS']={'-s':'HARVESTING:validationHarvesting',
                   '--conditions':'auto:run1_mc',
                   '--mc':'',
                    '--fast':'',
                    '--filetype':'DQM',
                   '--scenario':'pp'}
steps['HARVESTHI2018PPRECO']=merge([hiDefaults2018_ppReco,{'-s':'HARVESTING:validationHarvesting+dqmHarvesting',
                                                           '--filein':'file:step3_inDQM.root', 
                                                           '--mc':'',
                                                           '--era' : 'Run2_2018_pp_on_AA',
                                                           '--filetype':'DQM'}])

steps['HARVESTHI2018']=merge([hiDefaults2018,{'-s':'HARVESTING:validationHarvesting+dqmHarvesting',
                    '--mc':'',
                    '--era' : 'Run2_2017',
                    '--filetype':'DQM',
                    '--scenario':'HeavyIons'}])
steps['HARVESTHI2017']=merge([hiDefaults2017,{'-s':'HARVESTING:validationHarvesting+dqmHarvesting',
                    '--mc':'',
                    '--era' : 'Run2_2017_pp_on_XeXe',
                    '--filetype':'DQM'}])
steps['HARVESTHI2015']=merge([hiDefaults2015,{'-s':'HARVESTING:validationHarvesting+dqmHarvesting',
                    '--mc':'',
                    '--era' : 'Run2_2016,Run2_HI',
                    '--filetype':'DQM',
                    '--scenario':'HeavyIons'}])
steps['HARVESTHI2011']=merge([hiDefaults2011,{'-s':'HARVESTING:validationHarvesting+dqmHarvesting',
                                              '--mc':'',
                                              '--filetype':'DQM'}])

steps['HARVESTPPREF2017']=merge([ppRefDefaults2017,{'-s':'HARVESTING:validationHarvesting+dqmHarvesting',
                    '--mc':'',
                    '--era' : 'Run2_2017_ppRef',
                    '--filetype':'DQM'}])

steps['HARVESTUP15']={
    # '-s':'HARVESTING:validationHarvesting+dqmHarvesting', # todo: remove UP from label
    '-s':'HARVESTING:@standardValidation+@standardDQM+@ExtraHLT+@miniAODValidation+@miniAODDQM', # todo: remove UP from label
    '--conditions':'auto:run2_mc',
    '--mc':'',
    '--era' : 'Run2_2016',
    '--filetype':'DQM',
    }
steps['HARVESTUP15_L1TEgDQM']=merge([{'-s':'HARVESTING:@standardValidation+@standardDQM+@ExtraHLT+@miniAODValidation+@miniAODDQM+@L1TEgamma'},steps['HARVESTUP15']])
steps['HARVESTUP15_L1TMuDQM']=merge([{'-s':'HARVESTING:@standardValidation+@standardDQM+@ExtraHLT+@miniAODValidation+@miniAODDQM+@L1TMuon'},steps['HARVESTUP15']])

steps['HARVESTMINUP15']=merge([{'-s':'HARVESTING:validationHarvesting+dqmHarvesting'},steps['HARVESTUP15']])

steps['HARVESTUP15_PU25']=steps['HARVESTUP15']
steps['HARVESTUP15_PU25_L1TEgDQM']=steps['HARVESTUP15_L1TEgDQM']
steps['HARVESTUP15_PU25_L1TMuDQM']=steps['HARVESTUP15_L1TMuDQM']

steps['HARVESTUP15_PU50']=merge([{'-s':'HARVESTING:@standardValidationNoHLT+@standardDQMFakeHLT+@miniAODValidation+@miniAODDQM','--era' : 'Run2_50ns'},steps['HARVESTUP15']])
steps['HARVESTUP15_PU50_L1TEgDQM']=merge([{'-s':'HARVESTING:@standardValidationNoHLT+@standardDQMFakeHLT+@miniAODValidation+@miniAODDQM+@L1TEgamma'},steps['HARVESTUP15_PU50']])
steps['HARVESTUP15_PU50_L1TMuDQM']=merge([{'-s':'HARVESTING:@standardValidationNoHLT+@standardDQMFakeHLT+@miniAODValidation+@miniAODDQM+@L1TMuon'},steps['HARVESTUP15_PU50']])

steps['HARVESTUP15_trackingOnly']=merge([{'-s': 'HARVESTING:@trackingOnlyValidation+@trackingOnlyDQM'}, steps['HARVESTUP15']])

steps['HARVESTUP17']=merge([{'--conditions':'auto:phase1_2017_realistic','--era' : 'Run2_2017'},steps['HARVESTUP15']])
steps['HARVESTUP18']=merge([{'--conditions':'auto:phase1_2018_realistic','--era' : 'Run2_2018'},steps['HARVESTUP15']])
steps['HARVESTUP18_L1TEgDQM']=merge([{'-s':'HARVESTING:@standardValidation+@standardDQM+@ExtraHLT+@miniAODValidation+@miniAODDQM+@L1TEgamma'},steps['HARVESTUP18']])
steps['HARVESTUP18_L1TMuDQM']=merge([{'-s':'HARVESTING:@standardValidation+@standardDQM+@ExtraHLT+@miniAODValidation+@miniAODDQM+@L1TMuon'},steps['HARVESTUP18']])

steps['HARVESTUP17_PU25']=steps['HARVESTUP17']
steps['HARVESTUP18_PU25']=steps['HARVESTUP18']
steps['HARVESTUP18_PU25_L1TEgDQM']=steps['HARVESTUP18_L1TEgDQM']
steps['HARVESTUP18_PU25_L1TMuDQM']=steps['HARVESTUP18_L1TMuDQM']

steps['HARVESTDR2_REMINIAOD_mc2016']=merge([{'-s':'HARVESTING:@miniAODValidation+@miniAODDQM','--era':'Run2_2016,run2_miniAOD_80XLegacy'},steps['HARVESTUP15']])
steps['HARVESTUP17_REMINIAOD_mc2017']=merge([{'-s':'HARVESTING:@miniAODValidation+@miniAODDQM','--era':'Run2_2017,run2_miniAOD_94XFall17'},steps['HARVESTUP17']])

# for Run1 PPb data workflow
steps['HARVEST_PPbData']=merge([{'--conditions':'auto:run1_data','-s':'HARVESTING:dqmHarvesting','--scenario':'pp','--era':'Run1_pA' }, steps['HARVESTDHI']])

# for Run2 PPb MC workflow
steps['HARVESTUP15_PPb']=merge([{'--conditions':'auto:run2_mc_pa','--era':'Run2_2016_pA'}, steps['HARVESTMINUP15']])

# unSchHarvestOverrides={'-s':'HARVESTING:@standardValidation+@standardDQM+@ExtraHLT+@miniAODValidation+@miniAODDQM'}
# steps['HARVESTmAODUP15']=merge([unSchHarvestOverrides,steps['HARVESTUP15']])

steps['HARVESTUP15FS']={'-s':'HARVESTING:validationHarvesting',
                        '--conditions':'auto:run2_mc',
                        '--fast':'',
                        '--mc':'',
                        '--era':'Run2_2016',
                        '--filetype':'DQM',
                        '--scenario':'pp'}
steps['HARVESTUP15FS_trackingOnly']=merge([{'-s': 'HARVESTING:@trackingOnlyValidation+@trackingOnlyDQM'}, steps['HARVESTUP15FS']])
steps['HARVESTUP17FS']=merge([{'--conditions':'auto:phase1_2017_realistic','--era' : 'Run2_2017_FastSim'},steps['HARVESTUP15FS']])
steps['HARVESTUP17FS_trackingOnly']=merge([{'-s': 'HARVESTING:@trackingOnlyValidation+@trackingOnlyDQM'}, steps['HARVESTUP17FS']])

steps['ALCASPLIT']={'-s':'ALCAOUTPUT:@allForPrompt',
                    '--conditions':'auto:run1_data',
                    '--scenario':'pp',
                    '--data':'',
                    '--triggerResultsProcess':'RECO',
                    '--filein':'file:step2_inALCARECO.root'}

steps['SKIMD']={'-s':'SKIM:all',
                '--conditions':'auto:run1_data',
                '--data':'',
                '--scenario':'pp',
                '--filein':'file:step2.root',
                '--secondfilein':'filelist:step1_dasquery.log'}

steps['SKIMDreHLT'] = merge([ {'--conditions':'auto:run1_data_%s'%menu,'--filein':'file:step3.root'}, steps['SKIMD'] ])

steps['SKIMCOSD']={'-s':'SKIM:all',
                   '--conditions':'auto:run1_data',
                   '--data':'',
                   '--scenario':'cosmics',
                   '--filein':'file:step2.root',
                   '--secondfilein':'filelist:step1_dasquery.log'}

steps['RECOFROMRECO']=merge([{'-s':'RECO,EI',
                              '--filtername':'RECOfromRECO',
                              '--process':'reRECO',
                              '--datatier':'AODSIM',
                              '--eventcontent':'AODSIM',
                              },
                             stCond,step3Defaults])


steps['RECOFROMRECOSt2']=steps['RECOFROMRECO']

steps['RECODFROMRAWRECO']=merge([{'-s':'RAW2DIGI:RawToDigi_noTk,L1Reco,RECO:reconstruction_noTracking,EI',
                                  '--filtername':'RECOfromRAWRECO',
                                  '--process':'rereRECO',
                                  '--datatier':'AOD',
                                  '--eventcontent':'AOD',
                                  '--secondfilein':'filelist:step1_dasquery.log',
                                  },
                                 steps['RECOD']])


steps['COPYPASTE']={'-s':'NONE',
                    '--conditions':'auto:run1_mc',
                    '--output':'\'[{"t":"RAW","e":"ALL"}]\'',
                    '--customise_commands':'"process.ALLRAWoutput.fastCloning=cms.untracked.bool(False)"'}

#miniaod
stepMiniAODDefaults = { '-s'              : 'PAT',
                        '--runUnscheduled': '',
                        '--era'           : 'Run2_2016',
                        '-n'              : '100'
                        }
stepMiniAODDataUP15 = merge([{'--conditions'   : 'auto:run1_data',
                          '--data'         : '',
                          '--datatier'     : 'MINIAOD',
                          '--eventcontent' : 'MINIAOD',
                          '--filein'       :'file:step3.root'
                          },stepMiniAODDefaults])

steps['REMINIAOD_data2016'] = merge([{'-s' : 'PAT,DQM:@miniAODDQM',
                                      '--process' : 'PAT',
                                      '--era' : 'Run2_2016,run2_miniAOD_80XLegacy',
                                      '--conditions' : 'auto:run2_data_relval',
                                      '--data' : '',
                                      '--scenario' : 'pp',
                                      '--eventcontent' : 'MINIAOD,DQM',
                                      '--datatier' : 'MINIAOD,DQMIO',
                                      '--customise_unsch' : 'PhysicsTools/PatAlgos/slimming/customizeMiniAOD_HcalFixLegacy2016.customizeAll'
                                      },stepMiniAODDefaults])

steps['REMINIAOD_data2016_HIPM'] = merge([{'--era' : 'Run2_2016_HIPM,run2_miniAOD_80XLegacy'},steps['REMINIAOD_data2016']])

stepReMiniAODData17 = merge([{'--era' : 'Run2_2017,run2_miniAOD_94XFall17'},steps['REMINIAOD_data2016']])
stepReMiniAODData17 = remove(stepReMiniAODData17,'--customise_unsch')
steps['REMINIAOD_data2017'] = stepReMiniAODData17

# Not sure whether the customisations are in the dict as "--customise" or "--era" so try to
# remove both. Currently premixing uses "--customise" and everything else uses "--era".
try : stepMiniAODData = remove(stepMiniAODDataUP15,'--era')
except : stepMiniAODData = remove(stepMiniAODDataUP15,'--customise')

stepMiniAODMC = merge([{'--conditions'   : 'auto:run2_mc',
                        '--mc'           : '',
                        '--era'          : 'Run2_2016',
                        '--datatier'     : 'MINIAODSIM',
                        '--eventcontent' : 'MINIAODSIM',
                        '--filein'       :'file:step3.root'
                        },stepMiniAODDefaults])

steps['REMINIAOD_mc2016'] = merge([{'-s' : 'PAT,VALIDATION:@miniAODValidation,DQM:@miniAODDQM',
                                    '--process' : 'PAT',
                                    '--era' :  'Run2_2016,run2_miniAOD_80XLegacy',
                                    '--conditions' : 'auto:run2_mc',
                                    '--mc' : '',
                                    '--scenario' : 'pp',
                                    '--eventcontent' : 'MINIAODSIM,DQM',
                                    '--datatier' : 'MINIAODSIM,DQMIO'
                                    },stepMiniAODDefaults])

steps['REMINIAOD_mc2017'] =merge([{'--conditions':'auto:phase1_2017_realistic','--era':'Run2_2017,run2_miniAOD_94XFall17'},steps['REMINIAOD_mc2016']])


#steps['MINIAODDATA']       =merge([stepMiniAODData])
#steps['MINIAODDreHLT']     =merge([{'--conditions':'auto:run1_data_%s'%menu},stepMiniAODData])
#steps['MINIAODDATAs2']     =merge([{'--filein':'file:step2.root'},stepMiniAODData])
steps['MINIAODMCUP15']     =merge([stepMiniAODMC])
#steps['MINIAODMCUP1550']   =merge([{'--conditions':'auto:run2_mc_50ns','--era':'Run2_50ns'},stepMiniAODMC])
#steps['MINIAODMCUP15HI']   =merge([{'--conditions':'auto:run2_mc_hi','--era':'Run2_HI'},stepMiniAODMC])
steps['MINIAODMCUP15FS']   =merge([{'--filein':'file:step1.root','--fast':''},stepMiniAODMC])
steps['MINIAODMCUP15FS50'] =merge([{'--conditions':'auto:run2_mc_50ns','--era':'Run2_50ns'},steps['MINIAODMCUP15FS']])
steps['MINIAODMCUP17FS']   =merge([{'--filein':'file:step1.root','--fast':'','--conditions':'auto:phase1_2017_realistic','--era':'Run2_2017_FastSim'},stepMiniAODMC])
steps['DBLMINIAODMCUP15NODQM'] = merge([{'--conditions':'auto:run2_mc',
                                   '-s':'PAT',
                                   '--datatier' : 'MINIAODSIM',
                                   '--eventcontent':'MINIAOD',},stepMiniAODMC])

stepNanoAODDefaults = { '-s': 'NANO,DQM:@nanoAODDQM', '-n': 1000 }
stepNanoAODData = merge([{ '--data':'', '--eventcontent' : 'NANOAOD,DQM' ,'--datatier': 'NANOAOD,DQMIO'    }, stepNanoAODDefaults ])
stepNanoAODMC   = merge([{ '--mc':''  , '--eventcontent' : 'NANOAODSIM,DQM','--datatier': 'NANOAODSIM,DQMIO' }, stepNanoAODDefaults ])
stepNanoEDMData = merge([{ '--data':'', '--eventcontent' : 'NANOEDMAOD,DQM' ,'--datatier': 'NANOAOD,DQMIO'     }, stepNanoAODDefaults ])
stepNanoEDMMC   = merge([{ '--mc':''  , '--eventcontent' : 'NANOEDMAODSIM,DQM','--datatier': 'NANOAODSIM,DQMIO'    }, stepNanoAODDefaults ])
stepNanoEDMMCProd   = merge([{ '--mc':'', '-s': 'NANO', '--eventcontent' : 'NANOEDMAODSIM','--datatier': 'NANOAODSIM'    }, stepNanoAODDefaults ])

steps['NANOAOD2016']   = merge([{'--conditions': 'auto:run2_data_relval', '--era': 'Run2_2016'}, stepNanoAODData ])
steps['NANOAOD2017']   = merge([{'--conditions': 'auto:run2_data_relval', '--era': 'Run2_2017'}, stepNanoAODData ])

steps['NANOAOD2016_80X'] = merge([{'--era': 'Run2_2016,run2_miniAOD_80XLegacy'}, steps['NANOAOD2016'] ])
steps['NANOAOD2017_92X'] = merge([{'--era': 'Run2_2017,run2_nanoAOD_92X'},       steps['NANOAOD2017'] ])
steps['NANOAOD2017_94XMiniAODv1'] = merge([{'--era': 'Run2_2017,run2_nanoAOD_94XMiniAODv1'},       steps['NANOAOD2017'] ])
steps['NANOAOD2017_94XMiniAODv2'] = merge([{'--era': 'Run2_2017,run2_nanoAOD_94XMiniAODv2'},       steps['NANOAOD2017'] ])

steps['NANOAODMC2016'] = merge([{'--conditions': 'auto:run2_mc',               '--era': 'Run2_2016'}, stepNanoAODMC ])
steps['NANOAODMC2017'] = merge([{'--conditions': 'auto:phase1_2017_realistic', '--era': 'Run2_2017'}, stepNanoAODMC ])

steps['NANOAODMC2016_80X'] = merge([{'--era': 'Run2_2016,run2_miniAOD_80XLegacy'}, steps['NANOAODMC2016'] ])
steps['NANOAODMC2017_92X'] = merge([{'--era': 'Run2_2017,run2_nanoAOD_92X'},       steps['NANOAODMC2017'] ])
steps['NANOAODMC2017_94XMiniAODv1'] = merge([{'--era': 'Run2_2017,run2_nanoAOD_94XMiniAODv1'},       steps['NANOAODMC2017'] ])
steps['NANOAODMC2017_94XMiniAODv2'] = merge([{'--era': 'Run2_2017,run2_nanoAOD_94XMiniAODv2'},       steps['NANOAODMC2017'] ])

steps['NANOEDMMC2017'] = merge([{'--conditions': 'auto:phase1_2017_realistic', '--era': 'Run2_2017'}, stepNanoEDMMC ])
steps['NANOEDMMC2017_92X'] = merge([{'--era': 'Run2_2017,run2_nanoAOD_92X'}, steps['NANOEDMMC2017'] ])
steps['NANOEDMMC2017_94XMiniAODv1'] = merge([{'--era': 'Run2_2017,run2_nanoAOD_94XMiniAODv1'}, steps['NANOEDMMC2017'] ])
steps['NANOEDMMC2017_94XMiniAODv2'] = merge([{'--era': 'Run2_2017,run2_nanoAOD_94XMiniAODv2'}, steps['NANOEDMMC2017'] ])
steps['NANOEDMMC2016_80X'] = merge([{'--conditions': 'auto:run2_mc', '--era': 'Run2_2016,run2_miniAOD_80XLegacy'}, steps['NANOEDMMC2017'] ])
steps['NANOEDMMC2018_PROD'] = merge([{'--conditions': 'auto:phase1_2018_realistic', '--era': 'Run2_2018', '--filein':'file:step3_inMINIAODSIM.root'}, stepNanoEDMMCProd ])

steps['NANOEDM2017'] = merge([{'--conditions': 'auto:run2_data_relval', '--era': 'Run2_2017'}, stepNanoEDMData ])
steps['NANOEDM2017_92X'] = merge([{'--era': 'Run2_2017,run2_nanoAOD_92X'}, steps['NANOEDM2017'] ])
steps['NANOEDM2017_94XMiniAODv1'] = merge([{'--era': 'Run2_2017,run2_nanoAOD_94XMiniAODv1'}, steps['NANOEDM2017'] ])
steps['NANOEDM2017_94XMiniAODv2'] = merge([{'--era': 'Run2_2017,run2_nanoAOD_94XMiniAODv2'}, steps['NANOEDM2017'] ])
steps['NANOEDM2016_80X'] = merge([{'--era': 'Run2_2016,run2_miniAOD_80XLegacy'}, steps['NANOEDM2017'] ])
steps['NANOEDM2018'] = merge([ {'--conditions': 'auto:run2_data_promptlike', '--era': 'Run2_2018'}, stepNanoEDMData ])

steps['HARVESTNANOAODMC2017']=merge([{'-s':'HARVESTING:@nanoAODDQM','--conditions': 'auto:phase1_2017_realistic','--era': 'Run2_2017'},steps['HARVESTUP15']])
steps['HARVESTNANOAODMC2017_92X']=merge([{'--era': 'Run2_2017,run2_nanoAOD_92X'},steps['HARVESTNANOAODMC2017']])
steps['HARVESTNANOAODMC2017_94XMiniAODv1']=merge([{'--era': 'Run2_2017,run2_nanoAOD_94XMiniAODv1'},steps['HARVESTNANOAODMC2017']])
steps['HARVESTNANOAODMC2017_94XMiniAODv2']=merge([{'--era': 'Run2_2017,run2_nanoAOD_94XMiniAODv2'},steps['HARVESTNANOAODMC2017']])
steps['HARVESTNANOAODMC2016_80X']=merge([{'--conditions': 'auto:run2_mc','--era': 'Run2_2016,run2_miniAOD_80XLegacy'},steps['HARVESTNANOAODMC2017']])

steps['HARVESTNANOAOD2017']=merge([{'--data':'','-s':'HARVESTING:@nanoAODDQM','--conditions':'auto:run2_data_relval','--era':'Run2_2017'},steps['HARVESTDR2']])
steps['HARVESTNANOAOD2017_92X']=merge([{'--era': 'Run2_2017,run2_nanoAOD_92X'},steps['HARVESTNANOAOD2017']])
steps['HARVESTNANOAOD2017_94XMiniAODv1']=merge([{'--era': 'Run2_2017,run2_nanoAOD_94XMiniAODv1'},steps['HARVESTNANOAOD2017']])
steps['HARVESTNANOAOD2017_94XMiniAODv2']=merge([{'--era': 'Run2_2017,run2_nanoAOD_94XMiniAODv2'},steps['HARVESTNANOAOD2017']])
steps['HARVESTNANOAOD2016_80X']=merge([{'--era': 'Run2_2016,run2_miniAOD_80XLegacy'},steps['HARVESTNANOAOD2017']])
steps['HARVESTNANOAOD2018']=merge([{'--conditions': 'auto:run2_data_promptlike', '--era':'Run2_2018'}, steps['HARVESTNANOAOD2017']])

steps['NANOMERGE'] = { '-s': 'ENDJOB', '-n': 1000 , '--eventcontent' : 'NANOAODSIM','--datatier': 'NANOAODSIM', '--conditions': 'auto:run2_mc' }

steps['HEfail'] = {'--conditions':'auto:phase1_2018_realistic_HEfail',
                   '-n':'10',
                   '--pileup':'AVE_50_BX_25ns','--pileup_input':'das:/RelValMinBias_13/%s/GEN-SIM'%(baseDataSetRelease[16]),
                   '--era' : 'Run2_2018',
                   '--geometry' : 'DB:Extended'
                  }
steps['DigiFullHEfail']=merge([{'-s':'DIGI:pdigi_valid,L1,DIGI2RAW,HLT:@relval2018','--datatier':'GEN-SIM-DIGI-RAW','--eventcontent':'FEVTDEBUGHLT'}, steps['HEfail']])    
steps['RecoFullHEfail']=merge([{'-s':'RAW2DIGI,L1Reco,RECO,RECOSIM,EI,PAT,VALIDATION:@standardValidation+@miniAODValidation,DQM:@standardDQM+@ExtraHLT+@miniAODDQM',
                                '--datatier':'GEN-SIM-RECO,MINIAODSIM,DQMIO',
                                '--runUnscheduled':'',
                                '--eventcontent':'RECOSIM,MINIAODSIM,DQM',
                               }, steps['HEfail']])
steps['HARVESTFullHEfail']=merge([{'-s':'HARVESTING:@standardValidation+@standardDQM+@ExtraHLT+@miniAODValidation+@miniAODDQM','--mc':'','--scenario' : 'pp','--filetype':'DQM'}, steps['HEfail']])
steps['NanoFullHEfail']={'-s':'NANO',
                         '--conditions':'auto:phase1_2018_realistic_HEfail',
                         '-n':'10',
                         '--era' : 'Run2_2018',
                         '--geometry' : 'DB:Extended',
                         '--datatier':'NANOAODSIM',
                         '--eventcontent':'NANOEDMAODSIM',
                         '--filein':'file:step3_inMINIAODSIM.root'}
steps['DigiFullBadHcalMitig']=merge([{'--era' : 'Run2_2018,pf_badHcalMitigation'}, steps['DigiFullHEfail']])
steps['RecoFullBadHcalMitig']=merge([{'--era' : 'Run2_2018,pf_badHcalMitigation'}, steps['RecoFullHEfail']])
steps['HARVESTFullBadHcalMitig']=merge([{'--era' : 'Run2_2018,pf_badHcalMitigation'}, steps['HARVESTFullHEfail']])
steps['NanoFullBadHcalMitig']=merge([{'--era' : 'Run2_2018,pf_badHcalMitigation'}, steps['NanoFullHEfail']])

#################################################################################
####From this line till the end of the file :
####UPGRADE WORKFLOWS IN PREPARATION - Gaelle's sandbox -
#####Accessible only through the option --what upgrade
#####(unless specifically added to relval_2023.py)
#####Transparent for any of the standard workflows
#### list of worflows defined (not necessarly running though): runTheMatrix.py --what upgrade -n
####
###
#################################################################################

from  Configuration.PyReleaseValidation.upgradeWorkflowComponents import *

defaultDataSets={}
defaultDataSets['2017']='CMSSW_10_0_0_pre2-100X_mc2017_realistic_v1-v'
defaultDataSets['2017Design']='CMSSW_10_0_0_pre2-100X_mc2017_design_IdealBS_v1-v'
<<<<<<< HEAD
defaultDataSets['2018']='CMSSW_10_3_0_pre5-103X_upgrade2018_realistic_v7-v'
defaultDataSets['2018Design']='CMSSW_10_3_0_pre5-103X_upgrade2018_design_v4-v'
=======
defaultDataSets['2018']='CMSSW_10_2_0-102X_upgrade2018_realistic_v9_gcc7-v'
defaultDataSets['2018Design']='CMSSW_10_2_0-102X_upgrade2018_design_v6_gcc7-v'
>>>>>>> 0048b1fc
#defaultDataSets['2019']=''
#defaultDataSets['2019Design']=''
defaultDataSets['2023D17']='CMSSW_10_2_0_pre2-101X_upgrade2023_realistic_v5_2023D17noPU-v'
defaultDataSets['2023D19']=''
defaultDataSets['2023D21']=''
defaultDataSets['2023D22']=''
defaultDataSets['2023D23']=''
defaultDataSets['2023D24']=''
defaultDataSets['2023D25']=''
defaultDataSets['2023D26']=''
defaultDataSets['2023D27']=''
defaultDataSets['2023D28']=''
defaultDataSets['2023D29']=''
defaultDataSets['2023D30']=''
defaultDataSets['2023D31']=''
defaultDataSets['2023D33']=''
defaultDataSets['2023D34']=''
defaultDataSets['2023D35']=''

keys=defaultDataSets.keys()
for key in keys:
  defaultDataSets[key+'PU']=defaultDataSets[key]

# sometimes v1 won't be used - override it here - the dictionary key is gen fragment + '_' + geometry
<<<<<<< HEAD
versionOverrides={'BuMixing_BMuonFilter_forSTEAM_13TeV_TuneCUETP8M1_2017':'2','SingleElectronPt10_pythia8_2017':'2','HSCPstop_M_200_TuneCUETP8M1_13TeV_pythia8_2017':'2','RSGravitonToGammaGamma_kMpl01_M_3000_TuneCUETP8M1_13TeV_pythia8_2017':'2','WprimeToENu_M-2000_TuneCUETP8M1_13TeV-pythia8_2017':'2','DisplacedSUSY_stopToBottom_M_300_1000mm_TuneCUETP8M1_13TeV_pythia8_2017':'2','TenE_E_0_200_pythia8_2017':'2','TenE_E_0_200_pythia8_2017PU':'2','QQH1352T_13TeV_TuneCUETP8M1_2018':'2', 'TenTau_E_15_500_pythia8_2018':'2','PhotonJet_Pt_10_13TeV_TuneCUETP8M1_2018':'2','QCD_Pt_600_800_13TeV_TuneCUETP8M1_2018':'2','Wjet_Pt_80_120_13TeV_TuneCUETP8M1_2018':'2'}
=======
versionOverrides={'BuMixing_BMuonFilter_forSTEAM_13TeV_TuneCUETP8M1_2017':'2','SingleElectronPt10_pythia8_2017':'2','HSCPstop_M_200_TuneCUETP8M1_13TeV_pythia8_2017':'2','RSGravitonToGammaGamma_kMpl01_M_3000_TuneCUETP8M1_13TeV_pythia8_2017':'2','WprimeToENu_M-2000_TuneCUETP8M1_13TeV-pythia8_2017':'2','DisplacedSUSY_stopToBottom_M_300_1000mm_TuneCUETP8M1_13TeV_pythia8_2017':'2','TenE_E_0_200_pythia8_2017':'2','TenE_E_0_200_pythia8_2017PU':'2'}
>>>>>>> 0048b1fc

baseDataSetReleaseBetter={}
for gen in upgradeFragments:
    for ds in defaultDataSets:
       	key=gen[:-4]+'_'+ds
        version='1'
        if key in versionOverrides:
            version = versionOverrides[key]
        baseDataSetReleaseBetter[key]=defaultDataSets[ds]+version

PUDataSets={}
for ds in defaultDataSets:
    key='MinBias_14TeV_pythia8_TuneCUETP8M1'+'_'+ds
    name=baseDataSetReleaseBetter[key]
#    if '2017' in name or '2018' in name:
    if '2017' in name:
    	PUDataSets[ds]={'-n':10,'--pileup':'AVE_35_BX_25ns','--pileup_input':'das:/RelValMinBias_13/%s/GEN-SIM'%(name,)}
    elif '2018' in name:
    	PUDataSets[ds]={'-n':10,'--pileup':'AVE_50_BX_25ns','--pileup_input':'das:/RelValMinBias_13/%s/GEN-SIM'%(name,)}
    else:
        PUDataSets[ds]={'-n':10,'--pileup':'AVE_35_BX_25ns','--pileup_input':'das:/RelValMinBias_14TeV/%s/GEN-SIM'%(name,)}

    #PUDataSets[ds]={'-n':10,'--pileup':'AVE_50_BX_25ns','--pileup_input':'das:/RelValMinBias_13/%s/GEN-SIM'%(name,)}
    #PUDataSets[ds]={'-n':10,'--pileup':'AVE_70_BX_25ns','--pileup_input':'das:/RelValMinBias_13/%s/GEN-SIM'%(name,)}


upgradeStepDict={}
for stepType in upgradeSteps.keys():
    for step in upgradeSteps[stepType]['steps']:
        stepName = step+upgradeSteps[stepType]['suffix']
        upgradeStepDict[stepName]={}
    for step in upgradeSteps[stepType]['PU']:
        stepName = step+'PU'+upgradeSteps[stepType]['suffix']
        upgradeStepDict[stepName]={}
        stepNamePmx = step+'PUPRMX'+upgradeSteps[stepType]['suffix']
        upgradeStepDict[stepNamePmx]={}
        upgradeStepDict[stepNamePmx+'Combined']={}

# just make all combinations - yes, some will be nonsense.. but then these are not used unless specified above
# collapse upgradeKeys using list comprehension
for year,k in [(year,k) for year in upgradeKeys for k in upgradeKeys[year]]:
    k2=k
    if 'PU' in k[-2:]:
        k2=k[:-2]
    geom=upgradeProperties[year][k]['Geom']
    gt=upgradeProperties[year][k]['GT']
    hltversion=upgradeProperties[year][k].get('HLTmenu')
    cust=upgradeProperties[year][k].get('Custom', None)
    era=upgradeProperties[year][k].get('Era', None)
    beamspot=upgradeProperties[year][k].get('BeamSpot', None)

    # setup baseline steps
    upgradeStepDict['GenSimFull'][k]= {'-s' : 'GEN,SIM',
                                       '-n' : 10,
                                       '--conditions' : gt,
                                       '--beamspot' : 'Realistic25ns13TeVEarly2017Collision',
                                       '--datatier' : 'GEN-SIM',
                                       '--eventcontent': 'FEVTDEBUG',
                                       '--geometry' : geom
                                       }
    if beamspot is not None: upgradeStepDict['GenSimFull'][k]['--beamspot']=beamspot

    upgradeStepDict['GenSimHLBeamSpotFull'][k]= {'-s' : 'GEN,SIM',
                                       '-n' : 10,
                                       '--conditions' : gt,
                                       '--beamspot' : 'HLLHC',
                                       '--datatier' : 'GEN-SIM',
                                       '--eventcontent': 'FEVTDEBUG',
                                       '--geometry' : geom
                                       }

    upgradeStepDict['GenSimHLBeamSpotFull14'][k]= {'-s' : 'GEN,SIM',
                                       '-n' : 10,
                                       '--conditions' : gt,
                                       '--beamspot' : 'HLLHC14TeV',
                                       '--datatier' : 'GEN-SIM',
                                       '--eventcontent': 'FEVTDEBUG',
                                       '--geometry' : geom
                                       }

    upgradeStepDict['DigiFull'][k] = {'-s':'DIGI:pdigi_valid,L1,DIGI2RAW,HLT:%s'%(hltversion),
                                      '--conditions':gt,
                                      '--datatier':'GEN-SIM-DIGI-RAW',
                                      '-n':'10',
                                      '--eventcontent':'FEVTDEBUGHLT',
                                      '--geometry' : geom
                                      }

    # Adding Track trigger step in step2
    upgradeStepDict['DigiFullTrigger'][k] = {'-s':'DIGI:pdigi_valid,L1,L1TrackTrigger,DIGI2RAW,HLT:%s'%(hltversion),
                                      '--conditions':gt,
                                      '--datatier':'GEN-SIM-DIGI-RAW',
                                      '-n':'10',
                                      '--eventcontent':'FEVTDEBUGHLT',
                                      '--geometry' : geom
                                      }

    upgradeStepDict['RecoFull'][k] = {'-s':'RAW2DIGI,L1Reco,RECO,RECOSIM,EI,PAT,VALIDATION:@standardValidation+@miniAODValidation,DQM:@standardDQM+@ExtraHLT+@miniAODDQM',
                                      '--conditions':gt,
                                      '--datatier':'GEN-SIM-RECO,MINIAODSIM,DQMIO',
                                      '-n':'10',
                                      '--runUnscheduled':'',
                                      '--eventcontent':'RECOSIM,MINIAODSIM,DQM',
                                      '--geometry' : geom
                                      }

    upgradeStepDict['RecoFullGlobal'][k] = {'-s':'RAW2DIGI,L1Reco,RECO,RECOSIM,PAT,VALIDATION:@phase2Validation+@miniAODValidation,DQM:@phase2+@miniAODDQM',
                                      '--conditions':gt,
                                      '--datatier':'GEN-SIM-RECO,MINIAODSIM,DQMIO',
                                      '-n':'10',
                                      '--runUnscheduled':'',
                                      '--eventcontent':'FEVTDEBUGHLT,MINIAODSIM,DQM',
                                      '--geometry' : geom
                                      }

    upgradeStepDict['RecoFullLocal'][k] = {'-s':'RAW2DIGI,L1Reco,RECO:localreco',
                                      '--conditions':gt,
                                      '--datatier':'GEN-SIM-RECO',
                                      '-n':'10',
                                      '--eventcontent':'FEVTDEBUGHLT',
                                      '--geometry' : geom
                                      }

    upgradeStepDict['HARVESTFull'][k]={'-s':'HARVESTING:@standardValidation+@standardDQM+@ExtraHLT+@miniAODValidation+@miniAODDQM',
                                    '--conditions':gt,
                                    '--mc':'',
                                    '--geometry' : geom,
                                    '--scenario' : 'pp',
                                    '--filetype':'DQM',
                                    }

    upgradeStepDict['HARVESTFullGlobal'][k] = merge([{'-s': 'HARVESTING:@phase2Validation+@phase2+@miniAODValidation+@miniAODDQM'}, upgradeStepDict['HARVESTFull'][k]])

    upgradeStepDict['ALCAFull'][k] = {'-s':'ALCA:TkAlMuonIsolated+TkAlMinBias+MuAlOverlaps+EcalESAlign+TkAlZMuMu+HcalCalHBHEMuonFilter+TkAlUpsilonMuMu+TkAlJpsiMuMu+SiStripCalMinBias',
                                      '--conditions':gt,
                                      '--datatier':'ALCARECO',
                                      '-n':'10',
                                      '--eventcontent':'ALCARECO',
                                      '--geometry' : geom,
                                      '--filein':'file:step3.root'
                                      }

    upgradeStepDict['FastSim'][k]={'-s':'GEN,SIM,RECO,VALIDATION',
                                   '--eventcontent':'FEVTDEBUGHLT,DQM',
                                   '--datatier':'GEN-SIM-DIGI-RECO,DQMIO',
                                   '--conditions':gt,
                                   '--fast':'',
                                   '--geometry' : geom,
                                   '--relval':'27000,3000'}

    upgradeStepDict['HARVESTFast'][k]={'-s':'HARVESTING:validationHarvesting',
                                    '--conditions':gt,
                                    '--mc':'',
                                    '--geometry' : geom,
                                    '--scenario' : 'pp'
                                    }

    upgradeStepDict['NanoFull'][k] = {'-s':'NANO',
                                      '--conditions':gt,
                                      '--datatier':'NANOAODSIM',
                                      '-n':'10',
                                      '--eventcontent':'NANOEDMAODSIM',
				      '--filein':'file:step3_inMINIAODSIM.root',
                                      '--geometry' : geom
                                      }


    # setup baseline customizations and PU
    for step in upgradeSteps['baseline']['steps']:
        if cust is not None: upgradeStepDict[step][k]['--customise']=cust
        if era is not None: upgradeStepDict[step][k]['--era']=era

    # setup variations (manually)

    for step in upgradeSteps['trackingOnly']['steps']:
        stepName = step + upgradeSteps['trackingOnly']['suffix']
        if 'Reco' in step: upgradeStepDict[stepName][k] = merge([step3_trackingOnly, upgradeStepDict[step][k]])
        elif 'HARVEST' in step: upgradeStepDict[stepName][k] = merge([{'-s': 'HARVESTING:@trackingOnlyValidation+@trackingOnlyDQM'}, upgradeStepDict[step][k]])

    for step in upgradeSteps['pixelTrackingOnly']['steps']:
        stepName = step + upgradeSteps['pixelTrackingOnly']['suffix']
        if 'Reco' in step: upgradeStepDict[stepName][k] = merge([step3_pixelTrackingOnly, upgradeStepDict[step][k]])
        elif 'HARVEST' in step: upgradeStepDict[stepName][k] = merge([{'-s': 'HARVESTING:@trackingOnlyValidation+@pixelTrackingOnlyDQM'}, upgradeStepDict[step][k]])

    for step in upgradeSteps['pixelTrackingOnlyRiemannFit']['steps']:
        stepName = step + upgradeSteps['pixelTrackingOnlyRiemannFit']['suffix']
        if 'Reco' in step: upgradeStepDict[stepName][k] = merge([step3_riemannFit, step3_pixelTrackingOnly, upgradeStepDict[step][k]])
        elif 'HARVEST' in step: upgradeStepDict[stepName][k] = merge([{'-s': 'HARVESTING:@trackingOnlyValidation+@pixelTrackingOnlyDQM'}, upgradeStepDict[step][k]])

    for step in upgradeSteps['pixelTrackingOnlyRiemannFitGPU']['steps']:
        stepName = step + upgradeSteps['pixelTrackingOnlyRiemannFitGPU']['suffix']
        if 'Reco' in step: upgradeStepDict[stepName][k] = merge([step3_riemannFitGPU, step3_pixelTrackingOnly, upgradeStepDict[step][k]])
        elif 'HARVEST' in step: upgradeStepDict[stepName][k] = merge([{'-s': 'HARVESTING:@trackingOnlyValidation+@pixelTrackingOnlyDQM'}, upgradeStepDict[step][k]])

    for step in upgradeSteps['pixelTrackingOnlyGPU']['steps']:
        stepName = step + upgradeSteps['pixelTrackingOnlyGPU']['suffix']
        if 'Reco' in step: upgradeStepDict[stepName][k] = merge([step3_gpu, step3_pixelTrackingOnly, upgradeStepDict[step][k]])
        elif 'HARVEST' in step: upgradeStepDict[stepName][k] = merge([{'-s': 'HARVESTING:@trackingOnlyValidation+@pixelTrackingOnlyDQM'}, upgradeStepDict[step][k]])

    for step in upgradeSteps['trackingRun2']['steps']:
        stepName = step + upgradeSteps['trackingRun2']['suffix']
        if 'Reco' in step and upgradeStepDict[step][k]['--era']=='Run2_2017':
            upgradeStepDict[stepName][k] = merge([{'--era': 'Run2_2017_trackingRun2'}, upgradeStepDict[step][k]])

    for step in upgradeSteps['trackingOnlyRun2']['steps']:
        stepName = step + upgradeSteps['trackingOnlyRun2']['suffix']
        if 'Reco' in step and upgradeStepDict[step][k]['--era']=='Run2_2017':
            upgradeStepDict[stepName][k] = merge([{'--era': 'Run2_2017_trackingRun2'}, step3_trackingOnly, upgradeStepDict[step][k]])
        elif 'HARVEST' in step: upgradeStepDict[stepName][k] = merge([{'-s': 'HARVESTING:@trackingOnlyValidation+@trackingOnlyDQM'}, upgradeStepDict[step][k]])

    for step in upgradeSteps['trackingLowPU']['steps']:
        stepName = step + upgradeSteps['trackingLowPU']['suffix']
        if 'Reco' in step and upgradeStepDict[step][k]['--era']=='Run2_2017':
            upgradeStepDict[stepName][k] = merge([{'--era': 'Run2_2017_trackingLowPU'}, upgradeStepDict[step][k]])

    for step in upgradeSteps['Timing']['steps']:
        stepName = step + upgradeSteps['Timing']['suffix']
        upgradeStepDict[stepName][k] = deepcopy(upgradeStepDict[step][k])
        # avoid some nonsense
        if '--era' in upgradeStepDict[stepName][k].keys() and not "_timing" in upgradeStepDict[stepName][k]['--era']:
            upgradeStepDict[stepName][k]['--era'] += "_timing"

    for step in upgradeSteps['Neutron']['steps']:
        if 'GenSim' in step:
            custNew = "SimG4Core/Application/NeutronBGforMuonsXS_cff.customise"
        else:
            custNew = "SLHCUpgradeSimulations/Configuration/customise_mixing.customise_Mix_LongLived_Neutrons"
        stepName = step + upgradeSteps['Neutron']['suffix']
        upgradeStepDict[stepName][k] = deepcopy(upgradeStepDict[step][k])
        if '--customise' in upgradeStepDict[stepName][k].keys():
            upgradeStepDict[stepName][k]['--customise'] += ","+custNew
        else:
            upgradeStepDict[stepName][k]['--customise'] = custNew

    for step in upgradeSteps['heCollapse']['steps']:
        stepName = step + upgradeSteps['heCollapse']['suffix']
        upgradeStepDict[stepName][k] = merge([{'--procModifiers': 'run2_HECollapse_2018'}, upgradeStepDict[step][k]])

    # setup PU
    if k2 in PUDataSets:
        # Setup premixing stage1
        #
        # Has to be done before the overall PU definition in order to benefit from that
        #
        # It is a complete overkill to define premixing step for
        # each generator fragment, but let's worry about
        # simplification later
        for step in upgradeSteps['baseline']['steps']:
            if "GenSim" in step:
                stepName = step + upgradeSteps['baseline']['suffix']
                stepNamePmx = step.replace('GenSim', 'Premix') + 'PU' + upgradeSteps['Premix']['suffix']
                d = merge([{'-s'            : 'GEN,SIM,DIGI:pdigi_valid',
                            '--datatier'    : 'PREMIX',
                            '--eventcontent': 'PREMIX',
                            '--procModifiers': 'premix_stage1',
                           },
                           PUDataSets[k2],upgradeStepDict[stepName][k]])
                upgradeStepDict[stepNamePmx][k] = d

        for stepType in upgradeSteps.keys():
            if "Premix" in stepType:
                # Premix stage1 is already set above, and there are no non-PU steps so has to be ignored here
                continue
            for step in upgradeSteps[stepType]['PU']:
                stepName = step + upgradeSteps[stepType]['suffix']
                stepNamePU = step + 'PU' + upgradeSteps[stepType]['suffix']
                upgradeStepDict[stepNamePU][k]=merge([PUDataSets[k2],upgradeStepDict[stepName][k]])

                # Setup premixing stage2
                if "Digi" in step or "Reco" in step:
                    stepNamePUpmx = step + 'PUPRMX' + upgradeSteps[stepType]['suffix']
                    d = merge([upgradeStepDict[stepName][k]])
                    if "Digi" in step:
                        tmpsteps = []
                        for s in d["-s"].split(","):
                            if s == "DIGI" or "DIGI:" in s:
                                tmpsteps.extend([s, "DATAMIX"])
                            else:
                                tmpsteps.append(s)
                        d = merge([{"-s"             : ",".join(tmpsteps),
                                    "--datamix"      : "PreMix",
                                    "--procModifiers": "premix_stage2"},
                                   d])
                    elif "Reco" in step:
                        if "--procModifiers" in d:
                            d["--procModifiers"] += ",premix_stage2"
                        else:
                            d["--procModifiers"] = "premix_stage2"
                    upgradeStepDict[stepNamePUpmx][k] = d
                    # For combined stage1+stage2
                    if "Digi" in step:
                        upgradeStepDict[stepNamePUpmx+"Combined"][k] = merge([digiPremixLocalPileup, d])

for step in upgradeStepDict.keys():
    # we need to do this for each fragment
   if 'Sim' in step or 'Premix' in step:
        for frag in upgradeFragments:
            howMuch=howMuches[frag]
            for key in [key for year in upgradeKeys for key in upgradeKeys[year]]:
                k=frag[:-4]+'_'+key+'_'+step
                if (step in upgradeStepDict or step.replace("PUPRMX", "PU")) and key in upgradeStepDict[step]:
                    steps[k]=merge([ {'cfg':frag},howMuch,upgradeStepDict[step][key]])
                    #get inputs in case of -i...but no need to specify in great detail
                    #however, there can be a conflict of beam spots but this is lost in the dataset name
                    #so please be careful
                    s=frag[:-4]+'_'+key
                    if 'FastSim' not in k and 'Premix' not in step and s+'INPUT' not in steps and s in baseDataSetReleaseBetter and defaultDataSets[key] != '': # exclude upgradeKeys without input dataset
                        steps[k+'INPUT']={'INPUT':InputInfo(dataSet='/RelVal'+upgradeDatasetFromFragment[frag]+'/%s/GEN-SIM'%(baseDataSetReleaseBetter[s],),location='STD')}
   else:
        for key in [key for year in upgradeKeys for key in upgradeKeys[year]]:
            k=step+'_'+key
            if step in upgradeStepDict and key in upgradeStepDict[step]:
                steps[k]=merge([upgradeStepDict[step][key]])
<|MERGE_RESOLUTION|>--- conflicted
+++ resolved
@@ -25,17 +25,12 @@
 step1Up2017Defaults = merge ([{'--conditions':'auto:phase1_2017_realistic','--era':'Run2_2017','--beamspot':'Realistic25ns13TeVEarly2017Collision'},step1Up2015Defaults])
 # step1 gensim: for 2018
 step1Up2018Defaults = merge ([{'--conditions':'auto:phase1_2018_realistic','--era':'Run2_2018'},step1Up2017Defaults])
-<<<<<<< HEAD
 # step1 gensim: for 2018 HI
 step1Up2018HiDefaults = merge ([{'--conditions':'auto:phase1_2018_realistic_hi','--era':'Run2_2018_pp_on_AA'},step1Up2017Defaults])
 # step1 gensim: for 2018 prod
 step1Up2018ProdDefaults = merge ([{'--beamspot':'Realistic25ns13TeVEarly2018Collision','--eventcontent':'RAWSIM','--geometry':'DB:Extended'},step1Up2018Defaults])
 # step1 gensim: for 2018 HI prod (replace with proper beamspot when data arrives)
 step1Up2018HiProdDefaults = merge ([{'--beamspot':'Realistic25ns13TeVEarly2018Collision','--eventcontent':'RAWSIM','--geometry':'DB:Extended'},step1Up2018HiDefaults])
-=======
-# step1 gensim: for 2018 prod
-step1Up2018ProdDefaults = merge ([{'--beamspot':'Realistic25ns13TeVEarly2018Collision','--eventcontent':'RAWSIM','--geometry':'DB:Extended'},step1Up2018Defaults])
->>>>>>> 0048b1fc
 
 steps = Steps()
 
@@ -107,12 +102,9 @@
 Run2015HI={263400: [[65,904]]}
 steps['RunHI2015VR']={'INPUT':InputInfo(dataSet='/HITrackerVirginRaw/HIRun2015-v1/RAW',label='hi2015vr',events=10000,location='STD',ls=Run2015HI)}
 
-<<<<<<< HEAD
 steps['RunHI2018']={'INPUT':InputInfo(dataSet='/HIMinimumBias0/Tier0_REPLAY_vocms015-v214/RAW',label='hi2018',run=[325174],events=10000,location='STD')}
 steps['RunHI2018Reduced']={'INPUT':InputInfo(dataSet='/HIMinimumBiasReducedFormat0/Tier0_REPLAY_vocms015-v214/RAW',label='hi2018reduced',run=[325174],events=10000,location='STD')}
 
-=======
->>>>>>> 0048b1fc
 Run2012A=[191226]
 Run2012ASk=Run2012A+[]
 steps['RunMinBias2012A']={'INPUT':InputInfo(dataSet='/MinimumBias/Run2012A-v1/RAW',label='mb2012A',run=Run2012A, events=100000,location='STD')}
@@ -428,7 +420,6 @@
 steps['RunJetHT2018BHEfail']={'INPUT':InputInfo(dataSet='/JetHT/Run2018B-v1/RAW',label='HEfail',events=100000,location='STD', ls=Run2018B)}
 steps['RunJetHT2018BBadHcalMitig']={'INPUT':InputInfo(dataSet='/JetHT/Run2018B-v1/RAW',label='BadHcalMitig',events=100000,location='STD', ls=Run2018B)}
 
-<<<<<<< HEAD
 #### run2 2018C ####
 Run2018C={319450: [[1, 100]]}
 steps['RunHLTPhy2018C']={'INPUT':InputInfo(dataSet='/HLTPhysics/Run2018C-v1/RAW',label='hltPhy2018C',events=100000,location='STD', ls=Run2018C)}
@@ -458,8 +449,6 @@
 steps['RunNoBPTX2018D']={'INPUT':InputInfo(dataSet='/NoBPTX/Run2018D-v1/RAW',label='noBptx2018D',events=100000,location='STD', ls=Run2018D)}
 steps['RunDisplacedJet2018D']={'INPUT':InputInfo(dataSet='/DisplacedJet/Run2018D-v1/RAW',label='displacedJet2018D',events=100000,location='STD', ls=Run2018D)}
 steps['RunCharmonium2018D']={'INPUT':InputInfo(dataSet='/Charmonium/Run2018D-v1/RAW',label='charm2018D',events=100000,location='STD', ls=Run2018D)}
-=======
->>>>>>> 0048b1fc
 
 # Highstat HLTPhysics
 Run2015DHS=selectedLS([258712,258713,258714,258741,258742,258745,258749,258750,259626,259637,259683,259685,259686,259721,259809,259810,259818,259820,259821,259822,259862,259890,259891])
@@ -495,12 +484,9 @@
 def gen2018prod(fragment,howMuch):
     global step1Up2018ProdDefaults
     return merge([{'cfg':fragment},howMuch,step1Up2018ProdDefaults])
-<<<<<<< HEAD
 def gen2018hiprod(fragment,howMuch):
     global step1Up2018HiProdDefaults
     return merge([{'cfg':fragment},howMuch,step1Up2018HiProdDefaults])
-=======
->>>>>>> 0048b1fc
 
 ### Production test: 13 TeV equivalents
 steps['ProdMinBias_13']=gen2015('MinBias_13TeV_pythia8_TuneCUETP8M1_cfi',Kby(9,100))
@@ -622,7 +608,6 @@
                                                             # THIS ABOVE IS NOT USED, AT THE MOMENT
     'CMSSW_9_2_4-91X_mcRun2_asymptotic_v3-v1',              # 3 - GEN-SIM input for 13 TeV 2016 workfows
     'CMSSW_7_3_0_pre1-PRE_LS172_V15_FastSim-v1',                   # 4 - fast sim GEN-SIM-DIGI-RAW-HLTDEBUG for id tests
-<<<<<<< HEAD
     'CMSSW_10_4_0_pre1-PU25ns_103X_mcRun2_asymptotic_v1-v2',    # 5 - fullSim PU 25ns UP15 premix library
     'CMSSW_10_4_0_pre1-PU50ns_103X_mcRun2_startup_v1-v1',        # 6 - fullSim PU 50ns UP15 premix library
     'CMSSW_10_4_0_pre1-103X_mcRun2_asymptotic_v1_FastSim-v1',    # 7 - fastSim MinBias for mixing UP16
@@ -637,20 +622,6 @@
     'CMSSW_10_3_0_pre5-103X_upgrade2018_realistic_v7-v1',  # 16 - GENSIM input for 2018 fullSim premix workflows
     'CMSSW_10_4_0_pre1-103X_mc2017_realistic_v1_FastSim-v1',    # 17 - fastSim MinBias for mixing UP17
     'CMSSW_10_4_0_pre1-PU25ns_103X_mc2017_realistic_v1_FastSim-v2',# 18 - fastSim premix library UP17
-=======
-    'CMSSW_9_0_0_pre4-PU25ns_90X_mcRun2_asymptotic_v1-v1',    # 5 - fullSim PU 25ns UP15 premix
-    'CMSSW_8_1_0_pre15-PU50ns_81X_mcRun2_startup_v12-v1',        # 6 - fullSim PU 50ns UP15 premix
-    'CMSSW_10_2_0-102X_mcRun2_asymptotic_v3_gcc7_FastSim-v1',    # 7 - fastSim MinBias for mixing
-    'CMSSW_10_2_0-PU25ns_102X_mcRun2_asymptotic_v3_gcc7_FastSim-v1',# 8 - fastSim premixed MinBias
-    'CMSSW_10_2_0-102X_upgrade2018_realistic_v9_gcc7-v1',        # 9 - Run2 HI GEN-SIM for mixing
-    'CMSSW_7_6_0-76X_mcRun2_asymptotic_v11-v1',                    # 10 - 13 TeV High Stats GEN-SIM
-    'CMSSW_7_6_0_pre7-76X_mcRun2_asymptotic_v9_realBS-v1',         # 11 - 13 TeV High Stats MiniBias for mixing GEN-SIM
-    'CMSSW_8_1_0_pre9_Geant4102-81X_mcRun2cosmics_startup_peak_v2-v1', # 12 - GEN-SIM input for 1307 cosmics wf from 810_p2
-    'CMSSW_10_0_0_pre2-100X_mc2017_realistic_v1-v1',     # 13 - 13 TeV samples with GEN-SIM from PhaseI upgrade
-    'CMSSW_10_0_0_pre2-PU25ns_100X_mc2017_realistic_v1-v1',     # 14 - fullSim PU 25ns UP17 premix
-    'CMSSW_10_2_0-PU25ns_102X_upgrade2018_realistic_v9_gcc7-v1',  #15 - fullSim PU 25ns UP18 premix
-    'CMSSW_10_2_0-102X_upgrade2018_realistic_v9_gcc7-v1',  #16 - GENSIM input 2018
->>>>>>> 0048b1fc
     ]
 
 
@@ -1321,13 +1292,8 @@
                           '--era'         : 'Run2_2016',
                         }
 
-<<<<<<< HEAD
 # LHE-GEN with DQM
 step1LHEGenDQM = merge([{'-s':'LHE,GEN,VALIDATION:genvalid','--datatier'    : 'LHE,GEN,DQMIO','--eventcontent': 'LHE,RAWSIM,DQM'},step1LHEDefaults])
-=======
-# LHE-GEN-SIM with DQM
-step1LHEGenSimDQM = merge([{'-s':'LHE,GEN,SIM','--datatier'    : 'GEN-SIM,LHE,DQMIO','--eventcontent': 'LHE,RAWSIM,DQM'},step1LHEGenSimDefault])
->>>>>>> 0048b1fc
                         
 
 def lhegensim(fragment,howMuch):
@@ -1361,11 +1327,7 @@
 steps['sherpa_ZtoEE_0j_OpenLoops_13TeV_MASTER']=genvalid('sherpa_ZtoEE_0j_OpenLoops_13TeV_MASTER_cff',step1GenDefaults)
 
 #Herwig7
-<<<<<<< HEAD
 steps['TTbar_13TeV_Pow_herwig7']=genvalid('Configuration/Generator/python/TT_13TeV_Pow_Herwig7_cff',step1LHEGenDQM)
-=======
-steps['TTbar_13TeV_Pow_herwig7']=genvalid('Configuration/Generator/python/TT_13TeV_Pow_Herwig7_cff',step1LHEGenSimDQM)
->>>>>>> 0048b1fc
 
 
 # Heavy Ion
@@ -1691,22 +1653,14 @@
 
 steps['HYBRIDRepackHI2015VR']={'--eventcontent':'RAW',
                                '--datatier':'RAW',
-<<<<<<< HEAD
                                '--conditions':'auto:run2_hlt_hi',
-=======
-                               '--conditions':'auto:run2_data',
->>>>>>> 0048b1fc
                                '--step':'RAW2DIGI,REPACK:DigiToHybridRawRepack',
                                '--scenario':'HeavyIons',                     
                                '--data':'',
                                '--era':'Run2_HI',
                                '--customise':'RecoLocalTracker/SiStripZeroSuppression/customiseHybrid.addHybridEmulationBeforeRepack',
-<<<<<<< HEAD
                                '--processName':'EMULATEHYBRID',   
                                '--outputCommands':'"drop FEDRawDataCollection_*__HLT","drop FEDRawDataCollection_*__LHC"', 
-=======
-                               '--processName':'EMULATEHYBRID',    
->>>>>>> 0048b1fc
                                #'--customise_commands':'\'process.RAWoutput.outputCommands.append(\"drop *_*_*_HLT*\")\'',
                                '-n':100
                                }
@@ -1722,7 +1676,6 @@
                             '--era':'Run2_HI'
                             },steps['RECOHID11']])
                            
-<<<<<<< HEAD
 steps['RECOHID18']=merge([{ '--scenario':'pp',
                             '--conditions':'103X_dataRun2_Prompt_v2',
                             '-s':'RAW2DIGI,L1Reco,RECO,ALCA:SiStripCalZeroBias+SiPixelCalZeroBias,SKIM:PbPbEMu+PbPbZEE+PbPbZMM,EI,DQM:@common+@standardDQM+@ExtraHLT',
@@ -1731,8 +1684,6 @@
                             '--era':'Run2_2018_pp_on_AA'
                             },steps['RECOHID15']])
 
-=======
->>>>>>> 0048b1fc
 steps['TIER0']=merge([{'--customise':'Configuration/DataProcessing/RecoTLR.customisePrompt',
                        '-s':'RAW2DIGI,L1Reco,RECO,EI,ALCAPRODUCER:@allForPrompt,DQM:@allForPrompt,ENDJOB',
                        '--datatier':'RECO,AOD,ALCARECO,DQMIO',
@@ -2397,15 +2348,12 @@
 steps['HARVEST2018_hBStar'] = merge([ {'--era' : 'Run2_2018_highBetaStar'}, steps['HARVEST2018'] ])
 steps['HARVEST2018_HEfail'] = merge([ {'--conditions':'auto:run2_data_promptlike_HEfail'}, steps['HARVEST2018'] ])
 steps['HARVEST2018_BadHcalMitig'] = merge([ {'--era' : 'Run2_2018,pf_badHcalMitigation','--conditions':'auto:run2_data_promptlike_HEfail'}, steps['HARVEST2018'] ])
-<<<<<<< HEAD
 
 steps['HARVEST2018_L1TEgDQM_MULTIRUN'] = merge([ {
         '--customise':"Configuration/StandardSequences/DQMSaverAtJobEnd_cff",
         # hardcode the input files since we need multiple, from each of the RECO steps.
         '--filein':"file:step6_inDQM.root,file:step3_inDQM.root",
     }, steps['HARVEST2018_L1TEgDQM'] ])
-=======
->>>>>>> 0048b1fc
 
 steps['DQMHLTonAOD_2017']={
     '-s':'DQM:offlineHLTSourceOnAOD', ### DQM-only workflow on AOD input: for HLT
@@ -2460,12 +2408,9 @@
 steps['HARVESTDHI15']=merge([{ '--conditions':'auto:run2_data',
                                '--era':'Run2_HI',
                                '-n':-1},steps['HARVESTDHI']])
-<<<<<<< HEAD
 
 steps['HARVESTDHI18']=merge([{ '--era':'Run2_2018_pp_on_AA',
                                '--scenario':'pp' },steps['HARVESTDHI15']])
-=======
->>>>>>> 0048b1fc
 
 #MC
 steps['HARVEST']={'-s':'HARVESTING:validationHarvestingNoHLT+dqmHarvestingFakeHLT',
@@ -2823,13 +2768,8 @@
 defaultDataSets={}
 defaultDataSets['2017']='CMSSW_10_0_0_pre2-100X_mc2017_realistic_v1-v'
 defaultDataSets['2017Design']='CMSSW_10_0_0_pre2-100X_mc2017_design_IdealBS_v1-v'
-<<<<<<< HEAD
 defaultDataSets['2018']='CMSSW_10_3_0_pre5-103X_upgrade2018_realistic_v7-v'
 defaultDataSets['2018Design']='CMSSW_10_3_0_pre5-103X_upgrade2018_design_v4-v'
-=======
-defaultDataSets['2018']='CMSSW_10_2_0-102X_upgrade2018_realistic_v9_gcc7-v'
-defaultDataSets['2018Design']='CMSSW_10_2_0-102X_upgrade2018_design_v6_gcc7-v'
->>>>>>> 0048b1fc
 #defaultDataSets['2019']=''
 #defaultDataSets['2019Design']=''
 defaultDataSets['2023D17']='CMSSW_10_2_0_pre2-101X_upgrade2023_realistic_v5_2023D17noPU-v'
@@ -2854,11 +2794,7 @@
   defaultDataSets[key+'PU']=defaultDataSets[key]
 
 # sometimes v1 won't be used - override it here - the dictionary key is gen fragment + '_' + geometry
-<<<<<<< HEAD
 versionOverrides={'BuMixing_BMuonFilter_forSTEAM_13TeV_TuneCUETP8M1_2017':'2','SingleElectronPt10_pythia8_2017':'2','HSCPstop_M_200_TuneCUETP8M1_13TeV_pythia8_2017':'2','RSGravitonToGammaGamma_kMpl01_M_3000_TuneCUETP8M1_13TeV_pythia8_2017':'2','WprimeToENu_M-2000_TuneCUETP8M1_13TeV-pythia8_2017':'2','DisplacedSUSY_stopToBottom_M_300_1000mm_TuneCUETP8M1_13TeV_pythia8_2017':'2','TenE_E_0_200_pythia8_2017':'2','TenE_E_0_200_pythia8_2017PU':'2','QQH1352T_13TeV_TuneCUETP8M1_2018':'2', 'TenTau_E_15_500_pythia8_2018':'2','PhotonJet_Pt_10_13TeV_TuneCUETP8M1_2018':'2','QCD_Pt_600_800_13TeV_TuneCUETP8M1_2018':'2','Wjet_Pt_80_120_13TeV_TuneCUETP8M1_2018':'2'}
-=======
-versionOverrides={'BuMixing_BMuonFilter_forSTEAM_13TeV_TuneCUETP8M1_2017':'2','SingleElectronPt10_pythia8_2017':'2','HSCPstop_M_200_TuneCUETP8M1_13TeV_pythia8_2017':'2','RSGravitonToGammaGamma_kMpl01_M_3000_TuneCUETP8M1_13TeV_pythia8_2017':'2','WprimeToENu_M-2000_TuneCUETP8M1_13TeV-pythia8_2017':'2','DisplacedSUSY_stopToBottom_M_300_1000mm_TuneCUETP8M1_13TeV_pythia8_2017':'2','TenE_E_0_200_pythia8_2017':'2','TenE_E_0_200_pythia8_2017PU':'2'}
->>>>>>> 0048b1fc
 
 baseDataSetReleaseBetter={}
 for gen in upgradeFragments:
