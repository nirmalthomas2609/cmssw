--- conflicted
+++ resolved
@@ -16,10 +16,7 @@
     'run2_mc_50nsGRun'       : ('run2_mc_50ns',),
     'run2_mc_50ns_5e33_v1'   : ('run2_mc_50ns',),
     'run2_mc_50ns_5e33_v2'   : ('run2_mc_50ns',),
-<<<<<<< HEAD
-=======
     'run2_mc_LowPU'          : ('run2_mc_50ns',),
->>>>>>> 87dc2e14
 
     'run2_hlt_FULL'          : ('run2_hlt',),
     'run2_hlt_GRun'          : ('run2_hlt',),
@@ -30,10 +27,7 @@
     'run2_hlt_50nsGRun'      : ('run2_hlt',),
     'run2_hlt_50ns_5e33_v1'  : ('run2_hlt',),
     'run2_hlt_50ns_5e33_v2'  : ('run2_hlt',),
-<<<<<<< HEAD
-=======
     'run2_hlt_LowPU'         : ('run2_hlt',),
->>>>>>> 87dc2e14
 
     'run2_data_FULL'         : ('run2_data',),
     'run2_data_GRun'         : ('run2_data',),
@@ -44,10 +38,7 @@
     'run2_data_50nsGRun'     : ('run2_data',),
     'run2_data_50ns_5e33_v1' : ('run2_data',),
     'run2_data_50ns_5e33_v2' : ('run2_data',),
-<<<<<<< HEAD
-=======
     'run2_data_LowPU'        : ('run2_data',),
->>>>>>> 87dc2e14
 
 }
 
