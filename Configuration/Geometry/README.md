--- conflicted
+++ resolved
@@ -55,12 +55,9 @@
 * D59 = T17+C13+M7+I11+O6+F6
 * D60 = T15+C10+M4+I10+O4+F3
 * D61 = T17+C9+M5+I10+O4+F2
-<<<<<<< HEAD
 * D62 = T17+C14+M7+I11+O7+F6
-=======
-* D62 = T21+C11+M6+I11+O5+F4
-* D63 = T22+C11+M6+I11+O5+F4
-* D64 = T23+C11+M6+I11+O5+F4
->>>>>>> ae0b8f60
+* D63 = T21+C11+M6+I11+O5+F4
+* D64 = T22+C11+M6+I11+O5+F4
+* D65 = T23+C11+M6+I11+O5+F4
 
 D49 is the HLT TDR baseline.