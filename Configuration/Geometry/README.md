The Phase2 geometries are automatically created using the script [generate2026Geometry.py](./scripts/generate2026Geometry.py).

Different versions of various subdetectors can be combined. The available versions are:

Tracker:
* T5: Phase2 tilted tracker (v6.1.3) w/ phase 2 pixel (v4.0.2.5) 
* T6: Phase2 tilted tracker (v6.1.4) w/ phase 2 pixel (v4.0.4) (TEDD slighly rotated + Inner Tracker barrel has lower radii than TDR T5 geometry)
* T14: Phase2 tilted tracker (v6.1.6) w/ phase 2 pixel (v6.1.3) (Based from T12. OT: reduced envelope. IT: new chip size, different radii, 2x2 modules everywhere in TEPX, new ring paradigm in TEPX)
* T15: Phase2 tilted tracker (v6.1.6) w/ phase 2 pixel (v6.1.3) (Active geometry: same as T14. Material Budget: major update in IT, gathering info from recent Mechanical designs.)
* T16: Active geometry: skewed Inner Tracker geometry. Material Budget: same as T15.

Calorimeters:
* C4: HGCal (v9) + Phase2 HCAL and EB
* C6: HGCal (v9) + HFNose + Phase2 HCAL and EB
* C8: HGCal (v10 post TDR HGCal Geometry) + Phase2 HCAL and EB + Tracker cables in calorimeter region
* C9: HGCal (v11 post TDR HGCal Geometry same as C8 + corner centering for HE part)
* C10: HGCal (as in C9) + HFNose + Phase2 HCAL and EB

Muon system:
* M2: Phase2 muon system for TDR w/ GE2/1, ME0, RE3/1, RE4/1 (incl. granularity in ME0, staggered GE2/1)
* M3: same as M2 with change to the number of iRPC strips from 192 to 96 as in TDR

Fast Timing system:
* I5: Fast Timing detector (LYSO barrel, silicon endcap), full description with passive materials, LYSO bars along z flat
* I7: Fast Timing detector (LYSO barrel, silicon endcap), full description with passive materials, LYSO bars along phi flat
* I9: Same as I7 but with ETL in the position defined in O3
* I10: Same as I9 w/ material adjustments

The script also handles the common and forward elements of the geometry:
* O2: detailed cavern description
* O3: O2 + changes due to modified CALO region due to changes in the Endcap part
* F2: modifications needed to accommodate detailed cavern, ZDC description is removed.
* F3: same as F2 but changes due to HFNose

Several detector combinations have been generated:
* D35 = T6+C4+M2+I5+O2+F2 
* D41 = T14+C8+M3+I9+O3+F2
* D43 = T14+C4+M3+I7+O2+F2
* D44 = T14+C6+M3+I7+O2+F3
* D45 = T15+C8+M3+I10+O3+F2
* D46 = T15+C9+M3+I10+O3+F2
<<<<<<< HEAD
* D48 = T16+C9+M3+I10+O3+F2
=======
* D47 = T15+C10+M3+I10+O3+F3
>>>>>>> 793b2e36

D35 is the baseline for the MTD TDR, and D41 is the baseline for the L1T TDR.<|MERGE_RESOLUTION|>--- conflicted
+++ resolved
@@ -39,10 +39,7 @@
 * D44 = T14+C6+M3+I7+O2+F3
 * D45 = T15+C8+M3+I10+O3+F2
 * D46 = T15+C9+M3+I10+O3+F2
-<<<<<<< HEAD
+* D47 = T15+C10+M3+I10+O3+F3
 * D48 = T16+C9+M3+I10+O3+F2
-=======
-* D47 = T15+C10+M3+I10+O3+F3
->>>>>>> 793b2e36
 
 D35 is the baseline for the MTD TDR, and D41 is the baseline for the L1T TDR.