--- conflicted
+++ resolved
@@ -16,7 +16,7 @@
 
 siPixelClusterShapeCachePreSplitting = siPixelClusterShapeCache.clone(
     src = 'siPixelClustersPreSplitting'
-)
+    )
 
 # Global  reco
 from RecoEcal.Configuration.RecoEcal_cff import *
@@ -105,7 +105,7 @@
 from RecoLocalCalo.Castor.Castor_cff import *
 from RecoLocalCalo.Configuration.hcalGlobalReco_cff import *
 
-globalreco_trackingTask = cms.Task(offlineBeamSpot,
+globalreco_trackingTask = cms.Task(offlineBeamSpotTask,
                           MeasurementTrackerEventPreSplitting, # unclear where to put this
                           siPixelClusterShapeCachePreSplitting, # unclear where to put this
                           standalonemuontrackingTask,
@@ -119,7 +119,7 @@
 ##########################################
 # offlineBeamSpot is reconstructed before mixing in fastSim
 ##########################################
-_fastSim_globalreco_trackingTask = globalreco_trackingTask.copyAndExclude([offlineBeamSpot,MeasurementTrackerEventPreSplitting,siPixelClusterShapeCachePreSplitting])
+_fastSim_globalreco_trackingTask = globalreco_trackingTask.copyAndExclude([offlineBeamSpotTask,MeasurementTrackerEventPreSplitting,siPixelClusterShapeCachePreSplitting])
 fastSim.toReplaceWith(globalreco_trackingTask,_fastSim_globalreco_trackingTask)
 
 _phase2_timing_layer_globalreco_trackingTask = globalreco_trackingTask.copy()
@@ -200,22 +200,13 @@
 reconstructionTask.visit(cms.ModuleNamesFromGlobalsVisitor(globals(),_modulesInReconstruction))
 logErrorHarvester.includeModules = cms.untracked.vstring(set(_modulesInReconstruction))
 
-<<<<<<< HEAD
 reconstruction_trackingOnlyTask = cms.Task(localrecoTask,globalreco_trackingTask)
 reconstruction_trackingOnly = cms.Sequence(reconstruction_trackingOnlyTask)
 reconstruction_pixelTrackingOnlyTask = cms.Task(
     pixeltrackerlocalrecoTask,
-    offlineBeamSpot,
+    offlineBeamSpotTask,
     siPixelClusterShapeCachePreSplitting,
     recopixelvertexingTask
-=======
-reconstruction_trackingOnly = cms.Sequence(localreco*globalreco_tracking)
-reconstruction_pixelTrackingOnly = cms.Sequence(
-    pixeltrackerlocalreco*
-    siPixelClusterShapeCachePreSplitting*
-    recopixelvertexing,
-    offlineBeamSpotTask
->>>>>>> a20f466b
 )
 reconstruction_pixelTrackingOnly = cms.Sequence(reconstruction_pixelTrackingOnlyTask)
 
