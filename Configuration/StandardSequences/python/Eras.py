from __future__ import print_function
import FWCore.ParameterSet.Config as cms
from  FWCore.ParameterSet.Config import ModifierChain,Modifier

class Eras (object):
    """
    Dummy container for all the cms.Modifier instances that config fragments
    can use to selectively configure depending on what scenario is active.
    """
    def __init__(self):
        allEras=['Run1_pA',
                 'Run1_peripheralPbPb',
                 'Run2_50ns',
                 'Run2_50ns_HIPM',
                 'Run2_25ns',
                 'Run2_25ns_HIPM',
                 'Run2_25ns_peripheralPbPb',
                 'Run2_HI',
                 'Run2_2016',
                 'Run2_2016_HIPM',
                 'Run2_2016_trackingLowPU',
                 'Run2_2016_pA',
                 'Run2_2017',
                 'Run2_2017_FastSim', #new modifier for Phase1 FastSim, skips the muon GEM sequence
                 'Run2_2017_trackingRun2',
                 'Run2_2017_trackingLowPU',
                 'Run2_2017_pp_on_XeXe',
                 'Run2_2017_ppRef',
                 'Run2_2018',
                 'Run2_2018_FastSim', #new modifier for Phase1 FastSim, skips the muon GEM sequence
                 'Run2_2018_pp_on_AA',
                 'Run2_2018_pp_on_AA_noHCALmitigation',
                 'Run2_2018_highBetaStar',
                 'Run3',
                 'Run3_pp_on_PbPb',
                 'Run3_dd4hep',
                 'Phase2',
                 'Phase2C9',
                 'Phase2C10',
                 'Phase2C11',
                 'Phase2C12',
                 'Phase2C9_dd4hep',
                 'Phase2C10_dd4hep',
                 'Phase2C11_dd4hep',
                 'Phase2C11I13',
                 'Phase2C11T22',
                 'Phase2C11T23',
                 'Phase2C12_dd4hep',
                 'Phase2C11M9',
                 'Phase2C11I13M9',
                 'Phase2C11I13T22M9',
                 'Phase2C11I13T23M9',
                 'Phase2C11I13T25M9',
                 'Phase2C11I13T26M9'
        ]

        internalUseMods = ['run2_common', 'run2_25ns_specific',
                           'run2_50ns_specific', 'run2_HI_specific',
                           'stage1L1Trigger', 'fastSim',
                           'peripheralPbPb', 'pA_2016',
                           'run2_HE_2017', 'stage2L1Trigger', 'stage2L1Trigger_2017', 'stage2L1Trigger_2018', 'stage2L1Trigger_2021',
                           'run2_HF_2017', 'run2_HCAL_2017', 'run2_HEPlan1_2017', 'run2_HB_2018','run2_HE_2018', 
                           'run3_HB', 'run3_common', 'run3_RPC',
                           'phase1Pixel', 'run3_GEM', 'run2_GEM_2017',
                           'run2_CSC_2018',
                           'phase2_common', 'phase2_tracker',
                           'phase2_muon', 'phase2_GEM', 'phase2_GE0',
                           'phase2_hgcal', 'phase2_timing', 'phase2_hfnose', 'phase2_hgcalV10', 'phase2_hgcalV11', 'phase2_hgcalV12',
                           'phase2_timing_layer', 'phase2_etlV4', 'phase2_hcal', 'phase2_ecal','phase2_ecal_devel',
                           'phase2_trigger',
                           'phase2_squarePixels', 'phase2_3DPixels',
<<<<<<< HEAD
                           'trackingLowPU', 'trackingPhase1', 'ctpps_2016', 'ctpps_2017', 'ctpps_2018', 'ctpps_2021', 'trackingPhase2PU140','highBetaStar_2018',
                           'tracker_apv_vfp30_2016', 'pf_badHcalMitigationOff', 'run2_miniAOD_80XLegacy','run2_miniAOD_94XFall17', 'run2_nanoAOD_92X',
=======
                           'trackingLowPU', 'trackingPhase1', 'ctpps', 'ctpps_2016', 'ctpps_2017', 'ctpps_2018', 'ctpps_2021', 'trackingPhase2PU140','highBetaStar_2018',
                           'tracker_apv_vfp30_2016', 'pf_badHcalMitigation', 'run2_miniAOD_80XLegacy','run2_miniAOD_94XFall17', 'run2_nanoAOD_92X',
>>>>>>> 6d2f6605
                           'run2_nanoAOD_94XMiniAODv1', 'run2_nanoAOD_94XMiniAODv2', 'run2_nanoAOD_94X2016',
                           'run2_miniAOD_devel', 'run2_nanoAOD_102Xv1', 'run2_nanoAOD_106Xv1', 'run2_nanoAOD_106Xv2',
                           'hcalHardcodeConditions', 'hcalSkipPacker',
                           'run2_HLTconditions_2016','run2_HLTconditions_2017','run2_HLTconditions_2018',
                           'bParking']
        internalUseModChains = ['run2_2017_noTrackingModifier']

        self.pythonCfgLines = {}

        for e in allEras:
            eObj=getattr(__import__('Configuration.Eras.Era_'+e+'_cff',globals(),locals(),[e],0),e)
            self.addEra(e,eObj)
            self.pythonCfgLines[e] = 'from Configuration.Eras.Era_'+e+'_cff import '+e

        for e in internalUseMods:
            eObj=getattr(__import__('Configuration.Eras.Modifier_'+e+'_cff',globals(),locals(),[e],0),e)
            self.addEra(e,eObj)
            self.pythonCfgLines[e] = 'from Configuration.Eras.Modifier_'+e+'_cff import '+e

        for e in internalUseModChains:
            eObj=getattr(__import__('Configuration.Eras.ModifierChain_'+e+'_cff',globals(),locals(),[e],0),e)
            self.addEra(e,eObj)
            self.pythonCfgLines[e] = 'from Configuration.Eras.ModifierChain_'+e+'_cff import '+e


    def addEra(self,name,obj):
        setattr(self,name,obj)

    def inspectModifier(self,m,details):
        print('      ',m.__dict__ ['_Modifier__processModifiers'])

    def inspectEra(self,e,details):
        print('\nEra:',e)
        print('   isChosen:',getattr(self,e)._isChosen())
        if details: print('   Modifiers:')
        nmod=0
        for value in getattr(self,e).__dict__['_ModifierChain__chain']:
            if isinstance(value, Modifier):
                nmod=nmod+1
                if details: self.inspectModifier(value,details)
        print('   ',nmod,'modifiers defined')

    def inspect(self,name=None,onlyChosen=False,details=True):
        if name==None:
            print('Inspecting the known eras', end=' ')
            if onlyChosen: print(' (all active)')
            else: print('(all eras defined)')
        else:
            print('Inspecting the '+name+' era', end=' ')

        allEras=[]
        for key, value in self.__dict__.items():
            if isinstance(value, ModifierChain): allEras.append(key)

        for e in allEras:
            if name is not None and name==e:
                self.inspectEra(e,details)
            if name is None:
                if not onlyChosen or getattr(self,e).isChosen():
                    self.inspectEra(e,details)

eras=Eras()


#eras.inspect()<|MERGE_RESOLUTION|>--- conflicted
+++ resolved
@@ -69,13 +69,8 @@
                            'phase2_timing_layer', 'phase2_etlV4', 'phase2_hcal', 'phase2_ecal','phase2_ecal_devel',
                            'phase2_trigger',
                            'phase2_squarePixels', 'phase2_3DPixels',
-<<<<<<< HEAD
-                           'trackingLowPU', 'trackingPhase1', 'ctpps_2016', 'ctpps_2017', 'ctpps_2018', 'ctpps_2021', 'trackingPhase2PU140','highBetaStar_2018',
+                           'trackingLowPU', 'trackingPhase1', 'ctpps', 'ctpps_2016', 'ctpps_2017', 'ctpps_2018', 'ctpps_2021', 'trackingPhase2PU140','highBetaStar_2018',
                            'tracker_apv_vfp30_2016', 'pf_badHcalMitigationOff', 'run2_miniAOD_80XLegacy','run2_miniAOD_94XFall17', 'run2_nanoAOD_92X',
-=======
-                           'trackingLowPU', 'trackingPhase1', 'ctpps', 'ctpps_2016', 'ctpps_2017', 'ctpps_2018', 'ctpps_2021', 'trackingPhase2PU140','highBetaStar_2018',
-                           'tracker_apv_vfp30_2016', 'pf_badHcalMitigation', 'run2_miniAOD_80XLegacy','run2_miniAOD_94XFall17', 'run2_nanoAOD_92X',
->>>>>>> 6d2f6605
                            'run2_nanoAOD_94XMiniAODv1', 'run2_nanoAOD_94XMiniAODv2', 'run2_nanoAOD_94X2016',
                            'run2_miniAOD_devel', 'run2_nanoAOD_102Xv1', 'run2_nanoAOD_106Xv1', 'run2_nanoAOD_106Xv2',
                            'hcalHardcodeConditions', 'hcalSkipPacker',
