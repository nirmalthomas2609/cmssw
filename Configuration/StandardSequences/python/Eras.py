--- conflicted
+++ resolved
@@ -44,10 +44,7 @@
                  'Phase2C11_dd4hep',
                  'Phase2C12_dd4hep',
                  'Phase2C11M9',
-<<<<<<< HEAD
-=======
                  'Phase2C11_Ecal_Devel'
->>>>>>> ac272c7e
         ]
 
         internalUseMods = ['run2_common', 'run2_25ns_specific',
@@ -62,11 +59,7 @@
                            'phase2_common', 'phase2_tracker',
                            'phase2_muon', 'phase2_GEM', 'phase2_GE0',
                            'phase2_hgcal', 'phase2_timing', 'phase2_hfnose', 'phase2_hgcalV10', 'phase2_hgcalV11', 'phase2_hgcalV12',
-<<<<<<< HEAD
-                           'phase2_timing_layer', 'phase2_hcal', 'phase2_ecal',
-=======
                            'phase2_timing_layer', 'phase2_hcal', 'phase2_ecal','phase2_ecal_devel',
->>>>>>> ac272c7e
                            'phase2_trigger',
                            'trackingLowPU', 'trackingPhase1', 'ctpps_2016', 'ctpps_2017', 'ctpps_2018', 'ctpps_2021', 'trackingPhase2PU140','highBetaStar_2018',
                            'tracker_apv_vfp30_2016', 'pf_badHcalMitigation', 'run2_miniAOD_80XLegacy','run2_miniAOD_94XFall17', 'run2_nanoAOD_92X',
