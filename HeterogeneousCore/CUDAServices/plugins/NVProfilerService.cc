--- conflicted
+++ resolved
@@ -291,11 +291,7 @@
 
   std::vector<std::string>                  highlightModules_;
   const bool                                showModulePrefetching_;
-<<<<<<< HEAD
-  bool                                      skipFirstEvent_;
-=======
   const bool                                skipFirstEvent_;
->>>>>>> ad9b85e7
 
   unsigned int                              concurrentStreams_;
   std::atomic<bool>                         globalFirstEventDone_ = false;
