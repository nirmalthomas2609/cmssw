from FWCore.ParameterSet.VarParsing import VarParsing
import FWCore.ParameterSet.Config as cms
import os, sys, json

# module/model correspondence
models = {
    "TritonImageProducer": ["inception_graphdef", "densenet_onnx"],
    "TritonGraphProducer": ["gat_test"],
    "TritonGraphFilter": ["gat_test"],
    "TritonGraphAnalyzer": ["gat_test"],
}

# other choices
allowed_modes = ["Async","PseudoAsync","Sync"]
allowed_compression = ["none","deflate","gzip"]
allowed_devices = ["auto","cpu","gpu"]

options = VarParsing()
options.register("maxEvents", -1, VarParsing.multiplicity.singleton, VarParsing.varType.int, "Number of events to process (-1 for all)")
options.register("serverName", "default", VarParsing.multiplicity.singleton, VarParsing.varType.string, "name for server (used internally)")
options.register("address", "", VarParsing.multiplicity.singleton, VarParsing.varType.string, "server address")
options.register("port", 8001, VarParsing.multiplicity.singleton, VarParsing.varType.int, "server port")
options.register("timeout", 30, VarParsing.multiplicity.singleton, VarParsing.varType.int, "timeout for requests")
options.register("params", "", VarParsing.multiplicity.singleton, VarParsing.varType.string, "json file containing server address/port")
options.register("threads", 1, VarParsing.multiplicity.singleton, VarParsing.varType.int, "number of threads")
options.register("streams", 0, VarParsing.multiplicity.singleton, VarParsing.varType.int, "number of streams")
options.register("modules", "TritonGraphProducer", VarParsing.multiplicity.list, VarParsing.varType.string, "list of modules to run (choices: {})".format(', '.join(models)))
options.register("models","gat_test", VarParsing.multiplicity.list, VarParsing.varType.string, "list of models (same length as modules, or just 1 entry if all modules use same model)")
options.register("mode","Async", VarParsing.multiplicity.singleton, VarParsing.varType.string, "mode for client (choices: {})".format(', '.join(allowed_modes)))
options.register("verbose", False, VarParsing.multiplicity.singleton, VarParsing.varType.bool, "enable verbose output")
options.register("brief", False, VarParsing.multiplicity.singleton, VarParsing.varType.bool, "briefer output for graph modules")
options.register("unittest", False, VarParsing.multiplicity.singleton, VarParsing.varType.bool, "unit test mode: reduce input sizes")
options.register("testother", False, VarParsing.multiplicity.singleton, VarParsing.varType.bool, "also test gRPC communication if shared memory enabled, or vice versa")
options.register("shm", True, VarParsing.multiplicity.singleton, VarParsing.varType.bool, "enable shared memory")
options.register("compression", "", VarParsing.multiplicity.singleton, VarParsing.varType.string, "enable I/O compression (choices: {})".format(', '.join(allowed_compression)))
options.register("ssl", False, VarParsing.multiplicity.singleton, VarParsing.varType.bool, "enable SSL authentication for server communication")
options.register("device","auto", VarParsing.multiplicity.singleton, VarParsing.varType.string, "specify device for fallback server (choices: {})".format(', '.join(allowed_devices)))
options.register("docker", False, VarParsing.multiplicity.singleton, VarParsing.varType.bool, "use Docker for fallback server")
options.register("tries", 0, VarParsing.multiplicity.singleton, VarParsing.varType.int, "number of retries for failed request")
options.parseArguments()

if len(options.params)>0:
    with open(options.params,'r') as pfile:
        pdict = json.load(pfile)
    options.address = pdict["address"]
    options.port = int(pdict["port"])
    print("server = "+options.address+":"+str(options.port))

# check models and modules
if len(options.modules)!=len(options.models):
    # assigning to VarParsing.multiplicity.list actually appends to existing value(s)
    if len(options.models)==1: options.models = [options.models[0]]*(len(options.modules)-1)
    else: raise ValueError("Arguments for modules and models must have same length")
for im,module in enumerate(options.modules):
    if module not in models:
        raise ValueError("Unknown module: {}".format(module))
    model = options.models[im]
    if model not in models[module]:
        raise ValueError("Unsupported model {} for module {}".format(model,module))

# check modes
if options.mode not in allowed_modes:
    raise ValueError("Unknown mode: {}".format(options.mode))

# check compression
if len(options.compression)>0 and options.compression not in allowed_compression:
    raise ValueError("Unknown compression setting: {}".format(options.compression))

# check devices
options.device = options.device.lower()
if options.device not in allowed_devices:
	raise ValueError("Unknown device: {}".format(options.device))

from Configuration.ProcessModifiers.enableSonicTriton_cff import enableSonicTriton
process = cms.Process('tritonTest',enableSonicTriton)

process.load("HeterogeneousCore.SonicTriton.TritonService_cff")

process.maxEvents = cms.untracked.PSet( input = cms.untracked.int32(options.maxEvents) )

process.source = cms.Source("EmptySource")

process.TritonService.verbose = options.verbose
process.TritonService.fallback.verbose = options.verbose
process.TritonService.fallback.useDocker = options.docker
if options.device != "auto":
    process.TritonService.fallback.useGPU = options.device=="gpu"
if len(options.address)>0:
    process.TritonService.servers.append(
        cms.PSet(
            name = cms.untracked.string(options.serverName),
            address = cms.untracked.string(options.address),
            port = cms.untracked.uint32(options.port),
            useSsl = cms.untracked.bool(options.ssl),
            rootCertificates = cms.untracked.string(""),
            privateKey = cms.untracked.string(""),
            certificateChain = cms.untracked.string(""),
        )
    )

# Let it run
process.p = cms.Path()

modules = {
    "Producer": cms.EDProducer,
    "Filter": cms.EDFilter,
    "Analyzer": cms.EDAnalyzer,
}

keepMsgs = ['TritonClient','TritonService']
<<<<<<< HEAD
for module in options.modules:
    if module not in models:
        raise ValueError("Unknown module: "+module)
    Module = [obj for name,obj in modules.items() if name in module][0]
=======
for im,module in enumerate(options.modules):
    model = options.models[im]
    Module = [obj for name,obj in six.iteritems(modules) if name in module][0]
>>>>>>> 15d5f1be
    setattr(process, module,
        Module(module,
            Client = cms.PSet(
                mode = cms.string(options.mode),
                preferredServer = cms.untracked.string(""),
                timeout = cms.untracked.uint32(options.timeout),
                modelName = cms.string(model),
                modelVersion = cms.string(""),
                modelConfigPath = cms.FileInPath("HeterogeneousCore/SonicTriton/data/models/{}/config.pbtxt".format(model)),
                verbose = cms.untracked.bool(options.verbose),
                allowedTries = cms.untracked.uint32(options.tries),
                useSharedMemory = cms.untracked.bool(options.shm),
                compression = cms.untracked.string(options.compression),
            )
        )
    )
    processModule = getattr(process, module)
    if module=="TritonImageProducer":
        processModule.batchSize = cms.int32(1)
        processModule.topN = cms.uint32(5)
        processModule.imageList = cms.FileInPath("HeterogeneousCore/SonicTriton/data/models/{}/{}_labels.txt".format(model,model.split('_')[0]))
    elif "TritonGraph" in module:
        if options.unittest:
            # reduce input size for unit test
            processModule.nodeMin = cms.uint32(1)
            processModule.nodeMax = cms.uint32(10)
            processModule.edgeMin = cms.uint32(20)
            processModule.edgeMax = cms.uint32(40)
        else:
            processModule.nodeMin = cms.uint32(100)
            processModule.nodeMax = cms.uint32(4000)
            processModule.edgeMin = cms.uint32(8000)
            processModule.edgeMax = cms.uint32(15000)
        processModule.brief = cms.bool(options.brief)
    process.p += processModule
    keepMsgs.extend([module,module+':TritonClient'])
    if options.testother:
        # clone modules to test both gRPC and shared memory
        _module2 = module+"GRPC" if processModule.Client.useSharedMemory else "SHM"
        setattr(process, _module2,
            processModule.clone(
                Client = dict(useSharedMemory = not processModule.Client.useSharedMemory)
            )
        )
        processModule2 = getattr(process, _module2)
        process.p += processModule2

process.load('FWCore/MessageService/MessageLogger_cfi')
process.MessageLogger.cerr.FwkReport.reportEvery = 500
for msg in keepMsgs:
    setattr(process.MessageLogger.cerr,msg,
        cms.untracked.PSet(
            limit = cms.untracked.int32(10000000),
        )
    )

if options.threads>0:
    process.options.numberOfThreads = options.threads
    process.options.numberOfStreams = options.streams
<|MERGE_RESOLUTION|>--- conflicted
+++ resolved
@@ -108,16 +108,10 @@
 }
 
 keepMsgs = ['TritonClient','TritonService']
-<<<<<<< HEAD
-for module in options.modules:
-    if module not in models:
-        raise ValueError("Unknown module: "+module)
-    Module = [obj for name,obj in modules.items() if name in module][0]
-=======
+
 for im,module in enumerate(options.modules):
     model = options.models[im]
-    Module = [obj for name,obj in six.iteritems(modules) if name in module][0]
->>>>>>> 15d5f1be
+    Module = [obj for name,obj in modules.items() if name in module][0]
     setattr(process, module,
         Module(module,
             Client = cms.PSet(
