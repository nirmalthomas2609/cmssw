// -*- C++ -*-
//
// Package:    HcalTopologyIdealEP
// Class:      HcalTopologyIdealEP
// 
/**\class HcalTopologyIdealEP HcalTopologyIdealEP.h tmp/HcalTopologyIdealEP/interface/HcalTopologyIdealEP.h

 Description: <one line class summary>

 Implementation:
     <Notes on implementation>
*/
//
// Original Author:  Jeremiah Mans
//         Created:  Mon Oct  3 11:35:27 CDT 2005
//
//

#include "Geometry/HcalEventSetup/interface/HcalTopologyIdealEP.h"
#include "Geometry/CaloTopology/interface/HcalTopologyRestrictionParser.h"
#include "Geometry/HcalCommonData/interface/HcalDDDRecConstants.h"
#include "FWCore/Utilities/interface/Exception.h"
#include "FWCore/MessageLogger/interface/MessageLogger.h"
#include "FWCore/ParameterSet/interface/ConfigurationDescriptions.h"
#include "FWCore/ParameterSet/interface/ParameterSetDescription.h"

//
// constants, enums and typedefs
//

//
// static data member definitions
//

//
// constructors and destructor
//
HcalTopologyIdealEP::HcalTopologyIdealEP(const edm::ParameterSet& conf)
  : m_restrictions(conf.getUntrackedParameter<std::string>("Exclude")),
<<<<<<< HEAD
    m_pSet( conf )
{
  std::cout << "HcalTopologyIdealEP::HcalTopologyIdealEP" << std::endl;
  edm::LogInfo("HCAL") << "HcalTopologyIdealEP::HcalTopologyIdealEP";
  setWhatProduced(this,
                   &HcalTopologyIdealEP::produce,
                   dependsOn( &HcalTopologyIdealEP::hcalRecordCallBack ));
=======
    m_pSet( conf ) {
  std::cout << "HcalTopologyIdealEP::HcalTopologyIdealEP" << std::endl;
  edm::LogInfo("HCAL") << "HcalTopologyIdealEP::HcalTopologyIdealEP";
  setWhatProduced(this,
		  &HcalTopologyIdealEP::produce,
		  dependsOn( &HcalTopologyIdealEP::hcalRecordCallBack ));
>>>>>>> 50133bbf
}


HcalTopologyIdealEP::~HcalTopologyIdealEP() { 
}

<<<<<<< HEAD
void
HcalTopologyIdealEP::fillDescriptions( edm::ConfigurationDescriptions & descriptions ) 
{
=======
void HcalTopologyIdealEP::fillDescriptions( edm::ConfigurationDescriptions & descriptions ) {
>>>>>>> 50133bbf

  //  edm::ParameterSetDescription hcalTopologyConstants;
  edm::ParameterSetDescription desc;
  desc.addUntracked<std::string>( "Exclude", "" );
  //  desc.addOptional<edm::ParameterSetDescription>( "hcalTopologyConstants", hcalTopologyConstants );
  descriptions.add( "hcalTopologyIdeal", desc );
}

//
// member functions
//

// ------------ method called to produce the data  ------------
HcalTopologyIdealEP::ReturnType
<<<<<<< HEAD
HcalTopologyIdealEP::produce(const HcalRecNumberingRecord& iRecord)
{
=======
HcalTopologyIdealEP::produce(const HcalRecNumberingRecord& iRecord) {
>>>>>>> 50133bbf
  std::cout << "HcalTopologyIdealEP::produce(const IdealGeometryRecord& iRecord)" << std::endl;
  edm::LogInfo("HCAL") << "HcalTopologyIdealEP::produce(const HcalGeometryRecord& iRecord)";
  
  edm::ESHandle<HcalDDDRecConstants> pHRNDC;
  iRecord.get( pHRNDC );
<<<<<<< HEAD
  const HcalDDDRecConstants hdc (*pHRNDC);

  StringToEnumParser<HcalTopologyMode::Mode> eparser;
  HcalTopologyMode::Mode mode = eparser.parseString(hdc.getTopoMode());
  int maxDepthHB = hdc.getMaxDepth(0);
  int maxDepthHE = hdc.getMaxDepth(1);
=======
  const HcalDDDRecConstants* hdc = &(*pHRNDC);

  StringToEnumParser<HcalTopologyMode::Mode> eparser;
  HcalTopologyMode::Mode mode = eparser.parseString(hdc->getTopoMode());
  int maxDepthHB = hdc->getMaxDepth(0);
  int maxDepthHE = hdc->getMaxDepth(1);
>>>>>>> 50133bbf
  std::cout << "mode = " << mode << ", maxDepthHB = " << maxDepthHB << ", maxDepthHE = " << maxDepthHE << std::endl;
  edm::LogInfo("HCAL") << "mode = " << mode << ", maxDepthHB = " << maxDepthHB << ", maxDepthHE = " << maxDepthHE;

  ReturnType myTopo(new HcalTopology(hdc));

  HcalTopologyRestrictionParser parser(*myTopo);
  if (!m_restrictions.empty()) {
    std::string error=parser.parse(m_restrictions);
    if (!error.empty()) {
      throw cms::Exception("Parse Error","Parse error on Exclude "+error);
    }
  }
  return myTopo ;
}

<|MERGE_RESOLUTION|>--- conflicted
+++ resolved
@@ -37,35 +37,19 @@
 //
 HcalTopologyIdealEP::HcalTopologyIdealEP(const edm::ParameterSet& conf)
   : m_restrictions(conf.getUntrackedParameter<std::string>("Exclude")),
-<<<<<<< HEAD
-    m_pSet( conf )
-{
-  std::cout << "HcalTopologyIdealEP::HcalTopologyIdealEP" << std::endl;
-  edm::LogInfo("HCAL") << "HcalTopologyIdealEP::HcalTopologyIdealEP";
-  setWhatProduced(this,
-                   &HcalTopologyIdealEP::produce,
-                   dependsOn( &HcalTopologyIdealEP::hcalRecordCallBack ));
-=======
     m_pSet( conf ) {
   std::cout << "HcalTopologyIdealEP::HcalTopologyIdealEP" << std::endl;
   edm::LogInfo("HCAL") << "HcalTopologyIdealEP::HcalTopologyIdealEP";
   setWhatProduced(this,
 		  &HcalTopologyIdealEP::produce,
 		  dependsOn( &HcalTopologyIdealEP::hcalRecordCallBack ));
->>>>>>> 50133bbf
 }
 
 
 HcalTopologyIdealEP::~HcalTopologyIdealEP() { 
 }
 
-<<<<<<< HEAD
-void
-HcalTopologyIdealEP::fillDescriptions( edm::ConfigurationDescriptions & descriptions ) 
-{
-=======
 void HcalTopologyIdealEP::fillDescriptions( edm::ConfigurationDescriptions & descriptions ) {
->>>>>>> 50133bbf
 
   //  edm::ParameterSetDescription hcalTopologyConstants;
   edm::ParameterSetDescription desc;
@@ -80,32 +64,18 @@
 
 // ------------ method called to produce the data  ------------
 HcalTopologyIdealEP::ReturnType
-<<<<<<< HEAD
-HcalTopologyIdealEP::produce(const HcalRecNumberingRecord& iRecord)
-{
-=======
 HcalTopologyIdealEP::produce(const HcalRecNumberingRecord& iRecord) {
->>>>>>> 50133bbf
   std::cout << "HcalTopologyIdealEP::produce(const IdealGeometryRecord& iRecord)" << std::endl;
   edm::LogInfo("HCAL") << "HcalTopologyIdealEP::produce(const HcalGeometryRecord& iRecord)";
   
   edm::ESHandle<HcalDDDRecConstants> pHRNDC;
   iRecord.get( pHRNDC );
-<<<<<<< HEAD
-  const HcalDDDRecConstants hdc (*pHRNDC);
-
-  StringToEnumParser<HcalTopologyMode::Mode> eparser;
-  HcalTopologyMode::Mode mode = eparser.parseString(hdc.getTopoMode());
-  int maxDepthHB = hdc.getMaxDepth(0);
-  int maxDepthHE = hdc.getMaxDepth(1);
-=======
   const HcalDDDRecConstants* hdc = &(*pHRNDC);
 
   StringToEnumParser<HcalTopologyMode::Mode> eparser;
   HcalTopologyMode::Mode mode = eparser.parseString(hdc->getTopoMode());
   int maxDepthHB = hdc->getMaxDepth(0);
   int maxDepthHE = hdc->getMaxDepth(1);
->>>>>>> 50133bbf
   std::cout << "mode = " << mode << ", maxDepthHB = " << maxDepthHB << ", maxDepthHE = " << maxDepthHE << std::endl;
   edm::LogInfo("HCAL") << "mode = " << mode << ", maxDepthHB = " << maxDepthHB << ", maxDepthHE = " << maxDepthHE;
 
