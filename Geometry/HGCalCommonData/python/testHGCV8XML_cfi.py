import FWCore.ParameterSet.Config as cms

# This config was generated automatically using generate2023Geometry.py
# If you notice a mistake, please update the generating script, not just this config

XMLIdealGeometryESSource = cms.ESSource("XMLIdealGeometryESSource",
    geomXMLFiles = cms.vstring(
        'Geometry/CMSCommonData/data/materials.xml',
        'Geometry/CMSCommonData/data/rotations.xml',
        'Geometry/CMSCommonData/data/extend/cmsextent.xml',
        'Geometry/CMSCommonData/data/cms/2019/v1/cms.xml',
        'Geometry/CMSCommonData/data/eta3/etaMax.xml',
        'Geometry/CMSCommonData/data/cmsMother.xml',
        'Geometry/CMSCommonData/data/cmsTracker.xml',
        'Geometry/CMSCommonData/data/caloBase/2023/v1/caloBase.xml',
        'Geometry/CMSCommonData/data/cmsCalo.xml',
        'Geometry/CMSCommonData/data/muonBase/2023/v1/muonBase.xml',
        'Geometry/CMSCommonData/data/cmsMuon.xml',
        'Geometry/CMSCommonData/data/mgnt.xml',
        'Geometry/CMSCommonData/data/beampipe/2023/v1/beampipe.xml',
        'Geometry/CMSCommonData/data/cmsBeam/2023/v1/cmsBeam.xml',
        'Geometry/CMSCommonData/data/muonMB.xml',
        'Geometry/CMSCommonData/data/muonMagnet.xml',
        'Geometry/CMSCommonData/data/cavern.xml',
        'Geometry/TrackerCommonData/data/PhaseII/trackerParameters.xml',
        'Geometry/TrackerCommonData/data/pixfwdCommon.xml',
        'Geometry/TrackerCommonData/data/PhaseII/TiltedTracker4026/pixfwd.xml',
        'Geometry/TrackerCommonData/data/PhaseII/TiltedTracker4026/pixbar.xml',
        'Geometry/TrackerCommonData/data/trackermaterial.xml',
        'Geometry/TrackerCommonData/data/PhaseII/TiltedTracker4026/tracker.xml',
        'Geometry/TrackerCommonData/data/PhaseII/TiltedTracker4026/pixel.xml',
        'Geometry/TrackerCommonData/data/PhaseII/TiltedTracker4026/trackerbar.xml',
        'Geometry/TrackerCommonData/data/PhaseII/TiltedTracker4026/trackerfwd.xml',
        'Geometry/TrackerCommonData/data/PhaseII/TiltedTracker4026/trackerStructureTopology.xml',
        'Geometry/TrackerCommonData/data/PhaseII/TiltedTracker4026/pixelStructureTopology.xml',
        'Geometry/TrackerSimData/data/PhaseII/TiltedTracker4026/trackersens.xml',
        'Geometry/TrackerSimData/data/PhaseII/TiltedTracker4026/pixelsens.xml',
        'Geometry/TrackerRecoData/data/PhaseII/TiltedTracker4026/trackerRecoMaterial.xml',
        'Geometry/TrackerSimData/data/PhaseII/TiltedTracker4026/trackerProdCuts.xml',
        'Geometry/TrackerSimData/data/PhaseII/TiltedTracker4026/pixelProdCuts.xml',
        'Geometry/TrackerSimData/data/trackerProdCutsBEAM.xml',
        'Geometry/EcalCommonData/data/ectkcable.xml',
        'Geometry/EcalCommonData/data/PhaseII/eregalgo.xml',
        'Geometry/EcalCommonData/data/ebalgo.xml',
        'Geometry/EcalCommonData/data/ebcon.xml',
        'Geometry/EcalCommonData/data/ebrot.xml',
        'Geometry/EcalCommonData/data/eecon.xml',
        'Geometry/EcalCommonData/data/PhaseII/escon.xml',
        'Geometry/EcalCommonData/data/PhaseII/esalgo.xml',
        'Geometry/HcalCommonData/data/hcalrotations.xml',
        'Geometry/HcalCommonData/data/PhaseII/HGCal/hcalalgo.xml',
        'Geometry/HcalCommonData/data/hcalbarrelalgo.xml',
        'Geometry/HcalCommonData/data/PhaseII/SSAbsorber/hcalendcapalgo.xml',
        'Geometry/HcalCommonData/data/hcalouteralgo.xml',
        'Geometry/HcalCommonData/data/hcalforwardalgo.xml',
        'Geometry/HcalCommonData/data/PhaseII/hcalSimNumbering.xml',
        'Geometry/HcalCommonData/data/PhaseII/hcalRecNumberingRebuild.xml',
        'Geometry/HcalCommonData/data/average/hcalforwardmaterial.xml',
        'Geometry/HGCalCommonData/data/hgcal/v8/hgcal.xml',
        'Geometry/HGCalCommonData/data/hgcalEE/v8/hgcalEE.xml',
        'Geometry/HGCalCommonData/data/hgcalHEsil/v8/hgcalHEsil.xml',
        'Geometry/HGCalCommonData/data/hgcalwafer/v7/hgcalwafer.xml',
        'Geometry/HGCalCommonData/data/hgcalCons/v8/hgcalCons.xml',
        'Geometry/MuonCommonData/data/mbCommon/2017/v2/mbCommon.xml',
        'Geometry/MuonCommonData/data/mb1/2015/v1/mb1.xml',
        'Geometry/MuonCommonData/data/mb2/2015/v1/mb2.xml',
        'Geometry/MuonCommonData/data/mb3/2015/v1/mb3.xml',
        'Geometry/MuonCommonData/data/mb4/2015/v1/mb4.xml',
        'Geometry/MuonCommonData/data/design/muonYoke.xml',
        'Geometry/MuonCommonData/data/mf/2023/v2/mf.xml',
        'Geometry/MuonCommonData/data/rpcf/2023/v1/rpcf.xml',
<<<<<<< HEAD
        'Geometry/MuonCommonData/data/PhaseII/gemf.xml',
        'Geometry/MuonCommonData/data/PhaseII/TDR_BaseLine/gem11.xml',
        'Geometry/MuonCommonData/data/PhaseII/TDR_Dev/gem21.xml',
        'Geometry/MuonCommonData/data/csc/2015/v1/csc.xml',
        'Geometry/MuonCommonData/data/mfshield/2023/v1/mfshield.xml',
        'Geometry/MuonCommonData/data/PhaseII/TDR_Dev/me0.xml',
=======
        'Geometry/MuonCommonData/data/gemf/TDR_BaseLine/gemf.xml',
        'Geometry/MuonCommonData/data/gem11/TDR_BaseLine/gem11.xml',
        'Geometry/MuonCommonData/data/gem21/TDR_Dev/gem21.xml',
        'Geometry/MuonCommonData/data/csc/2015/v1/csc.xml',
        'Geometry/MuonCommonData/data/mfshield/2023/v1/mfshield.xml',
        'Geometry/MuonCommonData/data/me0/TDR_Dev/me0.xml',
>>>>>>> 4f15b524
        'Geometry/ForwardCommonData/data/forwardshield/2015/v1/forwardshield.xml',
        'Geometry/ForwardCommonData/data/brmrotations.xml',
        'Geometry/ForwardCommonData/data/PostLS2/brm.xml',
        'Geometry/ForwardCommonData/data/zdcmaterials.xml',
        'Geometry/ForwardCommonData/data/lumimaterials.xml',
        'Geometry/ForwardCommonData/data/zdcrotations.xml',
        'Geometry/ForwardCommonData/data/lumirotations.xml',
        'Geometry/ForwardCommonData/data/zdc.xml',
        'Geometry/ForwardCommonData/data/zdclumi.xml',
        'Geometry/ForwardCommonData/data/cmszdc.xml',
    )+
    cms.vstring(
<<<<<<< HEAD
        'Geometry/MuonCommonData/data/PhaseII/TDR_Dev/muonNumbering.xml',
=======
        'Geometry/MuonCommonData/data/muonNumbering/TDR_DeV/muonNumbering.xml',
>>>>>>> 4f15b524
        'Geometry/EcalSimData/data/PhaseII/ecalsens.xml',
        'Geometry/HcalCommonData/data/PhaseII/HGCal/hcalsenspmf.xml',
        'Geometry/HcalSimData/data/hf.xml',
        'Geometry/HcalSimData/data/hfpmt.xml',
        'Geometry/HcalSimData/data/hffibrebundle.xml',
        'Geometry/HcalSimData/data/CaloUtil.xml',
        'Geometry/HGCalSimData/data/hgcsensv8.xml',
        'Geometry/HGCalSimData/data/hgccons.xml',
        'Geometry/HGCalSimData/data/hgcProdCuts.xml',
        'Geometry/MuonSimData/data/PhaseII/ME0EtaPart/muonSens.xml',
        'Geometry/DTGeometryBuilder/data/dtSpecsFilter.xml',
        'Geometry/CSCGeometryBuilder/data/cscSpecsFilter.xml',
        'Geometry/CSCGeometryBuilder/data/cscSpecs.xml',
        'Geometry/RPCGeometryBuilder/data/PhaseII/RPCSpecs.xml',
        'Geometry/GEMGeometryBuilder/data/v7/GEMSpecsFilter.xml',
        'Geometry/GEMGeometryBuilder/data/v7/GEMSpecs.xml',
        'Geometry/ForwardCommonData/data/brmsens.xml',
        'Geometry/ForwardSimData/data/zdcsens.xml',
        'Geometry/HcalSimData/data/HcalProdCuts.xml',
        'Geometry/EcalSimData/data/EcalProdCuts.xml',
        'Geometry/MuonSimData/data/PhaseII/muonProdCuts.xml',
        'Geometry/ForwardSimData/data/zdcProdCuts.xml',
        'Geometry/ForwardSimData/data/ForwardShieldProdCuts.xml',
        'Geometry/CMSCommonData/data/FieldParameters.xml',
    ),
    rootNodeName = cms.string('cms:OCMS')
)<|MERGE_RESOLUTION|>--- conflicted
+++ resolved
@@ -69,21 +69,12 @@
         'Geometry/MuonCommonData/data/design/muonYoke.xml',
         'Geometry/MuonCommonData/data/mf/2023/v2/mf.xml',
         'Geometry/MuonCommonData/data/rpcf/2023/v1/rpcf.xml',
-<<<<<<< HEAD
-        'Geometry/MuonCommonData/data/PhaseII/gemf.xml',
-        'Geometry/MuonCommonData/data/PhaseII/TDR_BaseLine/gem11.xml',
-        'Geometry/MuonCommonData/data/PhaseII/TDR_Dev/gem21.xml',
-        'Geometry/MuonCommonData/data/csc/2015/v1/csc.xml',
-        'Geometry/MuonCommonData/data/mfshield/2023/v1/mfshield.xml',
-        'Geometry/MuonCommonData/data/PhaseII/TDR_Dev/me0.xml',
-=======
         'Geometry/MuonCommonData/data/gemf/TDR_BaseLine/gemf.xml',
         'Geometry/MuonCommonData/data/gem11/TDR_BaseLine/gem11.xml',
         'Geometry/MuonCommonData/data/gem21/TDR_Dev/gem21.xml',
         'Geometry/MuonCommonData/data/csc/2015/v1/csc.xml',
         'Geometry/MuonCommonData/data/mfshield/2023/v1/mfshield.xml',
         'Geometry/MuonCommonData/data/me0/TDR_Dev/me0.xml',
->>>>>>> 4f15b524
         'Geometry/ForwardCommonData/data/forwardshield/2015/v1/forwardshield.xml',
         'Geometry/ForwardCommonData/data/brmrotations.xml',
         'Geometry/ForwardCommonData/data/PostLS2/brm.xml',
@@ -96,11 +87,7 @@
         'Geometry/ForwardCommonData/data/cmszdc.xml',
     )+
     cms.vstring(
-<<<<<<< HEAD
-        'Geometry/MuonCommonData/data/PhaseII/TDR_Dev/muonNumbering.xml',
-=======
         'Geometry/MuonCommonData/data/muonNumbering/TDR_DeV/muonNumbering.xml',
->>>>>>> 4f15b524
         'Geometry/EcalSimData/data/PhaseII/ecalsens.xml',
         'Geometry/HcalCommonData/data/PhaseII/HGCal/hcalsenspmf.xml',
         'Geometry/HcalSimData/data/hf.xml',
