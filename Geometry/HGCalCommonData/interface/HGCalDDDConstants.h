#ifndef HGCalCommonData_HGCalDDDConstants_h
#define HGCalCommonData_HGCalDDDConstants_h

/** \class HGCalDDDConstants
 *
 * this class reads the constant section of the numbering
 * xml-files of the  high granulairy calorimeter
 *  
 *  $Date: 2014/03/20 00:06:50 $
 * \author Sunanda Banerjee, SINP <sunanda.banerjee@cern.ch>
 *
 */

#include <string>
#include <vector>
#include <iostream>
#include "Geometry/HGCalCommonData/interface/HGCalParameters.h"
#include "Geometry/HGCalCommonData/interface/HGCalGeometryMode.h"
#include "DetectorDescription/Core/interface/DDsvalues.h"

#include <unordered_map>

class HGCalDDDConstants {

public:

<<<<<<< HEAD
  HGCalDDDConstants(const HGCalParameters* hp, const std::string& name);
=======
  HGCalDDDConstants(const HGCalParameters* hp, std::string name);
>>>>>>> 016b5ce7
  ~HGCalDDDConstants();

  std::pair<int,int>  assignCell(float x, float y, int lay, int subSec,
				 bool reco) const;
  std::pair<int,int>  assignCellSquare(float x, float y, float h, float bl, 
				       float tl, float alpha, 
				       float cellSize) const;
  std::pair<int,int>  assignCellHexagon(float x, float y) const;
  double              cellSizeHex(int type) const;
  std::pair<int,int>  findCell(int cell, int lay, int subSec, bool reco) const;
  std::pair<int,int>  findCellSquare(int cell, float h, float bl, float tl, 
				     float alpha, float cellSize) const;
  HGCalGeometryMode::GeometryMode geomMode() const {return mode_;}
  bool                isValid(int lay, int mod, int cell, bool reco) const;
  bool                isValidCell(int layindex, int wafer, int cell) const;
  unsigned int        layers(bool reco) const;
  unsigned int        layersInit(bool reco) const;
  std::pair<float,float> locateCell(int cell, int lay, int type, 
				    bool reco) const;
  std::pair<float,float> locateCellHex(int cell, int wafer, bool reco) const;
  int                 levelTop() const {return hgpar_->levelT_;}
  int                 maxCells(bool reco) const;
  int                 maxCells(int lay, bool reco) const;
  int                 maxCellsSquare(float h, float bl, float tl, float alpha,
				     float cellSize) const;
  int                 maxModules() const {return modHalf_;}
  int                 maxRows(int lay, bool reco) const;
  double              minSlope() const {return hgpar_->slopeMin_;}
  int                 modules(int lay, bool reco) const;
  int                 modulesInit(int lay, bool reco) const;
  std::pair<int,int>  newCell(int cell, int layer, int sector, int subsector,
			      int incrx, int incry, bool half) const;
  std::pair<int,int>  newCell(int cell, int layer, int subsector, int incrz,
			      bool half) const;
  int                 newCell(int kx, int ky, int lay, int subSec) const;
  std::vector<int>    numberCells(int lay, bool reco) const;
  std::vector<int>    numberCellsSquare(float h, float bl, float tl, 
					float alpha, float cellSize) const;
  int                 numberCellsHexagon(int wafer) const;
  std::pair<int,int>  rowColumnWafer(int wafer) const;
  int                 sectors() const {return hgpar_->nSectors_;}
  std::pair<int,int>  simToReco(int cell, int layer, int mod, bool half) const;
  unsigned int        volumes() const {return hgpar_->moduleLayR_.size();}
  int                 waferFromCopy(int copy) const;
  void                waferFromPosition(double x, double y,
					int& wafer, int& icell, 
					int& celltyp) const;
  bool                waferInLayer(int wafer, int lay, bool reco) const;
  int                 waferCount(const int type) const {return ((type == 0) ? waferMax_[2] : waferMax_[3]);}
  int                 waferMax() const {return waferMax_[1];}
  int                 waferMin() const {return waferMax_[0];}
  std::pair<double,double> waferPosition(int wafer, bool reco=true) const;
  int                 wafers() const;
  int                 wafers(int layer, int type) const;
  int                 waferToCopy(int wafer) const {return ((wafer>=0)&&(wafer< (int)(hgpar_->waferCopy_.size()))) ? hgpar_->waferCopy_[wafer] : (int)(hgpar_->waferCopy_.size());}
  // wafer transverse thickness classification (2 = coarse, 1 = fine)
  int                 waferTypeT(int wafer) const {return ((wafer>=0)&&(wafer<(int)(hgpar_->waferTypeT_.size()))) ? hgpar_->waferTypeT_[wafer] : 0;}
  // wafer longitudinal thickness classification (1 = 100um, 2 = 200um, 3=300um)
  int                 waferTypeL(int wafer) const {return ((wafer>=0)&&(wafer<(int)(hgpar_->waferTypeL_.size()))) ? hgpar_->waferTypeL_[wafer] : 0;}
  bool                isHalfCell(int waferType, int cell) const;
  double              waferZ(int layer, bool reco) const;

  HGCalParameters::hgtrap getModule(unsigned int k, bool hexType, bool reco) const;
  std::vector<HGCalParameters::hgtrap> getModules() const; 

  unsigned int getTrFormN() const {return hgpar_->trformIndex_.size();}
  HGCalParameters::hgtrform getTrForm(unsigned int k) const {return hgpar_->getTrForm(k);}
  std::vector<HGCalParameters::hgtrform> getTrForms() const ;
  
  std::pair<int,float> getIndex(int lay, bool reco) const;

private:
  int cellHex(double xx, double yy, const double& cellR, 
	      const std::vector<double>& posX,
	      const std::vector<double>& posY) const;  
  void getParameterSquare(int lay, int subSec, bool reco, float& h, float& bl,
			  float& tl, float& alpha) const;
  bool waferInLayer(int wafer, int lay) const;

  typedef std::array<std::vector<int32_t>, 2> Simrecovecs;  
  typedef std::array<int,3>                   HGCWaferParam;
  const HGCalParameters*          hgpar_;
  constexpr static double         tan30deg_ = 0.5773502693;
  double                          rmax_, hexside_;
  HGCalGeometryMode::GeometryMode mode_;
  int32_t                         tot_wafers_, modHalf_;
  std::array<uint32_t,2>          tot_layers_;
  Simrecovecs                     max_modules_layer_;
  std::map<int,HGCWaferParam>     waferLayer_;
  std::array<int,4>               waferMax_;
};

#endif<|MERGE_RESOLUTION|>--- conflicted
+++ resolved
@@ -24,11 +24,7 @@
 
 public:
 
-<<<<<<< HEAD
   HGCalDDDConstants(const HGCalParameters* hp, const std::string& name);
-=======
-  HGCalDDDConstants(const HGCalParameters* hp, std::string name);
->>>>>>> 016b5ce7
   ~HGCalDDDConstants();
 
   std::pair<int,int>  assignCell(float x, float y, int lay, int subSec,
