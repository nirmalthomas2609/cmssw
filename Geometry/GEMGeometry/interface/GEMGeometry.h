--- conflicted
+++ resolved
@@ -20,10 +20,6 @@
 #include <map>
 
 class GeomDetType;
-<<<<<<< HEAD
-
-=======
->>>>>>> dbcb64e3
 
 class GEMGeometry : public TrackingGeometry {
 
