--- conflicted
+++ resolved
@@ -220,10 +220,7 @@
     GEMRegion* region = new GEMRegion(re); 
     for (int st=1; st<=1; ++st) {
       GEMStation* station = new GEMStation(re, st); 
-<<<<<<< HEAD
-=======
       station->setName("GE" + std::to_string(re) + "/" + std::to_string(st)); 
->>>>>>> 817b2998
       for (int ri=1; ri<=1; ++ri) {
 	GEMRing* ring = new GEMRing(re, st, ri); 
 	for (unsigned sch=0; sch<superChambers.size(); ++sch){
