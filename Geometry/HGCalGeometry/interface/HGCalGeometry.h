--- conflicted
+++ resolved
@@ -92,14 +92,9 @@
   static std::string producerTag() { return "HGCal" ; }
   std::string cellElement() const;
   
-<<<<<<< HEAD
-  const HGCalTopology& topology () const {return mTopology;}
+  const HGCalTopology& topology () const {return m_topology;}
   void sortDetIds();
      
-=======
-  const HGCalTopology& topology () const {return m_Topology;}
-  
->>>>>>> 60a62b72
 protected:
 
   virtual unsigned int indexFor(const DetId& id) const ;
@@ -111,7 +106,7 @@
   unsigned int getClosestCellIndex ( const GlobalPoint& r ) const;
   
 private:
-  const HGCalTopology&    m_Topology;
+  const HGCalTopology&    m_topology;
   
   CellVec                 m_cellVec ; 
   std::vector<DetId>      m_validGeomIds;
