--- conflicted
+++ resolved
@@ -82,14 +82,11 @@
   CornersVec getCorners( const DetId& id ) const; 
   CornersVec get8Corners( const DetId& id ) const; 
   CornersVec getNewCorners( const DetId& id ) const; 
-<<<<<<< HEAD
-=======
 
   // Get neighbor in z along a direction
   DetId neighborZ(const DetId& idin, const GlobalVector& p) const;
   DetId neighborZ(const DetId& idin, const MagneticField* bField, int charge,
 		  const GlobalVector& momentum) const;
->>>>>>> fbdf2578
 
   // avoid sorting set in base class  
   const std::vector<DetId>& getValidDetIds( DetId::Detector det = DetId::Detector(0), int subdet = 0) const override { return m_validIds; }
