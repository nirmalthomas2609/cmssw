#include "FWCore/Framework/interface/EDAnalyzer.h"
#include "FWCore/Framework/interface/Event.h"
#include "FWCore/Framework/interface/EventSetup.h"
#include "DataFormats/SiPixelDetId/interface/PixelSubdetector.h"
#include "DataFormats/SiStripDetId/interface/StripSubdetector.h"
#include "DataFormats/TrackerCommon/interface/TrackerTopology.h"
#include "Geometry/Records/interface/IdealGeometryRecord.h"
#include "FWCore/Framework/interface/ESHandle.h"
#include "FWCore/Framework/interface/MakerMacros.h"
#include "Geometry/TrackerGeometryBuilder/interface/TrackerGeometry.h"
#include "Geometry/CommonDetUnit/interface/TrackingGeometry.h"
#include "Geometry/Records/interface/TrackerDigiGeometryRecord.h"
#include "DataFormats/TrackerCommon/interface/TrackerTopology.h"
#include "Geometry/Records/interface/IdealGeometryRecord.h"

#include <climits>

class TrackerTopologyAnalyzer : public edm::EDAnalyzer {
public:
  explicit TrackerTopologyAnalyzer( const edm::ParameterSet& ) {};
  ~TrackerTopologyAnalyzer() {};
  
  virtual void analyze( const edm::Event&, const edm::EventSetup& );
private:
  //
};

void TrackerTopologyAnalyzer::analyze( const edm::Event &iEvent, const edm::EventSetup& iSetup) {
  //Retrieve tracker topology from geometry
  edm::ESHandle<TrackerTopology> tTopoHandle;
  iSetup.get<IdealGeometryRecord>().get(tTopoHandle);
  const TrackerTopology* const tTopo = tTopoHandle.product();

  typedef std::vector<DetId>                 DetIdContainer;

  edm::ESHandle<TrackerGeometry> geo;
  iSetup.get<TrackerDigiGeometryRecord>().get(geo);

  DetIdContainer allIds=geo->detIds();
  unsigned int nOk=0;
  unsigned int resultsOld[100];
  unsigned int resultsNew[100];
  unsigned int nComp=14;

  //result 0 is layer number
  for( DetIdContainer::const_iterator id = allIds.begin(), detUnitIdEnd = allIds.end(); id != detUnitIdEnd; ++id ) {
    if ( id->det()==DetId::Tracker ) {
      unsigned int subdet=id->subdetId();

      for ( unsigned int i=0; i<nComp; i++) resultsOld[i]=0;
      for ( unsigned int i=0; i<nComp; i++) resultsNew[i]=0;

      resultsNew[0]=tTopo->layer(*id);
      resultsNew[1]=tTopo->module(*id);
      //[2] is ladder - which is pxb specific
      //or side for all the others
      //[3] is tobRod and tec/tib/tid order
      //
      std::string DetIdPrint;

      if (subdet == PixelSubdetector::PixelBarrel) {
        std::cout << "PixelSubdetector::PixelBarrel " << std::endl;
	DetIdPrint = tTopo->print(*id);
	std::cout << DetIdPrint << std::endl;
	resultsOld[0] = tTopo->pxbLayer(*id);
	resultsOld[1] = tTopo->pxbModule(*id);
	resultsNew[2] = tTopo->pxbLadder(*id);
	resultsNew[3] = 0;
	resultsOld[2] = tTopo->pxbLadder(*id);
      }
      else if (subdet == PixelSubdetector::PixelEndcap) {
        std::cout << "PixelSubdetector::PixelEndcap " << std::endl;
	DetIdPrint = tTopo->print(*id);
	std::cout << DetIdPrint << std::endl;
	resultsOld[0] = tTopo->pxfDisk(*id);
	resultsOld[1] = tTopo->pxfModule(*id);
	resultsNew[2] = tTopo->pxfSide(*id);
	resultsNew[3] = 0;
	resultsNew[4] = tTopo->pxfDisk(*id);
	resultsNew[5] = tTopo->pxfBlade(*id);
	resultsNew[6] = tTopo->pxfPanel(*id);
	resultsOld[2] = tTopo->pxfSide(*id);
	resultsOld[4] = tTopo->pxfDisk(*id);
	resultsOld[5] = tTopo->pxfBlade(*id);
	resultsOld[6] = tTopo->pxfPanel(*id);
      }
      else if (subdet == StripSubdetector::TIB) {
        std::cout << "StripSubdetector::TIB " << std::endl;
<<<<<<< HEAD
	DetIdPrint = tTopo->print(*id);
	std::cout << DetIdPrint << std::endl;
=======
>>>>>>> caa8973e
	resultsOld[0] = tTopo->tibLayer(*id);
	resultsOld[1] = tTopo->tibModule(*id);
	resultsNew[2] = tTopo->tibSide(*id);
	resultsNew[3] = tTopo->tibOrder(*id);
	resultsNew[4] = 0;
	resultsNew[5] = 0;
	resultsNew[6] = tTopo->tibIsDoubleSide(*id);
	resultsNew[7] = tTopo->tibIsRPhi(*id);
	resultsNew[8] = tTopo->tibIsStereo(*id);
	resultsNew[9] = tTopo->tibIsZPlusSide(*id);
	resultsNew[10] = tTopo->tibIsZMinusSide(*id);
	resultsNew[11] = tTopo->tibString(*id);
	resultsNew[12] = tTopo->tibIsInternalString(*id);
	resultsNew[13] = tTopo->tibIsExternalString(*id);
	resultsOld[2] = tTopo->tibSide(*id);
	resultsOld[3] = tTopo->tibOrder(*id);
	resultsOld[6] = tTopo->tibIsDoubleSide(*id);
	resultsOld[7] = tTopo->tibIsRPhi(*id);
	resultsOld[8] = tTopo->tibIsStereo(*id);
	resultsOld[9] = tTopo->tibIsZPlusSide(*id);
	resultsOld[10] = tTopo->tibIsZMinusSide(*id);
	resultsOld[11] = tTopo->tibString(*id);
	resultsOld[12] = tTopo->tibIsInternalString(*id);
	resultsOld[13] = tTopo->tibIsExternalString(*id);

      }
      else if (subdet == StripSubdetector::TID) {
        std::cout << "StripSubdetector::TID " << std::endl;
<<<<<<< HEAD
	DetIdPrint = tTopo->print(*id);
	std::cout << DetIdPrint << std::endl;
=======
>>>>>>> caa8973e
	resultsOld[0] = tTopo->tidWheel(*id);
	resultsOld[1] = tTopo->tidModule(*id);
	resultsNew[2] = tTopo->tidSide(*id);
	resultsNew[3] = tTopo->tidOrder(*id);
	resultsNew[4] = tTopo->tidRing(*id);
	resultsNew[5] = 0;
	resultsNew[6] = tTopo->tidIsDoubleSide(*id);
	DetIdPrint = tTopo->print(*id);
	std::cout << DetIdPrint << std::endl;
	resultsNew[7] = tTopo->tidIsRPhi(*id);
	resultsNew[8] = tTopo->tidIsStereo(*id);
	resultsNew[9] = tTopo->tidIsZPlusSide(*id);
	resultsNew[10] = tTopo->tidIsZMinusSide(*id);
	resultsNew[11] = tTopo->tidIsBackRing(*id);
	resultsNew[12] = tTopo->tidIsFrontRing(*id);
	resultsOld[2] = tTopo->tidSide(*id);
	resultsOld[3] = tTopo->tidOrder(*id);
	resultsOld[4] = tTopo->tidRing(*id);
	resultsOld[6] = tTopo->tidIsDoubleSide(*id);
	resultsOld[7] = tTopo->tidIsRPhi(*id);
	resultsOld[8] = tTopo->tidIsStereo(*id);
	resultsOld[9] = tTopo->tidIsZPlusSide(*id);
	resultsOld[10] = tTopo->tidIsZMinusSide(*id);
	resultsOld[11] = tTopo->tidIsBackRing(*id);
	resultsOld[12] = tTopo->tidIsFrontRing(*id);
      }
      else if (subdet == StripSubdetector::TOB) {
        std::cout << "StripSubdetector::TOB " << std::endl;
<<<<<<< HEAD
	DetIdPrint = tTopo->print(*id);
	std::cout << DetIdPrint << std::endl;
=======
>>>>>>> caa8973e
	resultsOld[0] = tTopo->tobLayer(*id);
	resultsOld[1] = tTopo->tobModule(*id);
	resultsNew[2] = tTopo->tobSide(*id);
	resultsNew[3] = tTopo->tobRod(*id);
	resultsNew[4] = 0;
	resultsNew[5] = 0;
	resultsNew[6] = tTopo->tobIsDoubleSide(*id);
	DetIdPrint = tTopo->print(*id);
	std::cout << DetIdPrint << std::endl;
	resultsNew[7] = tTopo->tobIsRPhi(*id);
	resultsNew[8] = tTopo->tobIsStereo(*id);
	resultsNew[9] = tTopo->tobIsZPlusSide(*id);
	resultsNew[10] = tTopo->tobIsZMinusSide(*id);
	resultsOld[2] = tTopo->tobSide(*id);
	resultsOld[3] = tTopo->tobRod(*id);
	resultsOld[6] = tTopo->tobIsDoubleSide(*id);
	resultsOld[7] = tTopo->tobIsRPhi(*id);
	resultsOld[8] = tTopo->tobIsStereo(*id);
	resultsOld[9] = tTopo->tobIsZPlusSide(*id);
	resultsOld[10] = tTopo->tobIsZMinusSide(*id);
      }
      else if (subdet == StripSubdetector::TEC) {
        std::cout << "StripSubdetector::TEC " << std::endl;
<<<<<<< HEAD
	DetIdPrint = tTopo->print(*id);
	std::cout << DetIdPrint << std::endl;
=======
>>>>>>> caa8973e
	resultsOld[0] = tTopo->tecWheel(*id);
	resultsOld[1] = tTopo->tecModule(*id);
	resultsNew[2] = tTopo->tecSide(*id);
	resultsNew[3] = tTopo->tecOrder(*id);
	resultsNew[4] = tTopo->tecRing(*id);
	resultsNew[5] = tTopo->tecPetalNumber(*id);
	resultsNew[6] = tTopo->tecIsDoubleSide(*id);
	resultsNew[7] = tTopo->tecIsRPhi(*id);
	resultsNew[8] = tTopo->tecIsStereo(*id);
	resultsNew[9] = tTopo->tecIsBackPetal(*id);
	resultsNew[10] = tTopo->tecIsFrontPetal(*id);
	resultsOld[2] = tTopo->tecSide(*id);
	resultsOld[3] = tTopo->tecOrder(*id);
	resultsOld[4] = tTopo->tecRing(*id);
	resultsOld[5] = tTopo->tecPetalNumber(*id);
	resultsOld[6] = tTopo->tecIsDoubleSide(*id);
	resultsOld[7] = tTopo->tecIsRPhi(*id);
	resultsOld[8] = tTopo->tecIsStereo(*id);
	resultsOld[9] = tTopo->tecIsBackPetal(*id);
	resultsOld[10] = tTopo->tecIsFrontPetal(*id);
      }

      bool isGood=true;
      for ( unsigned int i=0; i<nComp; i++)
	if ( resultsOld[i]!=resultsNew[i])
	  isGood=false;

      if (isGood) 
	nOk+=1;
      else {
	std::cout << "Bad " << id->rawId() << " " << id->subdetId() << " ";
	for ( unsigned int i=0; i<nComp; i++)
	  std::cout << "["<<resultsOld[i]<<","<<resultsNew[i]<< "] " <<std::endl;
      }
    }
  }
  std::cout << "Good: " << nOk << std::endl;

}

DEFINE_FWK_MODULE(TrackerTopologyAnalyzer);
<|MERGE_RESOLUTION|>--- conflicted
+++ resolved
@@ -86,11 +86,8 @@
       }
       else if (subdet == StripSubdetector::TIB) {
         std::cout << "StripSubdetector::TIB " << std::endl;
-<<<<<<< HEAD
-	DetIdPrint = tTopo->print(*id);
-	std::cout << DetIdPrint << std::endl;
-=======
->>>>>>> caa8973e
+	DetIdPrint = tTopo->print(*id);
+	std::cout << DetIdPrint << std::endl;
 	resultsOld[0] = tTopo->tibLayer(*id);
 	resultsOld[1] = tTopo->tibModule(*id);
 	resultsNew[2] = tTopo->tibSide(*id);
@@ -119,11 +116,8 @@
       }
       else if (subdet == StripSubdetector::TID) {
         std::cout << "StripSubdetector::TID " << std::endl;
-<<<<<<< HEAD
-	DetIdPrint = tTopo->print(*id);
-	std::cout << DetIdPrint << std::endl;
-=======
->>>>>>> caa8973e
+	DetIdPrint = tTopo->print(*id);
+	std::cout << DetIdPrint << std::endl;
 	resultsOld[0] = tTopo->tidWheel(*id);
 	resultsOld[1] = tTopo->tidModule(*id);
 	resultsNew[2] = tTopo->tidSide(*id);
@@ -131,8 +125,6 @@
 	resultsNew[4] = tTopo->tidRing(*id);
 	resultsNew[5] = 0;
 	resultsNew[6] = tTopo->tidIsDoubleSide(*id);
-	DetIdPrint = tTopo->print(*id);
-	std::cout << DetIdPrint << std::endl;
 	resultsNew[7] = tTopo->tidIsRPhi(*id);
 	resultsNew[8] = tTopo->tidIsStereo(*id);
 	resultsNew[9] = tTopo->tidIsZPlusSide(*id);
@@ -152,11 +144,8 @@
       }
       else if (subdet == StripSubdetector::TOB) {
         std::cout << "StripSubdetector::TOB " << std::endl;
-<<<<<<< HEAD
-	DetIdPrint = tTopo->print(*id);
-	std::cout << DetIdPrint << std::endl;
-=======
->>>>>>> caa8973e
+	DetIdPrint = tTopo->print(*id);
+	std::cout << DetIdPrint << std::endl;
 	resultsOld[0] = tTopo->tobLayer(*id);
 	resultsOld[1] = tTopo->tobModule(*id);
 	resultsNew[2] = tTopo->tobSide(*id);
@@ -164,8 +153,6 @@
 	resultsNew[4] = 0;
 	resultsNew[5] = 0;
 	resultsNew[6] = tTopo->tobIsDoubleSide(*id);
-	DetIdPrint = tTopo->print(*id);
-	std::cout << DetIdPrint << std::endl;
 	resultsNew[7] = tTopo->tobIsRPhi(*id);
 	resultsNew[8] = tTopo->tobIsStereo(*id);
 	resultsNew[9] = tTopo->tobIsZPlusSide(*id);
@@ -180,11 +167,8 @@
       }
       else if (subdet == StripSubdetector::TEC) {
         std::cout << "StripSubdetector::TEC " << std::endl;
-<<<<<<< HEAD
-	DetIdPrint = tTopo->print(*id);
-	std::cout << DetIdPrint << std::endl;
-=======
->>>>>>> caa8973e
+	DetIdPrint = tTopo->print(*id);
+	std::cout << DetIdPrint << std::endl;
 	resultsOld[0] = tTopo->tecWheel(*id);
 	resultsOld[1] = tTopo->tecModule(*id);
 	resultsNew[2] = tTopo->tecSide(*id);
