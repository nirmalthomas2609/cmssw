#include <RecoLocalMuon/GEMRecHit/src/ME0SegmentBuilder.h>
#include <DataFormats/MuonDetId/interface/ME0DetId.h>
#include <DataFormats/GEMRecHit/interface/ME0RecHit.h>
#include <Geometry/GEMGeometry/interface/ME0Geometry.h>
#include <Geometry/GEMGeometry/interface/ME0EtaPartition.h>
#include <RecoLocalMuon/GEMRecHit/src/ME0SegmentAlgorithm.h>
#include <RecoLocalMuon/GEMRecHit/src/ME0SegmentBuilderPluginFactory.h>

#include <FWCore/Utilities/interface/Exception.h>
#include <FWCore/MessageLogger/interface/MessageLogger.h> 

ME0SegmentBuilder::ME0SegmentBuilder(const edm::ParameterSet& ps) : geom_(0) {
  
  // Algo name
  std::string algoName = ps.getParameter<std::string>("algo_name");
  
  LogDebug("ME0Segment|ME0")<< "ME0SegmentBuilder algorithm name: " << algoName;
  
  // SegAlgo parameter set
  edm::ParameterSet segAlgoPSet = ps.getParameter<edm::ParameterSet>("algo_pset");
  
  // Ask factory to build this algorithm, giving it appropriate ParameterSet  
  algo = ME0SegmentBuilderPluginFactory::get()->create(algoName, segAlgoPSet);
  
}
ME0SegmentBuilder::~ME0SegmentBuilder() {
  delete algo;
}

void ME0SegmentBuilder::build(const ME0RecHitCollection* recHits, ME0SegmentCollection& oc) {
  	
  LogDebug("ME0Segment|ME0")<< "Total number of rechits in this event: " << recHits->size();
  
  // Let's define the ensemble of ME0 devices having the same region, chambers number (phi), and eta partition
  // and layer run from 1 to number of layer. This is not the definition of one chamber... and indeed segments
  // could in principle run in different way... The concept of the DetLayer would be more appropriate...

  std::map<uint32_t, std::vector<ME0RecHit*> > ensembleRH;
    
  // Loop on the ME0 rechit and select the different ME0 Ensemble
  for(ME0RecHitCollection::const_iterator it2 = recHits->begin(); it2 != recHits->end(); it2++) {        
    ME0DetId id(it2->me0Id().region(),1,it2->me0Id().chamber(),it2->me0Id().roll());
    //ME0DetId id(it2->me0Id().region(),1,it2->me0Id().chamber(),0);

    //CHECKME
    //Changing to using a chamber, not a rawId, for the map of me0rechits and ME0 chambers
    std::vector<ME0RecHit* > pp = ensembleRH[id.rawId()];
    //std::vector<ME0RecHit* > pp = ensembleRH[id.chamberId()];
    pp.push_back(it2->clone());
    ensembleRH[id.rawId()]=pp;
    //ensembleRH[id.chamberId()]=pp;
  }
  
  LogDebug("ME0Segment|ME0")<< "Here now, after the first loop over rechit collection";

  for(auto enIt=ensembleRH.begin(); enIt != ensembleRH.end(); ++enIt) {
    
    std::vector<const ME0RecHit*> me0RecHits;
    std::map<uint32_t,const ME0EtaPartition* > ens;

    const ME0EtaPartition* firstlayer = geom_->etaPartition(enIt->first);
    for(auto rechit = enIt->second.begin(); rechit != enIt->second.end(); rechit++) {
      me0RecHits.push_back(*rechit);
      ens[(*rechit)->me0Id()]=geom_->etaPartition((*rechit)->me0Id());
    }    
    ME0SegmentAlgorithm::ME0Ensamble ensamble(std::pair<const ME0EtaPartition*, std::map<uint32_t,const ME0EtaPartition *> >(firstlayer,ens));
    
<<<<<<< HEAD
    LogDebug("ME0Segment|ME0") << "found " << me0RecHits.size() << " rechits in chamber " /*<< *enIt*/;
    
=======
    //LogDebug("ME0Segment|ME0") << "found " << me0RecHits.size() << " rechits in chamber " << *enIt;
    LogDebug("ME0Segment|ME0")<< "About to get segv";
>>>>>>> d1c114c4
    // given the chamber select the appropriate algo... and run it
    std::vector<ME0Segment> segv = algo->run(ensamble, me0RecHits);
    LogDebug("ME0Segment|ME0")<< "About to get me0detid";

    //CHECKME
    //Changing to using the chamber id of 'mid', not just 'mid'

    // DetId geoId = geom_->geographicalId();
    // ME0DetId chamberId(geoId.rawId());

    ME0DetId mid(enIt->first);


    // LogDebug("ME0Segment|ME0") << "found " << me0RecHits.size() << " rechits in chamber " << mid;
    // LogDebug("ME0Segment|ME0") << "found " << segv.size() << " segments in chamber " << mid;
    
    // // Add the segments to master collection
    // oc.put(mid, segv.begin(), segv.end());

    //HACK to make it a chamberID

    ME0DetId midchamber(mid.region(),1,mid.chamber(),0);


    LogDebug("ME0Segment|ME0") << "found " << me0RecHits.size() << " rechits in chamber " << midchamber;
    LogDebug("ME0Segment|ME0") << "found " << segv.size() << " segments in chamber " << midchamber;
    
    // Add the segments to master collection
    oc.put(midchamber, segv.begin(), segv.end());

    // LogDebug("ME0Segment|ME0") << "found " << me0RecHits.size() << " rechits in chamber " << chamberId;
    // LogDebug("ME0Segment|ME0") << "found " << segv.size() << " segments in chamber " << chamberId;
    
    // // Add the segments to master collection
    // oc.put(chamberId, segv.begin(), segv.end());

    // LogDebug("ME0Segment|ME0") << "found " << me0RecHits.size() << " rechits in chamber " << mid.chamber();
    // LogDebug("ME0Segment|ME0") << "found " << segv.size() << " segments in chamber " << mid.chamber();

    
    // // Add the segments to master collection
    // oc.put(mid.chamber(), segv.begin(), segv.end());
  }
}

void ME0SegmentBuilder::setGeometry(const ME0Geometry* geom) {
  geom_ = geom;
}
<|MERGE_RESOLUTION|>--- conflicted
+++ resolved
@@ -65,13 +65,8 @@
     }    
     ME0SegmentAlgorithm::ME0Ensamble ensamble(std::pair<const ME0EtaPartition*, std::map<uint32_t,const ME0EtaPartition *> >(firstlayer,ens));
     
-<<<<<<< HEAD
     LogDebug("ME0Segment|ME0") << "found " << me0RecHits.size() << " rechits in chamber " /*<< *enIt*/;
-    
-=======
-    //LogDebug("ME0Segment|ME0") << "found " << me0RecHits.size() << " rechits in chamber " << *enIt;
-    LogDebug("ME0Segment|ME0")<< "About to get segv";
->>>>>>> d1c114c4
+
     // given the chamber select the appropriate algo... and run it
     std::vector<ME0Segment> segv = algo->run(ensamble, me0RecHits);
     LogDebug("ME0Segment|ME0")<< "About to get me0detid";
