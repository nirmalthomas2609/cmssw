--- conflicted
+++ resolved
@@ -41,7 +41,11 @@
                             float&,
                             float&,
                             uint&);
+  virtual void beginRun(edm::Run const&, 
+	  edm::EventSetup const&) override;
 
+  edm::ESHandle<CaloGeometry> _pG;
+  const edm::ESGetToken<CaloGeometry, CaloGeometryRecord> caloGeometryToken_;
   // Input collections
   const edm::EDGetTokenT<reco::CaloJetCollection> jetInputToken_;
   const edm::EDGetTokenT<edm::SortedCollection<EcalRecHit, edm::StrictWeakOrdering<EcalRecHit>>> ecalRecHitsEBToken_;
@@ -55,25 +59,11 @@
   const double ecalCellTimeErrorThresh_;
   const double matchingRadius2_;
 
-  edm::ESHandle<CaloGeometry> _pG;
 };
 
 //Constructor
-<<<<<<< HEAD
-HLTCaloJetTimingProducer::HLTCaloJetTimingProducer(const edm::ParameterSet& iConfig)
-    : jetInputToken_{consumes<std::vector<reco::CaloJet>>(iConfig.getParameter<edm::InputTag>("jets"))},
-      ecalRecHitsEBToken_{consumes<edm::SortedCollection<EcalRecHit, edm::StrictWeakOrdering<EcalRecHit>>>(
-          iConfig.getParameter<edm::InputTag>("ebRecHitsColl"))},
-      ecalRecHitsEEToken_{consumes<edm::SortedCollection<EcalRecHit, edm::StrictWeakOrdering<EcalRecHit>>>(
-          iConfig.getParameter<edm::InputTag>("eeRecHitsColl"))},
-      barrelJets_{iConfig.getParameter<bool>("barrelJets")},
-      endcapJets_{iConfig.getParameter<bool>("endcapJets")},
-      ecalCellEnergyThresh_{iConfig.getParameter<double>("ecalCellEnergyThresh")},
-      ecalCellTimeThresh_{iConfig.getParameter<double>("ecalCellTimeThresh")},
-      ecalCellTimeErrorThresh_{iConfig.getParameter<double>("ecalCellTimeErrorThresh")},
-      matchingRadius2_{iConfig.getParameter<double>("matchingRadius2")} {
-=======
 HLTCaloJetTimingProducer::HLTCaloJetTimingProducer(const edm::ParameterSet& iConfig) : 
+  caloGeometryToken_(esConsumes<edm::Transition::BeginRun>()),
   jetInputToken_{consumes<std::vector<reco::CaloJet>>(iConfig.getParameter<edm::InputTag>("jets"))},
   ecalRecHitsEBToken_{consumes<edm::SortedCollection<EcalRecHit, edm::StrictWeakOrdering<EcalRecHit>>>(iConfig.getParameter<edm::InputTag>("ebRecHitsColl"))},
   ecalRecHitsEEToken_{consumes<edm::SortedCollection<EcalRecHit, edm::StrictWeakOrdering<EcalRecHit>>>(iConfig.getParameter<edm::InputTag>("eeRecHitsColl"))},
@@ -83,10 +73,14 @@
   ecalCellTimeThresh_{iConfig.getParameter<double>("ecalCellTimeThresh")},
   ecalCellTimeErrorThresh_{iConfig.getParameter<double>("ecalCellTimeErrorThresh")},
   matchingRadius2_{std::pow(iConfig.getParameter<double>("matchingRadius"), 2)}{
->>>>>>> 5d65413b
   produces<edm::ValueMap<float>>("");
   produces<edm::ValueMap<unsigned int>>("jetCellsForTiming");
   produces<edm::ValueMap<float>>("jetEcalEtForTiming");
+}
+
+void HLTCaloJetTimingProducer::beginRun(const edm::Run &run, 
+	const edm::EventSetup &iSetup) {
+    _pG = iSetup.getHandle(caloGeometryToken_);
 }
 
 //calculateJetTime
@@ -121,8 +115,7 @@
 
 //Producer
 void HLTCaloJetTimingProducer::produce(edm::Event& iEvent, const edm::EventSetup& iSetup) {
-  edm::Handle<reco::CaloJetCollection> jets;
-  iEvent.getByToken(jetInputToken_, jets);
+  auto const jets = iEvent.getHandle(jetInputToken_);
   auto const& ecalRecHitsEB = iEvent.get(ecalRecHitsEBToken_);
   auto const& ecalRecHitsEE = iEvent.get(ecalRecHitsEEToken_);
 
@@ -134,7 +127,6 @@
   jetEcalEtForTiming.reserve(jets->size());
   jetCellsForTiming.reserve(jets->size());
 
-  iSetup.get<CaloGeometryRecord>().get(_pG);
   for (auto const& jet : *jets) {
     float weightedTimeCell = 0;
     float totalEmEnergyCell = 0;
@@ -177,17 +169,10 @@
   desc.add<edm::InputTag>("jets", edm::InputTag(""));
   desc.add<bool>("barrelJets", false);
   desc.add<bool>("endcapJets", false);
-<<<<<<< HEAD
-  desc.add<double>("ecalCellEnergyThresh", 0.5);
-  desc.add<double>("ecalCellTimeThresh", 12.5);
-  desc.add<double>("ecalCellTimeErrorThresh", 100.);
-  desc.add<double>("matchingRadius2", 0.16);
-=======
   desc.add<double>("ecalCellEnergyThresh",0.5);
   desc.add<double>("ecalCellTimeThresh",12.5);
   desc.add<double>("ecalCellTimeErrorThresh",100.);
   desc.add<double>("matchingRadius",0.4);
->>>>>>> 5d65413b
   desc.add<edm::InputTag>("ebRecHitsColl", edm::InputTag("hltEcalRecHit", "EcalRecHitsEB"));
   desc.add<edm::InputTag>("eeRecHitsColl", edm::InputTag("hltEcalRecHit", "EcalRecHitsEE"));
   descriptions.addWithDefaultLabel(desc);
