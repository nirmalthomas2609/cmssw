--- conflicted
+++ resolved
@@ -1,19 +1,11 @@
-<<<<<<< HEAD
-# /dev/CMSSW_7_6_0/PIon/V7 (CMSSW_7_6_3)
-=======
 # /dev/CMSSW_8_0_0/PIon/V5 (CMSSW_8_0_0_pre5)
->>>>>>> 93fb804c
 
 import FWCore.ParameterSet.Config as cms
 
 process = cms.Process( "HLTPIon" )
 
 process.HLTConfigVersion = cms.PSet(
-<<<<<<< HEAD
-  tableName = cms.string('/dev/CMSSW_7_6_0/PIon/V7')
-=======
   tableName = cms.string('/dev/CMSSW_8_0_0/PIon/V5')
->>>>>>> 93fb804c
 )
 
 process.HLTPSetInitialStepTrajectoryFilterBase = cms.PSet( 
@@ -30,12 +22,8 @@
   constantValueForLostHitsFractionFilter = cms.double( 1.0 ),
   minNumberOfHits = cms.int32( 13 ),
   minNumberOfHitsPerLoop = cms.int32( 4 ),
-<<<<<<< HEAD
-  extraNumberOfHitsBeforeTheFirstLoop = cms.int32( 4 )
-=======
   extraNumberOfHitsBeforeTheFirstLoop = cms.int32( 4 ),
   minGoodStripCharge = cms.PSet(  refToPSet_ = cms.string( "HLTSiStripClusterChargeCutNone" ) )
->>>>>>> 93fb804c
 )
 process.HLTPSetInitialStepTrajectoryBuilder = cms.PSet( 
   ComponentType = cms.string( "GroupedCkfTrajectoryBuilder" ),
@@ -75,12 +63,8 @@
   constantValueForLostHitsFractionFilter = cms.double( 0.601 ),
   minNumberOfHits = cms.int32( 13 ),
   minNumberOfHitsPerLoop = cms.int32( 4 ),
-<<<<<<< HEAD
-  extraNumberOfHitsBeforeTheFirstLoop = cms.int32( 4 )
-=======
   extraNumberOfHitsBeforeTheFirstLoop = cms.int32( 4 ),
   minGoodStripCharge = cms.PSet(  refToPSet_ = cms.string( "HLTSiStripClusterChargeCutNone" ) )
->>>>>>> 93fb804c
 )
 process.HLTPSetDetachedStepTrajectoryBuilder = cms.PSet( 
   ComponentType = cms.string( "GroupedCkfTrajectoryBuilder" ),
@@ -120,12 +104,8 @@
   constantValueForLostHitsFractionFilter = cms.double( 1.0 ),
   minNumberOfHits = cms.int32( 13 ),
   minNumberOfHitsPerLoop = cms.int32( 4 ),
-<<<<<<< HEAD
-  extraNumberOfHitsBeforeTheFirstLoop = cms.int32( 4 )
-=======
   extraNumberOfHitsBeforeTheFirstLoop = cms.int32( 4 ),
   minGoodStripCharge = cms.PSet(  refToPSet_ = cms.string( "HLTSiStripClusterChargeCutNone" ) )
->>>>>>> 93fb804c
 )
 process.HLTPSetPixelPairStepTrajectoryBuilder = cms.PSet( 
   ComponentType = cms.string( "GroupedCkfTrajectoryBuilder" ),
@@ -166,12 +146,8 @@
   constantValueForLostHitsFractionFilter = cms.double( 2.0 ),
   minNumberOfHits = cms.int32( 13 ),
   minNumberOfHitsPerLoop = cms.int32( 4 ),
-<<<<<<< HEAD
-  extraNumberOfHitsBeforeTheFirstLoop = cms.int32( 4 )
-=======
   extraNumberOfHitsBeforeTheFirstLoop = cms.int32( 4 ),
   minGoodStripCharge = cms.PSet(  refToPSet_ = cms.string( "HLTSiStripClusterChargeCutNone" ) )
->>>>>>> 93fb804c
 )
 process.HLTPSetMixedStepTrajectoryBuilder = cms.PSet( 
   ComponentType = cms.string( "GroupedCkfTrajectoryBuilder" ),
@@ -211,12 +187,8 @@
   constantValueForLostHitsFractionFilter = cms.double( 1.0 ),
   minNumberOfHits = cms.int32( 13 ),
   minNumberOfHitsPerLoop = cms.int32( 4 ),
-<<<<<<< HEAD
-  extraNumberOfHitsBeforeTheFirstLoop = cms.int32( 4 )
-=======
   extraNumberOfHitsBeforeTheFirstLoop = cms.int32( 4 ),
   minGoodStripCharge = cms.PSet(  refToPSet_ = cms.string( "HLTSiStripClusterChargeCutNone" ) )
->>>>>>> 93fb804c
 )
 process.HLTPSetPixelLessStepTrajectoryBuilder = cms.PSet( 
   ComponentType = cms.string( "GroupedCkfTrajectoryBuilder" ),
@@ -779,37 +751,6 @@
   vertexCollection = cms.InputTag( "pixelVertices" ),
   input = cms.InputTag( 'hltL2Muons','UpdatedAtVtx' )
 )
-<<<<<<< HEAD
-process.HLTPSetMuonTrackingRegionBuilder8356ForHI = cms.PSet( 
-  Rescale_eta = cms.double( 3.0 ),
-  Rescale_phi = cms.double( 3.0 ),
-  Rescale_Dz = cms.double( 3.0 ),
-  EtaR_UpperLimit_Par1 = cms.double( 0.25 ),
-  EtaR_UpperLimit_Par2 = cms.double( 0.15 ),
-  PhiR_UpperLimit_Par1 = cms.double( 0.6 ),
-  PhiR_UpperLimit_Par2 = cms.double( 0.2 ),
-  UseVertex = cms.bool( False ),
-  Pt_fixed = cms.bool( False ),
-  Z_fixed = cms.bool( True ),
-  Phi_fixed = cms.bool( False ),
-  Eta_fixed = cms.bool( False ),
-  Pt_min = cms.double( 1.5 ),
-  Phi_min = cms.double( 0.1 ),
-  Eta_min = cms.double( 0.1 ),
-  DeltaZ = cms.double( 15.9 ),
-  DeltaR = cms.double( 0.2 ),
-  DeltaEta = cms.double( 0.2 ),
-  DeltaPhi = cms.double( 0.2 ),
-  maxRegions = cms.int32( 2 ),
-  precise = cms.bool( True ),
-  OnDemand = cms.int32( -1 ),
-  MeasurementTrackerName = cms.InputTag( "hltESPMeasurementTrackerForHI" ),
-  beamSpot = cms.InputTag( "hltOnlineBeamSpot" ),
-  vertexCollection = cms.InputTag( "pixelVertices" ),
-  input = cms.InputTag( 'hltL2Muons','UpdatedAtVtx' )
-)
-=======
->>>>>>> 93fb804c
 process.HLTPSetDetachedCkfTrajectoryBuilderForHI = cms.PSet( 
   MeasurementTrackerName = cms.string( "" ),
   trajectoryFilter = cms.PSet(  refToPSet_ = cms.string( "HLTPSetDetachedCkfTrajectoryFilterForHI" ) ),
@@ -844,8 +785,8 @@
   maxLostHits = cms.int32( 1 ),
   maxConsecLostHits = cms.int32( 1 ),
   maxNumberOfHits = cms.int32( 100 ),
-<<<<<<< HEAD
-  constantValueForLostHitsFractionFilter = cms.double( 0.701 )
+  constantValueForLostHitsFractionFilter = cms.double( 0.701 ),
+  minGoodStripCharge = cms.PSet(  refToPSet_ = cms.string( "HLTSiStripClusterChargeCutNone" ) )
 )
 process.HLTPSetPixelPairCkfTrajectoryFilterForHI = cms.PSet( 
   minPt = cms.double( 1.0 ),
@@ -856,7 +797,8 @@
   minimumNumberOfHits = cms.int32( 6 ),
   nSigmaMinPt = cms.double( 5.0 ),
   chargeSignificance = cms.double( -1.0 ),
-  maxNumberOfHits = cms.int32( 100 )
+  maxNumberOfHits = cms.int32( 100 ),
+  minGoodStripCharge = cms.PSet(  refToPSet_ = cms.string( "HLTSiStripClusterChargeCutNone" ) )
 )
 process.HLTPSetPixelPairCkfTrajectoryBuilderForHI = cms.PSet( 
   MeasurementTrackerName = cms.string( "" ),
@@ -893,63 +835,9 @@
   maxLostHits = cms.int32( 1 ),
   maxConsecLostHits = cms.int32( 1 ),
   maxNumberOfHits = cms.int32( 100 ),
-  constantValueForLostHitsFractionFilter = cms.double( 0.701 )
-)
-=======
   constantValueForLostHitsFractionFilter = cms.double( 0.701 ),
   minGoodStripCharge = cms.PSet(  refToPSet_ = cms.string( "HLTSiStripClusterChargeCutNone" ) )
 )
-process.HLTPSetPixelPairCkfTrajectoryFilterForHI = cms.PSet( 
-  minPt = cms.double( 1.0 ),
-  minHitsMinPt = cms.int32( 3 ),
-  ComponentType = cms.string( "CkfBaseTrajectoryFilter" ),
-  maxLostHits = cms.int32( 100 ),
-  maxConsecLostHits = cms.int32( 1 ),
-  minimumNumberOfHits = cms.int32( 6 ),
-  nSigmaMinPt = cms.double( 5.0 ),
-  chargeSignificance = cms.double( -1.0 ),
-  maxNumberOfHits = cms.int32( 100 ),
-  minGoodStripCharge = cms.PSet(  refToPSet_ = cms.string( "HLTSiStripClusterChargeCutNone" ) )
-)
-process.HLTPSetPixelPairCkfTrajectoryBuilderForHI = cms.PSet( 
-  MeasurementTrackerName = cms.string( "" ),
-  trajectoryFilter = cms.PSet(  refToPSet_ = cms.string( "HLTPSetPixelPairCkfTrajectoryFilterForHI" ) ),
-  maxCand = cms.int32( 3 ),
-  estimator = cms.string( "hltESPChi2ChargeMeasurementEstimator9ForHI" ),
-  ComponentType = cms.string( "GroupedCkfTrajectoryBuilder" ),
-  inOutTrajectoryFilter = cms.PSet(  refToPSet_ = cms.string( "HLTPSetPixelPairCkfTrajectoryFilterForHI" ) ),
-  useSameTrajFilter = cms.bool( True ),
-  intermediateCleaning = cms.bool( True ),
-  lostHitPenalty = cms.double( 30.0 ),
-  lockHits = cms.bool( True ),
-  TTRHBuilder = cms.string( "hltESPTTRHBWithTrackAngle" ),
-  foundHitBonus = cms.double( 5.0 ),
-  updator = cms.string( "hltESPKFUpdator" ),
-  alwaysUseInvalidHits = cms.bool( True ),
-  requireSeedHitsInRebuild = cms.bool( True ),
-  keepOriginalIfRebuildFails = cms.bool( False ),
-  propagatorAlong = cms.string( "PropagatorWithMaterialForHI" ),
-  propagatorOpposite = cms.string( "PropagatorWithMaterialOppositeForHI" ),
-  minNrOfHitsForRebuild = cms.int32( 5 ),
-  maxDPhiForLooperReconstruction = cms.double( 2.0 ),
-  maxPtForLooperReconstruction = cms.double( 0.7 ),
-  bestHitOnly = cms.bool( True )
-)
-process.HLTSiStripClusterChargeCutForHI = cms.PSet(  value = cms.double( 2069.0 ) )
-process.HLTPSetDetachedCkfTrajectoryFilterForHIGlobalPt8 = cms.PSet( 
-  ComponentType = cms.string( "CkfBaseTrajectoryFilter" ),
-  minimumNumberOfHits = cms.int32( 6 ),
-  chargeSignificance = cms.double( -1.0 ),
-  minPt = cms.double( 8.0 ),
-  nSigmaMinPt = cms.double( 5.0 ),
-  minHitsMinPt = cms.int32( 3 ),
-  maxLostHits = cms.int32( 1 ),
-  maxConsecLostHits = cms.int32( 1 ),
-  maxNumberOfHits = cms.int32( 100 ),
-  constantValueForLostHitsFractionFilter = cms.double( 0.701 ),
-  minGoodStripCharge = cms.PSet(  refToPSet_ = cms.string( "HLTSiStripClusterChargeCutNone" ) )
-)
->>>>>>> 93fb804c
 process.HLTPSetDetachedCkfTrajectoryBuilderForHIGlobalPt8 = cms.PSet( 
   MeasurementTrackerName = cms.string( "" ),
   trajectoryFilter = cms.PSet(  refToPSet_ = cms.string( "HLTPSetDetachedCkfTrajectoryFilterForHIGlobalPt8" ) ),
@@ -983,12 +871,8 @@
   minimumNumberOfHits = cms.int32( 6 ),
   nSigmaMinPt = cms.double( 5.0 ),
   chargeSignificance = cms.double( -1.0 ),
-<<<<<<< HEAD
-  maxNumberOfHits = cms.int32( 100 )
-=======
   maxNumberOfHits = cms.int32( 100 ),
   minGoodStripCharge = cms.PSet(  refToPSet_ = cms.string( "HLTSiStripClusterChargeCutNone" ) )
->>>>>>> 93fb804c
 )
 process.HLTPSetPixelPairCkfTrajectoryBuilderForHIGlobalPt8 = cms.PSet( 
   MeasurementTrackerName = cms.string( "" ),
@@ -1001,8 +885,6 @@
   intermediateCleaning = cms.bool( True ),
   lostHitPenalty = cms.double( 30.0 ),
   lockHits = cms.bool( True ),
-<<<<<<< HEAD
-=======
   TTRHBuilder = cms.string( "hltESPTTRHBWithTrackAngle" ),
   foundHitBonus = cms.double( 5.0 ),
   updator = cms.string( "hltESPKFUpdator" ),
@@ -1025,34 +907,8 @@
   propagatorOpposite = cms.string( "PropagatorWithMaterialOppositeForHI" ),
   MeasurementTrackerName = cms.string( "hltESPMeasurementTracker" ),
   estimator = cms.string( "hltESPChi2MeasurementEstimator30" ),
->>>>>>> 93fb804c
-  TTRHBuilder = cms.string( "hltESPTTRHBWithTrackAngle" ),
-  foundHitBonus = cms.double( 5.0 ),
-  updator = cms.string( "hltESPKFUpdator" ),
-<<<<<<< HEAD
-  alwaysUseInvalidHits = cms.bool( True ),
-  requireSeedHitsInRebuild = cms.bool( True ),
-  keepOriginalIfRebuildFails = cms.bool( False ),
-  propagatorAlong = cms.string( "PropagatorWithMaterialForHI" ),
-  propagatorOpposite = cms.string( "PropagatorWithMaterialOppositeForHI" ),
-  minNrOfHitsForRebuild = cms.int32( 5 ),
-  maxDPhiForLooperReconstruction = cms.double( 2.0 ),
-  maxPtForLooperReconstruction = cms.double( 0.7 ),
-  bestHitOnly = cms.bool( True )
-)
-process.HLTPSetInitialCkfTrajectoryBuilderForHI = cms.PSet( 
-  propagatorAlong = cms.string( "PropagatorWithMaterialForHI" ),
-  trajectoryFilter = cms.PSet(  refToPSet_ = cms.string( "HLTPSetInitialCkfTrajectoryFilterForHI" ) ),
-  maxCand = cms.int32( 5 ),
-  ComponentType = cms.string( "CkfTrajectoryBuilder" ),
-  intermediateCleaning = cms.bool( False ),
-  propagatorOpposite = cms.string( "PropagatorWithMaterialOppositeForHI" ),
-  MeasurementTrackerName = cms.string( "hltESPMeasurementTrackerForHI" ),
-  estimator = cms.string( "hltESPChi2MeasurementEstimator30" ),
   TTRHBuilder = cms.string( "hltESPTTRHBWithTrackAngle" ),
   updator = cms.string( "hltESPKFUpdator" ),
-=======
->>>>>>> 93fb804c
   alwaysUseInvalidHits = cms.bool( False ),
   lostHitPenalty = cms.double( 30.0 )
 )
@@ -1065,12 +921,8 @@
   maxConsecLostHits = cms.int32( 1 ),
   chargeSignificance = cms.double( -1.0 ),
   nSigmaMinPt = cms.double( 5.0 ),
-<<<<<<< HEAD
-  minPt = cms.double( 0.9 )
-=======
   minPt = cms.double( 0.9 ),
   minGoodStripCharge = cms.PSet(  refToPSet_ = cms.string( "HLTSiStripClusterChargeCutNone" ) )
->>>>>>> 93fb804c
 )
 process.streams = cms.PSet( 
   DQM = cms.vstring( 'OnlineMonitor' ),
@@ -1563,11 +1415,7 @@
 )
 process.hcal_db_producer = cms.ESProducer( "HcalDbProducer" )
 process.hltCombinedSecondaryVertex = cms.ESProducer( "CombinedSecondaryVertexESProducer",
-<<<<<<< HEAD
-  recordLabel = cms.string( "" ),
-=======
   recordLabel = cms.string( "HLT" ),
->>>>>>> 93fb804c
   categoryVariableName = cms.string( "vertexCategory" ),
   useTrackWeights = cms.bool( True ),
   useCategories = cms.bool( True ),
@@ -1622,11 +1470,7 @@
   trackFlip = cms.bool( False )
 )
 process.hltCombinedSecondaryVertexV2 = cms.ESProducer( "CombinedSecondaryVertexESProducer",
-<<<<<<< HEAD
-  recordLabel = cms.string( "" ),
-=======
   recordLabel = cms.string( "HLT" ),
->>>>>>> 93fb804c
   categoryVariableName = cms.string( "vertexCategory" ),
   useTrackWeights = cms.bool( True ),
   useCategories = cms.bool( True ),
@@ -1802,13 +1646,6 @@
   MaxChi2 = cms.double( 9.0 ),
   ComponentName = cms.string( "hltESPChi2ChargeMeasurementEstimator9ForHI" )
 )
-process.hltESPChi2ChargeMeasurementEstimator9ForHI = cms.ESProducer( "Chi2ChargeMeasurementEstimatorESProducer",
-  MaxChi2 = cms.double( 9.0 ),
-  ComponentName = cms.string( "hltESPChi2ChargeMeasurementEstimator9ForHI" ),
-  pTChargeCutThreshold = cms.double( 15.0 ),
-  clusterChargeCut = cms.PSet(  refToPSet_ = cms.string( "HLTSiStripClusterChargeCutForHI" ) ),
-  nSigma = cms.double( 3.0 )
-)
 process.hltESPChi2MeasurementEstimator16 = cms.ESProducer( "Chi2MeasurementEstimatorESProducer",
   MaxDispacement = cms.double( 0.5 ),
   appendToDataLabel = cms.string( "" ),
@@ -2003,10 +1840,7 @@
 )
 process.hltESPFlexibleKFFittingSmoother = cms.ESProducer( "FlexibleKFFittingSmootherESProducer",
   ComponentName = cms.string( "hltESPFlexibleKFFittingSmoother" ),
-<<<<<<< HEAD
-=======
   appendToDataLabel = cms.string( "" ),
->>>>>>> 93fb804c
   standardFitter = cms.string( "hltESPKFFittingSmootherWithOutliersRejectionAndRK" ),
   looperFitter = cms.string( "hltESPKFFittingSmootherForLoopers" )
 )
@@ -2055,17 +1889,12 @@
   MaterialEffectsUpdator = cms.string( "hltESPElectronMaterialEffects" )
 )
 process.hltESPInitialStepChi2MeasurementEstimator36 = cms.ESProducer( "Chi2MeasurementEstimatorESProducer",
-<<<<<<< HEAD
-  MaxChi2 = cms.double( 36.0 ),
-  nSigma = cms.double( 3.0 ),
-=======
   MaxDispacement = cms.double( 0.5 ),
   appendToDataLabel = cms.string( "" ),
   MinimalTolerance = cms.double( 0.5 ),
   MaxSagitta = cms.double( 2.0 ),
   nSigma = cms.double( 3.0 ),
   MaxChi2 = cms.double( 36.0 ),
->>>>>>> 93fb804c
   ComponentName = cms.string( "hltESPInitialStepChi2MeasurementEstimator36" )
 )
 process.hltESPKFFittingSmoother = cms.ESProducer( "KFFittingSmootherESProducer",
@@ -2132,28 +1961,6 @@
   ComponentName = cms.string( "hltESPKFFittingSmootherWithOutliersRejectionAndRK" ),
   RejectTracks = cms.bool( True )
 )
-process.hltESPKFFittingSmootherForLoopers = cms.ESProducer( "KFFittingSmootherESProducer",
-  EstimateCut = cms.double( 20.0 ),
-  LogPixelProbabilityCut = cms.double( -14.0 ),
-  Fitter = cms.string( "hltESPKFTrajectoryFitterForLoopers" ),
-  MinNumberOfHits = cms.int32( 3 ),
-  Smoother = cms.string( "hltESPKFTrajectorySmootherForLoopers" ),
-  BreakTrajWith2ConsecutiveMissing = cms.bool( True ),
-  ComponentName = cms.string( "hltESPKFFittingSmootherForLoopers" ),
-  NoInvalidHitsBeginEnd = cms.bool( True ),
-  RejectTracks = cms.bool( True )
-)
-process.hltESPKFFittingSmootherWithOutliersRejectionAndRK = cms.ESProducer( "KFFittingSmootherESProducer",
-  EstimateCut = cms.double( 20.0 ),
-  LogPixelProbabilityCut = cms.double( -14.0 ),
-  Fitter = cms.string( "hltESPRKTrajectoryFitter" ),
-  MinNumberOfHits = cms.int32( 3 ),
-  Smoother = cms.string( "hltESPRKTrajectorySmoother" ),
-  BreakTrajWith2ConsecutiveMissing = cms.bool( True ),
-  ComponentName = cms.string( "hltESPKFFittingSmootherWithOutliersRejectionAndRK" ),
-  NoInvalidHitsBeginEnd = cms.bool( True ),
-  RejectTracks = cms.bool( True )
-)
 process.hltESPKFTrajectoryFitter = cms.ESProducer( "KFTrajectoryFitterESProducer",
   appendToDataLabel = cms.string( "" ),
   minHits = cms.int32( 3 ),
@@ -2173,10 +1980,7 @@
   RecoGeometry = cms.string( "hltESPDummyDetLayerGeometry" )
 )
 process.hltESPKFTrajectoryFitterForLoopers = cms.ESProducer( "KFTrajectoryFitterESProducer",
-<<<<<<< HEAD
-=======
   appendToDataLabel = cms.string( "" ),
->>>>>>> 93fb804c
   minHits = cms.int32( 3 ),
   ComponentName = cms.string( "hltESPKFTrajectoryFitterForLoopers" ),
   Estimator = cms.string( "hltESPChi2MeasurementEstimator30" ),
@@ -2208,10 +2012,7 @@
   errorRescaling = cms.double( 10.0 ),
   minHits = cms.int32( 3 ),
   ComponentName = cms.string( "hltESPKFTrajectorySmootherForLoopers" ),
-<<<<<<< HEAD
-=======
   appendToDataLabel = cms.string( "" ),
->>>>>>> 93fb804c
   Estimator = cms.string( "hltESPChi2MeasurementEstimator30" ),
   Updator = cms.string( "hltESPKFUpdator" ),
   Propagator = cms.string( "PropagatorWithMaterialForLoopers" ),
@@ -2279,45 +2080,6 @@
   UseStripModuleQualityDB = cms.bool( True ),
   MaskBadAPVFibers = cms.bool( True )
 )
-<<<<<<< HEAD
-process.hltESPMeasurementTrackerForHI = cms.ESProducer( "MeasurementTrackerESProducer",
-  UseStripStripQualityDB = cms.bool( True ),
-  StripCPE = cms.string( "hltESPStripCPEfromTrackAngle" ),
-  UsePixelROCQualityDB = cms.bool( True ),
-  DebugPixelROCQualityDB = cms.untracked.bool( False ),
-  UseStripAPVFiberQualityDB = cms.bool( True ),
-  badStripCuts = cms.PSet( 
-    TOB = cms.PSet( 
-      maxConsecutiveBad = cms.uint32( 2 ),
-      maxBad = cms.uint32( 4 )
-    ),
-    TID = cms.PSet( 
-      maxBad = cms.uint32( 4 ),
-      maxConsecutiveBad = cms.uint32( 2 )
-    ),
-    TEC = cms.PSet( 
-      maxConsecutiveBad = cms.uint32( 2 ),
-      maxBad = cms.uint32( 4 )
-    ),
-    TIB = cms.PSet( 
-      maxConsecutiveBad = cms.uint32( 2 ),
-      maxBad = cms.uint32( 4 )
-    )
-  ),
-  DebugStripModuleQualityDB = cms.untracked.bool( False ),
-  ComponentName = cms.string( "hltESPMeasurementTrackerForHI" ),
-  DebugPixelModuleQualityDB = cms.untracked.bool( False ),
-  UsePixelModuleQualityDB = cms.bool( True ),
-  DebugStripAPVFiberQualityDB = cms.untracked.bool( False ),
-  HitMatcher = cms.string( "StandardMatcher" ),
-  DebugStripStripQualityDB = cms.untracked.bool( False ),
-  PixelCPE = cms.string( "hltESPPixelCPEGeneric" ),
-  SiStripQualityLabel = cms.string( "" ),
-  UseStripModuleQualityDB = cms.bool( True ),
-  MaskBadAPVFibers = cms.bool( True )
-)
-=======
->>>>>>> 93fb804c
 process.hltESPMixedStepTrajectoryCleanerBySharedHits = cms.ESProducer( "TrajectoryCleanerESProducer",
   ComponentName = cms.string( "hltESPMixedStepTrajectoryCleanerBySharedHits" ),
   fractionShared = cms.double( 0.11 ),
@@ -2364,17 +2126,12 @@
   UseClusterSplitter = cms.bool( False )
 )
 process.hltESPPixelPairStepChi2MeasurementEstimator25 = cms.ESProducer( "Chi2MeasurementEstimatorESProducer",
-<<<<<<< HEAD
-  MaxChi2 = cms.double( 25.0 ),
-  nSigma = cms.double( 3.0 ),
-=======
   MaxDispacement = cms.double( 0.5 ),
   appendToDataLabel = cms.string( "" ),
   MinimalTolerance = cms.double( 0.5 ),
   MaxSagitta = cms.double( 2.0 ),
   nSigma = cms.double( 3.0 ),
   MaxChi2 = cms.double( 25.0 ),
->>>>>>> 93fb804c
   ComponentName = cms.string( "hltESPPixelPairStepChi2MeasurementEstimator25" )
 )
 process.hltESPPixelPairTrajectoryCleanerBySharedHits = cms.ESProducer( "TrajectoryCleanerESProducer",
@@ -2386,10 +2143,7 @@
   allowSharedFirstHit = cms.bool( True )
 )
 process.hltESPRKTrajectoryFitter = cms.ESProducer( "KFTrajectoryFitterESProducer",
-<<<<<<< HEAD
-=======
   appendToDataLabel = cms.string( "" ),
->>>>>>> 93fb804c
   minHits = cms.int32( 3 ),
   ComponentName = cms.string( "hltESPRKTrajectoryFitter" ),
   Estimator = cms.string( "hltESPChi2MeasurementEstimator30" ),
@@ -2401,10 +2155,7 @@
   errorRescaling = cms.double( 100.0 ),
   minHits = cms.int32( 3 ),
   ComponentName = cms.string( "hltESPRKTrajectorySmoother" ),
-<<<<<<< HEAD
-=======
   appendToDataLabel = cms.string( "" ),
->>>>>>> 93fb804c
   Estimator = cms.string( "hltESPChi2MeasurementEstimator30" ),
   Updator = cms.string( "hltESPKFUpdator" ),
   Propagator = cms.string( "hltESPRungeKuttaTrackerPropagator" ),
@@ -3092,9 +2843,6 @@
     applyTimeSlew = cms.bool( True ),
     applyTimeConstraint = cms.bool( True ),
     applyPulseJitter = cms.bool( False ),
-<<<<<<< HEAD
-    pulseShapeParameters = cms.PSet(  ),
-=======
     pulseShapeParameters = cms.PSet( 
       MinimumChargeThreshold = cms.double( 20.0 ),
       TS4TS5ChargeThreshold = cms.double( 70.0 ),
@@ -3123,7 +2871,6 @@
       RMS8MaxCut = cms.vdouble(  ),
       RightSlopeThreshold = cms.vdouble(  )
     ),
->>>>>>> 93fb804c
     timingshapedcutsParameters = cms.PSet( 
       ignorelowest = cms.bool( True ),
       win_offset = cms.double( 0.0 ),
@@ -5614,6 +5361,7 @@
     DT_12 = cms.vdouble( 0.183, 0.054, -0.087, 0.028, 0.002, 0.0 ),
     DT_14 = cms.vdouble( 0.359, 0.052, -0.107, 0.072, -0.004, 0.0 ),
     CSC_13_3_scale = cms.vdouble( -1.701268, 0.0 ),
+    DT_24_2_scale = cms.vdouble( -6.63094, 0.0 ),
     CSC_23 = cms.vdouble( -0.081, 0.113, -0.029, 0.015, 0.008, 0.0 ),
     CSC_24 = cms.vdouble( 0.004, 0.021, -0.002, 0.053, 0.0, 0.0 ),
     OL_2222 = cms.vdouble( 0.107, 0.0, 0.0, 0.04, 0.0, 0.0 ),
@@ -5628,14 +5376,14 @@
     SME_22_0_scale = cms.vdouble( -3.457901, 0.0 ),
     DT_24_1_scale = cms.vdouble( -7.490909, 0.0 ),
     OL_1232_0_scale = cms.vdouble( -5.964634, 0.0 ),
-    SMB_32 = cms.vdouble( 0.67, -0.327, 0.0, 0.22, 0.0, 0.0 ),
+    DT_23_1_scale = cms.vdouble( -5.320346, 0.0 ),
     SME_13_0_scale = cms.vdouble( 0.104905, 0.0 ),
     SMB_22_0_scale = cms.vdouble( 1.346681, 0.0 ),
     CSC_12_1_scale = cms.vdouble( -6.434242, 0.0 ),
     DT_34 = cms.vdouble( 0.044, 0.004, -0.013, 0.029, 0.003, 0.0 ),
     SME_32 = cms.vdouble( -0.901, 1.333, -0.47, 0.41, 0.073, 0.0 ),
     SME_31 = cms.vdouble( -1.594, 1.482, -0.317, 0.487, 0.097, 0.0 ),
-    SMB_32_0_scale = cms.vdouble( -3.054156, 0.0 ),
+    CSC_13_2_scale = cms.vdouble( -6.077936, 0.0 ),
     crackEtas = cms.vdouble( 0.2, 1.6, 1.7 ),
     SME_11_0_scale = cms.vdouble( 1.325085, 0.0 ),
     SMB_20_0_scale = cms.vdouble( 1.486168, 0.0 ),
@@ -5654,7 +5402,7 @@
     DT_34_1_scale = cms.vdouble( -13.783765, 0.0 ),
     CSC_34_1_scale = cms.vdouble( -11.520507, 0.0 ),
     OL_2213_0_scale = cms.vdouble( -7.239789, 0.0 ),
-    CSC_13_2_scale = cms.vdouble( -6.077936, 0.0 ),
+    SMB_32_0_scale = cms.vdouble( -3.054156, 0.0 ),
     CSC_12_3_scale = cms.vdouble( -1.63622, 0.0 ),
     deltaEtaCrackSearchWindow = cms.double( 0.25 ),
     SME_21_0_scale = cms.vdouble( -0.040862, 0.0 ),
@@ -5662,7 +5410,7 @@
     DTRecSegmentLabel = cms.InputTag( "hltDt4DSegments" ),
     SMB_10_0_scale = cms.vdouble( 2.448566, 0.0 ),
     EnableDTMeasurement = cms.bool( True ),
-    DT_24_2_scale = cms.vdouble( -6.63094, 0.0 ),
+    CSCRecSegmentLabel = cms.InputTag( "hltCscSegments" ),
     CSC_23_2_scale = cms.vdouble( -6.079917, 0.0 ),
     scaleDT = cms.bool( True ),
     DT_12_2_scale = cms.vdouble( -3.518165, 0.0 ),
@@ -5672,7 +5420,7 @@
     CSC_02 = cms.vdouble( 0.612, -0.207, 0.0, 0.067, -0.001, 0.0 ),
     CSC_03 = cms.vdouble( 0.787, -0.338, 0.029, 0.101, -0.008, 0.0 ),
     CSC_01 = cms.vdouble( 0.166, 0.0, 0.0, 0.031, 0.0, 0.0 ),
-    DT_23_1_scale = cms.vdouble( -5.320346, 0.0 ),
+    SMB_32 = cms.vdouble( 0.67, -0.327, 0.0, 0.22, 0.0, 0.0 ),
     SMB_30 = cms.vdouble( 0.505, -0.022, 0.0, 0.215, 0.0, 0.0 ),
     SMB_31 = cms.vdouble( 0.549, -0.145, 0.0, 0.207, 0.0, 0.0 ),
     crackWindow = cms.double( 0.04 ),
@@ -5685,11 +5433,10 @@
     DT_14_1_scale = cms.vdouble( -5.644816, 0.0 ),
     beamSpotTag = cms.InputTag( "hltOnlineBeamSpot" ),
     SMB_11_0_scale = cms.vdouble( 2.56363, 0.0 ),
-    CSCRecSegmentLabel = cms.InputTag( "hltCscSegments" ),
-    CSC_13 = cms.vdouble( 0.901, -1.302, 0.533, 0.045, 0.005, 0.0 ),
+    EnableCSCMeasurement = cms.bool( True ),
     CSC_14 = cms.vdouble( 0.606, -0.181, -0.002, 0.111, -0.003, 0.0 ),
     OL_2222_0_scale = cms.vdouble( -7.667231, 0.0 ),
-    EnableCSCMeasurement = cms.bool( True ),
+    CSC_13 = cms.vdouble( 0.901, -1.302, 0.533, 0.045, 0.005, 0.0 ),
     CSC_12 = cms.vdouble( -0.161, 0.254, -0.047, 0.042, -0.007, 0.0 )
 )
 process.hltL2MuonSeeds = cms.EDProducer( "L2MuonSeedGenerator",
@@ -8537,11 +8284,7 @@
     pf_electronID_crackCorrection = cms.bool( False ),
     pf_locC_mvaWeightFile = cms.string( "RecoParticleFlow/PFProducer/data/TMVARegression_BDTG_PFClusterLCorr_14Dec2011.root" ),
     calibHF_a_EMonly = cms.vdouble( 0.96945, 0.96701, 0.76309, 0.82268, 0.87583, 0.89718, 0.98674, 1.4681, 1.458, 1.458 ),
-<<<<<<< HEAD
-    pf_Res_mvaWeightFile = cms.string( "RecoParticleFlow/PFProducer/data/TMVARegression_BDTG_PFRes.root" ),
-=======
     pf_Res_mvaWeightFile = cms.string( "RecoParticleFlow/PFProducer/data/TMVARegression_BDTG_PFRes_14Dec2011.root" ),
->>>>>>> 93fb804c
     metFactorForHighEta = cms.double( 25.0 ),
     minHFCleaningPt = cms.double( 5.0 ),
     muon_HCAL = cms.vdouble( 3.0, 3.0 ),
