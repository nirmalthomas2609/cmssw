--- conflicted
+++ resolved
@@ -1,16 +1,9 @@
 #! /bin/bash
 
 # ConfDB configurations to use
-<<<<<<< HEAD
-MASTER="/dev/CMSSW_7_6_0/HLT"              # no explicit version, take te most recent
-TARGET="/dev/CMSSW_7_6_0/\$TABLE"          # no explicit version, take te most recent
-#TABLES="GRun HIon PIon PRef 50nsGRun LowPU 25nsLowPU"     # $TABLE in the above variable will be expanded to these TABLES
-TABLES="GRun HIon PIon PRef"     # $TABLE in the above variable will be expanded to these TABLES
-=======
 MASTER="/dev/CMSSW_8_0_0/HLT"              # no explicit version, take te most recent
 TARGET="/dev/CMSSW_8_0_0/\$TABLE"          # no explicit version, take te most recent
 TABLES="GRun HIon PIon PRef"               # $TABLE in the above variable will be expanded to these TABLES
->>>>>>> 93fb804c
 
 # print extra messages ?
 VERBOSE=false
