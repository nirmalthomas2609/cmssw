import FWCore.ParameterSet.Config as cms

# helper fuctions
from HLTrigger.Configuration.common import *

# add one customisation function per PR
# - put the PR number into the name of the function
# - add a short comment
# for example:

# CCCTF tuning
# def customiseFor12718(process):
#     for pset in process._Process__psets.values():
#         if hasattr(pset,'ComponentType'):
#             if (pset.ComponentType == 'CkfBaseTrajectoryFilter'):
#                 if not hasattr(pset,'minGoodStripCharge'):
#                     pset.minGoodStripCharge = cms.PSet(refToPSet_ = cms.string('HLTSiStripClusterChargeCutNone'))
#     return process


def customiseHCALFor2018Input(process):
    """Customise the HLT to run on Run 2 data/MC using the old readout for the HCAL barel"""

    for producer in producers_by_type(process, "HBHEPhase1Reconstructor"):
        # switch on the QI8 processing for 2018 HCAL barrel
        producer.processQIE8 = True

    # adapt CaloTowers threshold for 2018 HCAL barrel with only one depth
    for producer in producers_by_type(process, "CaloTowersCreator"):
        producer.HBThreshold1  = 0.7
        producer.HBThreshold2  = 0.7
        producer.HBThreshold   = 0.7

    # adapt Particle Flow threshold for 2018 HCAL barrel with only one depth
    from RecoParticleFlow.PFClusterProducer.particleFlowClusterHBHE_cfi import _thresholdsHB, _thresholdsHEphase1, _seedingThresholdsHB

    logWeightDenominatorHCAL2018 = cms.VPSet(
        cms.PSet(
            depths = cms.vint32(1, 2, 3, 4),
            detector = cms.string('HCAL_BARREL1'),
            logWeightDenominator = _thresholdsHB
        ),
        cms.PSet(
            depths = cms.vint32(1, 2, 3, 4, 5, 6, 7),
            detector = cms.string('HCAL_ENDCAP'),
            logWeightDenominator = _thresholdsHEphase1
        )
    )

    for producer in producers_by_type(process, "PFRecHitProducer"):
        if producer.producers[0].name.value() == 'PFHBHERecHitCreator':
            producer.producers[0].qualityTests[0].cuts[0].threshold = _thresholdsHB

    for producer in producers_by_type(process, "PFClusterProducer"):
        if producer.seedFinder.thresholdsByDetector[0].detector.value() == 'HCAL_BARREL1':
            producer.seedFinder.thresholdsByDetector[0].seedingThreshold = _seedingThresholdsHB
            producer.initialClusteringStep.thresholdsByDetector[0].gatheringThreshold = _thresholdsHB
            producer.pfClusterBuilder.recHitEnergyNorms[0].recHitEnergyNorm = _thresholdsHB
            producer.pfClusterBuilder.positionCalc.logWeightDenominatorByDetector = logWeightDenominatorHCAL2018
            producer.pfClusterBuilder.allCellsPositionCalc.logWeightDenominatorByDetector = logWeightDenominatorHCAL2018

    for producer in producers_by_type(process, "PFMultiDepthClusterProducer"):
        producer.pfClusterBuilder.allCellsPositionCalc.logWeightDenominatorByDetector = logWeightDenominatorHCAL2018

    # done
    return process


def customiseFor2017DtUnpacking(process):
    """Adapt the HLT to run the legacy DT unpacking
    for pre2018 data/MC workflows as the default"""

    if hasattr(process,'hltMuonDTDigis'):
        process.hltMuonDTDigis = cms.EDProducer( "DTUnpackingModule",
            useStandardFEDid = cms.bool( True ),
            maxFEDid = cms.untracked.int32( 779 ),
            inputLabel = cms.InputTag( "rawDataCollector" ),
            minFEDid = cms.untracked.int32( 770 ),
            dataType = cms.string( "DDU" ),
            readOutParameters = cms.PSet(
                localDAQ = cms.untracked.bool( False ),
                debug = cms.untracked.bool( False ),
                rosParameters = cms.PSet(
                    localDAQ = cms.untracked.bool( False ),
                    debug = cms.untracked.bool( False ),
                    writeSC = cms.untracked.bool( True ),
                    readDDUIDfromDDU = cms.untracked.bool( True ),
                    readingDDU = cms.untracked.bool( True ),
                    performDataIntegrityMonitor = cms.untracked.bool( False )
                    ),
                performDataIntegrityMonitor = cms.untracked.bool( False )
                ),
            dqmOnly = cms.bool( False )
        )

    return process

def customisePixelGainForRun2Input(process):
    """Customise the HLT to run on Run 2 data/MC using the old definition of the pixel calibrations

    Up to 11.0.x, the pixel calibarations were fully specified in the configuration:
        VCaltoElectronGain      =   47
        VCaltoElectronGain_L1   =   50
        VCaltoElectronOffset    =  -60
        VCaltoElectronOffset_L1 = -670

    Starting with 11.1.x, the calibrations for Run 3 were moved to the conditions, leaving in the configuration only:
        VCaltoElectronGain      =    1
        VCaltoElectronGain_L1   =    1
        VCaltoElectronOffset    =    0
        VCaltoElectronOffset_L1 =    0

    Since the conditions for Run 2 have not been updated to the new scheme, the HLT configuration needs to be reverted.
    """
    # revert the Pixel parameters to be compatible with the Run 2 conditions
    for producer in producers_by_type(process, "SiPixelClusterProducer"):
        producer.VCaltoElectronGain      =   47
        producer.VCaltoElectronGain_L1   =   50
        producer.VCaltoElectronOffset    =  -60
        producer.VCaltoElectronOffset_L1 = -670

    return process


def customiseFor2018Input(process):
    """Customise the HLT to run on Run 2 data/MC"""
    process = customisePixelGainForRun2Input(process)
    process = customiseHCALFor2018Input(process)

    return process

<<<<<<< HEAD
def customizeFor33543(process):
    """ Customize HLT menu to remove deprecated parameters for the CSCRecHitDProducer in RecoLocalMuon"""
    for producer in producers_by_type(process, "CSCRecHitDProducer"):
        if hasattr(producer, "CSCStripClusterSize"):
            del producer.CSCStripClusterSize

    return process
=======
def customiseFor33495(process):
    """Customize HLT menu to remove deprecated parameters for pixel Generic and Template CPE's """
    for producer in esproducers_by_type(process, "PixelCPEGenericESProducer"):
        if hasattr(producer, "DoLorentz"):
            del producer.DoLorentz
        if hasattr(producer, "useLAAlignmentOffsets"):
            del producer.useLAAlignmentOffsets

    for producer in esproducers_by_type(process, "PixelCPETemplateRecoESProducer"):
        if hasattr(producer, "DoLorentz"):
            del producer.DoLorentz
    return process


>>>>>>> eac1c826

# CMSSW version specific customizations
def customizeHLTforCMSSW(process, menuType="GRun"):

    # add call to action function in proper order: newest last!
    # process = customiseFor12718(process)
<<<<<<< HEAD
    process = customizeFor33543(process)
=======
    process = customiseFor33495(process)
>>>>>>> eac1c826

    return process<|MERGE_RESOLUTION|>--- conflicted
+++ resolved
@@ -129,7 +129,6 @@
 
     return process
 
-<<<<<<< HEAD
 def customizeFor33543(process):
     """ Customize HLT menu to remove deprecated parameters for the CSCRecHitDProducer in RecoLocalMuon"""
     for producer in producers_by_type(process, "CSCRecHitDProducer"):
@@ -137,8 +136,8 @@
             del producer.CSCStripClusterSize
 
     return process
-=======
-def customiseFor33495(process):
+
+  def customiseFor33495(process):
     """Customize HLT menu to remove deprecated parameters for pixel Generic and Template CPE's """
     for producer in esproducers_by_type(process, "PixelCPEGenericESProducer"):
         if hasattr(producer, "DoLorentz"):
@@ -152,17 +151,13 @@
     return process
 
 
->>>>>>> eac1c826
 
 # CMSSW version specific customizations
 def customizeHLTforCMSSW(process, menuType="GRun"):
 
     # add call to action function in proper order: newest last!
     # process = customiseFor12718(process)
-<<<<<<< HEAD
+    process = customiseFor33495(process)
     process = customizeFor33543(process)
-=======
-    process = customiseFor33495(process)
->>>>>>> eac1c826
 
     return process