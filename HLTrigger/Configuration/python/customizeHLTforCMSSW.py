import FWCore.ParameterSet.Config as cms

# helper fuctions
from HLTrigger.Configuration.common import *

# add one customisation function per PR
# - put the PR number into the name of the function
# - add a short comment
# for example:

# CCCTF tuning
# def customiseFor12718(process):
#     for pset in process._Process__psets.values():
#         if hasattr(pset,'ComponentType'):
#             if (pset.ComponentType == 'CkfBaseTrajectoryFilter'):
#                 if not hasattr(pset,'minGoodStripCharge'):
#                     pset.minGoodStripCharge = cms.PSet(refToPSet_ = cms.string('HLTSiStripClusterChargeCutNone'))
#     return process

from RecoParticleFlow.PFClusterProducer.particleFlowClusterHCAL_cfi import _thresholdsHB
from RecoParticleFlow.PFClusterProducer.particleFlowClusterHBHE_cfi import _seedingThresholdsHB, _thresholdsHB
from RecoParticleFlow.PFClusterProducer.particleFlowRecHitHBHE_cfi import _thresholdsHB as _thresholdsHBRec

from RecoParticleFlow.PFClusterProducer.particleFlowClusterHCAL_cfi import _thresholdsHEphase1 as _thresholdsHEphase1HCAL
from RecoParticleFlow.PFClusterProducer.particleFlowClusterHBHE_cfi import _seedingThresholdsHEphase1, _thresholdsHEphase1
from RecoParticleFlow.PFClusterProducer.particleFlowRecHitHBHE_cfi import _thresholdsHEphase1 as _thresholdsHEphase1Rec


logWeightDenominatorHCAL2018 = cms.VPSet(
    cms.PSet(
        depths = cms.vint32(1, 2, 3, 4),
        detector = cms.string('HCAL_BARREL1'),
        logWeightDenominator = _thresholdsHB
        ),
    cms.PSet(
        depths = cms.vint32(
    1, 2, 3, 4, 5, 6, 7
        ),
        detector = cms.string('HCAL_ENDCAP'),
        logWeightDenominator = _thresholdsHEphase1HCAL
    )
)


def synchronizeHCALHLTofflineRun3on2018data(process):
    # this function bring back the Run3 menu to a Run2-2018 like meny, for testing in data 2018

    #----------------------------------------------------------------------------------------------------------
    # adapt threshold for HB  - in 2018 only one depth

    for producer in producers_by_type(process, "PFClusterProducer"):
        if producer.seedFinder.thresholdsByDetector[0].detector.value() == 'HCAL_BARREL1':
            producer.seedFinder.thresholdsByDetector[0].seedingThreshold              = _seedingThresholdsHB
            producer.initialClusteringStep.thresholdsByDetector[0].gatheringThreshold = _thresholdsHB
            producer.pfClusterBuilder.recHitEnergyNorms[0].recHitEnergyNorm           = _thresholdsHB

            producer.pfClusterBuilder.positionCalc.logWeightDenominatorByDetector = logWeightDenominatorHCAL2018
            producer.pfClusterBuilder.allCellsPositionCalc.logWeightDenominatorByDetector = logWeightDenominatorHCAL2018

    for producer in producers_by_type(process, "PFMultiDepthClusterProducer"):
        producer.pfClusterBuilder.allCellsPositionCalc.logWeightDenominatorByDetector = logWeightDenominatorHCAL2018

    for producer in producers_by_type(process, "PFRecHitProducer"):
        if producer.producers[0].name.value() == 'PFHBHERecHitCreator':
            producer.producers[0].qualityTests[0].cuts[0].threshold = _thresholdsHBRec

    for producer in producers_by_type(process, "CaloTowersCreator"):
        producer.HBThreshold1  = cms.double(0.7)
        producer.HBThreshold2  = cms.double(0.7)
        producer.HBThreshold   = cms.double(0.7)

    #--------------------------------------------------------
    # switch on the QI8 processing as in HB-Run2 (in Run3 we have only QIE11)
    for producer in producers_by_type(process, "HBHEPhase1Reconstructor"):
        producer.processQIE8 = cms.bool( True )
        producer.setNoiseFlagsQIE8 = cms.bool( True )
        producer.setPulseShapeFlagsQIE8 = cms.bool( True )

    #----------------------------------------------------------
    # Use 1+8p fit (PR29617) and apply HB- correction (PR26177)
    for producer in producers_by_type(process, "HBHEPhase1Reconstructor"):
        producer.algorithm.applyLegacyHBMCorrection = cms.bool( True )
        producer.algorithm.chiSqSwitch = cms.double(15.0)

    return process

def synchronizeHCALHLTofflineRun2(process):
    # this function bring forward the sw changes of Run3 to 2018 data starting from a Run2-2018 like menu

    #-----------------------------------------------------------------------------------------------------------
    # A) remove collapser from sequence
    process.hltHbhereco = process.hltHbhePhase1Reco.clone()
    process.HLTDoLocalHcalSequence      = cms.Sequence( process.hltHcalDigis + process.hltHbhereco + process.hltHfprereco + process.hltHfreco + process.hltHoreco )
    process.HLTStoppedHSCPLocalHcalReco = cms.Sequence( process.hltHcalDigis + process.hltHbhereco )
    process.HLTDoLocalHcalWithTowerSequence = cms.Sequence( process.hltHcalDigis + process.hltHbhereco + process.hltHfprereco + process.hltHfreco + process.hltHoreco + process.hltTowerMakerForAll )


    #----------------------------------------------------------------------------------------------------------
    # B) adapt threshold following removal of the collapser
    # note this is done only for HE

    for producer in producers_by_type(process, "PFClusterProducer"):
        if producer.seedFinder.thresholdsByDetector[1].detector.value() == 'HCAL_ENDCAP':
            producer.seedFinder.thresholdsByDetector[1].seedingThreshold              = _seedingThresholdsHEphase1
            producer.initialClusteringStep.thresholdsByDetector[1].gatheringThreshold = _thresholdsHEphase1
            producer.pfClusterBuilder.recHitEnergyNorms[1].recHitEnergyNorm           = _thresholdsHEphase1

            del producer.pfClusterBuilder.positionCalc.logWeightDenominator
            producer.pfClusterBuilder.positionCalc.logWeightDenominatorByDetector = logWeightDenominatorHCAL2018
            del producer.pfClusterBuilder.allCellsPositionCalc.logWeightDenominator
            producer.pfClusterBuilder.allCellsPositionCalc.logWeightDenominatorByDetector = logWeightDenominatorHCAL2018

    for producer in producers_by_type(process, "PFMultiDepthClusterProducer"):
        del producer.pfClusterBuilder.allCellsPositionCalc.logWeightDenominator
        producer.pfClusterBuilder.allCellsPositionCalc.logWeightDenominatorByDetector = logWeightDenominatorHCAL2018

    for producer in producers_by_type(process, "PFRecHitProducer"):
        if producer.producers[0].name.value() == 'PFHBHERecHitCreator':
            producer.producers[0].qualityTests[0].cuts[1].threshold = _thresholdsHEphase1Rec

    for producer in producers_by_type(process, "CaloTowersCreator"):
        producer.HcalPhase     = cms.int32(1)
        producer.HESThreshold1 = cms.double(0.1)
        producer.HESThreshold  = cms.double(0.2)
        producer.HEDThreshold1 = cms.double(0.1)
        producer.HEDThreshold  = cms.double(0.2)

    #--------------------------------------------------------
    # C) add arrival time following PR 26270 (emulate what we will do in Run3 at HLT)
    # (unused HLT quantity, set to false to save CPU)
    for producer in producers_by_type(process, "HBHEPhase1Reconstructor"):
        producer.algorithm.calculateArrivalTime  = cms.bool(False)

    #--------------------------------------------------------
    # D) 3->8 pulse fit for PR 25469 (emulate what we will do in Run3 at HLT)
    for producer in producers_by_type(process, "HBHEPhase1Reconstructor"):
        producer.use8ts = cms.bool(True)
        producer.algorithm.dynamicPed = cms.bool(False)
        producer.algorithm.activeBXs = cms.vint32(-3, -2, -1, 0, 1, 2, 3, 4)

    return process


def customiseFor2017DtUnpacking(process):
    """Adapt the HLT to run the legacy DT unpacking
    for pre2018 data/MC workflows as the default"""

    if hasattr(process,'hltMuonDTDigis'):
        process.hltMuonDTDigis = cms.EDProducer( "DTUnpackingModule",
            useStandardFEDid = cms.bool( True ),
            maxFEDid = cms.untracked.int32( 779 ),
            inputLabel = cms.InputTag( "rawDataCollector" ),
            minFEDid = cms.untracked.int32( 770 ),
            dataType = cms.string( "DDU" ),
            readOutParameters = cms.PSet(
                localDAQ = cms.untracked.bool( False ),
                debug = cms.untracked.bool( False ),
                rosParameters = cms.PSet(
                    localDAQ = cms.untracked.bool( False ),
                    debug = cms.untracked.bool( False ),
                    writeSC = cms.untracked.bool( True ),
                    readDDUIDfromDDU = cms.untracked.bool( True ),
                    readingDDU = cms.untracked.bool( True ),
                    performDataIntegrityMonitor = cms.untracked.bool( False )
                    ),
                performDataIntegrityMonitor = cms.untracked.bool( False )
                ),
            dqmOnly = cms.bool( False )
        )

    return process

def customiseFor30936(process):
    """PFProducer fix for PFMuonAlgo's fillPSetDescription"""

    for producer in producers_by_type(process, "PFProducer"):
        del producer.PFMuonAlgoParameters
        # The parameters should be populated automatically via fillPSetDescription

    # for PFBlockProducer
    for producer in producers_by_type(process, "PFBlockProducer"):
        if hasattr(producer,'elementImporters'):
            for ps in producer.elementImporters.value():
                if hasattr(ps,'importerName') and (ps.importerName == 'GeneralTracksImporter'):
                    if not hasattr(ps,'muonMaxDPtOPt'):
                        ps.muonMaxDPtOPt = cms.double(1)            # <== to be added
                    if not hasattr(ps,'trackQuality'):
                        ps.trackQuality = cms.string("highPurity")  # <== to be added
                    if not hasattr(ps,'cleanBadConvertedBrems'):
                        ps.cleanBadConvertedBrems = cms.bool(False) # <== to be added

    return process

def customiseFor31115(process):
    """Make PFCluster from each seed"""

    _initialClusteringStep = cms.PSet( # simplify the entries for HF
            algoName = cms.string('Basic2DClusterForEachSeed'),
            thresholdsByDetector = cms.VPSet()
        )
    _pfClusterBuilder = cms.PSet()  # make it empty. it should be pass-through
    
    # for hltParticleFlowClusterHF
    if hasattr(process,'hltParticleFlowClusterHF'):
        process.hltParticleFlowClusterHF.initialClusteringStep = _initialClusteringStep
        process.hltParticleFlowClusterHF.pfClusterBuilder = _pfClusterBuilder
        
    # for hltParticleFlowClusterHFForEgammaUnseeded
    if hasattr(process,'hltParticleFlowClusterHFForEgammaUnseeded'):
        process.hltParticleFlowClusterHFForEgammaUnseeded.initialClusteringStep = _initialClusteringStep
        process.hltParticleFlowClusterHFForEgammaUnseeded.pfClusterBuilder = _pfClusterBuilder

    return process
<<<<<<< HEAD
=======
            
def customiseFor31070(process):
    """Adapt the HLT to run with new geometry for CSC and RPC"""

    if hasattr(process,'CSCGeometryESModule'):
        process.CSCGeometryESModule = cms.ESProducer( "CSCGeometryESModule",
            appendToDataLabel = cms.string( "" ),
            fromDDD = cms.bool( False ),
            debugV = cms.untracked.bool( False ),
            useGangedStripsInME1a = cms.bool( False ),
            alignmentsLabel = cms.string( "" ),
            fromDD4hep = cms.bool( False ),
            useOnlyWiresInME1a = cms.bool( False ),
            useRealWireGeometry = cms.bool( True ),
            useCentreTIOffsets = cms.bool( False ),
            applyAlignment = cms.bool( True )
        )

    if hasattr(process,'RPCGeometryESModule'):
        process.RPCGeometryESModule = cms.ESProducer( "RPCGeometryESModule",
            appendToDataLabel = cms.string( "" ),
            fromDDD = cms.untracked.bool( False ),
            fromDD4hep = cms.untracked.bool( False ),
        )

    return process
>>>>>>> 8fcaeadf

# CMSSW version specific customizations
def customizeHLTforCMSSW(process, menuType="GRun"):

    # add call to action function in proper order: newest last!
    # process = customiseFor12718(process)
    process = customiseFor30936(process)
<<<<<<< HEAD
    process = customiseFor31115(process)
=======
    process = customiseFor31070(process)
>>>>>>> 8fcaeadf

    return process<|MERGE_RESOLUTION|>--- conflicted
+++ resolved
@@ -194,11 +194,11 @@
 def customiseFor31115(process):
     """Make PFCluster from each seed"""
 
-    _initialClusteringStep = cms.PSet( # simplify the entries for HF
+    _initialClusteringStep = cms.PSet( # simplify the entries for HF.
             algoName = cms.string('Basic2DClusterForEachSeed'),
             thresholdsByDetector = cms.VPSet()
         )
-    _pfClusterBuilder = cms.PSet()  # make it empty. it should be pass-through
+    _pfClusterBuilder = cms.PSet()  # make it empty. it should be pass-through.
     
     # for hltParticleFlowClusterHF
     if hasattr(process,'hltParticleFlowClusterHF'):
@@ -211,8 +211,6 @@
         process.hltParticleFlowClusterHFForEgammaUnseeded.pfClusterBuilder = _pfClusterBuilder
 
     return process
-<<<<<<< HEAD
-=======
             
 def customiseFor31070(process):
     """Adapt the HLT to run with new geometry for CSC and RPC"""
@@ -239,7 +237,6 @@
         )
 
     return process
->>>>>>> 8fcaeadf
 
 # CMSSW version specific customizations
 def customizeHLTforCMSSW(process, menuType="GRun"):
@@ -247,10 +244,7 @@
     # add call to action function in proper order: newest last!
     # process = customiseFor12718(process)
     process = customiseFor30936(process)
-<<<<<<< HEAD
+    process = customiseFor31070(process)
     process = customiseFor31115(process)
-=======
-    process = customiseFor31070(process)
->>>>>>> 8fcaeadf
 
     return process