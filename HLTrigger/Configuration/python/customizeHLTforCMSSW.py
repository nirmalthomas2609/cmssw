import FWCore.ParameterSet.Config as cms

# helper fuctions
from HLTrigger.Configuration.common import *

# add one customisation function per PR
# - put the PR number into the name of the function
# - add a short comment
# for example:

# CCCTF tuning
# def customiseFor12718(process):
#     for pset in process._Process__psets.values():
#         if hasattr(pset,'ComponentType'):
#             if (pset.ComponentType == 'CkfBaseTrajectoryFilter'):
#                 if not hasattr(pset,'minGoodStripCharge'):
#                     pset.minGoodStripCharge = cms.PSet(refToPSet_ = cms.string('HLTSiStripClusterChargeCutNone'))
#     return process

from RecoParticleFlow.PFClusterProducer.particleFlowClusterHCAL_cfi import _thresholdsHB
from RecoParticleFlow.PFClusterProducer.particleFlowClusterHBHE_cfi import _seedingThresholdsHB, _thresholdsHB
from RecoParticleFlow.PFClusterProducer.particleFlowRecHitHBHE_cfi import _thresholdsHB as _thresholdsHBRec

from RecoParticleFlow.PFClusterProducer.particleFlowClusterHCAL_cfi import _thresholdsHEphase1 as _thresholdsHEphase1HCAL
from RecoParticleFlow.PFClusterProducer.particleFlowClusterHBHE_cfi import _seedingThresholdsHEphase1, _thresholdsHEphase1
from RecoParticleFlow.PFClusterProducer.particleFlowRecHitHBHE_cfi import _thresholdsHEphase1 as _thresholdsHEphase1Rec


logWeightDenominatorHCAL2018 = cms.VPSet(
    cms.PSet(
        depths = cms.vint32(1, 2, 3, 4),
        detector = cms.string('HCAL_BARREL1'),
        logWeightDenominator = _thresholdsHB
        ),
    cms.PSet(
        depths = cms.vint32(
    1, 2, 3, 4, 5, 6, 7
        ),
        detector = cms.string('HCAL_ENDCAP'),
        logWeightDenominator = _thresholdsHEphase1HCAL
    )
)


def synchronizeHCALHLTofflineRun3on2018data(process):
    # this function bring back the Run3 menu to a Run2-2018 like meny, for testing in data 2018

    #----------------------------------------------------------------------------------------------------------
    # adapt threshold for HB  - in 2018 only one depth

    for producer in producers_by_type(process, "PFClusterProducer"):
        if producer.seedFinder.thresholdsByDetector[0].detector.value() == 'HCAL_BARREL1':
            producer.seedFinder.thresholdsByDetector[0].seedingThreshold              = _seedingThresholdsHB
            producer.initialClusteringStep.thresholdsByDetector[0].gatheringThreshold = _thresholdsHB
            producer.pfClusterBuilder.recHitEnergyNorms[0].recHitEnergyNorm           = _thresholdsHB

            producer.pfClusterBuilder.positionCalc.logWeightDenominatorByDetector = logWeightDenominatorHCAL2018
            producer.pfClusterBuilder.allCellsPositionCalc.logWeightDenominatorByDetector = logWeightDenominatorHCAL2018

    for producer in producers_by_type(process, "PFMultiDepthClusterProducer"):
        producer.pfClusterBuilder.allCellsPositionCalc.logWeightDenominatorByDetector = logWeightDenominatorHCAL2018

    for producer in producers_by_type(process, "PFRecHitProducer"):
        if producer.producers[0].name.value() == 'PFHBHERecHitCreator':
            producer.producers[0].qualityTests[0].cuts[0].threshold = _thresholdsHBRec

    for producer in producers_by_type(process, "CaloTowersCreator"):
        producer.HBThreshold1  = cms.double(0.7)
        producer.HBThreshold2  = cms.double(0.7)
        producer.HBThreshold   = cms.double(0.7)

    #--------------------------------------------------------
    # switch on the QI8 processing as in HB-Run2 (in Run3 we have only QIE11)
    for producer in producers_by_type(process, "HBHEPhase1Reconstructor"):
        producer.processQIE8 = cms.bool( True )
        producer.setNoiseFlagsQIE8 = cms.bool( True )
        producer.setPulseShapeFlagsQIE8 = cms.bool( True )

    return process

def synchronizeHCALHLTofflineRun2(process):
    # this function bring forward the sw changes of Run3 to 2018 data starting from a Run2-2018 like menu

    #-----------------------------------------------------------------------------------------------------------
    # A) remove collapser from sequence
    process.hltHbhereco = process.hltHbhePhase1Reco.clone()
    process.HLTDoLocalHcalSequence      = cms.Sequence( process.hltHcalDigis + process.hltHbhereco + process.hltHfprereco + process.hltHfreco + process.hltHoreco )
    process.HLTStoppedHSCPLocalHcalReco = cms.Sequence( process.hltHcalDigis + process.hltHbhereco )
    process.HLTDoLocalHcalWithTowerSequence = cms.Sequence( process.hltHcalDigis + process.hltHbhereco + process.hltHfprereco + process.hltHfreco + process.hltHoreco + process.hltTowerMakerForAll )


    #----------------------------------------------------------------------------------------------------------
    # B) adapt threshold following removal of the collapser
    # note this is done only for HE

    for producer in producers_by_type(process, "PFClusterProducer"):
        if producer.seedFinder.thresholdsByDetector[1].detector.value() == 'HCAL_ENDCAP':
            producer.seedFinder.thresholdsByDetector[1].seedingThreshold              = _seedingThresholdsHEphase1
            producer.initialClusteringStep.thresholdsByDetector[1].gatheringThreshold = _thresholdsHEphase1
            producer.pfClusterBuilder.recHitEnergyNorms[1].recHitEnergyNorm           = _thresholdsHEphase1

            del producer.pfClusterBuilder.positionCalc.logWeightDenominator
            producer.pfClusterBuilder.positionCalc.logWeightDenominatorByDetector = logWeightDenominatorHCAL2018
            del producer.pfClusterBuilder.allCellsPositionCalc.logWeightDenominator
            producer.pfClusterBuilder.allCellsPositionCalc.logWeightDenominatorByDetector = logWeightDenominatorHCAL2018

    for producer in producers_by_type(process, "PFMultiDepthClusterProducer"):
        del producer.pfClusterBuilder.allCellsPositionCalc.logWeightDenominator
        producer.pfClusterBuilder.allCellsPositionCalc.logWeightDenominatorByDetector = logWeightDenominatorHCAL2018

    for producer in producers_by_type(process, "PFRecHitProducer"):
        if producer.producers[0].name.value() == 'PFHBHERecHitCreator':
            producer.producers[0].qualityTests[0].cuts[1].threshold = _thresholdsHEphase1Rec

    for producer in producers_by_type(process, "CaloTowersCreator"):
        producer.HcalPhase     = cms.int32(1)
        producer.HESThreshold1 = cms.double(0.1)
        producer.HESThreshold  = cms.double(0.2)
        producer.HEDThreshold1 = cms.double(0.1)
        producer.HEDThreshold  = cms.double(0.2)

    #--------------------------------------------------------
    # C) add arrival time following PR 26270 (emulate what we will do in Run3 at HLT)
    # (unused HLT quantity, set to false to save CPU)
    for producer in producers_by_type(process, "HBHEPhase1Reconstructor"):
        producer.algorithm.calculateArrivalTime  = cms.bool(False)

    #--------------------------------------------------------
    # D) 3->8 pulse fit for PR 25469 (emulate what we will do in Run3 at HLT)
    for producer in producers_by_type(process, "HBHEPhase1Reconstructor"):
        producer.use8ts = cms.bool(True)
        producer.algorithm.dynamicPed = cms.bool(False)
        producer.algorithm.activeBXs = cms.vint32(-3, -2, -1, 0, 1, 2, 3, 4)

    return process


def customiseFor2017DtUnpacking(process):
    """Adapt the HLT to run the legacy DT unpacking
    for pre2018 data/MC workflows as the default"""

    if hasattr(process,'hltMuonDTDigis'):
        process.hltMuonDTDigis = cms.EDProducer( "DTUnpackingModule",
            useStandardFEDid = cms.bool( True ),
            maxFEDid = cms.untracked.int32( 779 ),
            inputLabel = cms.InputTag( "rawDataCollector" ),
            minFEDid = cms.untracked.int32( 770 ),
            dataType = cms.string( "DDU" ),
            readOutParameters = cms.PSet(
                localDAQ = cms.untracked.bool( False ),
                debug = cms.untracked.bool( False ),
                rosParameters = cms.PSet(
                    localDAQ = cms.untracked.bool( False ),
                    debug = cms.untracked.bool( False ),
                    writeSC = cms.untracked.bool( True ),
                    readDDUIDfromDDU = cms.untracked.bool( True ),
                    readingDDU = cms.untracked.bool( True ),
                    performDataIntegrityMonitor = cms.untracked.bool( False )
                    ),
                performDataIntegrityMonitor = cms.untracked.bool( False )
                ),
            dqmOnly = cms.bool( False )
        )

    return process

<<<<<<< HEAD
def customiseFor12434(process):
    """ Adapt a misconfiguration in hltBoostedDBSVAK8TagInfosPF. Issue #29203 """
    del process.hltBoostedDBSVAK8TagInfosPF.trackSelection.variableJTAParsi
    process.hltBoostedDBSVAK8TagInfosPF.trackSelection.a_dR = cms.double( -0.001053 )
    process.hltBoostedDBSVAK8TagInfosPF.trackSelection.max_pT_dRcut = cms.double( 0.1 )
    process.hltBoostedDBSVAK8TagInfosPF.trackSelection.b_dR = cms.double( 0.6263 )
    process.hltBoostedDBSVAK8TagInfosPF.trackSelection.min_pT = cms.double( 120.0 )
    process.hltBoostedDBSVAK8TagInfosPF.trackSelection.b_pT = cms.double( 0.3684 )
    process.hltBoostedDBSVAK8TagInfosPF.trackSelection.a_pT = cms.double( 0.005263 )
    process.hltBoostedDBSVAK8TagInfosPF.trackSelection.max_pT_trackPTcut = cms.double( 3.0 )
    process.hltBoostedDBSVAK8TagInfosPF.trackSelection.max_pT = cms.double( 500.0 )
    process.hltBoostedDBSVAK8TagInfosPF.trackSelection.min_pT_dRcut = cms.double( 0.5 )
    return process
=======
def customiseFor29049(process) :

   listHltPFRecHitHBHE=['hltParticleFlowRecHitHBHE',
                        'hltParticleFlowRecHitHBHEForEgamma',
                        'hltParticleFlowRecHitHBHEForEgammaUnseeded',
                        'hltParticleFlowRecHitHBHEForMuons',
                        'hltParticleFlowRecHitHBHERegForMuons']
   for att in listHltPFRecHitHBHE:
      if hasattr(process,att):
         prod = getattr(process, att)
         pset_navi = prod.navigator
         if hasattr(pset_navi, "sigmaCut"): delattr(pset_navi,'sigmaCut')
         if hasattr(pset_navi, "timeResolutionCalc"): delattr(pset_navi,'timeResolutionCalc')
         pset_navi.name = cms.string("PFRecHitHCALDenseIdNavigator")
         pset_navi.hcalEnums = cms.vint32(1,2)

   listHltPFRecHitHF=['hltParticleFlowRecHitHF',
                      'hltParticleFlowRecHitHFForEgammaUnseeded']
   for att in listHltPFRecHitHF:
      if hasattr(process,att):
         prod = getattr(process, att)
         pset_navi = prod.navigator
         if hasattr(pset_navi, "barrel"): delattr(pset_navi,'barrel')
         if hasattr(pset_navi, "endcap"): delattr(pset_navi,'endcap')
         pset_navi.name = cms.string("PFRecHitHCALDenseIdNavigator")
         pset_navi.hcalEnums = cms.vint32(4)

   return process
>>>>>>> cc8cef8a

# CMSSW version specific customizations
def customizeHLTforCMSSW(process, menuType="GRun"):

    # add call to action function in proper order: newest last!
    # process = customiseFor12718(process)
    process = customiseFor12434(process)

    process = customiseFor29049(process)

    return process<|MERGE_RESOLUTION|>--- conflicted
+++ resolved
@@ -164,7 +164,6 @@
 
     return process
 
-<<<<<<< HEAD
 def customiseFor12434(process):
     """ Adapt a misconfiguration in hltBoostedDBSVAK8TagInfosPF. Issue #29203 """
     del process.hltBoostedDBSVAK8TagInfosPF.trackSelection.variableJTAParsi
@@ -178,7 +177,7 @@
     process.hltBoostedDBSVAK8TagInfosPF.trackSelection.max_pT = cms.double( 500.0 )
     process.hltBoostedDBSVAK8TagInfosPF.trackSelection.min_pT_dRcut = cms.double( 0.5 )
     return process
-=======
+
 def customiseFor29049(process) :
 
    listHltPFRecHitHBHE=['hltParticleFlowRecHitHBHE',
@@ -207,15 +206,13 @@
          pset_navi.hcalEnums = cms.vint32(4)
 
    return process
->>>>>>> cc8cef8a
 
 # CMSSW version specific customizations
 def customizeHLTforCMSSW(process, menuType="GRun"):
 
     # add call to action function in proper order: newest last!
     # process = customiseFor12718(process)
+    process = customiseFor29049(process)
     process = customiseFor12434(process)
 
-    process = customiseFor29049(process)
-
     return process