--- conflicted
+++ resolved
@@ -154,12 +154,10 @@
     # add call to action function in proper order: newest last!
     # process = customiseFor12718(process)
 
-<<<<<<< HEAD
+    if menuType in ["GRun","HIon","PIon","PRef"]:
+        process = customiseFor34120(process)
+
     # New cards for DT local reco
     process = customiseFor34612(process)
-=======
-    if menuType in ["GRun","HIon","PIon","PRef"]:
-        process = customiseFor34120(process)
->>>>>>> f904c815
 
     return process