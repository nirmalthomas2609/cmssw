--- conflicted
+++ resolved
@@ -11,40 +11,6 @@
 #
 # one action function per PR - put the PR number into the name of the function
 
-<<<<<<< HEAD
-# Remove hcalTopologyConstants
-def customiseFor11920(process):
-    if hasattr(process,'HcalGeometryFromDBEP'):
-        if hasattr(process.HcalGeometryFromDBEP,'hcalTopologyConstants'):
-            delattr(process.HcalGeometryFromDBEP,'hcalTopologyConstants')
-    if hasattr(process,'HcalTopologyIdealEP'):
-        if hasattr(process.HcalTopologyIdealEP,'hcalTopologyConstants'):
-            delattr(process.HcalTopologyIdealEP,'hcalTopologyConstants')
-    if hasattr(process,'CaloTowerGeometryFromDBEP'):
-        if hasattr(process.CaloTowerGeometryFromDBEP,'hcalTopologyConstants'):
-            delattr(process.CaloTowerGeometryFromDBEP,'hcalTopologyConstants')
-    return process
-
-def customiseFor12346(process):
-    if hasattr(process, 'hltMetCleanUsingJetID'):
-       if hasattr(process.hltMetCleanUsingJetID, 'usePt'):
-           delattr(process.hltMetCleanUsingJetID, 'usePt')
-    return process
-
-def customiseFor12718(process):
-    for pset in process._Process__psets.values():
-        if hasattr(pset,'ComponentType'):
-            if (pset.ComponentType == 'CkfBaseTrajectoryFilter'):
-                if not hasattr(pset,'minGoodStripCharge'):
-                    pset.minGoodStripCharge = cms.PSet(refToPSet_ = cms.string('HLTSiStripClusterChargeCutNone'))
-    return process
-
-def customiseFor12387(process):
-    for producer in producers_by_type(process, 'SiStripRawToDigiModule'):
-        if not hasattr(producer,'LegacyUnpacker'):
-            setattr(producer,'LegacyUnpacker',cms.bool(False))
-    return process
-=======
 # example:
 # def customiseFor12718(process):
 #     for pset in process._Process__psets.values():
@@ -53,7 +19,6 @@
 #                 if not hasattr(pset,'minGoodStripCharge'):
 #                     pset.minGoodStripCharge = cms.PSet(refToPSet_ = cms.string('HLTSiStripClusterChargeCutNone'))
 #     return process
->>>>>>> 93fb804c
 
 #
 # CMSSW version specific customizations
@@ -62,14 +27,7 @@
     cmsswVersion = os.environ['CMSSW_VERSION']
 
     if cmsswVersion >= "CMSSW_8_0":
-<<<<<<< HEAD
-        process = customiseFor12346(process)
-        process = customiseFor11920(process)
-        process = customiseFor12718(process)
-        process = customiseFor12387(process)
-=======
 #       process = customiseFor12718(process)
         pass
->>>>>>> 93fb804c
 
     return process