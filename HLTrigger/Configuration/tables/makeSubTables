#! /bin/bash
#
# generate HLT tables from master table in ConfDB
#

<<<<<<< HEAD
MASTER="/dev/CMSSW_7_6_0/HLT"           # no version, take the latest one
TARGET="/dev/CMSSW_7_6_0/TABLE"         # directory where to store the sub-tables
=======
MASTER="/dev/CMSSW_8_0_0/HLT"           # no version, take the latest one
TARGET="/dev/CMSSW_8_0_0/TABLE"         # directory where to store the sub-tables
>>>>>>> 93fb804c
TABLES="GRun HIon PIon PRef"                 # which sub-tables to create

source subtables.sh
createSubtables "hltdev" "$MASTER" "$TARGET" "$TABLES"<|MERGE_RESOLUTION|>--- conflicted
+++ resolved
@@ -3,13 +3,8 @@
 # generate HLT tables from master table in ConfDB
 #
 
-<<<<<<< HEAD
-MASTER="/dev/CMSSW_7_6_0/HLT"           # no version, take the latest one
-TARGET="/dev/CMSSW_7_6_0/TABLE"         # directory where to store the sub-tables
-=======
 MASTER="/dev/CMSSW_8_0_0/HLT"           # no version, take the latest one
 TARGET="/dev/CMSSW_8_0_0/TABLE"         # directory where to store the sub-tables
->>>>>>> 93fb804c
 TABLES="GRun HIon PIon PRef"                 # which sub-tables to create
 
 source subtables.sh
