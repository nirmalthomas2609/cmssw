--- conflicted
+++ resolved
@@ -1,82 +1,5 @@
 # "PIon" menu
 
-<<<<<<< HEAD
-HLT_PAFullTracks_Multiplicity120_v*             #CMSHLT-1000
-HLT_PAFullTracks_Multiplicity150_v*             #CMSHLT-1000
-HLT_PAFullTracks_Multiplicity110_HighPt8_v*     #CMSHLT-1059
-HLT_PAFullTracks_Multiplicity110_HighPt16_v*    #CMSHLT-1059
-HLT_PAFullTracks_Multiplicity185_part1_v*       #CMSHLT-1000
-HLT_PAFullTracks_Multiplicity185_part2_v*       #CMSHLT-1000
-HLT_PAFullTracks_Multiplicity185_part3_v*       #CMSHLT-1000
-HLT_PAFullTracks_Multiplicity185_part4_v*       #CMSHLT-1000
-HLT_PAFullTracks_Multiplicity185_part5_v*       #CMSHLT-1000
-HLT_PAFullTracks_Multiplicity185_part6_v*       #CMSHLT-1000
-HLT_PAFullTracks_Multiplicity220_v*             #CMSHLT-1000
-HLT_PAFullTracks_Multiplicity250_v*             #CMSHLT-1000
-HLT_PAFullTracks_Multiplicity280_v*             #CMSHLT-1000
-
-HLT_PAL1DoubleMu0_MGT1_v*                   #CMSHLT-1013
-HLT_PAL1DoubleMu0_HighQ_v*                  #CMSHLT-1013
-HLT_PAL1DoubleMu0_v*                        #CMSHLT-1013
-HLT_PAL1DoubleMu10_v*                       #CMSHLT-1013
-HLT_PAL1DoubleMuOpen_OS_v*                  #CMSHLT-1013
-HLT_PAL1DoubleMuOpen_SS_v*                  #CMSHLT-1013
-HLT_PAL1DoubleMuOpen_v*                     #CMSHLT-1013
-HLT_PAL2DoubleMu10_v*                       #CMSHLT-1013
-HLT_PAL2DoubleMuOpen_v*                     #CMSHLT-1013
-HLT_PAL3DoubleMu10_v*                       #CMSHLT-1013
-HLT_PAL3DoubleMuOpen_HIon_v*                #CMSHLT-1013
-HLT_PAL3DoubleMuOpen_v*                     #CMSHLT-1013
-HLT_PAL2Mu15_v*                             #CMSHLT-1013
-HLT_PAL2Mu12_v*                             #CMSHLT-1013
-HLT_PAL3Mu12_v*                             #CMSHLT-1013
-HLT_PAL3Mu15_v*                             #CMSHLT-1013
-HLT_PAL3Mu3_v*                              #CMSHLT-1013
-HLT_PAL3Mu5_v*                              #CMSHLT-1013
-HLT_PAL3Mu7_v*                              #CMSHLT-1013
-
-HLT_PAAK4CaloJet40_Eta5p1_v*                #CMSHLT-1028
-HLT_PAAK4CaloJet60_Eta5p1_v*                #CMSHLT-1028
-HLT_PAAK4CaloJet80_Eta5p1_v*                #CMSHLT-1028
-HLT_PAAK4CaloJet40_Eta1p9toEta5p1_v*        #CMSHLT-1028
-HLT_PAAK4CaloJet60_Eta1p9toEta5p1_v*        #CMSHLT-1028
-HLT_PAAK4CaloJet40_Eta2p9toEta5p1_v*        #CMSHLT-1028
-HLT_PAAK4PFJet40_Eta5p1v2                   #CMSHLT-1028
-HLT_PAAK4PFJet60_Eta5p1_v*                  #CMSHLT-1028
-HLT_PAAK4PFJet80_Eta5p1_v*                  #CMSHLT-1028
-HLT_PAAK4PFJet60_Eta1p9toEta5p1_v*          #CMSHLT-1028
-HLT_PAAK4PFJet40_Eta1p9toEta5p1_v*          #CMSHLT-1028
-HLT_PAAK4PFJet40_Eta2p9toEta5p1_v*          #CMSHLT-1028
-HLT_PADiAK4CaloJetAve40_Eta5p1_v*           #CMSHLT-1028
-HLT_PADiAK4CaloJetAve60_Eta5p1_v*           #CMSHLT-1028
-HLT_PADiAK4CaloJetAve80_Eta5p1_v*           #CMSHLT-1028
-HLT_PADiAK4PFJetAve40_Eta5p1_v*             #CMSHLT-1028
-HLT_PADiAK4PFJetAve60_Eta5p1_v*             #CMSHLT-1028
-HLT_PADiAK4PFJetAve80_Eta5p1_v*             #CMSHLT-1028
-
-HLT_PASinglePhoton10_Eta3p1_v*              #CMSHLT-1028
-HLT_PASinglePhoton15_Eta3p1_v*              #CMSHLT-1028
-HLT_PASinglePhoton20_Eta3p1_v*              #CMSHLT-1028
-HLT_PASinglePhoton30_Eta3p1_v*              #CMSHLT-1028
-HLT_PADoublePhoton15_Eta3p1_Mass50_1000_v*  #CMSHLT-1028
-
-HLT_PAAK4CaloJet40_Eta5p1_PAL3Mu3_v*        #CMSHLT-1028
-HLT_PAAK4CaloJet40_Eta5p1_PAL3Mu5_v*        #CMSHLT-1028
-HLT_PAAK4CaloJet60_Eta5p1_PAL3Mu3_v*        #CMSHLT-1028
-HLT_PAAK4CaloJet60_Eta5p1_PAL3Mu5_v*        #CMSHLT-1028
-HLT_PASinglePhoton10_Eta3p1_PAL3Mu3_v*      #CMSHLT-1028
-HLT_PASinglePhoton10_Eta3p1_PAL3Mu5_v*      #CMSHLT-1028
-HLT_PASinglePhoton15_Eta3p1_PAL3Mu3_v*      #CMSHLT-1028
-HLT_PASinglePhoton15_Eta3p1_PAL3Mu5_v*      #CMSHLT-1028
-HLT_PASinglePhoton20_Eta3p1_PAL3Mu3_v*      #CMSHLT-1028
-HLT_PASinglePhoton20_Eta3p1_PAL3Mu5_v*      #CMSHLT-1028
-
-HLT_PADmesonPPTrackingGlobal_Dpt5_v*        #CMSHLT-1030
-HLT_PADmesonPPTrackingGlobal_Dpt8_v*        #CMSHLT-1030
-HLT_PADmesonPPTrackingGlobal_Dpt15_v*       #CMSHLT-1030
-HLT_PADmesonPPTrackingGlobal_Dpt30_v*       #CMSHLT-1030
-HLT_PADmesonPPTrackingGlobal_Dpt50_v*       #CMSHLT-1030
-=======
 HLT_PAFullTracks_Multiplicity120_v*                                     #CMSHLT-1000
 HLT_PAFullTracks_Multiplicity150_v*                                     #CMSHLT-1000
 HLT_PAFullTracks_Multiplicity110_HighPt8_v*                             #CMSHLT-1059
@@ -274,23 +197,11 @@
 
 HLT_PAAK4CaloJet40_Eta5p1_v*                                            #CMSHLT-1110
 HLT_PAAK4PFJet40_Eta5p1_v*                                              #CMSHLT-1110
->>>>>>> 342ce086
 
 HLT_Physics_v*
 
 HLTriggerFirstPath
 HLTriggerFinalPath
-<<<<<<< HEAD
-
-PhysicsCommissioningOutput
-PhysicsPAMuonsOutput                # CMSHLT-1013
-PhysicsPAHighMultiplicity0Output    # CMSHLT-1000
-PhysicsPAHighMultiplicity1Output    # CMSHLT-1000
-PhysicsPAHighMultiplicity2Output    # CMSHLT-1000
-PhysicsPAJetsEGOutput               # CMSHLT-1028
-PhysicsPAMesonDOutput               # CMSHLT-1030
-DQMOutput
-=======
 
 AlCa_RPCMuonNoTriggersForPA_v*              #CMSHLT-1083
 AlCa_RPCMuonNoHitsForPA_v*                  #CMSHLT-1083
@@ -342,7 +253,6 @@
 DQMOutput                                   #CMSHLT-1099
 DQMCalibrationOutput                        #CMSHLT-1099
 DQMEventDisplayOutput                       #CMSHLT-1099
->>>>>>> 342ce086
 
 ######## paths that are different between PIon and online_pion ################################
 
