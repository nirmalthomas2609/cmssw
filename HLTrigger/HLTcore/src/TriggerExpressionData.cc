--- conflicted
+++ resolved
@@ -20,23 +20,6 @@
 
 template <typename T>
 static 
-<<<<<<< HEAD
-const T * get(const edm::Event & event, const edm::InputTag & tag) {
-  edm::Handle<T> handle;
-  event.getByLabel(tag, handle);
-  if (not handle.isValid()) {
-    auto const & error = handle.whyFailed();
-    edm::LogWarning(error->category()) << error->what();
-    return 0;
-  } else {
-    return handle.product();
-  }
-}
-
-template <typename T>
-static 
-=======
->>>>>>> 7c7a1aa2
 const T * get(const edm::Event & event, const edm::EDGetTokenT<T> & token) {
   edm::Handle<T> handle;
   event.getByToken(token, handle);
