import FWCore.ParameterSet.Config as cms

#Analyzer taken from online dqm
from DQM.TrackingMonitor.MonitorTrackSTAMuons_cfi import *
from DQM.TrackingMonitor.MonitorTrackGLBMuons_cfi import *
from DQMOffline.Muon.dtSegmTask_cfi import *

#dedicated analyzers for offline dqm 
from DQMOffline.Muon.muonAnalyzer_cff import *
from DQMOffline.Muon.CSCMonitor_cfi import *
from DQMOffline.Muon.muonIdDQM_cff import *
from DQMOffline.Muon.muonIsolationDQM_cff import *

#dedicated clients for offline dqm 
from DQMOffline.Muon.muonQualityTests_cff import *

dqmInfoMuons = cms.EDAnalyzer("DQMEventInfo",
                              subSystemFolder = cms.untracked.string('Muons')
                              )

muonTrackAnalyzers = cms.Sequence(MonitorTrackSTAMuons*MonitorTrackGLBMuons)

muonMonitors = cms.Sequence(muonTrackAnalyzers*
                            dtSegmentsMonitor*
                            cscMonitor*
                            muonAnalyzer*
                            muonIdDQM*
                            dqmInfoMuons*
                            muIsoDQM_seq)
<<<<<<< HEAD

muonMonitors_miniAOD = cms.Sequence( muonAnalyzer_miniAOD*
                                     muIsoDQM_seq_miniAOD)
=======
>>>>>>> f9c8c0db

muonMonitorsAndQualityTests = cms.Sequence(muonMonitors*muonQualityTests)

<|MERGE_RESOLUTION|>--- conflicted
+++ resolved
@@ -27,12 +27,10 @@
                             muonIdDQM*
                             dqmInfoMuons*
                             muIsoDQM_seq)
-<<<<<<< HEAD
 
 muonMonitors_miniAOD = cms.Sequence( muonAnalyzer_miniAOD*
                                      muIsoDQM_seq_miniAOD)
-=======
->>>>>>> f9c8c0db
+
 
 muonMonitorsAndQualityTests = cms.Sequence(muonMonitors*muonQualityTests)
 
