--- conflicted
+++ resolved
@@ -4,7 +4,7 @@
 zcounting = DQMEDAnalyzer('ZCounting',
                                  TriggerEvent    = cms.InputTag('hltTriggerSummaryAOD','','HLT'),
                                  TriggerResults  = cms.InputTag('TriggerResults','','HLT'),
-				 edmPVName       = cms.untracked.string('offlinePrimaryVertices'),
+				                         edmPVName       = cms.untracked.string('offlinePrimaryVertices'),
                                  edmName       = cms.untracked.string('muons'),
                                  edmTrackName = cms.untracked.string('generalTracks'),
 
@@ -20,11 +20,7 @@
                                  MuonTriggerNames = cms.vstring("HLT_IsoMu24_v*"),
                                  MuonTriggerObjectNames = cms.vstring("hltL3crIsoL1sSingleMu22L1f0L2f10QL3f24QL3trkIsoFiltered0p07"),
 
-<<<<<<< HEAD
-                                 IDType   = cms.untracked.string("CustomTight"), # Tight, Medium, Loose, CustomTight
-=======
                                  IDType   = cms.untracked.string("CustomTight"),# Tight, Medium, Loose, CustomTight
->>>>>>> c521e81c
                                  IsoType  = cms.untracked.string("NULL"),  # Tracker-based, PF-based
                                  IsoCut   = cms.untracked.double(0.),     # {0.05, 0.10} for Tracker-based, {0.15, 0.25} for PF-based
 
