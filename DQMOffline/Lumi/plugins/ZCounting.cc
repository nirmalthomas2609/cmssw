#include "FWCore/Framework/interface/Event.h"
#include "FWCore/Common/interface/TriggerNames.h"
#include "FWCore/Utilities/interface/RegexMatch.h"
#include "DataFormats/Common/interface/Handle.h"
#include "DataFormats/Common/interface/TriggerResults.h"
#include "DataFormats/HLTReco/interface/TriggerEvent.h"
#include "DataFormats/VertexReco/interface/Vertex.h"
#include "DataFormats/MuonReco/interface/Muon.h"
#include "DataFormats/MuonReco/interface/MuonSelectors.h"

#include "DQMOffline/Lumi/interface/TriggerDefs.h"
#include "DQMOffline/Lumi/interface/TTrigger.h"
#include "DQMOffline/Lumi/interface/TriggerTools.h"

#include <TLorentzVector.h>

#include <memory>

#include "DQMOffline/Lumi/plugins/ZCounting.h"

using namespace ZCountingTrigger;

//
// -------------------------------------- Constructor --------------------------------------------
//
ZCounting::ZCounting(const edm::ParameterSet& iConfig)
    : fHLTObjTag(iConfig.getParameter<edm::InputTag>("TriggerEvent")),
      fHLTTag(iConfig.getParameter<edm::InputTag>("TriggerResults")),
      fPVName(iConfig.getUntrackedParameter<std::string>("edmPVName", "offlinePrimaryVertices")),
      fMuonName(iConfig.getUntrackedParameter<std::string>("edmName", "muons")),
      fTrackName(iConfig.getUntrackedParameter<std::string>("edmTrackName", "generalTracks")),

      // Electron-specific Parameters
      fElectronName(iConfig.getUntrackedParameter<std::string>("edmGsfEleName", "gedGsfElectrons")),
      fSCName(iConfig.getUntrackedParameter<std::string>("edmSCName", "particleFlowEGamma")),

      // Electron-specific Tags
      fRhoTag(iConfig.getParameter<edm::InputTag>("rhoname")),
      fBeamspotTag(iConfig.getParameter<edm::InputTag>("beamspotName")),
      fConversionTag(iConfig.getParameter<edm::InputTag>("conversionsName")),

      // Electron-specific Cuts
      ELE_PT_CUT_TAG(iConfig.getUntrackedParameter<double>("PtCutEleTag")),
      ELE_PT_CUT_PROBE(iConfig.getUntrackedParameter<double>("PtCutEleProbe")),
      ELE_ETA_CUT_TAG(iConfig.getUntrackedParameter<double>("EtaCutEleTag")),
      ELE_ETA_CUT_PROBE(iConfig.getUntrackedParameter<double>("EtaCutEleProbe")),

      ELE_MASS_CUT_LOW(iConfig.getUntrackedParameter<double>("MassCutEleLow")),
      ELE_MASS_CUT_HIGH(iConfig.getUntrackedParameter<double>("MassCutEleHigh")),

      ELE_ID_WP(iConfig.getUntrackedParameter<std::string>("ElectronIDType", "TIGHT")),
      EleID_(ElectronIdentifier(iConfig)) {
  edm::LogInfo("ZCounting") << "Constructor  ZCounting::ZCounting " << std::endl;

  //Get parameters from configuration file
  fHLTTag_token = consumes<edm::TriggerResults>(fHLTTag);
  fHLTObjTag_token = consumes<trigger::TriggerEvent>(fHLTObjTag);
  fPVName_token = consumes<reco::VertexCollection>(fPVName);
  fMuonName_token = consumes<reco::MuonCollection>(fMuonName);
  fTrackName_token = consumes<reco::TrackCollection>(fTrackName);

  // Trigger-specific Parameters
  fMuonHLTNames = iConfig.getParameter<std::vector<std::string>>("MuonTriggerNames");
  fMuonHLTObjectNames = iConfig.getParameter<std::vector<std::string>>("MuonTriggerObjectNames");
  if (fMuonHLTNames.size() != fMuonHLTObjectNames.size()) {
    edm::LogError("ZCounting") << "List of MuonTriggerNames and MuonTriggerObjectNames has to be the same length"
                               << std::endl;
  }

  // Electron-specific parameters
  fGsfElectronName_token = consumes<edm::View<reco::GsfElectron>>(fElectronName);
  fSCName_token = consumes<edm::View<reco::SuperCluster>>(fSCName);
  fRhoToken = consumes<double>(fRhoTag);
  fBeamspotToken = consumes<reco::BeamSpot>(fBeamspotTag);
  fConversionToken = consumes<reco::ConversionCollection>(fConversionTag);

  // Muon-specific Cuts
  IDTypestr_ = iConfig.getUntrackedParameter<std::string>("IDType");
  IsoTypestr_ = iConfig.getUntrackedParameter<std::string>("IsoType");
  IsoCut_ = iConfig.getUntrackedParameter<double>("IsoCut");

  if (IDTypestr_ == "Loose")
    IDType_ = LooseID;
  else if (IDTypestr_ == "Medium")
    IDType_ = MediumID;
  else if (IDTypestr_ == "Tight")
    IDType_ = TightID;
  else
    IDType_ = NoneID;

  if (IsoTypestr_ == "Tracker-based")
    IsoType_ = TrackerIso;
  else if (IsoTypestr_ == "PF-based")
    IsoType_ = PFIso;
  else
    IsoType_ = NoneIso;

  PtCutL1_ = iConfig.getUntrackedParameter<double>("PtCutL1");
  PtCutL2_ = iConfig.getUntrackedParameter<double>("PtCutL2");
  EtaCutL1_ = iConfig.getUntrackedParameter<double>("EtaCutL1");
  EtaCutL2_ = iConfig.getUntrackedParameter<double>("EtaCutL2");

  MassBin_ = iConfig.getUntrackedParameter<int>("MassBin");
  MassMin_ = iConfig.getUntrackedParameter<double>("MassMin");
  MassMax_ = iConfig.getUntrackedParameter<double>("MassMax");

  LumiBin_ = iConfig.getUntrackedParameter<int>("LumiBin");
  LumiMin_ = iConfig.getUntrackedParameter<double>("LumiMin");
  LumiMax_ = iConfig.getUntrackedParameter<double>("LumiMax");

  PVBin_ = iConfig.getUntrackedParameter<int>("PVBin");
  PVMin_ = iConfig.getUntrackedParameter<double>("PVMin");
  PVMax_ = iConfig.getUntrackedParameter<double>("PVMax");

  VtxNTracksFitCut_ = iConfig.getUntrackedParameter<double>("VtxNTracksFitMin");
  VtxNdofCut_ = iConfig.getUntrackedParameter<double>("VtxNdofMin");
  VtxAbsZCut_ = iConfig.getUntrackedParameter<double>("VtxAbsZMax");
  VtxRhoCut_ = iConfig.getUntrackedParameter<double>("VtxRhoMax");

  EleID_.setID(ELE_ID_WP);
}

//
//  -------------------------------------- Destructor --------------------------------------------
//
ZCounting::~ZCounting() { edm::LogInfo("ZCounting") << "Destructor ZCounting::~ZCounting " << std::endl; }

//
// -------------------------------------- beginRun --------------------------------------------
//
void ZCounting::dqmBeginRun(edm::Run const&, edm::EventSetup const&) {
  edm::LogInfo("ZCounting") << "ZCounting::beginRun" << std::endl;

  // Triggers
  fTrigger = std::make_unique<ZCountingTrigger::TTrigger>(fMuonHLTNames, fMuonHLTObjectNames);
}
//
// -------------------------------------- bookHistos --------------------------------------------
//
void ZCounting::bookHistograms(DQMStore::IBooker& ibooker_, edm::Run const&, edm::EventSetup const&) {
  edm::LogInfo("ZCounting") << "ZCounting::bookHistograms" << std::endl;
  ibooker_.cd();
  ibooker_.setCurrentFolder("ZCounting/Histograms");

  // Muon histograms
  h_mass_HLT_pass_central = ibooker_.book2D("h_mass_HLT_pass_central",
                                            "Muon HLT passing probes central",
                                            LumiBin_,
                                            LumiMin_,
                                            LumiMax_,
                                            MassBin_,
                                            MassMin_,
                                            MassMax_);
  h_mass_HLT_pass_forward = ibooker_.book2D("h_mass_HLT_pass_forward",
                                            "Muon HLT passing probes forward",
                                            LumiBin_,
                                            LumiMin_,
                                            LumiMax_,
                                            MassBin_,
                                            MassMin_,
                                            MassMax_);
  h_mass_HLT_fail_central = ibooker_.book2D("h_mass_HLT_fail_central",
                                            "Muon HLT failing probes central",
                                            LumiBin_,
                                            LumiMin_,
                                            LumiMax_,
                                            MassBin_,
                                            MassMin_,
                                            MassMax_);
  h_mass_HLT_fail_forward = ibooker_.book2D("h_mass_HLT_fail_forward",
                                            "Muon HLT failing probes forward",
                                            LumiBin_,
                                            LumiMin_,
                                            LumiMax_,
                                            MassBin_,
                                            MassMin_,
                                            MassMax_);

  h_mass_SIT_pass_central = ibooker_.book2D("h_mass_SIT_pass_central",
                                            "Muon SIT passing probes central",
                                            LumiBin_,
                                            LumiMin_,
                                            LumiMax_,
                                            MassBin_,
                                            MassMin_,
                                            MassMax_);
  h_mass_SIT_pass_forward = ibooker_.book2D("h_mass_SIT_pass_forward",
                                            "Muon SIT passing probes forward",
                                            LumiBin_,
                                            LumiMin_,
                                            LumiMax_,
                                            MassBin_,
                                            MassMin_,
                                            MassMax_);
  h_mass_SIT_fail_central = ibooker_.book2D("h_mass_SIT_fail_central",
                                            "Muon SIT_failing probes central",
                                            LumiBin_,
                                            LumiMin_,
                                            LumiMax_,
                                            MassBin_,
                                            MassMin_,
                                            MassMax_);
  h_mass_SIT_fail_forward = ibooker_.book2D("h_mass_SIT_fail_forward",
                                            "Muon SIT failing probes forward",
                                            LumiBin_,
                                            LumiMin_,
                                            LumiMax_,
                                            MassBin_,
                                            MassMin_,
                                            MassMax_);

  h_mass_Glo_pass_central = ibooker_.book2D("h_mass_Glo_pass_central",
                                            "Muon Glo passing probes central",
                                            LumiBin_,
                                            LumiMin_,
                                            LumiMax_,
                                            MassBin_,
                                            MassMin_,
                                            MassMax_);
  h_mass_Glo_pass_forward = ibooker_.book2D("h_mass_Glo_pass_forward",
                                            "Muon Glo passing probes forward",
                                            LumiBin_,
                                            LumiMin_,
                                            LumiMax_,
                                            MassBin_,
                                            MassMin_,
                                            MassMax_);
  h_mass_Glo_fail_central = ibooker_.book2D("h_mass_Glo_fail_central",
                                            "Muon Glo failing probes central",
                                            LumiBin_,
                                            LumiMin_,
                                            LumiMax_,
                                            MassBin_,
                                            MassMin_,
                                            MassMax_);
  h_mass_Glo_fail_forward = ibooker_.book2D("h_mass_Glo_fail_forward",
                                            "Muon Glo failing probes forward",
                                            LumiBin_,
                                            LumiMin_,
                                            LumiMax_,
                                            MassBin_,
                                            MassMin_,
                                            MassMax_);

  h_npv = ibooker_.book2D(
      "h_npv", "Events with valid primary vertex", LumiBin_, LumiMin_, LumiMax_, PVBin_, PVMin_, PVMax_);
  h_mass_yield_Z = ibooker_.book2D(
      "h_mass_yield_Z", "reconstructed Z bosons", LumiBin_, LumiMin_, LumiMax_, MassBin_, MassMin_, MassMax_);
  h_npv_yield_Z =
      ibooker_.book2D("h_npv_yield_Z", "reconstructed Z bosons", LumiBin_, LumiMin_, LumiMax_, PVBin_, PVMin_, PVMax_);
  h_yieldBB_Z = ibooker_.book1D("h_yieldBB_Z", "reconstructed Z bosons in barrel", LumiBin_, LumiMin_, LumiMax_);
  h_yieldEE_Z = ibooker_.book1D("h_yieldEE_Z", "reconstructed Z bosons in endcap", LumiBin_, LumiMin_, LumiMax_);

  // Axis titles
  h_mass_HLT_pass_central->setAxisTitle("luminosiry section", 1);
  h_mass_HLT_pass_forward->setAxisTitle("luminosiry section", 1);
  h_mass_HLT_fail_central->setAxisTitle("luminosiry section", 1);
  h_mass_HLT_fail_forward->setAxisTitle("luminosiry section", 1);
  h_mass_SIT_pass_central->setAxisTitle("luminosiry section", 1);
  h_mass_SIT_pass_forward->setAxisTitle("luminosiry section", 1);
  h_mass_SIT_fail_central->setAxisTitle("luminosiry section", 1);
  h_mass_SIT_fail_forward->setAxisTitle("luminosiry section", 1);
  h_mass_Glo_pass_central->setAxisTitle("luminosiry section", 1);
  h_mass_Glo_pass_forward->setAxisTitle("luminosiry section", 1);
  h_mass_Glo_fail_central->setAxisTitle("luminosiry section", 1);
  h_mass_Glo_fail_forward->setAxisTitle("luminosiry section", 1);
  h_mass_HLT_pass_central->setAxisTitle("tag and probe mass", 2);
  h_mass_HLT_pass_forward->setAxisTitle("tag and probe mass", 2);
  h_mass_HLT_fail_central->setAxisTitle("tag and probe mass", 2);
  h_mass_HLT_fail_forward->setAxisTitle("tag and probe mass", 2);
  h_mass_SIT_pass_central->setAxisTitle("tag and probe mass", 2);
  h_mass_SIT_pass_forward->setAxisTitle("tag and probe mass", 2);
  h_mass_SIT_fail_central->setAxisTitle("tag and probe mass", 2);
  h_mass_SIT_fail_forward->setAxisTitle("tag and probe mass", 2);
  h_mass_Glo_pass_central->setAxisTitle("tag and probe mass", 2);
  h_mass_Glo_pass_forward->setAxisTitle("tag and probe mass", 2);
  h_mass_Glo_fail_central->setAxisTitle("tag and probe mass", 2);
  h_mass_Glo_fail_forward->setAxisTitle("tag and probe mass", 2);
  h_npv->setAxisTitle("luminosity section", 1);
  h_npv->setAxisTitle("number of primary vertices", 2);
  h_npv_yield_Z->setAxisTitle("luminosiry section", 1);
  h_npv_yield_Z->setAxisTitle("number of primary vertices", 2);
  h_mass_yield_Z->setAxisTitle("luminosiry section", 1);
  h_mass_yield_Z->setAxisTitle("tag and probe mass", 2);

  h_yieldBB_Z->setAxisTitle("luminosiry section", 1);
  h_yieldEE_Z->setAxisTitle("luminosiry section", 1);

  /*
  // Electron histograms
  h_ee_mass_id_pass_central  = ibooker_.book2D("h_ee_mass_id_pass_central", "h_ee_mass_id_pass_central", LumiBin_, LumiMin_, LumiMax_, MassBin_, MassMin_, MassMax_);
  h_ee_mass_id_fail_central  = ibooker_.book2D("h_ee_mass_id_fail_central", "h_ee_mass_id_fail_central", LumiBin_, LumiMin_, LumiMax_, MassBin_, MassMin_, MassMax_);
  h_ee_mass_id_pass_forward  = ibooker_.book2D("h_ee_mass_id_pass_forward", "h_ee_mass_id_pass_forward", LumiBin_, LumiMin_, LumiMax_, MassBin_, MassMin_, MassMax_);
  h_ee_mass_id_fail_forward  = ibooker_.book2D("h_ee_mass_id_fail_forward", "h_ee_mass_id_fail_forward", LumiBin_, LumiMin_, LumiMax_, MassBin_, MassMin_, MassMax_);

  h_ee_mass_HLT_pass_central = ibooker_.book2D("h_ee_mass_HLT_pass_central", "h_ee_mass_HLT_pass_central", LumiBin_, LumiMin_, LumiMax_, MassBin_, MassMin_, MassMax_);
  h_ee_mass_HLT_fail_central = ibooker_.book2D("h_ee_mass_HLT_fail_central", "h_ee_mass_HLT_fail_central", LumiBin_, LumiMin_, LumiMax_, MassBin_, MassMin_, MassMax_);
  h_ee_mass_HLT_pass_forward = ibooker_.book2D("h_ee_mass_HLT_pass_forward", "h_ee_mass_HLT_pass_forward", LumiBin_, LumiMin_, LumiMax_, MassBin_, MassMin_, MassMax_);
  h_ee_mass_HLT_fail_forward = ibooker_.book2D("h_ee_mass_HLT_fail_forward", "h_ee_mass_HLT_fail_forward", LumiBin_, LumiMin_, LumiMax_, MassBin_, MassMin_, MassMax_);

  h_ee_yield_Z_ebeb       = ibooker_.book1D("h_ee_yield_Z_ebeb", "h_ee_yield_Z_ebeb", LumiBin_, LumiMin_, LumiMax_);
  h_ee_yield_Z_ebee       = ibooker_.book1D("h_ee_yield_Z_ebee", "h_ee_yield_Z_ebee", LumiBin_, LumiMin_, LumiMax_);
  h_ee_yield_Z_eeee       = ibooker_.book1D("h_ee_yield_Z_eeee", "h_ee_yield_Z_eeee", LumiBin_, LumiMin_, LumiMax_);*/
}

//
// -------------------------------------- Analyze --------------------------------------------
//
//--------------------------------------------------------------------------------------------------
void ZCounting::analyze(const edm::Event& iEvent, const edm::EventSetup& iSetup) {  // Fill event tree on the fly
  edm::LogInfo("ZCounting") << "ZCounting::analyze" << std::endl;
  analyzeMuons(iEvent, iSetup);
  //analyzeElectrons(iEvent, iSetup);
}

void ZCounting::analyzeMuons(const edm::Event& iEvent, const edm::EventSetup& iSetup) {
  edm::LogInfo("ZCounting") << "ZCounting::analyzeMuons" << std::endl;
  //-------------------------------
  //--- Vertex
  //-------------------------------
  edm::Handle<reco::VertexCollection> hVertexProduct;
  iEvent.getByToken(fPVName_token, hVertexProduct);
  if (!hVertexProduct.isValid()) {
    edm::LogWarning("ZCounting") << "ZCounting::analyzeMuons - no valid primary vertex product found" << std::endl;
    return;
  }
  const reco::VertexCollection* pvCol = hVertexProduct.product();
  const reco::Vertex* pv = &(*pvCol->begin());
  int nvtx = 0;

  for (auto const& itVtx : *hVertexProduct) {
    if (itVtx.isFake())
      continue;
    if (itVtx.tracksSize() < VtxNTracksFitCut_)
      continue;
    if (itVtx.ndof() < VtxNdofCut_)
      continue;
    if (fabs(itVtx.z()) > VtxAbsZCut_)
      continue;
    if (itVtx.position().Rho() > VtxRhoCut_)
      continue;

    if (nvtx == 0) {
      pv = &itVtx;
    }
    nvtx++;
  }

  h_npv->Fill(iEvent.luminosityBlock(), nvtx);

  //-------------------------------
  //--- Trigger
  //-------------------------------
  edm::Handle<edm::TriggerResults> hTrgRes;
  iEvent.getByToken(fHLTTag_token, hTrgRes);
  if (!hTrgRes.isValid())
    return;

  edm::Handle<trigger::TriggerEvent> hTrgEvt;
  iEvent.getByToken(fHLTObjTag_token, hTrgEvt);

  const edm::TriggerNames& triggerNames = iEvent.triggerNames(*hTrgRes);
  bool config_changed = false;
  if (fTriggerNamesID != triggerNames.parameterSetID()) {
    fTriggerNamesID = triggerNames.parameterSetID();
    config_changed = true;
  }
  if (config_changed) {
    initHLT(*hTrgRes, triggerNames);
  }

  TriggerBits triggerBits;
  for (unsigned int irec = 0; irec < fTrigger->fRecords.size(); irec++) {
    if (fTrigger->fRecords[irec].hltPathIndex == (unsigned int)-1)
      continue;
    if (hTrgRes->accept(fTrigger->fRecords[irec].hltPathIndex)) {
      triggerBits[fTrigger->fRecords[irec].baconTrigBit] = true;
    }
  }
  //if(fSkipOnHLTFail && triggerBits == 0) return;

  // Trigger requirement
  if (!isMuonTrigger(*fTrigger, triggerBits))
    return;

  //-------------------------------
  //--- Muons and Tracks
  //-------------------------------
  edm::Handle<reco::MuonCollection> hMuonProduct;
  iEvent.getByToken(fMuonName_token, hMuonProduct);
  if (!hMuonProduct.isValid())
    return;

  edm::Handle<reco::TrackCollection> hTrackProduct;
  iEvent.getByToken(fTrackName_token, hTrackProduct);
  if (!hTrackProduct.isValid())
    return;

  TLorentzVector vTag(0., 0., 0., 0.);
  TLorentzVector vProbe(0., 0., 0., 0.);
  TLorentzVector vTrack(0., 0., 0., 0.);

  // Tag loop
  for (auto const& itMu1 : *hMuonProduct) {
    float pt1 = itMu1.muonBestTrack()->pt();
    float eta1 = itMu1.muonBestTrack()->eta();
    float phi1 = itMu1.muonBestTrack()->phi();
    float q1 = itMu1.muonBestTrack()->charge();

    // Tag selection: kinematic cuts, lepton selection and trigger matching
    if (pt1 < PtCutL1_)
      continue;
    if (fabs(eta1) > EtaCutL1_)
      continue;
    if (!(passMuonID(itMu1, *pv, IDType_) && passMuonIso(itMu1, IsoType_, IsoCut_)))
      continue;
    if (!isMuonTriggerObj(*fTrigger, TriggerTools::matchHLT(eta1, phi1, fTrigger->fRecords, *hTrgEvt)))
      continue;

    vTag.SetPtEtaPhiM(pt1, eta1, phi1, MUON_MASS);

    // Probe loop over muons
    for (auto const& itMu2 : *hMuonProduct) {
      if (&itMu2 == &itMu1)
        continue;

      float pt2 = itMu2.muonBestTrack()->pt();
      float eta2 = itMu2.muonBestTrack()->eta();
      float phi2 = itMu2.muonBestTrack()->phi();
      float q2 = itMu2.muonBestTrack()->charge();

      // Probe selection: kinematic cuts and opposite charge requirement
      if (pt2 < PtCutL2_)
        continue;
      if (fabs(eta2) > EtaCutL2_)
        continue;
      if (q1 == q2)
        continue;

      vProbe.SetPtEtaPhiM(pt2, eta2, phi2, MUON_MASS);

      // Mass window
      TLorentzVector vDilep = vTag + vProbe;
      float dilepMass = vDilep.M();
      if ((dilepMass < MassMin_) || (dilepMass > MassMax_))
        continue;

      bool isTagCentral = false;
      bool isProbeCentral = false;
      if (fabs(eta1) < MUON_BOUND)
        isTagCentral = true;
      if (fabs(eta2) < MUON_BOUND)
        isProbeCentral = true;

      // Determine event category for efficiency calculation
      if (passMuonID(itMu2, *pv, IDType_) && passMuonIso(itMu2, IsoType_, IsoCut_)) {
        if (isMuonTriggerObj(*fTrigger, TriggerTools::matchHLT(eta2, phi2, fTrigger->fRecords, *hTrgEvt))) {
          // category 2HLT: both muons passing trigger requirements
          if (&itMu1 > &itMu2)
            continue;  // make sure we don't double count MuMu2HLT category

          // Fill twice for each event, since both muons pass trigger
          if (isTagCentral) {
            h_mass_HLT_pass_central->Fill(iEvent.luminosityBlock(), dilepMass);
            h_mass_SIT_pass_central->Fill(iEvent.luminosityBlock(), dilepMass);
            h_mass_Glo_pass_central->Fill(iEvent.luminosityBlock(), dilepMass);
          } else {
            h_mass_HLT_pass_forward->Fill(iEvent.luminosityBlock(), dilepMass);
            h_mass_SIT_pass_forward->Fill(iEvent.luminosityBlock(), dilepMass);
            h_mass_Glo_pass_forward->Fill(iEvent.luminosityBlock(), dilepMass);
          }

          if (isProbeCentral) {
            h_mass_HLT_pass_central->Fill(iEvent.luminosityBlock(), dilepMass);
            h_mass_SIT_pass_central->Fill(iEvent.luminosityBlock(), dilepMass);
            h_mass_Glo_pass_central->Fill(iEvent.luminosityBlock(), dilepMass);
          } else {
            h_mass_HLT_pass_forward->Fill(iEvent.luminosityBlock(), dilepMass);
            h_mass_SIT_pass_forward->Fill(iEvent.luminosityBlock(), dilepMass);
            h_mass_Glo_pass_forward->Fill(iEvent.luminosityBlock(), dilepMass);
          }

        } else {
          // category 1HLT: probe passing selection but not trigger
          if (isProbeCentral) {
            h_mass_HLT_fail_central->Fill(iEvent.luminosityBlock(), dilepMass);
            h_mass_SIT_pass_central->Fill(iEvent.luminosityBlock(), dilepMass);
            h_mass_Glo_pass_central->Fill(iEvent.luminosityBlock(), dilepMass);
          } else {
            h_mass_HLT_fail_forward->Fill(iEvent.luminosityBlock(), dilepMass);
            h_mass_SIT_pass_forward->Fill(iEvent.luminosityBlock(), dilepMass);
            h_mass_Glo_pass_forward->Fill(iEvent.luminosityBlock(), dilepMass);
          }
        }
        // category 2HLT + 1HLT: Fill once for Z yield
        h_npv_yield_Z->Fill(iEvent.luminosityBlock(), nvtx);
        h_mass_yield_Z->Fill(iEvent.luminosityBlock(), dilepMass);
        if (isTagCentral && isProbeCentral)
          h_yieldBB_Z->Fill(iEvent.luminosityBlock());
        else if (!isTagCentral && !isProbeCentral)
          h_yieldEE_Z->Fill(iEvent.luminosityBlock());
      } else if (itMu2.isGlobalMuon()) {
        // category Glo: probe is a Global muon but failing selection
        if (isProbeCentral) {
          h_mass_SIT_fail_central->Fill(iEvent.luminosityBlock(), dilepMass);
          h_mass_Glo_pass_central->Fill(iEvent.luminosityBlock(), dilepMass);
        } else {
          h_mass_SIT_fail_forward->Fill(iEvent.luminosityBlock(), dilepMass);
          h_mass_Glo_pass_forward->Fill(iEvent.luminosityBlock(), dilepMass);
        }
      } else if (itMu2.isStandAloneMuon()) {
        // category Sta: probe is a Standalone muon
        if (isProbeCentral) {
          h_mass_Glo_fail_central->Fill(iEvent.luminosityBlock(), dilepMass);
        } else {
          h_mass_Glo_fail_forward->Fill(iEvent.luminosityBlock(), dilepMass);
        }
      } else if (itMu2.innerTrack()->hitPattern().trackerLayersWithMeasurement() >= 6 &&
                 itMu2.innerTrack()->hitPattern().numberOfValidPixelHits() >= 1) {
        // cateogry Trk: probe is a tracker track
        if (isProbeCentral) {
          h_mass_Glo_fail_central->Fill(iEvent.luminosityBlock(), dilepMass);
        } else {
          h_mass_Glo_fail_forward->Fill(iEvent.luminosityBlock(), dilepMass);
        }
      }

    }  // End of probe loop over muons

    // Probe loop over tracks, only for standalone efficiency calculation
    for (auto const& itTrk : *hTrackProduct) {
      // Check track is not a muon
      bool isMuon = false;
      for (auto const& itMu : *hMuonProduct) {
        if (itMu.innerTrack().isNonnull() && itMu.innerTrack().get() == &itTrk) {
          isMuon = true;
          break;
        }
      }
      if (isMuon)
        continue;

      float pt2 = itTrk.pt();
      float eta2 = itTrk.eta();
      float phi2 = itTrk.phi();
      float q2 = itTrk.charge();

      // Probe selection:  kinematic cuts and opposite charge requirement
      if (pt2 < PtCutL2_)
        continue;
      if (fabs(eta2) > EtaCutL2_)
        continue;
      if (q1 == q2)
        continue;

      vTrack.SetPtEtaPhiM(pt2, eta2, phi2, MUON_MASS);

      TLorentzVector vDilep = vTag + vTrack;
      float dilepMass = vDilep.M();
      if ((dilepMass < MassMin_) || (dilepMass > MassMax_))
        continue;

      bool isTrackCentral = false;
      if (fabs(eta2) < MUON_BOUND)
        isTrackCentral = true;

      if (itTrk.hitPattern().trackerLayersWithMeasurement() >= 6 && itTrk.hitPattern().numberOfValidPixelHits() >= 1) {
        if (isTrackCentral)
          h_mass_Glo_fail_central->Fill(iEvent.luminosityBlock(), dilepMass);
        else
          h_mass_Glo_fail_forward->Fill(iEvent.luminosityBlock(), dilepMass);
      }

    }  //End of probe loop over tracks

  }  //End of tag loop
}
void ZCounting::analyzeElectrons(const edm::Event& iEvent, const edm::EventSetup& iSetup) {
  edm::LogInfo("ZCounting") << "ZCounting::analyzeElectrons" << std::endl;

  //-------------------------------
  //--- Vertex
  //-------------------------------
  edm::Handle<reco::VertexCollection> hVertexProduct;
  iEvent.getByToken(fPVName_token, hVertexProduct);
  if (!hVertexProduct.isValid())
    return;

  const reco::VertexCollection* pvCol = hVertexProduct.product();
  int nvtx = 0;

  for (auto const& vtx : *pvCol) {
    if (vtx.isFake())
      continue;
    if (vtx.tracksSize() < VtxNTracksFitCut_)
      continue;
    if (vtx.ndof() < VtxNdofCut_)
      continue;
    if (fabs(vtx.z()) > VtxAbsZCut_)
      continue;
    if (vtx.position().Rho() > VtxRhoCut_)
      continue;

    nvtx++;
  }

  // Good vertex requirement
  if (nvtx == 0)
    return;
  

  //-------------------------------
  //--- Trigger
  //-------------------------------
  edm::Handle<edm::TriggerResults> hTrgRes;
  iEvent.getByToken(fHLTTag_token, hTrgRes);
  if (!hTrgRes.isValid())
    return;

  edm::Handle<trigger::TriggerEvent> hTrgEvt;
  iEvent.getByToken(fHLTObjTag_token, hTrgEvt);

  const edm::TriggerNames& triggerNames = iEvent.triggerNames(*hTrgRes);
  Bool_t config_changed = false;
  if (fTriggerNamesID != triggerNames.parameterSetID()) {
    fTriggerNamesID = triggerNames.parameterSetID();
    config_changed = true;
  }
  if (config_changed) {
    initHLT(*hTrgRes, triggerNames);
  }

  TriggerBits triggerBits;
  for (unsigned int irec = 0; irec < fTrigger->fRecords.size(); irec++) {
    if (fTrigger->fRecords[irec].hltPathIndex == (unsigned int)-1)
      continue;
    if (hTrgRes->accept(fTrigger->fRecords[irec].hltPathIndex)) {
      triggerBits[fTrigger->fRecords[irec].baconTrigBit] = true;
    }
  }

  // Trigger requirement
  if (!isElectronTrigger(*fTrigger, triggerBits))
    return;

  // Get Electrons
  edm::Handle<edm::View<reco::GsfElectron>> electrons;
  iEvent.getByToken(fGsfElectronName_token, electrons);

  // Get SuperClusters
  edm::Handle<edm::View<reco::SuperCluster>> superclusters;
  iEvent.getByToken(fSCName_token, superclusters);

  // Get Rho
  edm::Handle<double> rhoHandle;
  iEvent.getByToken(fRhoToken, rhoHandle);
  EleID_.setRho(*rhoHandle);

  // Get beamspot
  edm::Handle<reco::BeamSpot> beamspotHandle;
  iEvent.getByToken(fBeamspotToken, beamspotHandle);

  // Conversions
  edm::Handle<reco::ConversionCollection> conversionsHandle;
  iEvent.getByToken(fConversionToken, conversionsHandle);

  edm::Ptr<reco::GsfElectron> eleProbe;
  enum { eEleEle2HLT = 1, eEleEle1HLT1L1, eEleEle1HLT, eEleEleNoSel, eEleSC };  // event category enum

  // Loop over Tags
  for (size_t itag = 0; itag < electrons->size(); ++itag) {
    const auto el1 = electrons->ptrAt(itag);
    if (not EleID_.passID(el1, beamspotHandle, conversionsHandle))
      continue;

    float pt1 = el1->pt();
    float eta1 = el1->eta();
    float phi1 = el1->phi();

    if (!isElectronTriggerObj(*fTrigger, TriggerTools::matchHLT(eta1, phi1, fTrigger->fRecords, *hTrgEvt)))
      continue;
    TLorentzVector vTag(0., 0., 0., 0.);
    vTag.SetPtEtaPhiM(pt1, eta1, phi1, ELECTRON_MASS);

    // Tag selection: kinematic cuts, lepton selection and trigger matching
    double tag_pt = vTag.Pt();
    double tag_abseta = fabs(vTag.Eta());

    bool tag_is_valid_tag = ele_tag_selection(tag_pt, tag_abseta);
    bool tag_is_valid_probe = ele_probe_selection(tag_pt, tag_abseta);

    if (not(tag_is_valid_tag or tag_is_valid_probe))
      continue;

    // Loop over probes
    for (size_t iprobe = 0; iprobe < superclusters->size(); ++iprobe) {
      // Initialize probe
      const auto sc = superclusters->ptrAt(iprobe);
      if (*sc == *(el1->superCluster())) {
        continue;
      }

      // Find matching electron
      for (size_t iele = 0; iele < electrons->size(); ++iele) {
        if (iele == itag)
          continue;
        const auto ele = electrons->ptrAt(iele);
        if (*sc == *(ele->superCluster())) {
          eleProbe = ele;
          break;
        }
      }

      // Assign final probe 4-vector
      TLorentzVector vProbe(0., 0., 0., 0.);
      if (eleProbe.isNonnull()) {
        vProbe.SetPtEtaPhiM(eleProbe->pt(), eleProbe->eta(), eleProbe->phi(), ELECTRON_MASS);
      } else {
        double pt = sc->energy() * sqrt(1 - pow(tanh(sc->eta()), 2));
        vProbe.SetPtEtaPhiM(pt, sc->eta(), sc->phi(), ELECTRON_MASS);
      }

      // Probe Selection
      double probe_pt = vProbe.Pt();
      double probe_abseta = fabs(sc->eta());
      bool probe_is_valid_probe = ele_probe_selection(probe_pt, probe_abseta);
      if (!probe_is_valid_probe)
        continue;

      // Good Probe found!

      // Require good Z
      TLorentzVector vDilep = vTag + vProbe;

      if ((vDilep.M() < ELE_MASS_CUT_LOW) || (vDilep.M() > ELE_MASS_CUT_HIGH))
        continue;
      if (eleProbe.isNonnull() and (eleProbe->charge() != -el1->charge()))
        continue;

      // Good Z found!

      long ls = iEvent.luminosityBlock();
      bool probe_pass_trigger = isElectronTriggerObj(
          *fTrigger, TriggerTools::matchHLT(vProbe.Eta(), vProbe.Phi(), fTrigger->fRecords, *hTrgEvt));
      bool probe_pass_id = eleProbe.isNonnull() and EleID_.passID(eleProbe, beamspotHandle, conversionsHandle);

      //// Fill for yields
      bool probe_is_forward = probe_abseta > ELE_ETA_CRACK_LOW;
      bool tag_is_forward = tag_abseta > ELE_ETA_CRACK_LOW;

      if (probe_pass_id) {
        if (probe_is_forward and tag_is_forward) {
          h_ee_yield_Z_eeee->Fill(ls);
        } else if (!probe_is_forward and !tag_is_forward) {
          h_ee_yield_Z_ebeb->Fill(ls);
        } else {
          h_ee_yield_Z_ebee->Fill(ls);
        }
      }

      if (!tag_is_valid_tag)
        continue;

      /// Fill for ID efficiency
      if (probe_pass_id) {
        if (probe_is_forward) {
          h_ee_mass_id_pass_forward->Fill(ls, vDilep.M());
        } else {
          h_ee_mass_id_pass_central->Fill(ls, vDilep.M());
        }
      } else {
        if (probe_is_forward) {
          h_ee_mass_id_fail_forward->Fill(ls, vDilep.M());
        } else {
          h_ee_mass_id_fail_central->Fill(ls, vDilep.M());
        }
      }

      /// Fill for HLT efficiency
      if (probe_pass_id and probe_pass_trigger) {
        if (probe_is_forward) {
          h_ee_mass_HLT_pass_forward->Fill(ls, vDilep.M());
        } else {
          h_ee_mass_HLT_pass_central->Fill(ls, vDilep.M());
        }
      } else if (probe_pass_id) {
        if (probe_is_forward) {
          h_ee_mass_HLT_fail_forward->Fill(ls, vDilep.M());
        } else {
          h_ee_mass_HLT_fail_central->Fill(ls, vDilep.M());
        }
      }
    }  // End of probe loop
  }    //End of tag loop
}

bool ZCounting::ele_probe_selection(double pt, double abseta) {
  if (pt < ELE_PT_CUT_PROBE)
    return false;
  if (abseta > ELE_ETA_CUT_PROBE)
    return false;
  if ((abseta > ELE_ETA_CRACK_LOW) and (abseta < ELE_ETA_CRACK_HIGH))
    return false;
  return true;
}
bool ZCounting::ele_tag_selection(double pt, double abseta) {
  if (pt < ELE_PT_CUT_TAG)
    return false;
  if (abseta > ELE_ETA_CUT_TAG)
    return false;
  if ((abseta > ELE_ETA_CRACK_LOW) and (abseta < ELE_ETA_CRACK_HIGH))
    return false;
  return true;
}
//
// -------------------------------------- functions --------------------------------------------
//

void ZCounting::initHLT(const edm::TriggerResults& result, const edm::TriggerNames& triggerNames) {
  for (unsigned int irec = 0; irec < fTrigger->fRecords.size(); irec++) {
    fTrigger->fRecords[irec].hltPathName = "";
    fTrigger->fRecords[irec].hltPathIndex = (unsigned int)-1;
    const std::string pattern = fTrigger->fRecords[irec].hltPattern;
    if (edm::is_glob(pattern)) {  // handle pattern with wildcards (*,?)
      std::vector<std::vector<std::string>::const_iterator> matches =
          edm::regexMatch(triggerNames.triggerNames(), pattern);
      if (matches.empty()) {
        edm::LogWarning("ZCounting") << "requested pattern [" << pattern << "] does not match any HLT paths"
                                     << std::endl;
      } else {
        for (auto const& match : matches) {
          fTrigger->fRecords[irec].hltPathName = *match;
        }
      }
    } else {  // take full HLT path name given
      fTrigger->fRecords[irec].hltPathName = pattern;
    }
    // Retrieve index in trigger menu corresponding to HLT path
    unsigned int index = triggerNames.triggerIndex(fTrigger->fRecords[irec].hltPathName);
    if (index < result.size()) {  // check for valid index
      fTrigger->fRecords[irec].hltPathIndex = index;
    }
  }
}

//--------------------------------------------------------------------------------------------------
bool ZCounting::isMuonTrigger(const ZCountingTrigger::TTrigger& triggerMenu, const TriggerBits& hltBits) {
  for (unsigned int i = 0; i < fMuonHLTNames.size(); ++i) {
    if (triggerMenu.pass(fMuonHLTNames.at(i), hltBits))
      return true;
  }
  return false;
}

//--------------------------------------------------------------------------------------------------
bool ZCounting::isMuonTriggerObj(const ZCountingTrigger::TTrigger& triggerMenu, const TriggerObjects& hltMatchBits) {
  for (unsigned int i = 0; i < fMuonHLTNames.size(); ++i) {
    if (triggerMenu.passObj(fMuonHLTNames.at(i), fMuonHLTObjectNames.at(i), hltMatchBits))
      return true;
  }
  return false;
}

//--------------------------------------------------------------------------------------------------
// Definition of the CustomTightID function
bool ZCounting::isCustomTightMuon(const reco::Muon& muon) {
  if (!muon.isPFMuon() || !muon.isGlobalMuon())
    return false;

  bool muID = isGoodMuon(muon, muon::GlobalMuonPromptTight) && (muon.numberOfMatchedStations() > 1);

<<<<<<< HEAD
  bool muIdAndHits = muID && muon.innerTrack()->hitPattern().trackerLayersWithMeasurement() > 5 &&
                     muon.innerTrack()->hitPattern().numberOfValidPixelHits() > 0;

  return muIdAndHits;
=======
  bool hits = muon.innerTrack()->hitPattern().trackerLayersWithMeasurement() > 5 &&
              muon.innerTrack()->hitPattern().numberOfValidPixelHits() > 0;

  return muID && hits;
>>>>>>> 836184fb
}

//--------------------------------------------------------------------------------------------------
bool ZCounting::passMuonID(
    const reco::Muon& muon,
    const reco::Vertex& vtx,
    const MuonIDTypes& idType) {  //Muon ID selection, using internal function "DataFormats/MuonReco/src/MuonSelectors.cc

  if (idType == LooseID && muon::isLooseMuon(muon))
    return true;
  else if (idType == MediumID && muon::isMediumMuon(muon))
    return true;
  else if (idType == TightID && muon::isTightMuon(muon, vtx))
    return true;
  else if (idType == CustomTightID && isCustomTightMuon(muon))
    return true;
  else if (idType == NoneID)
    return true;
  else
    return false;
}
//--------------------------------------------------------------------------------------------------
bool ZCounting::passMuonIso(const reco::Muon& muon,
                            const MuonIsoTypes& isoType,
                            const float isoCut) {  //Muon isolation selection, up-to-date with MUO POG recommendation

  if (isoType == TrackerIso && muon.isolationR03().sumPt < isoCut)
    return true;
  else if (isoType == PFIso &&
           muon.pfIsolationR04().sumChargedHadronPt +
                   std::max(0.,
                            muon.pfIsolationR04().sumNeutralHadronEt + muon.pfIsolationR04().sumPhotonEt -
                                0.5 * muon.pfIsolationR04().sumPUPt) <
               isoCut)
    return true;
  else if (isoType == NoneIso)
    return true;
  else
    return false;
}

//--------------------------------------------------------------------------------------------------
bool ZCounting::isElectronTrigger(ZCountingTrigger::TTrigger triggerMenu, TriggerBits hltBits) {
  return triggerMenu.pass("HLT_Ele35_WPTight_Gsf_v*", hltBits);
}
//--------------------------------------------------------------------------------------------------
bool ZCounting::isElectronTriggerObj(ZCountingTrigger::TTrigger triggerMenu, TriggerObjects hltMatchBits) {
  return triggerMenu.passObj("HLT_Ele35_WPTight_Gsf_v*", "hltEle35noerWPTightGsfTrackIsoFilter", hltMatchBits);
}
DEFINE_FWK_MODULE(ZCounting);<|MERGE_RESOLUTION|>--- conflicted
+++ resolved
@@ -869,17 +869,11 @@
 
   bool muID = isGoodMuon(muon, muon::GlobalMuonPromptTight) && (muon.numberOfMatchedStations() > 1);
 
-<<<<<<< HEAD
   bool muIdAndHits = muID && muon.innerTrack()->hitPattern().trackerLayersWithMeasurement() > 5 &&
                      muon.innerTrack()->hitPattern().numberOfValidPixelHits() > 0;
 
   return muIdAndHits;
-=======
-  bool hits = muon.innerTrack()->hitPattern().trackerLayersWithMeasurement() > 5 &&
-              muon.innerTrack()->hitPattern().numberOfValidPixelHits() > 0;
-
-  return muID && hits;
->>>>>>> 836184fb
+
 }
 
 //--------------------------------------------------------------------------------------------------
