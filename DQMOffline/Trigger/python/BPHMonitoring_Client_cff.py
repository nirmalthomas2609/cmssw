import FWCore.ParameterSet.Config as cms
from DQMServices.Core.DQMEDHarvester import DQMEDHarvester

<<<<<<< HEAD
bphEfficiency = cms.EDProducer("DQMGenericClient",
=======
bphEfficiency = DQMEDHarvester("DQMGenericClient",
>>>>>>> 7965aa6b
    subDirs        = cms.untracked.vstring("HLT/BPH/*"),
    verbose        = cms.untracked.uint32(0), # Set to 2 for all messages
    resolution     = cms.vstring(),
    efficiency     = cms.vstring(
        "effic_muPhi       'mu efficiency vs phi; mu phi [rad]; efficiency' muPhi_numerator       muPhi_denominator",
        "effic_muEta       'mu efficiency vs eta; mu eta [rad]; efficiency' muEta_numerator       muEta_denominator",
        "effic_muPt       'mu efficiency vs pt; mu pt [GeV]; efficiency' muPt_numerator       muPt_denominator",
        "effic_phPhi       'ph efficiency vs phi; ph phi [rad]; efficiency' phPhi_numerator       phPhi_denominator",
        "effic_phEta       'ph efficiency vs eta; ph eta [rad]; efficiency' phEta_numerator       phEta_denominator",
        "effic_phPt       'ph efficiency vs pt; ph pt [GeV]; efficiency' phPt_numerator       phPt_denominator",
        "effic_trPhi       'tr efficiency vs phi; tr phi [rad]; efficiency' trPhi_numerator       trPhi_denominator",
        "effic_trEta       'tr efficiency vs eta; tr eta [rad]; efficiency' trEta_numerator       trEta_denominator",
        "effic_trPt       'tr efficiency vs pt; tr pt [GeV]; efficiency' trPt_numerator       trPt_denominator",
        "effic_mu1Phi       'mu1 efficiency vs phi; mu1 phi [rad]; efficiency' mu1Phi_numerator       mu1Phi_denominator",
        "effic_mu1Eta       'mu1 efficiency vs eta; mu1 eta [rad]; efficiency' mu1Eta_numerator       mu1Eta_denominator",
        "effic_mu1Pt       'mu1 efficiency vs pt; mu1 pt [GeV]; efficiency' mu1Pt_numerator       mu1Pt_denominator",
        "effic_mu2Phi       'mu2 efficiency vs phi; mu2 phi [rad]; efficiency' mu2Phi_numerator       mu2Phi_denominator",
        "effic_mu2Eta       'mu2 efficiency vs eta; mu2 eta [rad]; efficiency' mu2Eta_numerator       mu2Eta_denominator",
        "effic_mu2Pt       'mu2 efficiency vs pt; mu2 pt [GeV]; efficiency' mu2Pt_numerator       mu2Pt_denominator",
        "effic_mu3Phi       'mu3 efficiency vs phi; mu3 phi [rad]; efficiency' mu3Phi_numerator       mu3Phi_denominator",
        "effic_mu3Eta       'mu3 efficiency vs eta; mu3 eta [rad]; efficiency' mu3Eta_numerator       mu3Eta_denominator",
        "effic_mu3Pt       'mu3 efficiency vs pt; mu3 pt [GeV]; efficiency' mu3Pt_numerator       mu3Pt_denominator",
        "effic_DiMuPhi       'DiMu efficiency vs phi; DiMu phi [rad]; efficiency' DiMuPhi_numerator       DiMuPhi_denominator",
        "effic_DiMuEta       'DiMu efficiency vs eta; DiMu eta [rad]; efficiency' DiMuEta_numerator       DiMuEta_denominator",
        "effic_DiMuPt       'DiMu efficiency vs pt; DiMu pt [GeV]; efficiency' DiMuPt_numerator       DiMuPt_denominator",
        "effic_DiMuPVcos       'DiMu efficiency vs cosPV; DiMu cosPV ; efficiency' DiMuPVcos_numerator       DiMuPVcos_denominator",
        "effic_DiMuProb       'DiMu efficiency vs prob; DiMu prob ; efficiency' DiMuProb_numerator       DiMuProb_denominator",
        "effic_DiMuDS       'DiMu efficiency vs DS; DiMu DS; efficiency' DiMuDS_numerator       DiMuDS_denominator",
        "effic_DiMuDCA       'DiMu efficiency vs DCA; DiMu DCA [cm]; efficiency' DiMuDCA_numerator       DiMuDCA_denominator",
        "effic_DiMuMass       'DiMu efficiency vs Mass; DiMu Mass[GeV]; efficiency' DiMuMass_numerator       DiMuMass_denominator",
        "effic_DiMudR       'DiMu efficiency vs dR; DiMu dR; efficiency' DiMudR_numerator       DiMudR_denominator",
        "effic_tr_d0       'tr efficiency vs d0; tr d0 [cm]; efficiency' tr_d0_numerator       tr_d0_denominator",
        "effic_tr_z0       'tr efficiency vs z0; tr z0 [cm]; efficiency' tr_z0_numerator       tr_z0_denominator",


    ),
#    efficiencyProfile = cms.untracked.vstring(
#        "effic_met_vs_LS 'MET efficiency vs LS; LS; PF MET efficiency' metVsLS_numerator metVsLS_denominator"
#    ),
  
)

bphClient = cms.Sequence(
    bphEfficiency
)

##

##<|MERGE_RESOLUTION|>--- conflicted
+++ resolved
@@ -1,11 +1,6 @@
 import FWCore.ParameterSet.Config as cms
 from DQMServices.Core.DQMEDHarvester import DQMEDHarvester
-
-<<<<<<< HEAD
-bphEfficiency = cms.EDProducer("DQMGenericClient",
-=======
 bphEfficiency = DQMEDHarvester("DQMGenericClient",
->>>>>>> 7965aa6b
     subDirs        = cms.untracked.vstring("HLT/BPH/*"),
     verbose        = cms.untracked.uint32(0), # Set to 2 for all messages
     resolution     = cms.vstring(),
