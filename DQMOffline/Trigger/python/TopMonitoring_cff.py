--- conflicted
+++ resolved
@@ -622,15 +622,11 @@
 from DQMOffline.Trigger.HLTEGTnPMonitor_cfi import egmGsfElectronIDsForDQM
 
 topMonitorHLT = cms.Sequence(
-<<<<<<< HEAD
+    )
+
+topHLTDQMSourceExtra = cms.Sequence(
     egmGsfElectronIDsForDQM # Use of electron VID requires this module being executed first
     + topEleJet_ele
-=======
-    )
-
-topHLTDQMSourceExtra = cms.Sequence(
-    topEleJet_ele
->>>>>>> 62cb4207
     + topEleJet_jet
     + topEleJet_all
     + topEleHT_ele
