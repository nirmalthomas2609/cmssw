--- conflicted
+++ resolved
@@ -140,18 +140,15 @@
 AK8PFJet420_TrimMass30_PromptMonitoring.numGenericTriggerEventPSet.hltPaths = cms.vstring("HLT_AK8PFJet420_TrimMass30_v*")
 
 b2gMonitorHLT = cms.Sequence(
-<<<<<<< HEAD
 )
 
 b2gHLTDQMSourceExtra = cms.Sequence(
-=======
     PFHT1050_Mjjmonitoring +
     PFHT1050_Softdropmonitoring +
 
     AK8PFJet500_Mjjmonitoring +
     AK8PFJet500_Softdropmonitoring +
 
->>>>>>> e099e08d
     AK8PFHT750_TrimMass50_HTmonitoring +
     AK8PFHT750_TrimMass50_Mjjmonitoring +
     AK8PFHT750_TrimMass50_Softdropmonitoring +
