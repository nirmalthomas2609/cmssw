--- conflicted
+++ resolved
@@ -238,12 +238,9 @@
   + double_soft_muon_backup_90_metpt
   + double_soft_muon_backup_90_mhtpt
   + susyMuEGMonitoring 
-<<<<<<< HEAD
-)
-
-susHLTDQMSourceExtra = cms.Sequence(
-=======
   +double_soft_muon_dca_muonpt
   +double_soft_muon_dca_metpt
->>>>>>> 01c2a3f6
+)
+
+susHLTDQMSourceExtra = cms.Sequence(
 )