--- conflicted
+++ resolved
@@ -238,11 +238,8 @@
   + double_soft_muon_backup_90_metpt
   + double_soft_muon_backup_90_mhtpt
   + susyMuEGMonitoring 
-<<<<<<< HEAD
-=======
   +double_soft_muon_dca_muonpt
   +double_soft_muon_dca_metpt
->>>>>>> 2efa9721
 )
 
 susHLTDQMSourceExtra = cms.Sequence(
