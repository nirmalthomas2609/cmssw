--- conflicted
+++ resolved
@@ -339,9 +339,6 @@
   + mssmHbbMonitorHLT 
 )
 
-<<<<<<< HEAD
-=======
-
->>>>>>> 2efa9721
+
 higHLTDQMSourceExtra = cms.Sequence(
 )