import FWCore.ParameterSet.Config as cms

<<<<<<< HEAD
from DQMServices.Core.DQMEDHarvester import DQMEDHarvester
from DQMOffline.Trigger.HTMonitoring_Client_cff import *
from DQMOffline.Trigger.METMonitoring_Client_cff import *
=======
metEfficiency = DQMEDHarvester("DQMGenericClient",
    subDirs        = cms.untracked.vstring("HLT/MET/*"),
    verbose        = cms.untracked.uint32(0), # Set to 2 for all messages
    resolution     = cms.vstring(),
    efficiency     = cms.vstring(
        "effic_met          'MET turnON;            PF MET [GeV]; efficiency'     met_numerator          met_denominator",
        "effic_met_variable 'MET turnON;            PF MET [GeV]; efficiency'     met_variable_numerator met_variable_denominator",
        "effic_metPhi       'MET efficiency vs phi; PF MET phi [rad]; efficiency' metPhi_numerator       metPhi_denominator",
    ),
    efficiencyProfile = cms.untracked.vstring(
        "effic_met_vs_LS 'MET efficiency vs LS; LS; PF MET efficiency' metVsLS_numerator metVsLS_denominator"
    ),

)
>>>>>>> 38afbc31

photonEfficiency = DQMEDHarvester("DQMGenericClient",
    subDirs        = cms.untracked.vstring("HLT/Photon/*"),
    verbose        = cms.untracked.uint32(0), # Set to 2 for all messages
    resolution     = cms.vstring(),
    efficiency     = cms.vstring(
        "effic_photon         'Photon turnON;            Photon pt [GeV]; efficiency'     photon_pt_numerator          photon_pt_denominator",
        "effic_photon_variable 'Photon turnON;            Photon pt [GeV]; efficiency'     photon_pt_variable_numerator photon_pt_variable_denominator",
        "effic_photonPhi       'efficiency vs phi; Photon phi [rad]; efficiency' photon_phi_numerator       photon_phi_denominator",
        "effic_photonEta       'efficiency vs eta; Photon eta; efficiency' photon_eta_numerator       photon_eta_denominator",
        "effic_photonr9       'efficiency vs r9; Photon r9; efficiency' photon_r9_numerator       photon_r9_denominator",
        "effic_photonhoE       'efficiency vs hoE; Photon hoE; efficiency' photon_hoE_numerator       photon_hoE_denominator",
        "effic_photonEtaPhi       'Photon phi; Photon eta; efficiency' photon_etaphi_numerator       photon_etaphi_denominator",
    ),
    efficiencyProfile = cms.untracked.vstring(
        "effic_photon_vs_LS 'Photon pt efficiency vs LS; LS; PF MET efficiency' photonVsLS_numerator photonVsLS_denominator"
    ),
)

NoBPTXEfficiency = DQMEDHarvester("DQMGenericClient",
    subDirs        = cms.untracked.vstring("HLT/NoBPTX/*"),
    verbose        = cms.untracked.uint32(0), # Set to 2 for all messages
    resolution     = cms.vstring(),
    efficiency     = cms.vstring(
        "effic_jetE          'Calo jet energy turnON;            Jet E [GeV]; Efficiency'     jetE_numerator          jetE_denominator",
        "effic_jetE_variable 'Calo jet energy turnON;            Jet E [GeV]; Efficiency'     jetE_variable_numerator jetE_variable_denominator",
        "effic_jetEta          'Calo jet eta eff;            Jet #eta; Efficiency'     jetEta_numerator          jetEta_denominator",
        "effic_jetPhi          'Calo jet phi eff;            Jet #phi; Efficiency'     jetPhi_numerator          jetPhi_denominator",
        "effic_muonPt          'Muon pt turnON; DisplacedStandAlone Muon p_{T} [GeV]; Efficiency'     muonPt_numerator          muonPt_denominator",
        "effic_muonPt_variable 'Muon pt turnON; DisplacedStandAlone Muon p_{T} [GeV]; Efficiency'     muonPt_variable_numerator muonPt_variable_denominator",
        "effic_muonEta          'Muon eta eff; DisplacedStandAlone Muon #eta; Efficiency'     muonEta_numerator          muonEta_denominator",
        "effic_muonPhi          'Muon phi eff; DisplacedStandAlone Muon #phi; Efficiency'     muonPhi_numerator          muonPhi_denominator",
    ),
    efficiencyProfile = cms.untracked.vstring(
        "effic_jetE_vs_LS 'Calo jet energy efficiency vs LS; LS; Jet p_{T} Efficiency' jetEVsLS_numerator jetEVsLS_denominator",
    ),
)

METplusTrackEfficiency = DQMEDHarvester("DQMGenericClient",
    subDirs = cms.untracked.vstring("HLT/MET/MET105_IsoTrk50/", "HLT/MET/MET120_IsoTrk50/"),
    verbose = cms.untracked.uint32(0), # Set to 2 for all messages
    resolution = cms.vstring(),
    efficiency = cms.vstring(
        "effic_met_variable    'MET leg turnON;              CaloMET [GeV]; efficiency'     met_variable_numerator    met_variable_denominator",
        "effic_metPhi          'MET leg efficiency vs phi;   CaloMET phi [rad]; efficiency' metPhi_numerator          metPhi_denominator",
        "effic_muonPt_variable 'Track leg turnON;            Muon p_{T} [GeV]; efficiency'  muonPt_variable_numerator muonPt_variable_denominator",
        "effic_muonEta         'Track leg efficiency vs eta; Muon #eta; efficiency'         muonEta_numerator         muonEta_denominator",
    ),
    efficiencyProfile = cms.untracked.vstring(
        "effic_met_vs_LS     'MET leg efficiency vs LS; LS; CaloMET leg efficiency' metVsLS_numerator metVsLS_denominator",
        "effic_muonPt_vs_LS 'Track leg efficiency vs LS; LS; Track leg efficiency'  muonPtVsLS_numerator muonPtVsLS_denominator",
    ),

)

exoticaClient = cms.Sequence(
<<<<<<< HEAD
    NoBPTXEfficiency
  + photonEfficiency
  + htClient
  + metClient
)
=======
    metEfficiency
    + NoBPTXEfficiency
    + photonEfficiency
    + METplusTrackEfficiency
)
>>>>>>> 38afbc31
<|MERGE_RESOLUTION|>--- conflicted
+++ resolved
@@ -1,25 +1,8 @@
 import FWCore.ParameterSet.Config as cms
 
-<<<<<<< HEAD
 from DQMServices.Core.DQMEDHarvester import DQMEDHarvester
 from DQMOffline.Trigger.HTMonitoring_Client_cff import *
 from DQMOffline.Trigger.METMonitoring_Client_cff import *
-=======
-metEfficiency = DQMEDHarvester("DQMGenericClient",
-    subDirs        = cms.untracked.vstring("HLT/MET/*"),
-    verbose        = cms.untracked.uint32(0), # Set to 2 for all messages
-    resolution     = cms.vstring(),
-    efficiency     = cms.vstring(
-        "effic_met          'MET turnON;            PF MET [GeV]; efficiency'     met_numerator          met_denominator",
-        "effic_met_variable 'MET turnON;            PF MET [GeV]; efficiency'     met_variable_numerator met_variable_denominator",
-        "effic_metPhi       'MET efficiency vs phi; PF MET phi [rad]; efficiency' metPhi_numerator       metPhi_denominator",
-    ),
-    efficiencyProfile = cms.untracked.vstring(
-        "effic_met_vs_LS 'MET efficiency vs LS; LS; PF MET efficiency' metVsLS_numerator metVsLS_denominator"
-    ),
-
-)
->>>>>>> 38afbc31
 
 photonEfficiency = DQMEDHarvester("DQMGenericClient",
     subDirs        = cms.untracked.vstring("HLT/Photon/*"),
@@ -76,16 +59,9 @@
 )
 
 exoticaClient = cms.Sequence(
-<<<<<<< HEAD
     NoBPTXEfficiency
   + photonEfficiency
   + htClient
   + metClient
-)
-=======
-    metEfficiency
-    + NoBPTXEfficiency
-    + photonEfficiency
-    + METplusTrackEfficiency
-)
->>>>>>> 38afbc31
+  + METplusTrackEfficiency
+)