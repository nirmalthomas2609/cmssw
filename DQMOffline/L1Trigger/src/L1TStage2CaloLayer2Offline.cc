#include "DQMOffline/L1Trigger/interface/L1TStage2CaloLayer2Offline.h"
#include "DQMOffline/L1Trigger/interface/L1TFillWithinLimits.h"
#include "DQMOffline/L1Trigger/interface/L1TCommon.h"

#include "FWCore/MessageLogger/interface/MessageLogger.h"
#include "FWCore/Framework/interface/MakerMacros.h"
// Geometry
#include "DataFormats/Math/interface/deltaR.h"
#include "DataFormats/Math/interface/deltaPhi.h"
#include "DataFormats/Math/interface/LorentzVector.h"
#include "TLorentzVector.h"


const std::map<std::string, unsigned int> L1TStage2CaloLayer2Offline::PlotConfigNames = {
  {"nVertex", PlotConfig::nVertex},
  {"ETvsET", PlotConfig::ETvsET},
  {"PHIvsPHI", PlotConfig::PHIvsPHI}
};

//
// -------------------------------------- Constructor --------------------------------------------
//
L1TStage2CaloLayer2Offline::L1TStage2CaloLayer2Offline(const edm::ParameterSet& ps) :
        thePFJetCollection_(
            consumes < reco::PFJetCollection > (ps.getParameter < edm::InputTag > ("pfJetCollection"))),
        thecaloMETCollection_(
            consumes < reco::CaloMETCollection > (ps.getParameter < edm::InputTag > ("caloMETCollection"))),
        thecaloETMHFCollection_(
            consumes < reco::CaloMETCollection > (ps.getParameter < edm::InputTag > ("caloETMHFCollection"))),
        thePVCollection_(consumes < reco::VertexCollection > (ps.getParameter < edm::InputTag > ("PVCollection"))),
        theBSCollection_(consumes < reco::BeamSpot > (ps.getParameter < edm::InputTag > ("beamSpotCollection"))),
        triggerInputTag_(consumes < trigger::TriggerEvent > (ps.getParameter < edm::InputTag > ("triggerInputTag"))),
        triggerResultsInputTag_(consumes<edm::TriggerResults>(ps.getParameter<edm::InputTag>("triggerResults"))),
        triggerProcess_(ps.getParameter < std::string > ("triggerProcess")),
        triggerNames_(ps.getParameter < std::vector<std::string> > ("triggerNames")),
        histFolderEtSum_(ps.getParameter < std::string > ("histFolderEtSum")),
        histFolderJet_(ps.getParameter < std::string > ("histFolderJet")),
        efficiencyFolderEtSum_(histFolderEtSum_ + "/efficiency_raw"),
        efficiencyFolderJet_(histFolderJet_ + "/efficiency_raw"),
        stage2CaloLayer2JetToken_(
            consumes < l1t::JetBxCollection > (ps.getParameter < edm::InputTag > ("stage2CaloLayer2JetSource"))),
        stage2CaloLayer2EtSumToken_(
            consumes < l1t::EtSumBxCollection > (ps.getParameter < edm::InputTag > ("stage2CaloLayer2EtSumSource"))),
        jetEfficiencyThresholds_(ps.getParameter < std::vector<double> > ("jetEfficiencyThresholds")),
        metEfficiencyThresholds_(ps.getParameter < std::vector<double> > ("metEfficiencyThresholds")),
        mhtEfficiencyThresholds_(ps.getParameter < std::vector<double> > ("mhtEfficiencyThresholds")),
        ettEfficiencyThresholds_(ps.getParameter < std::vector<double> > ("ettEfficiencyThresholds")),
        httEfficiencyThresholds_(ps.getParameter < std::vector<double> > ("httEfficiencyThresholds")),
        jetEfficiencyBins_(ps.getParameter < std::vector<double> > ("jetEfficiencyBins")),
        metEfficiencyBins_(ps.getParameter < std::vector<double> > ("metEfficiencyBins")),
        mhtEfficiencyBins_(ps.getParameter < std::vector<double> > ("mhtEfficiencyBins")),
        ettEfficiencyBins_(ps.getParameter < std::vector<double> > ("ettEfficiencyBins")),
        httEfficiencyBins_(ps.getParameter < std::vector<double> > ("httEfficiencyBins")),
        recoHTTMaxEta_(ps.getParameter <double>("recoHTTMaxEta")),
        recoMHTMaxEta_(ps.getParameter <double>("recoMHTMaxEta")),
        hltConfig_(),
        triggerIndices_(),
        triggerResults_(),
        triggerEvent_(),
        histDefinitions_(dqmoffline::l1t::readHistDefinitions(ps.getParameterSet("histDefinitions"), PlotConfigNames)),
        h_controlPlots_()
{
  edm::LogInfo("L1TStage2CaloLayer2Offline") << "Constructor "
      << "L1TStage2CaloLayer2Offline::L1TStage2CaloLayer2Offline " << std::endl;
}

//
// -- Destructor
//
L1TStage2CaloLayer2Offline::~L1TStage2CaloLayer2Offline()
{
  edm::LogInfo("L1TStage2CaloLayer2Offline") << "Destructor L1TStage2CaloLayer2Offline::~L1TStage2CaloLayer2Offline "
      << std::endl;
}

//
// -------------------------------------- beginRun --------------------------------------------
//
void L1TStage2CaloLayer2Offline::dqmBeginRun(edm::Run const &iRun, edm::EventSetup const &iSetup) {
  edm::LogInfo("L1TStage2CaloLayer2Offline")
      << "L1TStage2CaloLayer2Offline::beginRun" << std::endl;
  bool changed(true);
  if (!hltConfig_.init(iRun, iSetup, triggerProcess_, changed)) {
    edm::LogError("L1TStage2CaloLayer2Offline")
        << " HLT config extraction failure with process name "
        << triggerProcess_<< std::endl;
    triggerNames_.clear();
  } else {
    triggerIndices_ = dqmoffline::l1t::getTriggerIndices(triggerNames_, hltConfig_.triggerNames());
  }
}
//
// -------------------------------------- bookHistos --------------------------------------------
//
void L1TStage2CaloLayer2Offline::bookHistograms(DQMStore::IBooker & ibooker_, edm::Run const &, edm::EventSetup const &)
{
  edm::LogInfo("L1TStage2CaloLayer2Offline") << "L1TStage2CaloLayer2Offline::bookHistograms" << std::endl;

  //book at beginRun
  bookHistos(ibooker_);
}
//
// -------------------------------------- Analyze --------------------------------------------
//
void L1TStage2CaloLayer2Offline::analyze(edm::Event const& e, edm::EventSetup const& eSetup)
{
  edm::LogInfo("L1TStage2CaloLayer2Offline") << "L1TStage2CaloLayer2Offline::analyze" << std::endl;

  edm::Handle<edm::TriggerResults> triggerResultHandle;
  e.getByToken(triggerResultsInputTag_, triggerResultHandle);
  if (!triggerResultHandle.isValid()) {
    edm::LogWarning("L1TStage2CaloLayer2Offline") << "invalid edm::TriggerResults handle" << std::endl;
    return;
  }
  triggerResults_ = *triggerResultHandle;

  edm::Handle<trigger::TriggerEvent> triggerEventHandle;
  e.getByToken(triggerInputTag_, triggerEventHandle);
  if (!triggerEventHandle.isValid()) {
    edm::LogWarning("L1TStage2CaloLayer2Offline") << "invalid trigger::TriggerEvent handle" << std::endl;
    return;
  }
  triggerEvent_ = *triggerEventHandle;

  edm::Handle<reco::VertexCollection> vertexHandle;
  e.getByToken(thePVCollection_, vertexHandle);
  if (!vertexHandle.isValid()) {
    edm::LogWarning("L1TStage2CaloLayer2Offline") << "invalid collection: vertex " << std::endl;
    return;
  }

  unsigned int nVertex = vertexHandle->size();
  dqmoffline::l1t::fillWithinLimits(h_nVertex_, nVertex);

  // L1T
  if(!dqmoffline::l1t::passesAnyTriggerFromList(triggerIndices_, triggerResults_)){
    return;
  }
  fillEnergySums(e, nVertex);
  fillJets(e, nVertex);
}

void L1TStage2CaloLayer2Offline::fillEnergySums(edm::Event const& e, const unsigned int nVertex)
{
  edm::Handle<l1t::EtSumBxCollection> l1EtSums;
  e.getByToken(stage2CaloLayer2EtSumToken_, l1EtSums);

  edm::Handle<reco::PFJetCollection> pfJets;
  e.getByToken(thePFJetCollection_, pfJets);

  edm::Handle<reco::CaloMETCollection> caloMETs;
  e.getByToken(thecaloMETCollection_, caloMETs);

  edm::Handle<reco::CaloMETCollection> caloETMHFs;
  e.getByToken(thecaloETMHFCollection_, caloETMHFs);

  if (!pfJets.isValid()) {
    edm::LogWarning("L1TStage2CaloLayer2Offline") << "invalid collection: PF jets " << std::endl;
    return;
  }
  if (!caloMETs.isValid()) {
    edm::LogWarning("L1TStage2CaloLayer2Offline") << "invalid collection: Offline E_{T}^{miss} " << std::endl;
    return;
  }
  if (!caloETMHFs.isValid()) {
    edm::LogWarning("L1TStage2CaloLayer2Offline") << "invalid collection: Offline E_{T}^{miss} (HF) " << std::endl;
    return;
  }
  if (!l1EtSums.isValid()) {
    edm::LogWarning("L1TStage2CaloLayer2Offline") << "invalid collection: L1 ET sums " << std::endl;
    return;
  }

  int bunchCrossing = 0;

  double l1MET(0);
  double l1METPhi(0);
  double l1ETMHF(0);
  double l1ETMHFPhi(0);
  double l1MHT(0);
  double l1MHTPhi(0);
  double l1ETT(0);
  double l1HTT(0);

  for (auto etSum = l1EtSums->begin(bunchCrossing); etSum != l1EtSums->end(bunchCrossing); ++etSum) {
    double et = etSum->et();
    double phi = etSum->phi();

    switch (etSum->getType()) {
    case l1t::EtSum::EtSumType::kMissingEt:
      l1MET = et;
      l1METPhi = phi;
      break;
    case l1t::EtSum::EtSumType::kMissingEtHF:
      l1ETMHF = et;
      l1ETMHFPhi = phi;
      break;
    case l1t::EtSum::EtSumType::kTotalEt:
      l1ETT = et;
      break;
    case l1t::EtSum::EtSumType::kMissingHt:
      l1MHT = et;
      l1MHTPhi = phi;
      break;
    case l1t::EtSum::EtSumType::kTotalHt:
      l1HTT = et;
    default:
      break;
    }

  }

  double recoMET(caloMETs->front().et());
  double recoMETPhi(caloMETs->front().phi());
  double recoETMHF(caloETMHFs->front().et());
  double recoETMHFPhi(caloETMHFs->front().phi());
  double recoMHT(0);
  double recoMHTPhi(0);
  double recoETT(caloMETs->front().sumEt());
  double recoHTT(0);

  TVector2 mht(0., 0.);

  for (auto jet = pfJets->begin(); jet != pfJets->end(); ++jet) {
    double et = jet->et();
    if (et < 30) {
      continue;
    }
    TVector2 jetVec(et * cos(jet->phi()), et * sin(jet->phi()));
    if(std::abs(jet->eta()) < recoHTTMaxEta_){
      recoHTT += et;
    }
    if(std::abs(jet->eta()) < recoMHTMaxEta_){
      mht -= jetVec;
    }
  }
  recoMHT = mht.Mod();
  // phi in cms is defined between -pi and pi
  recoMHTPhi = TVector2::Phi_mpi_pi(mht.Phi());

  // if no reco value, relative resolution does not make sense -> sort to overflow
  double outOfBounds = 9999;

  double resolutionMET = recoMET > 0 ? (l1MET - recoMET) / recoMET : outOfBounds;
  double resolutionMETPhi = reco::deltaPhi(l1METPhi, recoMETPhi);

  double resolutionETMHF = recoETMHF > 0 ? (l1ETMHF - recoETMHF) / recoETMHF : outOfBounds;
  double resolutionETMHFPhi = reco::deltaPhi(l1ETMHFPhi, recoETMHFPhi);

  double resolutionMHT = recoMHT > 0 ? (l1MHT - recoMHT) / recoMHT : outOfBounds;
  double resolutionMHTPhi = reco::deltaPhi(l1MHTPhi, recoMHTPhi);

  double resolutionETT = recoETT > 0 ? (l1ETT - recoETT) / recoETT : outOfBounds;
  double resolutionHTT = recoHTT > 0 ? (l1HTT - recoHTT) / recoHTT : outOfBounds;

  using namespace dqmoffline::l1t;
  // control plots
  fillWithinLimits(h_controlPlots_[ControlPlots::L1MET], l1MET);
  fillWithinLimits(h_controlPlots_[ControlPlots::L1ETMHF], l1ETMHF);
  fillWithinLimits(h_controlPlots_[ControlPlots::L1MHT], l1MHT);
  fillWithinLimits(h_controlPlots_[ControlPlots::L1ETT], l1ETT);
  fillWithinLimits(h_controlPlots_[ControlPlots::L1HTT], l1HTT);
  fillWithinLimits(h_controlPlots_[ControlPlots::OfflineETMHF], recoETMHF);
  fillWithinLimits(h_controlPlots_[ControlPlots::OfflineMHT], recoMHT);
  fillWithinLimits(h_controlPlots_[ControlPlots::OfflineETT], recoETT);
  fillWithinLimits(h_controlPlots_[ControlPlots::OfflineHTT], recoHTT);

  fill2DWithinLimits(h_L1METvsCaloMET_, recoMET, l1MET);
  fill2DWithinLimits(h_L1ETMHFvsCaloETMHF_, recoETMHF, l1ETMHF);
  fill2DWithinLimits(h_L1MHTvsRecoMHT_, recoMHT, l1MHT);
  fill2DWithinLimits(h_L1METTvsCaloETT_, recoETT, l1ETT);
  fill2DWithinLimits(h_L1HTTvsRecoHTT_, recoHTT, l1HTT);

  fill2DWithinLimits(h_L1METPhivsCaloMETPhi_, recoMETPhi, l1METPhi);
  fill2DWithinLimits(h_L1ETMHFPhivsCaloETMHFPhi_, recoETMHFPhi, l1ETMHFPhi);
  fill2DWithinLimits(h_L1MHTPhivsRecoMHTPhi_, recoMHTPhi, l1MHTPhi);

  fillWithinLimits(h_resolutionMET_, resolutionMET);
  fillWithinLimits(h_resolutionETMHF_, resolutionETMHF);
  fillWithinLimits(h_resolutionMHT_, resolutionMHT);
  fillWithinLimits(h_resolutionETT_, resolutionETT);
  fillWithinLimits(h_resolutionHTT_, resolutionHTT);

  fillWithinLimits(h_resolutionMETPhi_, resolutionMETPhi);
  fillWithinLimits(h_resolutionETMHFPhi_, resolutionETMHFPhi);
  fillWithinLimits(h_resolutionMHTPhi_, resolutionMHTPhi);

  // efficiencies
  for (auto threshold : metEfficiencyThresholds_) {
    fillWithinLimits(h_efficiencyMET_total_[threshold], recoMET);
    fillWithinLimits(h_efficiencyETMHF_total_[threshold], recoETMHF);
    if (l1MET > threshold){
      fillWithinLimits(h_efficiencyMET_pass_[threshold], recoMET);
      fillWithinLimits(h_efficiencyETMHF_pass_[threshold], recoETMHF);
    }
  }

  for (auto threshold : mhtEfficiencyThresholds_) {
    fillWithinLimits(h_efficiencyMHT_total_[threshold], recoMHT);
    if (l1MHT > threshold)
      fillWithinLimits(h_efficiencyMHT_pass_[threshold], recoMHT);
  }

  for (auto threshold : ettEfficiencyThresholds_) {
    fillWithinLimits(h_efficiencyETT_total_[threshold], recoETT);
    if (l1ETT > threshold)
      fillWithinLimits(h_efficiencyETT_pass_[threshold], recoETT);
  }

  for (auto threshold : httEfficiencyThresholds_) {
    fillWithinLimits(h_efficiencyHTT_total_[threshold], recoHTT);
    if (l1HTT > threshold)
      fillWithinLimits(h_efficiencyHTT_pass_[threshold], recoHTT);
  }

}

void L1TStage2CaloLayer2Offline::fillJets(edm::Event const& e, const unsigned int nVertex)
{
  edm::Handle<l1t::JetBxCollection> l1Jets;
  e.getByToken(stage2CaloLayer2JetToken_, l1Jets);

  edm::Handle<reco::PFJetCollection> pfJets;
  e.getByToken(thePFJetCollection_, pfJets);

  if (!pfJets.isValid()) {
    edm::LogWarning("L1TStage2CaloLayer2Offline") << "invalid collection: PF jets " << std::endl;
    return;
  }
  if (!l1Jets.isValid()) {
    edm::LogWarning("L1TStage2CaloLayer2Offline") << "invalid collection: L1 jets " << std::endl;
    return;
  }

<<<<<<< HEAD
  if (pfJets->empty()) {
    LogDebug("L1TStage2CaloLayer2Offline") << "no PF jets found" << std::endl;
    return;
  }

  auto leadingRecoJet = pfJets->front();
=======
  if (caloJets->empty()) {
    LogDebug("L1TStage2CaloLayer2Offline") << "no calo jets found" << std::endl;
    return;
  }

  auto leadingRecoJet = caloJets->front();
>>>>>>> 5169c9c0

  // find corresponding L1 jet
  double minDeltaR = 0.3;
  l1t::Jet closestL1Jet;
  bool foundMatch = false;

//	for (int bunchCrossing = l1Jets->getFirstBX(); bunchCrossing <= l1Jets->getLastBX(); ++bunchCrossing) {
  int bunchCrossing = 0;
  for (auto jet = l1Jets->begin(bunchCrossing); jet != l1Jets->end(bunchCrossing); ++jet) {
    double currentDeltaR = deltaR(jet->eta(), jet->phi(), leadingRecoJet.eta(), leadingRecoJet.phi());
    if (currentDeltaR >= minDeltaR) {
      continue;
    } else {
      minDeltaR = currentDeltaR;
      closestL1Jet = *jet;
      foundMatch = true;
    }

  }
//	}

  if (!foundMatch) {
    LogDebug("L1TStage2CaloLayer2Offline") << "Could not find a matching L1 Jet " << std::endl;
  }

  if(!doesNotOverlapWithHLTObjects(closestL1Jet)){
    return;
  }

  double recoEt = leadingRecoJet.et();
  double recoEta = leadingRecoJet.eta();
  double recoPhi = leadingRecoJet.phi();

  double outOfBounds = 9999;
  double l1Et = foundMatch ? closestL1Jet.et() : 0;
  double l1Eta = foundMatch ? closestL1Jet.eta() : outOfBounds;
  double l1Phi = foundMatch ? closestL1Jet.phi() : outOfBounds;

  double resolutionEt = recoEt > 0 ? (l1Et - recoEt) / recoEt : outOfBounds;
  double resolutionEta = l1Eta - recoEta;
  double resolutionPhi = l1Phi < outOfBounds ? reco::deltaPhi(l1Phi, recoPhi) : outOfBounds;

  using namespace dqmoffline::l1t;
  // fill efficiencies regardless of matched jet found
  fillJetEfficiencies(recoEt, l1Et, recoEta);
  // control plots
  fillWithinLimits(h_controlPlots_[ControlPlots::L1JetET], l1Et);
  fillWithinLimits(h_controlPlots_[ControlPlots::OfflineJetET], recoEt);
  // don't fill anything else if no matched L1 jet is found
  if (!foundMatch){
    return;
  }

  // eta
<<<<<<< HEAD
  fill2DWithinLimits(h_L1JetEtavsPFJetEta_, recoEta, l1Eta);
=======
  fill2DWithinLimits(h_L1JetEtavsCaloJetEta_, recoEta, l1Eta);
>>>>>>> 5169c9c0
  fillWithinLimits(h_resolutionJetEta_, resolutionEta);

  if (std::abs(recoEta) <= 1.479) { // barrel
    // et
    fill2DWithinLimits(h_L1JetETvsPFJetET_HB_, recoEt, l1Et);
    fill2DWithinLimits(h_L1JetETvsPFJetET_HB_HE_, recoEt, l1Et);
    //resolution
    fillWithinLimits(h_resolutionJetET_HB_, resolutionEt);
    fillWithinLimits(h_resolutionJetET_HB_HE_, resolutionEt);
    // phi
    fill2DWithinLimits(h_L1JetPhivsPFJetPhi_HB_, recoPhi, l1Phi);
    fill2DWithinLimits(h_L1JetPhivsPFJetPhi_HB_HE_, recoPhi, l1Phi);
    // resolution
    fillWithinLimits(h_resolutionJetPhi_HB_, resolutionPhi);
    fillWithinLimits(h_resolutionJetPhi_HB_HE_, resolutionPhi);
  } else if (std::abs(recoEta) <= 3.0) { // end-cap
    // et
    fill2DWithinLimits(h_L1JetETvsPFJetET_HE_, recoEt, l1Et);
    fill2DWithinLimits(h_L1JetETvsPFJetET_HB_HE_, recoEt, l1Et);
    //resolution
    fillWithinLimits(h_resolutionJetET_HE_, resolutionEt);
    fillWithinLimits(h_resolutionJetET_HB_HE_, resolutionEt);
    // phi
    fill2DWithinLimits(h_L1JetPhivsPFJetPhi_HE_, recoPhi, l1Phi);
    fill2DWithinLimits(h_L1JetPhivsPFJetPhi_HB_HE_, recoPhi, l1Phi);
    // resolution
    fillWithinLimits(h_resolutionJetPhi_HE_, resolutionPhi);
    fillWithinLimits(h_resolutionJetPhi_HB_HE_, resolutionPhi);
  } else { // forward jets
    // et
<<<<<<< HEAD
    fill2DWithinLimits(h_L1JetETvsPFJetET_HF_, recoEt, l1Et);
    // resolution
    fillWithinLimits(h_resolutionJetET_HF_, resolutionEt);
    // phi
    fill2DWithinLimits(h_L1JetPhivsPFJetPhi_HF_, recoPhi, l1Phi);
=======
    fill2DWithinLimits(h_L1JetETvsCaloJetET_HF_, recoEt, l1Et);
    // resolution
    fillWithinLimits(h_resolutionJetET_HF_, resolutionEt);
    // phi
    fill2DWithinLimits(h_L1JetPhivsCaloJetPhi_HF_, recoPhi, l1Phi);
>>>>>>> 5169c9c0
    // resolution
    fillWithinLimits(h_resolutionJetPhi_HF_, resolutionPhi);
  }
}


void L1TStage2CaloLayer2Offline::fillJetEfficiencies(const double &recoEt,
                                                     const double &l1Et,
                                                     const double &recoEta) {
  using namespace dqmoffline::l1t;
  if (std::abs(recoEta) <= 1.479) { // barrel
    for (auto threshold : jetEfficiencyThresholds_) {
      fillWithinLimits(h_efficiencyJetEt_HB_total_[threshold], recoEt);
      fillWithinLimits(h_efficiencyJetEt_HB_HE_total_[threshold], recoEt);
      if (l1Et > threshold) {
        fillWithinLimits(h_efficiencyJetEt_HB_pass_[threshold], recoEt);
        fillWithinLimits(h_efficiencyJetEt_HB_HE_pass_[threshold], recoEt);
      }
    }
  } else if (std::abs(recoEta) <= 3.0) { // end-cap
    for (auto threshold : jetEfficiencyThresholds_) {
      fillWithinLimits(h_efficiencyJetEt_HE_total_[threshold], recoEt);
      fillWithinLimits(h_efficiencyJetEt_HB_HE_total_[threshold], recoEt);
      if (l1Et > threshold) {
        fillWithinLimits(h_efficiencyJetEt_HE_pass_[threshold], recoEt);
        fillWithinLimits(h_efficiencyJetEt_HB_HE_pass_[threshold], recoEt);
      }
    }
  } else {
    for (auto threshold : jetEfficiencyThresholds_) {
      fillWithinLimits(h_efficiencyJetEt_HF_total_[threshold], recoEt);
      if (l1Et > threshold) {
        fillWithinLimits(h_efficiencyJetEt_HF_pass_[threshold], recoEt);
      }
    } // forward jets
  }
}

//
// -------------------------------------- endRun --------------------------------------------
//
void L1TStage2CaloLayer2Offline::endRun(edm::Run const& run, edm::EventSetup const& eSetup)
{
  edm::LogInfo("L1TStage2CaloLayer2Offline") << "L1TStage2CaloLayer2Offline::endRun" << std::endl;
}

//
// -------------------------------------- book histograms --------------------------------------------
//
void L1TStage2CaloLayer2Offline::bookHistos(DQMStore::IBooker & ibooker)
{
  bookEnergySumHistos(ibooker);
  bookJetHistos(ibooker);
}

void L1TStage2CaloLayer2Offline::bookEnergySumHistos(DQMStore::IBooker & ibooker)
{
  ibooker.cd();
  ibooker.setCurrentFolder(histFolderEtSum_);

  dqmoffline::l1t::HistDefinition nVertexDef = histDefinitions_[PlotConfig::nVertex];
  h_nVertex_ = ibooker.book1D(
    nVertexDef.name, nVertexDef.title, nVertexDef.nbinsX, nVertexDef.xmin, nVertexDef.xmax
  );

  // energy sums control plots (monitor beyond the limits of the 2D histograms)
  h_controlPlots_[ControlPlots::L1MET] = ibooker.book1D("L1MET", "L1 E_{T}^{miss}; L1 E_{T}^{miss} (GeV); events", 500,
      -0.5, 4999.5);
  h_controlPlots_[ControlPlots::L1ETMHF] = ibooker.book1D("L1ETMHF",
      "L1 E_{T}^{miss} (HF); L1 E_{T}^{miss} (HF) (GeV); events", 500, -0.5, 4999.5);
  h_controlPlots_[ControlPlots::L1MHT] = ibooker.book1D("L1MHT", "L1 MHT; L1 MHT (GeV); events", 500, -0.5, 4999.5);
  h_controlPlots_[ControlPlots::L1ETT] = ibooker.book1D("L1ETT", "L1 ETT; L1 ETT (GeV); events", 500, -0.5, 4999.5);
  h_controlPlots_[ControlPlots::L1HTT] = ibooker.book1D("L1HTT", "L1 HTT; L1 HTT (GeV); events", 500, -0.5, 4999.5);

  h_controlPlots_[ControlPlots::OfflineMET] = ibooker.book1D("OfflineMET",
      "Offline E_{T}^{miss}; Offline E_{T}^{miss} (GeV); events", 500, -0.5, 4999.5);
  h_controlPlots_[ControlPlots::OfflineETMHF] = ibooker.book1D("OfflineETMHF",
      "Offline E_{T}^{miss} (HF); Offline E_{T}^{miss} (HF) (GeV); events", 500, -0.5, 4999.5);
  h_controlPlots_[ControlPlots::OfflineMHT] = ibooker.book1D("OfflineMHT", "Offline MHT; Offline MHT (GeV); events",
      500, -0.5, 4999.5);
  h_controlPlots_[ControlPlots::OfflineETT] = ibooker.book1D("OfflineETT", "Offline ETT; Offline ETT (GeV); events",
      500, -0.5, 4999.5);
  h_controlPlots_[ControlPlots::OfflineHTT] = ibooker.book1D("OfflineHTT", "Offline HTT; Offline HTT (GeV); events",
      500, -0.5, 4999.5);

  // energy sums reco vs L1
  dqmoffline::l1t::HistDefinition templateETvsET = histDefinitions_[PlotConfig::ETvsET];
  h_L1METvsCaloMET_ = ibooker.book2D("L1METvsCaloMET",
      "L1 E_{T}^{miss} vs Offline E_{T}^{miss};Offline E_{T}^{miss} (GeV);L1 E_{T}^{miss} (GeV)",
      templateETvsET.nbinsX, &templateETvsET.binsX[0], templateETvsET.nbinsY, &templateETvsET.binsY[0]);
  h_L1ETMHFvsCaloETMHF_ = ibooker.book2D("L1ETMHFvsCaloETMHF",
      "L1 E_{T}^{miss} vs Offline E_{T}^{miss} (HF);Offline E_{T}^{miss} (HF) (GeV);L1 E_{T}^{miss} (HF) (GeV)",
      templateETvsET.nbinsX, &templateETvsET.binsX[0], templateETvsET.nbinsY, &templateETvsET.binsY[0]);
  h_L1MHTvsRecoMHT_ = ibooker.book2D("L1MHTvsRecoMHT", "L1 MHT vs reco MHT;reco MHT (GeV);L1 MHT (GeV)",
      templateETvsET.nbinsX, &templateETvsET.binsX[0], templateETvsET.nbinsY, &templateETvsET.binsY[0]);
  h_L1METTvsCaloETT_ = ibooker.book2D("L1ETTvsCaloETT", "L1 ETT vs calo ETT;calo ETT (GeV);L1 ETT (GeV)",
      templateETvsET.nbinsX, &templateETvsET.binsX[0], templateETvsET.nbinsY, &templateETvsET.binsY[0]);
  h_L1HTTvsRecoHTT_ = ibooker.book2D("L1HTTvsRecoHTT",
      "L1 Total H_{T} vs Offline Total H_{T};Offline Total H_{T} (GeV);L1 Total H_{T} (GeV)",
      templateETvsET.nbinsX, &templateETvsET.binsX[0], templateETvsET.nbinsY, &templateETvsET.binsY[0]);

  dqmoffline::l1t::HistDefinition templatePHIvsPHI = histDefinitions_[PlotConfig::PHIvsPHI];
  h_L1METPhivsCaloMETPhi_ = ibooker.book2D("L1METPhivsCaloMETPhi",
      "L1 E_{T}^{miss} #phi vs Offline E_{T}^{miss} #phi;Offline E_{T}^{miss} #phi;L1 E_{T}^{miss} #phi",
      templatePHIvsPHI.nbinsX, templatePHIvsPHI.xmin, templatePHIvsPHI.xmax,
      templatePHIvsPHI.nbinsY, templatePHIvsPHI.ymin, templatePHIvsPHI.ymax);
  h_L1ETMHFPhivsCaloETMHFPhi_ = ibooker.book2D("L1ETMHFPhivsCaloETMHFPhi",
      "L1 E_{T}^{miss} #phi vs Offline E_{T}^{miss} (HF) #phi;Offline E_{T}^{miss} (HF) #phi;L1 E_{T}^{miss} #phi",
      templatePHIvsPHI.nbinsX, templatePHIvsPHI.xmin, templatePHIvsPHI.xmax,
      templatePHIvsPHI.nbinsY, templatePHIvsPHI.ymin, templatePHIvsPHI.ymax);
  h_L1MHTPhivsRecoMHTPhi_ = ibooker.book2D("L1MHTPhivsRecoMHTPhi",
      "L1 MHT #phi vs reco MHT #phi;reco MHT #phi;L1 MHT #phi",
      templatePHIvsPHI.nbinsX, templatePHIvsPHI.xmin, templatePHIvsPHI.xmax,
      templatePHIvsPHI.nbinsY, templatePHIvsPHI.ymin, templatePHIvsPHI.ymax);

  // energy sum resolutions
  h_resolutionMET_ = ibooker.book1D("resolutionMET",
      "MET resolution; (L1 E_{T}^{miss} - Offline E_{T}^{miss})/Offline E_{T}^{miss}; events", 50, -1, 1.5);
  h_resolutionETMHF_ = ibooker.book1D("resolutionETMHF",
      "MET resolution (HF); (L1 E_{T}^{miss} - Offline E_{T}^{miss})/Offline E_{T}^{miss} (HF); events", 50, -1, 1.5);
  h_resolutionMHT_ = ibooker.book1D("resolutionMHT", "MHT resolution; (L1 MHT - reco MHT)/reco MHT; events", 50, -1,
      1.5);
  h_resolutionETT_ = ibooker.book1D("resolutionETT", "ETT resolution; (L1 ETT - calo ETT)/calo ETT; events", 50, -1,
      1.5);
  h_resolutionHTT_ = ibooker.book1D("resolutionHTT",
      "HTT resolution; (L1 Total H_{T} - Offline Total H_{T})/Offline Total H_{T}; events", 50, -1, 1.5);

  h_resolutionMETPhi_ = ibooker.book1D("resolutionMETPhi",
      "MET #phi resolution; (L1 E_{T}^{miss} #phi - reco MET #phi)/reco MET #phi; events", 120, -0.3, 0.3);
  h_resolutionETMHFPhi_ = ibooker.book1D("resolutionEMTHFPhi",
      "MET #phi resolution (HF); (L1 E_{T}^{miss} #phi - reco MET #phi)/reco MET #phi (HF); events", 120, -0.3, 0.3);
  h_resolutionMHTPhi_ = ibooker.book1D("resolutionMHTPhi",
      "MET #phi resolution; (L1 MHT #phi - reco MHT #phi)/reco MHT #phi; events", 120, -0.3, 0.3);

  // energy sum turn ons
  ibooker.setCurrentFolder(efficiencyFolderEtSum_);

  std::vector<float> metBins(metEfficiencyBins_.begin(), metEfficiencyBins_.end());
  std::vector<float> mhtBins(mhtEfficiencyBins_.begin(), mhtEfficiencyBins_.end());
  std::vector<float> ettBins(ettEfficiencyBins_.begin(), ettEfficiencyBins_.end());
  std::vector<float> httBins(httEfficiencyBins_.begin(), httEfficiencyBins_.end());

  for (auto threshold : metEfficiencyThresholds_) {
    std::string str_threshold = std::to_string(int(threshold));
    h_efficiencyMET_pass_[threshold] = ibooker.book1D("efficiencyMET_threshold_" + str_threshold + "_Num",
        "MET efficiency (numerator); Offline E_{T}^{miss} (GeV);", metBins.size() - 1, &(metBins[0]));
    h_efficiencyMET_total_[threshold] = ibooker.book1D("efficiencyMET_threshold_" + str_threshold + "_Den",
        "MET efficiency (denominator); Offline E_{T}^{miss} (GeV);", metBins.size() - 1, &(metBins[0]));

    h_efficiencyETMHF_pass_[threshold] = ibooker.book1D("efficiencyETMHF_threshold_" + str_threshold + "_Num",
        "MET efficiency (numerator); Offline E_{T}^{miss} (GeV) (HF);", metBins.size() - 1, &(metBins[0]));
    h_efficiencyETMHF_total_[threshold] = ibooker.book1D("efficiencyETMHF_threshold_" + str_threshold + "_Den",
        "MET efficiency (denominator); Offline E_{T}^{miss} (GeV) (HF);", metBins.size() - 1, &(metBins[0]));
  }

  for (auto threshold : mhtEfficiencyThresholds_) {
    std::string str_threshold = std::to_string(int(threshold));
    h_efficiencyMHT_pass_[threshold] = ibooker.book1D("efficiencyMHT_threshold_" + str_threshold + "_Num",
        "MHT efficiency (numerator); Offline MHT (GeV);", mhtBins.size() - 1, &(mhtBins[0]));
    h_efficiencyMHT_total_[threshold] = ibooker.book1D("efficiencyMHT_threshold_" + str_threshold + "_Den",
        "MHT efficiency (denominator); Offline MHT (GeV);", mhtBins.size() - 1, &(mhtBins[0]));
  }

  for (auto threshold : ettEfficiencyThresholds_) {
    std::string str_threshold = std::to_string(int(threshold));
    h_efficiencyETT_pass_[threshold] = ibooker.book1D("efficiencyETT_threshold_" + str_threshold + "_Num",
        "ETT efficiency (numerator); Offline ETT (GeV);", ettBins.size() - 1, &(ettBins[0]));
    h_efficiencyETT_total_[threshold] = ibooker.book1D("efficiencyETT_threshold_" + str_threshold + "_Den",
        "ETT efficiency (denominator); Offline ETT (GeV);", ettBins.size() - 1, &(ettBins[0]));
  }
  for (auto threshold : httEfficiencyThresholds_) {
    std::string str_threshold = std::to_string(int(threshold));
    h_efficiencyHTT_pass_[threshold] = ibooker.book1D("efficiencyHTT_threshold_" + str_threshold + "_Num",
        "HTT efficiency (numerator); Offline Total H_{T} (GeV);", httBins.size() - 1, &(httBins[0]));
    h_efficiencyHTT_total_[threshold] = ibooker.book1D("efficiencyHTT_threshold_" + str_threshold + "_Den",
        "HTT efficiency (denominator); Offline Total H_{T} (GeV);", httBins.size() - 1, &(httBins[0]));
  }

  ibooker.cd();
}

void L1TStage2CaloLayer2Offline::bookJetHistos(DQMStore::IBooker & ibooker)
{
  ibooker.cd();
  ibooker.setCurrentFolder(histFolderJet_);
  // jets control plots (monitor beyond the limits of the 2D histograms)
  h_controlPlots_[ControlPlots::L1JetET] = ibooker.book1D("L1JetET", "L1 Jet E_{T}; L1 Jet E_{T} (GeV); events", 500, 0,
      5e3);
  h_controlPlots_[ControlPlots::OfflineJetET] = ibooker.book1D("OfflineJetET",
      "Offline Jet E_{T}; Offline Jet E_{T} (GeV); events", 500, 0, 5e3);
  // jet reco vs L1
  dqmoffline::l1t::HistDefinition templateETvsET = histDefinitions_[PlotConfig::ETvsET];
  h_L1JetETvsPFJetET_HB_ = ibooker.book2D("L1JetETvsPFJetET_HB",
      "L1 Jet E_{T} vs Offline Jet E_{T} (HB); Offline Jet E_{T} (GeV); L1 Jet E_{T} (GeV)",
      templateETvsET.nbinsX, &templateETvsET.binsX[0], templateETvsET.nbinsY, &templateETvsET.binsY[0]);
  h_L1JetETvsPFJetET_HE_ = ibooker.book2D("L1JetETvsPFJetET_HE",
      "L1 Jet E_{T} vs Offline Jet E_{T} (HE); Offline Jet E_{T} (GeV); L1 Jet E_{T} (GeV)",
      templateETvsET.nbinsX, &templateETvsET.binsX[0], templateETvsET.nbinsY, &templateETvsET.binsY[0]);
  h_L1JetETvsPFJetET_HF_ = ibooker.book2D("L1JetETvsPFJetET_HF",
      "L1 Jet E_{T} vs Offline Jet E_{T} (HF); Offline Jet E_{T} (GeV); L1 Jet E_{T} (GeV)",
      templateETvsET.nbinsX, &templateETvsET.binsX[0], templateETvsET.nbinsY, &templateETvsET.binsY[0]);
  h_L1JetETvsPFJetET_HB_HE_ = ibooker.book2D("L1JetETvsPFJetET_HB_HE",
      "L1 Jet E_{T} vs Offline Jet E_{T} (HB+HE); Offline Jet E_{T} (GeV); L1 Jet E_{T} (GeV)",
      templateETvsET.nbinsX, &templateETvsET.binsX[0], templateETvsET.nbinsY, &templateETvsET.binsY[0]);

  dqmoffline::l1t::HistDefinition templatePHIvsPHI = histDefinitions_[PlotConfig::PHIvsPHI];
  h_L1JetPhivsPFJetPhi_HB_ = ibooker.book2D("L1JetPhivsPFJetPhi_HB",
      "#phi_{jet}^{L1} vs #phi_{jet}^{offline} (HB); #phi_{jet}^{offline}; #phi_{jet}^{L1}",
      templatePHIvsPHI.nbinsX, templatePHIvsPHI.xmin, templatePHIvsPHI.xmax,
      templatePHIvsPHI.nbinsY, templatePHIvsPHI.ymin, templatePHIvsPHI.ymax);
  h_L1JetPhivsPFJetPhi_HE_ = ibooker.book2D("L1JetPhivsPFJetPhi_HE",
      "#phi_{jet}^{L1} vs #phi_{jet}^{offline} (HE); #phi_{jet}^{offline}; #phi_{jet}^{L1}",
      templatePHIvsPHI.nbinsX, templatePHIvsPHI.xmin, templatePHIvsPHI.xmax,
      templatePHIvsPHI.nbinsY, templatePHIvsPHI.ymin, templatePHIvsPHI.ymax);
  h_L1JetPhivsPFJetPhi_HF_ = ibooker.book2D("L1JetPhivsPFJetPhi_HF",
      "#phi_{jet}^{L1} vs #phi_{jet}^{offline} (HF); #phi_{jet}^{offline}; #phi_{jet}^{L1}",
      templatePHIvsPHI.nbinsX, templatePHIvsPHI.xmin, templatePHIvsPHI.xmax,
      templatePHIvsPHI.nbinsY, templatePHIvsPHI.ymin, templatePHIvsPHI.ymax);
  h_L1JetPhivsPFJetPhi_HB_HE_ = ibooker.book2D("L1JetPhivsPFJetPhi_HB_HE",
      "#phi_{jet}^{L1} vs #phi_{jet}^{offline} (HB+HE); #phi_{jet}^{offline}; #phi_{jet}^{L1}",
      templatePHIvsPHI.nbinsX, templatePHIvsPHI.xmin, templatePHIvsPHI.xmax,
      templatePHIvsPHI.nbinsY, templatePHIvsPHI.ymin, templatePHIvsPHI.ymax);

  h_L1JetEtavsPFJetEta_ = ibooker.book2D("L1JetEtavsPFJetEta_HB",
      "L1 Jet #eta vs Offline Jet #eta; Offline Jet #eta; L1 Jet #eta", 100, -10, 10, 100, -10, 10);

  // jet resolutions
  h_resolutionJetET_HB_ = ibooker.book1D("resolutionJetET_HB",
      "jet ET resolution (HB); (L1 Jet E_{T} - Offline Jet E_{T})/Offline Jet E_{T}; events", 50, -1, 1.5);
  h_resolutionJetET_HE_ = ibooker.book1D("resolutionJetET_HE",
      "jet ET resolution (HE); (L1 Jet E_{T} - Offline Jet E_{T})/Offline Jet E_{T}; events", 50, -1, 1.5);
  h_resolutionJetET_HF_ = ibooker.book1D("resolutionJetET_HF",
      "jet ET resolution (HF); (L1 Jet E_{T} - Offline Jet E_{T})/Offline Jet E_{T}; events", 50, -1, 1.5);
  h_resolutionJetET_HB_HE_ = ibooker.book1D("resolutionJetET_HB_HE",
      "jet ET resolution (HB+HE); (L1 Jet E_{T} - Offline Jet E_{T})/Offline Jet E_{T}; events", 50, -1, 1.5);

  h_resolutionJetPhi_HB_ = ibooker.book1D("resolutionJetPhi_HB",
      "#phi_{jet} resolution (HB); (#phi_{jet}^{L1} - #phi_{jet}^{offline})/#phi_{jet}^{offline}; events", 120, -0.3,
      0.3);
  h_resolutionJetPhi_HE_ = ibooker.book1D("resolutionJetPhi_HE",
      "jet #phi resolution (HE); (#phi_{jet}^{L1} - #phi_{jet}^{offline})/#phi_{jet}^{offline}; events", 120, -0.3,
      0.3);
  h_resolutionJetPhi_HF_ = ibooker.book1D("resolutionJetPhi_HF",
      "jet #phi resolution (HF); (#phi_{jet}^{L1} - #phi_{jet}^{offline})/#phi_{jet}^{offline}; events", 120, -0.3,
      0.3);
  h_resolutionJetPhi_HB_HE_ = ibooker.book1D("resolutionJetPhi_HB_HE",
      "jet #phi resolution (HB+HE); (#phi_{jet}^{L1} - #phi_{jet}^{offline})/#phi_{jet}^{offline}; events", 120, -0.3,
      0.3);

  h_resolutionJetEta_ = ibooker.book1D("resolutionJetEta",
      "jet #eta resolution  (HB); (L1 Jet #eta - Offline Jet #eta)/Offline Jet #eta; events", 120, -0.3, 0.3);

  // jet turn-ons
  ibooker.setCurrentFolder(efficiencyFolderJet_);
  std::vector<float> jetBins(jetEfficiencyBins_.begin(), jetEfficiencyBins_.end());
  int nBins = jetBins.size() - 1;
  float* jetBinArray = &(jetBins[0]);

  for (auto threshold : jetEfficiencyThresholds_) {
    std::string str_threshold = std::to_string(int(threshold));
    h_efficiencyJetEt_HB_pass_[threshold] = ibooker.book1D("efficiencyJetEt_HB_threshold_" + str_threshold + "_Num",
        "jet efficiency (HB) (numerator); Offline Jet E_{T} (GeV); events", nBins, jetBinArray);
    h_efficiencyJetEt_HE_pass_[threshold] = ibooker.book1D("efficiencyJetEt_HE_threshold_" + str_threshold + "_Num",
        "jet efficiency (HE) (numerator); Offline Jet E_{T} (GeV); events", nBins, jetBinArray);
    h_efficiencyJetEt_HF_pass_[threshold] = ibooker.book1D("efficiencyJetEt_HF_threshold_" + str_threshold + "_Num",
        "jet efficiency (HF) (numerator); Offline Jet E_{T} (GeV); events", nBins, jetBinArray);
    h_efficiencyJetEt_HB_HE_pass_[threshold] = ibooker.book1D(
        "efficiencyJetEt_HB_HE_threshold_" + str_threshold + "_Num",
        "jet efficiency (HB+HE) (numerator); Offline Jet E_{T} (GeV); events", nBins, jetBinArray);

    h_efficiencyJetEt_HB_total_[threshold] = ibooker.book1D("efficiencyJetEt_HB_threshold_" + str_threshold + "_Den",
        "jet efficiency (HB) (denominator); Offline Jet E_{T} (GeV); events", nBins, jetBinArray);
    h_efficiencyJetEt_HE_total_[threshold] = ibooker.book1D("efficiencyJetEt_HE_threshold_" + str_threshold + "_Den",
        "jet efficiency (HE) (denominator); Offline Jet E_{T} (GeV); events", nBins, jetBinArray);
    h_efficiencyJetEt_HF_total_[threshold] = ibooker.book1D("efficiencyJetEt_HF_threshold_" + str_threshold + "_Den",
        "jet efficiency (HF) (denominator); Offline Jet E_{T} (GeV); events", nBins, jetBinArray);
    h_efficiencyJetEt_HB_HE_total_[threshold] = ibooker.book1D(
        "efficiencyJetEt_HB_HE_threshold_" + str_threshold + "_Den",
        "jet efficiency (HB+HE) (denominator); Offline Jet E_{T} (GeV); events", nBins, jetBinArray);
  }

  ibooker.cd();
}

bool L1TStage2CaloLayer2Offline::doesNotOverlapWithHLTObjects(const l1t::Jet & jet) const{
  // get HLT objects of fired triggers
  using namespace dqmoffline::l1t;
  std::vector<bool> results = getTriggerResults(triggerIndices_, triggerResults_);
  std::vector<unsigned int> firedTriggers = getFiredTriggerIndices(triggerIndices_, results);
  std::vector<edm::InputTag> hltFilters = getHLTFilters(firedTriggers, hltConfig_, triggerProcess_);
  const trigger::TriggerObjectCollection hltObjects = getTriggerObjects(hltFilters, triggerEvent_);
  // only take objects with et() > 27 GeV
  trigger::TriggerObjectCollection filteredHltObjects;
  std::copy_if(hltObjects.begin(), hltObjects.end(),
             std::back_inserter(filteredHltObjects),
             [](auto obj) { return obj.et() > 27; });
  double l1Eta = jet.eta();
  double l1Phi = jet.phi();
  const trigger::TriggerObjectCollection matchedObjects = getMatchedTriggerObjects(l1Eta, l1Phi, 0.3, hltObjects);

  return matchedObjects.empty();
}

//define this as a plug-in
DEFINE_FWK_MODULE (L1TStage2CaloLayer2Offline);<|MERGE_RESOLUTION|>--- conflicted
+++ resolved
@@ -331,22 +331,12 @@
     edm::LogWarning("L1TStage2CaloLayer2Offline") << "invalid collection: L1 jets " << std::endl;
     return;
   }
-
-<<<<<<< HEAD
   if (pfJets->empty()) {
     LogDebug("L1TStage2CaloLayer2Offline") << "no PF jets found" << std::endl;
     return;
   }
 
   auto leadingRecoJet = pfJets->front();
-=======
-  if (caloJets->empty()) {
-    LogDebug("L1TStage2CaloLayer2Offline") << "no calo jets found" << std::endl;
-    return;
-  }
-
-  auto leadingRecoJet = caloJets->front();
->>>>>>> 5169c9c0
 
   // find corresponding L1 jet
   double minDeltaR = 0.3;
@@ -401,11 +391,7 @@
   }
 
   // eta
-<<<<<<< HEAD
   fill2DWithinLimits(h_L1JetEtavsPFJetEta_, recoEta, l1Eta);
-=======
-  fill2DWithinLimits(h_L1JetEtavsCaloJetEta_, recoEta, l1Eta);
->>>>>>> 5169c9c0
   fillWithinLimits(h_resolutionJetEta_, resolutionEta);
 
   if (std::abs(recoEta) <= 1.479) { // barrel
@@ -436,19 +422,11 @@
     fillWithinLimits(h_resolutionJetPhi_HB_HE_, resolutionPhi);
   } else { // forward jets
     // et
-<<<<<<< HEAD
     fill2DWithinLimits(h_L1JetETvsPFJetET_HF_, recoEt, l1Et);
     // resolution
     fillWithinLimits(h_resolutionJetET_HF_, resolutionEt);
     // phi
     fill2DWithinLimits(h_L1JetPhivsPFJetPhi_HF_, recoPhi, l1Phi);
-=======
-    fill2DWithinLimits(h_L1JetETvsCaloJetET_HF_, recoEt, l1Et);
-    // resolution
-    fillWithinLimits(h_resolutionJetET_HF_, resolutionEt);
-    // phi
-    fill2DWithinLimits(h_L1JetPhivsCaloJetPhi_HF_, recoPhi, l1Phi);
->>>>>>> 5169c9c0
     // resolution
     fillWithinLimits(h_resolutionJetPhi_HF_, resolutionPhi);
   }
