#include "DQMOffline/L1Trigger/interface/L1TEGammaOffline.h"
#include "DQMOffline/L1Trigger/interface/L1TFillWithinLimits.h"
#include "DQMOffline/L1Trigger/interface/L1TCommon.h"

#include "FWCore/MessageLogger/interface/MessageLogger.h"
#include "FWCore/Framework/interface/MakerMacros.h"
// Geometry
#include "DataFormats/Math/interface/deltaR.h"
#include "DataFormats/Math/interface/LorentzVector.h"
#include "DataFormats/EgammaCandidates/interface/PhotonFwd.h"
#include "TLorentzVector.h"

#include <iostream>
#include <iomanip>
#include <cstdio>
#include <string>
#include <sstream>
#include <cmath>
#include <algorithm>


const std::map<std::string, unsigned int> L1TEGammaOffline::PlotConfigNames = {
  {"nVertex", PlotConfig::nVertex}
};

//
// -------------------------------------- Constructor --------------------------------------------
//
L1TEGammaOffline::L1TEGammaOffline(const edm::ParameterSet& ps) :
        theGsfElectronCollection_(
            consumes < reco::GsfElectronCollection > (ps.getParameter < edm::InputTag > ("electronCollection"))),
        thePhotonCollection_(
            consumes < std::vector<reco::Photon> > (ps.getParameter < edm::InputTag > ("photonCollection"))),
        thePVCollection_(consumes < reco::VertexCollection > (ps.getParameter < edm::InputTag > ("PVCollection"))),
        theBSCollection_(consumes < reco::BeamSpot > (ps.getParameter < edm::InputTag > ("beamSpotCollection"))),
        triggerInputTag_(consumes < trigger::TriggerEvent > (ps.getParameter < edm::InputTag > ("triggerInputTag"))),
        triggerResultsInputTag_(consumes<edm::TriggerResults>(ps.getParameter<edm::InputTag>("triggerResults"))),
        triggerProcess_(ps.getParameter < std::string > ("triggerProcess")),
        triggerNames_(ps.getParameter < std::vector<std::string> > ("triggerNames")),
        histFolder_(ps.getParameter < std::string > ("histFolder")),
        efficiencyFolder_(histFolder_ + "/efficiency_raw"),
        stage2CaloLayer2EGammaToken_(
            consumes < l1t::EGammaBxCollection > (ps.getParameter < edm::InputTag > ("stage2CaloLayer2EGammaSource"))),
        electronEfficiencyThresholds_(ps.getParameter < std::vector<double> > ("electronEfficiencyThresholds")),
        electronEfficiencyBins_(ps.getParameter < std::vector<double> > ("electronEfficiencyBins")),
        probeToL1Offset_(ps.getParameter <double> ("probeToL1Offset")),
        deepInspectionElectronThresholds_(ps.getParameter < std::vector<double> > ("deepInspectionElectronThresholds")),
        photonEfficiencyThresholds_(ps.getParameter < std::vector<double> > ("photonEfficiencyThresholds")),
        photonEfficiencyBins_(ps.getParameter < std::vector<double> > ("photonEfficiencyBins")),
        tagElectron_(),
        probeElectron_(),
        tagAndProbleInvariantMass_(-1.),
<<<<<<< HEAD
        hltConfig_(),
        triggerIndices_(),
        triggerResults_(),
        triggerEvent_()
=======
        histDefinitions_(dqmoffline::l1t::readHistDefinitions(ps.getParameterSet("histDefinitions"), PlotConfigNames))
>>>>>>> 09483300
{
  edm::LogInfo("L1TEGammaOffline") << "Constructor " << "L1TEGammaOffline::L1TEGammaOffline " << std::endl;
}

//
// -- Destructor
//
L1TEGammaOffline::~L1TEGammaOffline()
{
  edm::LogInfo("L1TEGammaOffline") << "Destructor L1TEGammaOffline::~L1TEGammaOffline " << std::endl;
}

//
// -------------------------------------- beginRun --------------------------------------------
//
void L1TEGammaOffline::dqmBeginRun(edm::Run const & iRun, edm::EventSetup const & iSetup)
{
  edm::LogInfo("L1TEGammaOffline") << "L1TEGammaOffline::beginRun" << std::endl;
  bool changed(true);
  if (!hltConfig_.init(iRun, iSetup, triggerProcess_, changed)) {
    edm::LogError("L1TStage2CaloLayer2Offline")
        << " HLT config extraction failure with process name "
        << triggerProcess_<< std::endl;
    triggerNames_.clear();
  } else {
    triggerIndices_ = dqmoffline::l1t::getTriggerIndices(triggerNames_, hltConfig_.triggerNames());
  }
}

//
// -------------------------------------- bookHistos --------------------------------------------
//
void L1TEGammaOffline::bookHistograms(DQMStore::IBooker & ibooker, edm::Run const &, edm::EventSetup const &)
{
  edm::LogInfo("L1TEGammaOffline") << "L1TEGammaOffline::bookHistograms" << std::endl;

  //book at beginRun
  bookElectronHistos(ibooker);
  bookPhotonHistos(ibooker);
}
//
// -------------------------------------- beginLuminosityBlock --------------------------------------------
//
void L1TEGammaOffline::beginLuminosityBlock(edm::LuminosityBlock const& lumiSeg, edm::EventSetup const& context)
{
  edm::LogInfo("L1TEGammaOffline") << "L1TEGammaOffline::beginLuminosityBlock" << std::endl;
}

//
// -------------------------------------- Analyze --------------------------------------------
//
void L1TEGammaOffline::analyze(edm::Event const& e, edm::EventSetup const& eSetup)
{
  edm::LogInfo("L1TEGammaOffline") << "L1TEGammaOffline::analyze" << std::endl;

  edm::Handle<edm::TriggerResults> triggerResultHandle;
  e.getByToken(triggerResultsInputTag_, triggerResultHandle);
  if (!triggerResultHandle.isValid()) {
    edm::LogWarning("L1TEGammaOffline") << "invalid edm::TriggerResults handle" << std::endl;
    return;
  }
  triggerResults_ = *triggerResultHandle;

  edm::Handle<trigger::TriggerEvent> triggerEventHandle;
  e.getByToken(triggerInputTag_, triggerEventHandle);
  if (!triggerEventHandle.isValid()) {
    edm::LogWarning("L1TEGammaOffline") << "invalid trigger::TriggerEvent handle" << std::endl;
    return;
  }
  triggerEvent_ = *triggerEventHandle;

  edm::Handle < reco::VertexCollection > vertexHandle;
  e.getByToken(thePVCollection_, vertexHandle);
  if (!vertexHandle.isValid()) {
    edm::LogWarning("L1TEGammaOffline") << "invalid collection: vertex " << std::endl;
    return;
  }

  unsigned int nVertex = vertexHandle->size();
  dqmoffline::l1t::fillWithinLimits(h_nVertex_, nVertex);

  if(!dqmoffline::l1t::passesAnyTriggerFromList(triggerIndices_, triggerResults_)){
    return;
  }
  // L1T
  fillElectrons(e, nVertex);
  fillPhotons(e, nVertex);
}

void L1TEGammaOffline::fillElectrons(edm::Event const& e, const unsigned int nVertex)
{
  edm::Handle<l1t::EGammaBxCollection> l1EGamma;
  e.getByToken(stage2CaloLayer2EGammaToken_, l1EGamma);

  edm::Handle < reco::GsfElectronCollection > gsfElectrons;
  e.getByToken(theGsfElectronCollection_, gsfElectrons);

  if (!gsfElectrons.isValid()) {
    edm::LogWarning("L1TEGammaOffline") << "invalid collection: GSF electrons " << std::endl;
    return;
  }
  if (gsfElectrons->empty()) {
    LogDebug("L1TEGammaOffline") << "empty collection: GSF electrons " << std::endl;
    return;
  }
  if (!l1EGamma.isValid()) {
    edm::LogWarning("L1TEGammaOffline") << "invalid collection: L1 EGamma " << std::endl;
    return;
  }
  if (!findTagAndProbePair(gsfElectrons)) {
    LogDebug("L1TEGammaOffline") << "Could not find a tag & probe pair" << std::endl;
    return; //continue to next event
  }

  auto probeElectron = probeElectron_;

  // find corresponding L1 EG
  double minDeltaR = 0.3;
  l1t::EGamma closestL1EGamma;
  bool foundMatch = false;

  int bunchCrossing = 0;
  for (auto egamma = l1EGamma->begin(bunchCrossing); egamma != l1EGamma->end(bunchCrossing); ++egamma) {
    double currentDeltaR = deltaR(egamma->eta(), egamma->phi(), probeElectron.eta(), probeElectron.phi());
    if (currentDeltaR > minDeltaR) {
      continue;
    } else {
      minDeltaR = currentDeltaR;
      closestL1EGamma = *egamma;
      foundMatch = true;
    }

  }

  if (!foundMatch) {
    LogDebug("L1TEGammaOffline") << "Could not find a matching L1 EGamma " << std::endl;
    return;
  }

  double recoEt = probeElectron.et();
  double recoEta = probeElectron.eta();
  double recoPhi = probeElectron.phi();

  double l1Et = closestL1EGamma.et();
  double l1Eta = closestL1EGamma.eta();
  double l1Phi = closestL1EGamma.phi();

  // if no reco value, relative resolution does not make sense -> sort to overflow
  double outOfBounds = 9999;
  double resolutionEt = recoEt > 0 ? (l1Et - recoEt) / recoEt : outOfBounds;
  double resolutionEta = std::abs(recoEta) > 0 ? (l1Eta - recoEta) / recoEta : outOfBounds;
  double resolutionPhi = std::abs(recoPhi) > 0 ? (l1Phi - recoPhi) / recoPhi : outOfBounds;

  using namespace dqmoffline::l1t;
  // eta
  fill2DWithinLimits(h_L1EGammaEtavsElectronEta_, recoEta, l1Eta);
  fillWithinLimits(h_resolutionElectronEta_, resolutionEta);

  // plots for deeper inspection
  for (auto threshold : deepInspectionElectronThresholds_) {
    fillWithinLimits(h_efficiencyElectronEta_total_[threshold], recoEta);
    fillWithinLimits(h_efficiencyElectronPhi_total_[threshold], recoPhi);
    fillWithinLimits(h_efficiencyElectronNVertex_total_[threshold], nVertex);
    if(recoEt > threshold){
      fillWithinLimits(h_efficiencyElectronEta_pass_[threshold], recoEta);
      fillWithinLimits(h_efficiencyElectronPhi_pass_[threshold], recoPhi);
      fillWithinLimits(h_efficiencyElectronNVertex_pass_[threshold], nVertex);
    }
  }

  for (auto threshold : electronEfficiencyThresholds_) {
    fill2DWithinLimits(h_efficiencyElectronPhi_vs_Eta_total_[threshold],
      recoEta, recoPhi);
    if(l1Et > threshold + probeToL1Offset_){
      fill2DWithinLimits(h_efficiencyElectronPhi_vs_Eta_pass_[threshold],
        recoEta, recoPhi);
    }
  }

  if (std::abs(recoEta) <= 1.479) { // barrel
    // et
    fill2DWithinLimits(h_L1EGammaETvsElectronET_EB_, recoEt, l1Et);
    fill2DWithinLimits(h_L1EGammaETvsElectronET_EB_EE_, recoEt, l1Et);
    //resolution
    fillWithinLimits(h_resolutionElectronET_EB_, resolutionEt);
    fillWithinLimits(h_resolutionElectronET_EB_EE_, resolutionEt);
    // phi
    fill2DWithinLimits(h_L1EGammaPhivsElectronPhi_EB_, recoPhi, l1Phi);
    fill2DWithinLimits(h_L1EGammaPhivsElectronPhi_EB_EE_, recoPhi, l1Phi);
    // resolution
    fillWithinLimits(h_resolutionElectronPhi_EB_, resolutionPhi);
    fillWithinLimits(h_resolutionElectronPhi_EB_EE_, resolutionPhi);

    // turn-ons
    for (auto threshold : electronEfficiencyThresholds_) {
      fillWithinLimits(h_efficiencyElectronET_EB_total_[threshold], recoEt);
      fillWithinLimits(h_efficiencyElectronET_EB_EE_total_[threshold], recoEt);
      if (l1Et > threshold) {
        fillWithinLimits(h_efficiencyElectronET_EB_pass_[threshold], recoEt);
        fillWithinLimits(h_efficiencyElectronET_EB_EE_pass_[threshold], recoEt);
      }
    }
  } else { // end-cap
    // et
    fill2DWithinLimits(h_L1EGammaETvsElectronET_EE_, recoEt, l1Et);
    fill2DWithinLimits(h_L1EGammaETvsElectronET_EB_EE_, recoEt, l1Et);
    //resolution
    fillWithinLimits(h_resolutionElectronET_EE_, resolutionEt);
    fillWithinLimits(h_resolutionElectronET_EB_EE_, resolutionEt);
    // phi
    fill2DWithinLimits(h_L1EGammaPhivsElectronPhi_EE_, recoPhi, l1Phi);
    fill2DWithinLimits(h_L1EGammaPhivsElectronPhi_EB_EE_, recoPhi, l1Phi);
    // resolution
    fillWithinLimits(h_resolutionElectronPhi_EE_, resolutionPhi);
    fillWithinLimits(h_resolutionElectronPhi_EB_EE_, resolutionPhi);

    // turn-ons
    for (auto threshold : electronEfficiencyThresholds_) {
      fillWithinLimits(h_efficiencyElectronET_EE_total_[threshold], recoEt);
      fillWithinLimits(h_efficiencyElectronET_EB_EE_total_[threshold], recoEt);
      if (l1Et > threshold) {
        fillWithinLimits(h_efficiencyElectronET_EE_pass_[threshold], recoEt);
        fillWithinLimits(h_efficiencyElectronET_EB_EE_pass_[threshold], recoEt);
      }
    }
  }
}

/**
 * From https://cds.cern.ch/record/2202966/files/DP2016_044.pdf slide 8
 * Filter on
 * HLT_Ele30WP60_Ele8_Mass55 (TODO)
 * HLT_Ele30WP60_SC4_Mass55 (TODO)
 * Seeded by L1SingleEG, unprescaled required
 *
 * Tag & probe selection
 * Electron required to be within ECAL fiducial volume (|η|<1.4442 ||
 * 1.566<|η|<2.5).
 * 60 < m(ee) < 120 GeV.
 * Opposite charge requirement.
 * Tag required to pass medium electron ID and ET > 30 GeV.
 * Probe required to pass loose electron ID.
 *
 * @param electrons
 * @return
 */
bool L1TEGammaOffline::findTagAndProbePair(edm::Handle<reco::GsfElectronCollection> const& electrons)
{
  bool foundBoth(false);
  auto nElectrons = electrons->size();
  if (nElectrons < 2)
    return false;

  for (auto tagElectron : *electrons) {
    for (auto probeElectron : *electrons) {
      if (tagElectron.p4() == probeElectron.p4())
        continue;

      auto combined(tagElectron.p4() + probeElectron.p4());
      auto tagAbsEta = std::abs(tagElectron.eta());
      auto probeAbsEta = std::abs(probeElectron.eta());

      // EB-EE transition region
      bool isEBEEGap = tagElectron.isEBEEGap() || probeElectron.isEBEEGap();
      bool passesEta = !isEBEEGap && tagAbsEta < 2.5 && probeAbsEta < 2.5;
      bool passesCharge = tagElectron.charge() == -probeElectron.charge();

      // https://github.com/ikrav/cmssw/blob/egm_id_80X_v1/RecoEgamma/ElectronIdentification/plugins/cuts/GsfEleFull5x5SigmaIEtaIEtaCut.cc#L45
      bool tagPassesMediumID = passesMediumEleId(tagElectron) && tagElectron.et() > 30.;
      bool probePassesLooseID = passesLooseEleId(probeElectron);
      bool passesInvariantMass = combined.M() > 60 && combined.M() < 120;
      bool tagMatchesHLTObject = matchesAnHLTObject(tagElectron.eta(), tagElectron.phi());

      if (passesEta && passesInvariantMass && passesCharge && tagPassesMediumID &&
          probePassesLooseID && tagMatchesHLTObject) {
        foundBoth = true;
        tagElectron_ = tagElectron;
        probeElectron_ = probeElectron;
        // plot tag & probe invariant mass
        dqmoffline::l1t::fillWithinLimits(h_tagAndProbeMass_, combined.M());
        return foundBoth;
      }
    }

  }
  return foundBoth;
}

/**
 * Structure from
 * https://github.com/cms-sw/cmssw/blob/CMSSW_9_0_X/DQMOffline/EGamma/plugins/ElectronAnalyzer.cc
 * Values from
 * https://twiki.cern.ch/twiki/bin/view/CMS/CutBasedElectronIdentificationRun2
 */
bool L1TEGammaOffline::passesLooseEleId(reco::GsfElectron const& electron) const
{
  const float ecal_energy_inverse = 1.0 / electron.ecalEnergy();
  const float eSCoverP = electron.eSuperClusterOverP();
  const float eOverP = std::abs(1.0 - eSCoverP) * ecal_energy_inverse;

  if (electron.isEB() && eOverP > 0.241)
    return false;
  if (electron.isEE() && eOverP > 0.14)
    return false;
  if (electron.isEB() && std::abs(electron.deltaEtaSuperClusterTrackAtVtx()) > 0.00477)
    return false;
  if (electron.isEE() && std::abs(electron.deltaEtaSuperClusterTrackAtVtx()) > 0.00868)
    return false;
  if (electron.isEB() && std::abs(electron.deltaPhiSuperClusterTrackAtVtx()) > 0.222)
    return false;
  if (electron.isEE() && std::abs(electron.deltaPhiSuperClusterTrackAtVtx()) > 0.213)
    return false;
  if (electron.isEB() && electron.scSigmaIEtaIEta() > 0.011)
    return false;
  if (electron.isEE() && electron.scSigmaIEtaIEta() > 0.0314)
    return false;
  if (electron.isEB() && electron.hadronicOverEm() > 0.298)
    return false;
  if (electron.isEE() && electron.hadronicOverEm() > 0.101)
    return false;
  return true;
}

/*
 * Structure from
 * https://github.com/cms-sw/cmssw/blob/CMSSW_9_0_X/DQMOffline/EGamma/plugins/ElectronAnalyzer.cc
 * Values from
 * https://twiki.cern.ch/twiki/bin/view/CMS/CutBasedElectronIdentificationRun2
 */
bool L1TEGammaOffline::passesMediumEleId(reco::GsfElectron const& electron) const
{
  const float ecal_energy_inverse = 1.0 / electron.ecalEnergy();
  const float eSCoverP = electron.eSuperClusterOverP();
  const float eOverP = std::abs(1.0 - eSCoverP) * ecal_energy_inverse;

  if (electron.isEB() && eOverP < 0.134)
    return false;
  if (electron.isEE() && eOverP > 0.13)
    return false;
  if (electron.isEB() && std::abs(electron.deltaEtaSuperClusterTrackAtVtx()) > 0.00311)
    return false;
  if (electron.isEE() && std::abs(electron.deltaEtaSuperClusterTrackAtVtx()) > 0.00609)
    return false;
  if (electron.isEB() && std::abs(electron.deltaPhiSuperClusterTrackAtVtx()) > 0.103)
    return false;
  if (electron.isEE() && std::abs(electron.deltaPhiSuperClusterTrackAtVtx()) > 0.045)
    return false;
  if (electron.isEB() && electron.scSigmaIEtaIEta() > 0.00998)
    return false;
  if (electron.isEE() && electron.scSigmaIEtaIEta() > 0.0298)
    return false;
  if (electron.isEB() && electron.hadronicOverEm() > 0.253)
    return false;
  if (electron.isEE() && electron.hadronicOverEm() > 0.0878)
    return false;
  return true;
}

bool L1TEGammaOffline::matchesAnHLTObject(double eta, double phi) const{
  // get HLT objects of fired triggers
  using namespace dqmoffline::l1t;
  std::vector<bool> results = getTriggerResults(triggerIndices_, triggerResults_);
  std::vector<unsigned int> firedTriggers = getFiredTriggerIndices(triggerIndices_, results);
  std::vector<edm::InputTag> hltFilters = getHLTFilters(firedTriggers, hltConfig_, triggerProcess_);
  const trigger::TriggerObjectCollection hltObjects = getTriggerObjects(hltFilters, triggerEvent_);
  const trigger::TriggerObjectCollection matchedObjects = getMatchedTriggerObjects(eta, phi, 0.3, hltObjects);

  return matchedObjects.size() > 0;
}

void L1TEGammaOffline::fillPhotons(edm::Event const& e, const unsigned int nVertex)
{
  // TODO - just an example here
  edm::Handle<l1t::EGammaBxCollection> l1EGamma;
  e.getByToken(stage2CaloLayer2EGammaToken_, l1EGamma);

  edm::Handle < reco::PhotonCollection > photons;
  e.getByToken(thePhotonCollection_, photons);

  if (!photons.isValid()) {
    edm::LogWarning("L1TEGammaOffline") << "invalid collection: reco::Photons " << std::endl;
    return;
  }
  if (!l1EGamma.isValid()) {
     edm::LogWarning("L1TEGammaOffline") << "invalid collection: L1 EGamma " << std::endl;
    return;
  }

  if(photons->empty()){
    LogDebug("L1TEGammaOffline") << "No photons found in event." << std::endl;
    return;
  }

  auto probePhoton = photons->at(0);

  double minDeltaR = 0.3;
  l1t::EGamma closestL1EGamma;
  bool foundMatch = false;

  int bunchCrossing = 0;
  for (auto egamma = l1EGamma->begin(bunchCrossing); egamma != l1EGamma->end(bunchCrossing); ++egamma) {
    double currentDeltaR = deltaR(egamma->eta(), egamma->phi(), probePhoton.eta(), probePhoton.phi());
    if (currentDeltaR > minDeltaR) {
      continue;
    } else {
      minDeltaR = currentDeltaR;
      closestL1EGamma = *egamma;
      foundMatch = true;
    }

  }

  if (!foundMatch) {
    LogDebug("L1TEGammaOffline") << "Could not find a matching L1 EGamma " << std::endl;
    return;
  }

  double recoEt = probePhoton.et();
  double recoEta = probePhoton.eta();
  double recoPhi = probePhoton.phi();

  double l1Et = closestL1EGamma.et();
  double l1Eta = closestL1EGamma.eta();
  double l1Phi = closestL1EGamma.phi();

  // if no reco value, relative resolution does not make sense -> sort to overflow
  double outOfBounds = 9999;
  double resolutionEt = recoEt > 0 ? (l1Et - recoEt) / recoEt : outOfBounds;
  double resolutionEta = std::abs(recoEta) > 0 ? (l1Eta - recoEta) / recoEta : outOfBounds;
  double resolutionPhi = std::abs(recoPhi) > 0 ? (l1Phi - recoPhi) / recoPhi : outOfBounds;

  using namespace dqmoffline::l1t;
  // eta
  fill2DWithinLimits(h_L1EGammaEtavsPhotonEta_, recoEta, l1Eta);
  fillWithinLimits(h_resolutionPhotonEta_, resolutionEta);

  if (std::abs(recoEta) <= 1.479) { // barrel
    // et
    fill2DWithinLimits(h_L1EGammaETvsPhotonET_EB_, recoEt, l1Et);
    fill2DWithinLimits(h_L1EGammaETvsPhotonET_EB_EE_, recoEt, l1Et);
    //resolution
    fillWithinLimits(h_resolutionPhotonET_EB_, resolutionEt);
    fillWithinLimits(h_resolutionPhotonET_EB_EE_, resolutionEt);
    // phi
    fill2DWithinLimits(h_L1EGammaPhivsPhotonPhi_EB_, recoPhi, l1Phi);
    fill2DWithinLimits(h_L1EGammaPhivsPhotonPhi_EB_EE_, recoPhi, l1Phi);
    // resolution
    fillWithinLimits(h_resolutionPhotonPhi_EB_, resolutionPhi);
    fillWithinLimits(h_resolutionPhotonPhi_EB_EE_, resolutionPhi);

    // turn-ons
    for (auto threshold : photonEfficiencyThresholds_) {
      fillWithinLimits(h_efficiencyPhotonET_EB_total_[threshold], recoEt);
      fillWithinLimits(h_efficiencyPhotonET_EB_EE_total_[threshold], recoEt);
      if (l1Et > threshold) {
        fillWithinLimits(h_efficiencyPhotonET_EB_pass_[threshold], recoEt);
        fillWithinLimits(h_efficiencyPhotonET_EB_EE_pass_[threshold], recoEt);
      }
    }
  } else { // end-cap
    // et
    fill2DWithinLimits(h_L1EGammaETvsPhotonET_EE_, recoEt, l1Et);
    fill2DWithinLimits(h_L1EGammaETvsPhotonET_EB_EE_, recoEt, l1Et);
    //resolution
    fillWithinLimits(h_resolutionPhotonET_EE_, resolutionEt);
    fillWithinLimits(h_resolutionPhotonET_EB_EE_, resolutionEt);
    // phi
    fill2DWithinLimits(h_L1EGammaPhivsPhotonPhi_EE_, recoPhi, l1Phi);
    fill2DWithinLimits(h_L1EGammaPhivsPhotonPhi_EB_EE_, recoPhi, l1Phi);
    // resolution
    fillWithinLimits(h_resolutionPhotonPhi_EE_, resolutionPhi);
    fillWithinLimits(h_resolutionPhotonPhi_EB_EE_, resolutionPhi);

    // turn-ons
    for (auto threshold : photonEfficiencyThresholds_) {
      fillWithinLimits(h_efficiencyPhotonET_EE_total_[threshold], recoEt);
      fillWithinLimits(h_efficiencyPhotonET_EB_EE_total_[threshold], recoEt);
      if (l1Et > threshold) {
        fillWithinLimits(h_efficiencyPhotonET_EE_pass_[threshold], recoEt);
        fillWithinLimits(h_efficiencyPhotonET_EB_EE_pass_[threshold], recoEt);
      }
    }
  }
}

//
// -------------------------------------- endLuminosityBlock --------------------------------------------
//
void L1TEGammaOffline::endLuminosityBlock(edm::LuminosityBlock const& lumiSeg, edm::EventSetup const& eSetup)
{
  edm::LogInfo("L1TEGammaOffline") << "L1TEGammaOffline::endLuminosityBlock" << std::endl;
}

//
// -------------------------------------- endRun --------------------------------------------
//
void L1TEGammaOffline::endRun(edm::Run const& run, edm::EventSetup const& eSetup)
{
  edm::LogInfo("L1TEGammaOffline") << "L1TEGammaOffline::endRun" << std::endl;
}

//
// -------------------------------------- book histograms --------------------------------------------
//
void L1TEGammaOffline::bookElectronHistos(DQMStore::IBooker & ibooker)
{
  ibooker.cd();
  ibooker.setCurrentFolder(histFolder_);

  dqmoffline::l1t::HistDefinition nVertexDef = histDefinitions_[PlotConfig::nVertex];
  h_nVertex_ = ibooker.book1D(
    nVertexDef.name, nVertexDef.title, nVertexDef.nbinsX, nVertexDef.xmin, nVertexDef.xmax
  );
  h_tagAndProbeMass_ = ibooker.book1D("tagAndProbeMass", "Invariant mass of tag & probe pair", 100, 40, 140);
  // electron reco vs L1
  h_L1EGammaETvsElectronET_EB_ = ibooker.book2D("L1EGammaETvsElectronET_EB",
      "L1 EGamma E_{T} vs GSF Electron E_{T} (EB); GSF Electron E_{T} (GeV); L1 EGamma E_{T} (GeV)", 300, 0, 300, 300,
      0, 300);
  h_L1EGammaETvsElectronET_EE_ = ibooker.book2D("L1EGammaETvsElectronET_EE",
      "L1 EGamma E_{T} vs GSF Electron E_{T} (EE); GSF Electron E_{T} (GeV); L1 EGamma E_{T} (GeV)", 300, 0, 300, 300,
      0, 300);
  h_L1EGammaETvsElectronET_EB_EE_ = ibooker.book2D("L1EGammaETvsElectronET_EB_EE",
      "L1 EGamma E_{T} vs GSF Electron E_{T} (EB+EE); GSF Electron E_{T} (GeV); L1 EGamma E_{T} (GeV)", 300, 0, 300,
      300, 0, 300);

  h_L1EGammaPhivsElectronPhi_EB_ = ibooker.book2D("L1EGammaPhivsElectronPhi_EB",
      "#phi_{electron}^{L1} vs #phi_{electron}^{offline} (EB); #phi_{electron}^{offline}; #phi_{electron}^{L1}", 100,
      -4, 4, 100, -4, 4);
  h_L1EGammaPhivsElectronPhi_EE_ = ibooker.book2D("L1EGammaPhivsElectronPhi_EE",
      "#phi_{electron}^{L1} vs #phi_{electron}^{offline} (EE); #phi_{electron}^{offline}; #phi_{electron}^{L1}", 100,
      -4, 4, 100, -4, 4);
  h_L1EGammaPhivsElectronPhi_EB_EE_ = ibooker.book2D("L1EGammaPhivsElectronPhi_EB_EE",
      "#phi_{electron}^{L1} vs #phi_{electron}^{offline} (EB+EE); #phi_{electron}^{offline}; #phi_{electron}^{L1}", 100,
      -4, 4, 100, -4, 4);

  h_L1EGammaEtavsElectronEta_ = ibooker.book2D("L1EGammaEtavsElectronEta",
      "L1 EGamma #eta vs GSF Electron #eta; GSF Electron #eta; L1 EGamma #eta", 100, -3, 3, 100, -3, 3);

  // electron resolutions
  h_resolutionElectronET_EB_ = ibooker.book1D("resolutionElectronET_EB",
      "electron ET resolution (EB); (L1 EGamma E_{T} - GSF Electron E_{T})/GSF Electron E_{T}; events", 50, -1, 1.5);
  h_resolutionElectronET_EE_ = ibooker.book1D("resolutionElectronET_EE",
      "electron ET resolution (EE); (L1 EGamma E_{T} - GSF Electron E_{T})/GSF Electron E_{T}; events", 50, -1, 1.5);
  h_resolutionElectronET_EB_EE_ = ibooker.book1D("resolutionElectronET_EB_EE",
      "electron ET resolution (EB+EE); (L1 EGamma E_{T} - GSF Electron E_{T})/GSF Electron E_{T}; events", 50, -1, 1.5);

  h_resolutionElectronPhi_EB_ =
      ibooker.book1D("resolutionElectronPhi_EB",
          "#phi_{electron} resolution (EB); (#phi_{electron}^{L1} - #phi_{electron}^{offline})/#phi_{electron}^{offline}; events",
          120, -0.3, 0.3);
  h_resolutionElectronPhi_EE_ =
      ibooker.book1D("resolutionElectronPhi_EE",
          "electron #phi resolution (EE); (#phi_{electron}^{L1} - #phi_{electron}^{offline})/#phi_{electron}^{offline}; events",
          120, -0.3, 0.3);
  h_resolutionElectronPhi_EB_EE_ =
      ibooker.book1D("resolutionElectronPhi_EB_EE",
          "electron #phi resolution (EB+EE); (#phi_{electron}^{L1} - #phi_{electron}^{offline})/#phi_{electron}^{offline}; events",
          120, -0.3, 0.3);

  h_resolutionElectronEta_ = ibooker.book1D("resolutionElectronEta",
      "electron #eta resolution  (EB); (L1 EGamma #eta - GSF Electron #eta)/GSF Electron #eta; events", 120, -0.3, 0.3);

  // electron turn-ons
  ibooker.setCurrentFolder(efficiencyFolder_);
  std::vector<float> electronBins(electronEfficiencyBins_.begin(), electronEfficiencyBins_.end());
  int nBins = electronBins.size() - 1;
  float* electronBinArray = &(electronBins[0]);

  for (auto threshold : electronEfficiencyThresholds_) {
    std::string str_threshold = std::to_string(int(threshold));
    h_efficiencyElectronET_EB_pass_[threshold] = ibooker.book1D(
        "efficiencyElectronET_EB_threshold_" + str_threshold + "_Num",
        "electron efficiency (EB) (numerator); GSF Electron E_{T} (GeV); events", nBins, electronBinArray);
    h_efficiencyElectronET_EE_pass_[threshold] = ibooker.book1D(
        "efficiencyElectronET_EE_threshold_" + str_threshold + "_Num",
        "electron efficiency (EE) (numerator); GSF Electron E_{T} (GeV); events", nBins, electronBinArray);
    h_efficiencyElectronET_EB_EE_pass_[threshold] = ibooker.book1D(
        "efficiencyElectronET_EB_EE_threshold_" + str_threshold + "_Num",
        "electron efficiency (EB+EE) (numerator); GSF Electron E_{T} (GeV); events", nBins, electronBinArray);
    h_efficiencyElectronPhi_vs_Eta_pass_[threshold] = ibooker.book2D(
      "efficiencyElectronPhi_vs_Eta_threshold_" + str_threshold + "_Num",
      "electron efficiency (numerator); GSF Electron #eta; GSF Electron #phi",
      50, -2.5, 2.5, 32, -3.2, 3.2);

    h_efficiencyElectronET_EB_total_[threshold] = ibooker.book1D(
        "efficiencyElectronET_EB_threshold_" + str_threshold + "_Den",
        "electron efficiency (EB) (denominator); GSF Electron E_{T} (GeV); events", nBins, electronBinArray);
    h_efficiencyElectronET_EE_total_[threshold] = ibooker.book1D(
        "efficiencyElectronET_EE_threshold_" + str_threshold + "_Den",
        "electron efficiency (EE) (denominator); GSF Electron E_{T} (GeV); events", nBins, electronBinArray);
    h_efficiencyElectronET_EB_EE_total_[threshold] = ibooker.book1D(
        "efficiencyElectronET_EB_EE_threshold_" + str_threshold + "_Den",
        "electron efficiency (EB+EE) (denominator); GSF Electron E_{T} (GeV); events", nBins, electronBinArray);
    h_efficiencyElectronPhi_vs_Eta_total_[threshold] = ibooker.book2D(
        "efficiencyElectronPhi_vs_Eta_threshold_" + str_threshold + "_Den",
        "electron efficiency (denominator); GSF Electron #eta; GSF Electron #phi",
        50, -2.5, 2.5, 32, -3.2, 3.2);
  }

  for (auto threshold: deepInspectionElectronThresholds_) {
    std::string str_threshold = std::to_string(int(threshold));
    h_efficiencyElectronEta_pass_[threshold] = ibooker.book1D(
      "efficiencyElectronEta_threshold_" + str_threshold + "_Num",
      "electron efficiency (numerator); GSF Electron #eta; events", 50, -2.5, 2.5);
    h_efficiencyElectronPhi_pass_[threshold] = ibooker.book1D(
      "efficiencyElectronPhi_threshold_" + str_threshold + "_Num",
      "electron efficiency (numerator); GSF Electron #phi; events", 32, -3.2, 3.2);
    h_efficiencyElectronNVertex_pass_[threshold] = ibooker.book1D(
      "efficiencyElectronNVertex_threshold_" + str_threshold + "_Num",
      "electron efficiency (numerator); Nvtx; events", 30, 0, 60);

    h_efficiencyElectronEta_total_[threshold] = ibooker.book1D(
      "efficiencyElectronEta_threshold_" + str_threshold + "_Den",
      "electron efficiency (denominator); GSF Electron #eta; events", 50, -2.5, 2.5);
    h_efficiencyElectronPhi_total_[threshold] = ibooker.book1D(
      "efficiencyElectronPhi_threshold_" + str_threshold + "_Den",
      "electron efficiency (denominator); GSF Electron #phi; events", 32, -3.2, 3.2);
    h_efficiencyElectronNVertex_total_[threshold] = ibooker.book1D(
      "efficiencyElectronNVertex_threshold_" + str_threshold + "_Den",
      "electron efficiency (denominator); Nvtx; events", 30, 0, 60);
  }


  ibooker.cd();
}

void L1TEGammaOffline::bookPhotonHistos(DQMStore::IBooker & ibooker)
{
  ibooker.cd();
  ibooker.setCurrentFolder(histFolder_);
  h_L1EGammaETvsPhotonET_EB_ = ibooker.book2D("L1EGammaETvsPhotonET_EB",
      "L1 EGamma E_{T} vs  Photon E_{T} (EB);  Photon E_{T} (GeV); L1 EGamma E_{T} (GeV)", 300, 0, 300, 300, 0, 300);
  h_L1EGammaETvsPhotonET_EE_ = ibooker.book2D("L1EGammaETvsPhotonET_EE",
      "L1 EGamma E_{T} vs  Photon E_{T} (EE);  Photon E_{T} (GeV); L1 EGamma E_{T} (GeV)", 300, 0, 300, 300, 0, 300);
  h_L1EGammaETvsPhotonET_EB_EE_ = ibooker.book2D("L1EGammaETvsPhotonET_EB_EE",
      "L1 EGamma E_{T} vs  Photon E_{T} (EB+EE);  Photon E_{T} (GeV); L1 EGamma E_{T} (GeV)", 300, 0, 300, 300, 0, 300);

  h_L1EGammaPhivsPhotonPhi_EB_ = ibooker.book2D("L1EGammaPhivsPhotonPhi_EB",
      "#phi_{photon}^{L1} vs #phi_{photon}^{offline} (EB); #phi_{photon}^{offline}; #phi_{photon}^{L1}", 100, -4, 4,
      100, -4, 4);
  h_L1EGammaPhivsPhotonPhi_EE_ = ibooker.book2D("L1EGammaPhivsPhotonPhi_EE",
      "#phi_{photon}^{L1} vs #phi_{photon}^{offline} (EE); #phi_{photon}^{offline}; #phi_{photon}^{L1}", 100, -4, 4,
      100, -4, 4);
  h_L1EGammaPhivsPhotonPhi_EB_EE_ = ibooker.book2D("L1EGammaPhivsPhotonPhi_EB_EE",
      "#phi_{photon}^{L1} vs #phi_{photon}^{offline} (EB+EE); #phi_{photon}^{offline}; #phi_{photon}^{L1}", 100, -4, 4,
      100, -4, 4);

  h_L1EGammaEtavsPhotonEta_ = ibooker.book2D("L1EGammaEtavsPhotonEta",
      "L1 EGamma #eta vs  Photon #eta;  Photon #eta; L1 EGamma #eta", 100, -3, 3, 100, -3, 3);

  // photon resolutions
  h_resolutionPhotonET_EB_ = ibooker.book1D("resolutionPhotonET_EB",
      "photon ET resolution (EB); (L1 EGamma E_{T} -  Photon E_{T})/ Photon E_{T}; events", 50, -1, 1.5);
  h_resolutionPhotonET_EE_ = ibooker.book1D("resolutionPhotonET_EE",
      "photon ET resolution (EE); (L1 EGamma E_{T} -  Photon E_{T})/ Photon E_{T}; events", 50, -1, 1.5);
  h_resolutionPhotonET_EB_EE_ = ibooker.book1D("resolutionPhotonET_EB_EE",
      "photon ET resolution (EB+EE); (L1 EGamma E_{T} -  Photon E_{T})/ Photon E_{T}; events", 50, -1, 1.5);

  h_resolutionPhotonPhi_EB_ = ibooker.book1D("resolutionPhotonPhi_EB",
      "#phi_{photon} resolution (EB); (#phi_{photon}^{L1} - #phi_{photon}^{offline})/#phi_{photon}^{offline}; events",
      120, -0.3, 0.3);
  h_resolutionPhotonPhi_EE_ = ibooker.book1D("resolutionPhotonPhi_EE",
      "photon #phi resolution (EE); (#phi_{photon}^{L1} - #phi_{photon}^{offline})/#phi_{photon}^{offline}; events",
      120, -0.3, 0.3);
  h_resolutionPhotonPhi_EB_EE_ = ibooker.book1D("resolutionPhotonPhi_EB_EE",
      "photon #phi resolution (EB+EE); (#phi_{photon}^{L1} - #phi_{photon}^{offline})/#phi_{photon}^{offline}; events",
      120, -0.3, 0.3);

  h_resolutionPhotonEta_ = ibooker.book1D("resolutionPhotonEta",
      "photon #eta resolution  (EB); (L1 EGamma #eta -  Photon #eta)/ Photon #eta; events", 120, -0.3, 0.3);

  // photon turn-ons
  ibooker.setCurrentFolder(efficiencyFolder_);
  std::vector<float> photonBins(photonEfficiencyBins_.begin(), photonEfficiencyBins_.end());
  int nBins = photonBins.size() - 1;
  float* photonBinArray = &(photonBins[0]);

  for (auto threshold : photonEfficiencyThresholds_) {
    std::string str_threshold = std::to_string(int(threshold));
    h_efficiencyPhotonET_EB_pass_[threshold] = ibooker.book1D(
        "efficiencyPhotonET_EB_threshold_" + str_threshold + "_Num",
        "photon efficiency (EB) (numerator);  Photon E_{T} (GeV); events", nBins, photonBinArray);
    h_efficiencyPhotonET_EE_pass_[threshold] = ibooker.book1D(
        "efficiencyPhotonET_EE_threshold_" + str_threshold + "_Num",
        "photon efficiency (EE) (numerator);  Photon E_{T} (GeV); events", nBins, photonBinArray);
    h_efficiencyPhotonET_EB_EE_pass_[threshold] = ibooker.book1D(
        "efficiencyPhotonET_EB_EE_threshold_" + str_threshold + "_Num",
        "photon efficiency (EB+EE) (numerator);  Photon E_{T} (GeV); events", nBins, photonBinArray);

    h_efficiencyPhotonET_EB_total_[threshold] = ibooker.book1D(
        "efficiencyPhotonET_EB_threshold_" + str_threshold + "_Den",
        "photon efficiency (EB) (denominator);  Photon E_{T} (GeV); events", nBins, photonBinArray);
    h_efficiencyPhotonET_EE_total_[threshold] = ibooker.book1D(
        "efficiencyPhotonET_EE_threshold_" + str_threshold + "_Den",
        "photon efficiency (EE) (denominator);  Photon E_{T} (GeV); events", nBins, photonBinArray);
    h_efficiencyPhotonET_EB_EE_total_[threshold] = ibooker.book1D(
        "efficiencyPhotonET_EB_EE_threshold_" + str_threshold + "_Den",
        "photon efficiency (EB+EE) (denominator);  Photon E_{T} (GeV); events", nBins, photonBinArray);
  }

  ibooker.cd();
}

//define this as a plug-in
DEFINE_FWK_MODULE (L1TEGammaOffline);<|MERGE_RESOLUTION|>--- conflicted
+++ resolved
@@ -50,14 +50,11 @@
         tagElectron_(),
         probeElectron_(),
         tagAndProbleInvariantMass_(-1.),
-<<<<<<< HEAD
         hltConfig_(),
         triggerIndices_(),
         triggerResults_(),
-        triggerEvent_()
-=======
+        triggerEvent_(),
         histDefinitions_(dqmoffline::l1t::readHistDefinitions(ps.getParameterSet("histDefinitions"), PlotConfigNames))
->>>>>>> 09483300
 {
   edm::LogInfo("L1TEGammaOffline") << "Constructor " << "L1TEGammaOffline::L1TEGammaOffline " << std::endl;
 }
