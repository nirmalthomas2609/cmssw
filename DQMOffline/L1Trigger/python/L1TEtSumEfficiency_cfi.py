--- conflicted
+++ resolved
@@ -16,27 +16,7 @@
     'htt': ['efficiencyHTT'],
 }
 
-<<<<<<< HEAD
-allEfficiencyPlots = []
-add_plot = allEfficiencyPlots.append
-for variable, thresholds in six.iteritems(variables):
-    for plot in plots[variable]:
-        for threshold in thresholds:
-            plotName = '{0}_threshold_{1}'.format(plot, threshold)
-            add_plot(plotName)
 
-from DQMOffline.L1Trigger.L1TEfficiencyHarvesting_cfi import l1tEfficiencyHarvesting
-l1tEtSumEfficiency = l1tEfficiencyHarvesting.clone(
-    plotCfgs=cms.untracked.VPSet(
-        cms.untracked.PSet(
-            numeratorDir=cms.untracked.string("L1T/L1TObjects/L1TEtSum/L1TriggerVsReco/efficiency_raw"),
-            outputDir=cms.untracked.string("L1T/L1TObjects/L1TEtSum/L1TriggerVsReco"),
-            numeratorSuffix=cms.untracked.string("_Num"),
-            denominatorSuffix=cms.untracked.string("_Den"),
-            plots=cms.untracked.vstring(allEfficiencyPlots)
-        ),
-    )
-=======
 from DQMOffline.L1Trigger.L1TCommon import generateEfficiencyStrings
 
 efficiencyStrings = list(generateEfficiencyStrings(variables, plots))
@@ -49,7 +29,6 @@
     subDirs=cms.untracked.vstring('L1T/L1TObjects/L1TEtSum/L1TriggerVsReco'),
     efficiency=cms.vstring(),
     efficiencyProfile=cms.untracked.vstring(efficiencyStrings),
->>>>>>> a571295f
 )
 
 l1tEtSumEmuEfficiency = l1tEtSumEfficiency.clone(
@@ -59,18 +38,8 @@
 
 # modifications for the pp reference run
 variables_HI = variables
-<<<<<<< HEAD
 
-allEfficiencyPlots_HI = []
-add_plot = allEfficiencyPlots_HI.append
-for variable, thresholds in six.iteritems(variables_HI):
-    for plot in plots[variable]:
-        for threshold in thresholds:
-            plotName = '{0}_threshold_{1}'.format(plot, threshold)
-            add_plot(plotName)
-=======
 efficiencyStrings_HI = list(generateEfficiencyStrings(variables_HI, plots))
->>>>>>> a571295f
 
 from Configuration.Eras.Modifier_ppRef_2017_cff import ppRef_2017
 ppRef_2017.toModify(l1tEtSumEfficiency, efficiencyProfile=efficiencyStrings_HI)
