--- conflicted
+++ resolved
@@ -59,32 +59,6 @@
   elecExpr_      = eleparms      .getParameter<std::vector<std::string> >("hltPaths");
   minbiasExpr_   = minbiasparms  .getParameter<std::vector<std::string> >("hltPaths");
 
-<<<<<<< HEAD
-=======
-  jetID = new reco::helper::JetIDHelper(parameters.getParameter<ParameterSet>("JetIDParams"), std::move(iC));
-
-
-}
-
-// ***********************************************************
-METAnalyzer::~METAnalyzer() {
-
-  delete _HighPtJetEventFlag;
-  delete _LowPtJetEventFlag;
-  delete _MinBiasEventFlag;
-  delete _HighMETEventFlag;
-  //  delete _LowMETEventFlag;
-  delete _EleEventFlag;
-  delete _MuonEventFlag;
-
-}
-
-void METAnalyzer::beginJob(DQMStore * dbe) {
-
-  evtCounter = 0;
-  metname = "METAnalyzer";
-
->>>>>>> cb5831c9
   // trigger information
   HLTPathsJetMBByName_ = parameters.getParameter<std::vector<std::string > >("HLTPathsJetMB");
 
@@ -151,9 +125,8 @@
   _highMETThreshold   = parameters.getParameter<double>("HighMETThreshold");     // High MET threshold
   //  _lowMETThreshold    = parameters.getParameter<double>("LowMETThreshold");       // Low MET threshold
 
-<<<<<<< HEAD
-  //
-  jetID = new reco::helper::JetIDHelper(parameters.getParameter<ParameterSet>("JetIDParams"));
+  //
+  jetID = new reco::helper::JetIDHelper(parameters.getParameter<ParameterSet>("JetIDParams"), std::move(iC));
 
 }
 
@@ -175,8 +148,6 @@
   evtCounter = 0;
   metname = "METAnalyzer";
 
-=======
->>>>>>> cb5831c9
   // DQStore stuff
   LogTrace(metname)<<"[METAnalyzer] Parameters initialization";
   std::string DirName = _FolderName+_source;
