import FWCore.ParameterSet.Config as cms

<<<<<<< HEAD
#not useful anymore for b-tagging but used in some other sequences
from JetMETCorrections.Configuration.JetCorrectionServices_cff import ak5PFL2L3,ak5PFL2Relative,ak5PFL3Absolute
=======
from DQMOffline.RecoB.bTagAnalysisData_cfi import *
calobTagAnalysis = bTagAnalysis.clone()
bTagPlots = cms.Sequence(calobTagAnalysis)
calobTagAnalysis.finalizePlots = False
calobTagAnalysis.finalizeOnly = False


#Jet collection
JetCut=cms.string("neutralHadronEnergyFraction < 0.99 && neutralEmEnergyFraction < 0.99 && nConstituents > 1 && chargedHadronEnergyFraction > 0.0 && chargedMultiplicity > 0.0 && chargedEmEnergyFraction < 0.99")

from JetMETCorrections.Configuration.JetCorrectionServices_cff import ak4PFL2L3,ak4PFL2Relative,ak4PFL3Absolute
newAk5PFL2L3 = ak4PFL2L3.clone()

from JetMETCorrections.Configuration.DefaultJEC_cff import ak4PFJetsL2L3
ak4PFJetsJEC = ak4PFJetsL2L3.clone(
    correctors = ['newAk5PFL2L3']
    )

PFJetsFilter = cms.EDFilter("PFJetSelector",
                            src = cms.InputTag("ak4PFJetsJEC"),
                            cut = JetCut,
                            filter = cms.bool(False)
                            )

jetID = cms.InputTag("PFJetsFilter")

#JTA
from RecoJets.JetAssociationProducers.ak4JTA_cff import *
pfAk5JetTracksAssociatorAtVertex = ak4JetTracksAssociatorAtVertex.clone(jets = jetID)

#btag sequence
from RecoBTag.Configuration.RecoBTag_cff import *

pfImpactParameterTagInfos = impactParameterTagInfos.clone(jetTracks = cms.InputTag("pfAk5JetTracksAssociatorAtVertex"))
pfSecondaryVertexTagInfos = secondaryVertexTagInfos.clone(trackIPTagInfos = "pfImpactParameterTagInfos")
>>>>>>> 5965c42b

#JEC for CHS
from JetMETCorrections.Configuration.JetCorrectionServices_cff import ak5PFCHSL1Fastjet, ak5PFCHSL2Relative, ak5PFCHSL3Absolute, ak5PFCHSResidual, ak5PFCHSL1FastL2L3, ak5PFCHSL1FastL2L3Residual
newak5PFCHSL1Fastjet = ak5PFCHSL1Fastjet.clone(algorithm = 'AK5PFchs')
newak5PFCHSL2Relative = ak5PFCHSL2Relative.clone(algorithm = 'AK5PFchs')
newak5PFCHSL3Absolute = ak5PFCHSL3Absolute.clone(algorithm = 'AK5PFchs')
newak5PFCHSResidual = ak5PFCHSResidual.clone(algorithm = 'AK5PFchs')

newak5PFCHSL1FastL2L3 = ak5PFCHSL1FastL2L3.clone(correctors = cms.vstring('newak5PFCHSL1Fastjet','newak5PFCHSL2Relative','newak5PFCHSL3Absolute'))
newak5PFCHSL1FastL2L3Residual = ak5PFCHSL1FastL2L3Residual.clone(correctors = cms.vstring('newak5PFCHSL1Fastjet','newak5PFCHSL2Relative','newak5PFCHSL3Absolute','newak5PFCHSResidual'))

<<<<<<< HEAD
#Needed only for fastsim, why?
ak5PFCHSL1Fastjet.algorithm = 'AK5PFchs'
ak5PFCHSL2Relative.algorithm = 'AK5PFchs'
ak5PFCHSL3Absolute.algorithm = 'AK5PFchs'
ak5PFCHSResidual.algorithm = 'AK5PFchs'
=======
pfSimpleSecondaryVertexHighEffBJetTags = simpleSecondaryVertexHighEffBJetTags.clone(tagInfos = cms.VInputTag(cms.InputTag("pfSecondaryVertexTagInfos")))
pfSimpleSecondaryVertexHighPurBJetTags = simpleSecondaryVertexHighPurBJetTags.clone(tagInfos = cms.VInputTag(cms.InputTag("pfSecondaryVertexTagInfos")))

pfGhostTrackVertexTagInfos = pfSecondaryVertexTagInfos.clone()
pfGhostTrackVertexTagInfos.vertexReco = ghostTrackVertexRecoBlock.vertexReco
pfGhostTrackVertexTagInfos.vertexCuts.multiplicityMin = 1
pfGhostTrackBJetTags = ghostTrackBJetTags.clone(
    tagInfos = cms.VInputTag(cms.InputTag("pfImpactParameterTagInfos"),
                             cms.InputTag("pfGhostTrackVertexTagInfos"))
    )

pfCombinedSecondaryVertexBJetTags = combinedSecondaryVertexBJetTags.clone(
    tagInfos = cms.VInputTag(cms.InputTag("pfImpactParameterTagInfos"),
                             cms.InputTag("pfSecondaryVertexTagInfos"))
    )
pfCombinedSecondaryVertexMVABJetTags = combinedSecondaryVertexMVABJetTags.clone(
    tagInfos = cms.VInputTag(cms.InputTag("pfImpactParameterTagInfos"),
                             cms.InputTag("pfSecondaryVertexTagInfos"))
    )

pfSoftPFMuonsTagInfos = softPFMuonsTagInfos.clone(jets = jetID)
pfSoftPFElectronsTagInfos = softPFElectronsTagInfos.clone(jets = jetID)
pfSoftPFMuonBJetTags = softPFMuonBJetTags.clone(tagInfos = cms.VInputTag(cms.InputTag("pfSoftPFMuonsTagInfos")))
pfSoftPFElectronBJetTags = softPFElectronBJetTags.clone(tagInfos = cms.VInputTag(cms.InputTag("pfSoftPFElectronsTagInfos")))

pfbtagging = cms.Sequence(
    pfImpactParameterTagInfos *
    ( pfTrackCountingHighEffBJetTags +
      pfTrackCountingHighPurBJetTags +
      pfJetProbabilityBJetTags +
      pfJetBProbabilityBJetTags +

      pfSecondaryVertexTagInfos *
      ( pfSimpleSecondaryVertexHighEffBJetTags +
        pfSimpleSecondaryVertexHighPurBJetTags +
        pfCombinedSecondaryVertexBJetTags +
        pfCombinedSecondaryVertexMVABJetTags
        ) +
      pfGhostTrackVertexTagInfos *
      pfGhostTrackBJetTags
      ) +

    #softPFLeptonsTagInfos*
    pfSoftPFMuonsTagInfos*
    pfSoftPFElectronsTagInfos*
    pfSoftPFElectronBJetTags*
    pfSoftPFMuonBJetTags
)


#preSeq
prebTagSequence = cms.Sequence(ak4PFJetsJEC*PFJetsFilter*pfAk5JetTracksAssociatorAtVertex*pfbtagging)

# Module execution for data
#from DQMOffline.RecoB.bTagAnalysisData_cfi import *
pfbTagAnalysis = bTagAnalysis.clone(
    tagConfig = cms.VPSet(
       cms.PSet(
           bTagTrackIPAnalysisBlock,
           type = cms.string('TrackIP'),
           label = cms.InputTag("pfImpactParameterTagInfos"),
           folder = cms.string("IPTag")
           ),
       cms.PSet(
           bTagCombinedSVAnalysisBlock,
           ipTagInfos = cms.InputTag("pfImpactParameterTagInfos"),
           type = cms.string('GenericMVA'),
           svTagInfos = cms.InputTag("pfSecondaryVertexTagInfos"),
           label = cms.InputTag("combinedSecondaryVertex"),
           folder = cms.string("CSVTag")
           ),
       cms.PSet(
           bTagTrackCountingAnalysisBlock,
           label = cms.InputTag("pfTrackCountingHighEffBJetTags"),
           folder = cms.string("TCHE")
           ),
       cms.PSet(
           bTagTrackCountingAnalysisBlock,
           label = cms.InputTag("pfTrackCountingHighPurBJetTags"),
           folder = cms.string("TCHP")
           ),
       cms.PSet(
           bTagProbabilityAnalysisBlock,
           label = cms.InputTag("pfJetProbabilityBJetTags"),
           folder = cms.string("JP")
           ),
       cms.PSet(
           bTagBProbabilityAnalysisBlock,
           label = cms.InputTag("pfJetBProbabilityBJetTags"),
           folder = cms.string("JBP")
           ),
       cms.PSet(
           bTagSimpleSVAnalysisBlock,
           label = cms.InputTag("pfSimpleSecondaryVertexHighEffBJetTags"),
           folder = cms.string("SSVHE")
           ),
       cms.PSet(
           bTagSimpleSVAnalysisBlock,
           label = cms.InputTag("pfSimpleSecondaryVertexHighPurBJetTags"),
           folder = cms.string("SSVHP")
           ),
       cms.PSet(
           bTagGenericAnalysisBlock,
           label = cms.InputTag("pfCombinedSecondaryVertexBJetTags"),
           folder = cms.string("CSV")
           ),
       cms.PSet(
           bTagGenericAnalysisBlock,
           label = cms.InputTag("pfCombinedSecondaryVertexMVABJetTags"),
           folder = cms.string("CSVMVA")
           ),
       cms.PSet(
           bTagGenericAnalysisBlock,
           label = cms.InputTag("pfGhostTrackBJetTags"),
           folder = cms.string("GhTrk")
           ),
       cms.PSet(
           bTagSoftLeptonAnalysisBlock,
           label = cms.InputTag("pfSoftPFMuonBJetTags"),
           folder = cms.string("SMT")
           ),
       cms.PSet(
           bTagSoftLeptonAnalysisBlock,
           label = cms.InputTag("pfSoftPFElectronBJetTags"),
           folder = cms.string("SET")
           ),
       ),
    )
pfbTagAnalysis.finalizePlots = False
pfbTagAnalysis.finalizeOnly = False
pfbTagAnalysis.ptRanges = cms.vdouble(0.0)
bTagPlotsDATA = cms.Sequence(pfbTagAnalysis)
>>>>>>> 5965c42b

######### DATA ############
from DQMOffline.RecoB.bTagAnalysisData_cfi import *
bTagAnalysis.finalizePlots = False
bTagAnalysis.finalizeOnly = False
bTagAnalysis.ptRanges = cms.vdouble(0.0)
#Residual correction will be added inside the c++ code only for data (checking the presence of genParticles collection), not explicit here as this sequence also ran on MC FullSim
bTagAnalysis.doJetID = True
bTagAnalysis.doJEC = True
bTagAnalysis.JECsource = cms.string("newak5PFCHSL1FastL2L3") 
bTagPlotsDATA = cms.Sequence(bTagAnalysis)

########## MC ############
#Matching
from PhysicsTools.JetMCAlgos.CaloJetsMCFlavour_cfi import *
AK5byRef.jets = cms.InputTag("ak5PFJetsCHS")
#Get gen jet collection for real jets
ak5GenJetsForPUid = cms.EDFilter("GenJetSelector",
                                 src = cms.InputTag("ak5GenJets"),
                                 cut = cms.string('pt > 8.'),
                                 filter = cms.bool(False)
                                 )
#do reco gen - reco matching
from PhysicsTools.PatAlgos.mcMatchLayer0.jetMatch_cfi import patJetGenJetMatch
newpatJetGenJetMatch = patJetGenJetMatch.clone(
    src = cms.InputTag("ak5PFJetsCHS"),
    matched = cms.InputTag("ak5GenJetsForPUid"),
    maxDeltaR = cms.double(0.25),
    resolveAmbiguities = cms.bool(True)
)

# Module execution for MC
from Validation.RecoB.bTagAnalysis_cfi import *
bTagValidation.finalizePlots = False
bTagValidation.finalizeOnly = False
bTagValidation.jetMCSrc = 'AK5byValAlgo'
bTagValidation.ptRanges = cms.vdouble(0.0)
bTagValidation.etaRanges = cms.vdouble(0.0)
bTagValidation.doJetID = True
bTagValidation.doJEC = True
bTagValidation.JECsource = cms.string("newak5PFCHSL1FastL2L3")
bTagValidation.doPUid = cms.bool(True)
bTagValidation.genJetsMatched = cms.InputTag("newpatJetGenJetMatch")
#to run on fastsim
prebTagSequenceMC = cms.Sequence(ak5GenJetsForPUid*newpatJetGenJetMatch*myPartons*AK5Flavour)
bTagPlotsMC = cms.Sequence(bTagValidation)

#to run on fullsim in the validation sequence, all histograms produced in the dqmoffline sequence
bTagValidationNoall = bTagValidation.clone(flavPlots="noall")
bTagPlotsMCbcl = cms.Sequence(myPartons*AK5Flavour*bTagValidationNoall)<|MERGE_RESOLUTION|>--- conflicted
+++ resolved
@@ -1,196 +1,23 @@
 import FWCore.ParameterSet.Config as cms
 
-<<<<<<< HEAD
 #not useful anymore for b-tagging but used in some other sequences
-from JetMETCorrections.Configuration.JetCorrectionServices_cff import ak5PFL2L3,ak5PFL2Relative,ak5PFL3Absolute
-=======
-from DQMOffline.RecoB.bTagAnalysisData_cfi import *
-calobTagAnalysis = bTagAnalysis.clone()
-bTagPlots = cms.Sequence(calobTagAnalysis)
-calobTagAnalysis.finalizePlots = False
-calobTagAnalysis.finalizeOnly = False
-
-
-#Jet collection
-JetCut=cms.string("neutralHadronEnergyFraction < 0.99 && neutralEmEnergyFraction < 0.99 && nConstituents > 1 && chargedHadronEnergyFraction > 0.0 && chargedMultiplicity > 0.0 && chargedEmEnergyFraction < 0.99")
-
 from JetMETCorrections.Configuration.JetCorrectionServices_cff import ak4PFL2L3,ak4PFL2Relative,ak4PFL3Absolute
-newAk5PFL2L3 = ak4PFL2L3.clone()
-
-from JetMETCorrections.Configuration.DefaultJEC_cff import ak4PFJetsL2L3
-ak4PFJetsJEC = ak4PFJetsL2L3.clone(
-    correctors = ['newAk5PFL2L3']
-    )
-
-PFJetsFilter = cms.EDFilter("PFJetSelector",
-                            src = cms.InputTag("ak4PFJetsJEC"),
-                            cut = JetCut,
-                            filter = cms.bool(False)
-                            )
-
-jetID = cms.InputTag("PFJetsFilter")
-
-#JTA
-from RecoJets.JetAssociationProducers.ak4JTA_cff import *
-pfAk5JetTracksAssociatorAtVertex = ak4JetTracksAssociatorAtVertex.clone(jets = jetID)
-
-#btag sequence
-from RecoBTag.Configuration.RecoBTag_cff import *
-
-pfImpactParameterTagInfos = impactParameterTagInfos.clone(jetTracks = cms.InputTag("pfAk5JetTracksAssociatorAtVertex"))
-pfSecondaryVertexTagInfos = secondaryVertexTagInfos.clone(trackIPTagInfos = "pfImpactParameterTagInfos")
->>>>>>> 5965c42b
 
 #JEC for CHS
-from JetMETCorrections.Configuration.JetCorrectionServices_cff import ak5PFCHSL1Fastjet, ak5PFCHSL2Relative, ak5PFCHSL3Absolute, ak5PFCHSResidual, ak5PFCHSL1FastL2L3, ak5PFCHSL1FastL2L3Residual
-newak5PFCHSL1Fastjet = ak5PFCHSL1Fastjet.clone(algorithm = 'AK5PFchs')
-newak5PFCHSL2Relative = ak5PFCHSL2Relative.clone(algorithm = 'AK5PFchs')
-newak5PFCHSL3Absolute = ak5PFCHSL3Absolute.clone(algorithm = 'AK5PFchs')
-newak5PFCHSResidual = ak5PFCHSResidual.clone(algorithm = 'AK5PFchs')
+from JetMETCorrections.Configuration.JetCorrectionServices_cff import ak4PFCHSL1Fastjet, ak4PFCHSL2Relative, ak4PFCHSL3Absolute, ak4PFCHSResidual, ak4PFCHSL1FastL2L3, ak4PFCHSL1FastL2L3Residual
+newak4PFCHSL1Fastjet = ak4PFCHSL1Fastjet.clone(algorithm = 'AK4PFchs')
+newak4PFCHSL2Relative = ak4PFCHSL2Relative.clone(algorithm = 'AK4PFchs')
+newak4PFCHSL3Absolute = ak4PFCHSL3Absolute.clone(algorithm = 'AK4PFchs')
+newak4PFCHSResidual = ak4PFCHSResidual.clone(algorithm = 'AK4PFchs')
 
-newak5PFCHSL1FastL2L3 = ak5PFCHSL1FastL2L3.clone(correctors = cms.vstring('newak5PFCHSL1Fastjet','newak5PFCHSL2Relative','newak5PFCHSL3Absolute'))
-newak5PFCHSL1FastL2L3Residual = ak5PFCHSL1FastL2L3Residual.clone(correctors = cms.vstring('newak5PFCHSL1Fastjet','newak5PFCHSL2Relative','newak5PFCHSL3Absolute','newak5PFCHSResidual'))
+newak4PFCHSL1FastL2L3 = ak4PFCHSL1FastL2L3.clone(correctors = cms.vstring('newak4PFCHSL1Fastjet','newak4PFCHSL2Relative','newak4PFCHSL3Absolute'))
+newak4PFCHSL1FastL2L3Residual = ak4PFCHSL1FastL2L3Residual.clone(correctors = cms.vstring('newak4PFCHSL1Fastjet','newak4PFCHSL2Relative','newak4PFCHSL3Absolute','newak4PFCHSResidual'))
 
-<<<<<<< HEAD
 #Needed only for fastsim, why?
-ak5PFCHSL1Fastjet.algorithm = 'AK5PFchs'
-ak5PFCHSL2Relative.algorithm = 'AK5PFchs'
-ak5PFCHSL3Absolute.algorithm = 'AK5PFchs'
-ak5PFCHSResidual.algorithm = 'AK5PFchs'
-=======
-pfSimpleSecondaryVertexHighEffBJetTags = simpleSecondaryVertexHighEffBJetTags.clone(tagInfos = cms.VInputTag(cms.InputTag("pfSecondaryVertexTagInfos")))
-pfSimpleSecondaryVertexHighPurBJetTags = simpleSecondaryVertexHighPurBJetTags.clone(tagInfos = cms.VInputTag(cms.InputTag("pfSecondaryVertexTagInfos")))
-
-pfGhostTrackVertexTagInfos = pfSecondaryVertexTagInfos.clone()
-pfGhostTrackVertexTagInfos.vertexReco = ghostTrackVertexRecoBlock.vertexReco
-pfGhostTrackVertexTagInfos.vertexCuts.multiplicityMin = 1
-pfGhostTrackBJetTags = ghostTrackBJetTags.clone(
-    tagInfos = cms.VInputTag(cms.InputTag("pfImpactParameterTagInfos"),
-                             cms.InputTag("pfGhostTrackVertexTagInfos"))
-    )
-
-pfCombinedSecondaryVertexBJetTags = combinedSecondaryVertexBJetTags.clone(
-    tagInfos = cms.VInputTag(cms.InputTag("pfImpactParameterTagInfos"),
-                             cms.InputTag("pfSecondaryVertexTagInfos"))
-    )
-pfCombinedSecondaryVertexMVABJetTags = combinedSecondaryVertexMVABJetTags.clone(
-    tagInfos = cms.VInputTag(cms.InputTag("pfImpactParameterTagInfos"),
-                             cms.InputTag("pfSecondaryVertexTagInfos"))
-    )
-
-pfSoftPFMuonsTagInfos = softPFMuonsTagInfos.clone(jets = jetID)
-pfSoftPFElectronsTagInfos = softPFElectronsTagInfos.clone(jets = jetID)
-pfSoftPFMuonBJetTags = softPFMuonBJetTags.clone(tagInfos = cms.VInputTag(cms.InputTag("pfSoftPFMuonsTagInfos")))
-pfSoftPFElectronBJetTags = softPFElectronBJetTags.clone(tagInfos = cms.VInputTag(cms.InputTag("pfSoftPFElectronsTagInfos")))
-
-pfbtagging = cms.Sequence(
-    pfImpactParameterTagInfos *
-    ( pfTrackCountingHighEffBJetTags +
-      pfTrackCountingHighPurBJetTags +
-      pfJetProbabilityBJetTags +
-      pfJetBProbabilityBJetTags +
-
-      pfSecondaryVertexTagInfos *
-      ( pfSimpleSecondaryVertexHighEffBJetTags +
-        pfSimpleSecondaryVertexHighPurBJetTags +
-        pfCombinedSecondaryVertexBJetTags +
-        pfCombinedSecondaryVertexMVABJetTags
-        ) +
-      pfGhostTrackVertexTagInfos *
-      pfGhostTrackBJetTags
-      ) +
-
-    #softPFLeptonsTagInfos*
-    pfSoftPFMuonsTagInfos*
-    pfSoftPFElectronsTagInfos*
-    pfSoftPFElectronBJetTags*
-    pfSoftPFMuonBJetTags
-)
-
-
-#preSeq
-prebTagSequence = cms.Sequence(ak4PFJetsJEC*PFJetsFilter*pfAk5JetTracksAssociatorAtVertex*pfbtagging)
-
-# Module execution for data
-#from DQMOffline.RecoB.bTagAnalysisData_cfi import *
-pfbTagAnalysis = bTagAnalysis.clone(
-    tagConfig = cms.VPSet(
-       cms.PSet(
-           bTagTrackIPAnalysisBlock,
-           type = cms.string('TrackIP'),
-           label = cms.InputTag("pfImpactParameterTagInfos"),
-           folder = cms.string("IPTag")
-           ),
-       cms.PSet(
-           bTagCombinedSVAnalysisBlock,
-           ipTagInfos = cms.InputTag("pfImpactParameterTagInfos"),
-           type = cms.string('GenericMVA'),
-           svTagInfos = cms.InputTag("pfSecondaryVertexTagInfos"),
-           label = cms.InputTag("combinedSecondaryVertex"),
-           folder = cms.string("CSVTag")
-           ),
-       cms.PSet(
-           bTagTrackCountingAnalysisBlock,
-           label = cms.InputTag("pfTrackCountingHighEffBJetTags"),
-           folder = cms.string("TCHE")
-           ),
-       cms.PSet(
-           bTagTrackCountingAnalysisBlock,
-           label = cms.InputTag("pfTrackCountingHighPurBJetTags"),
-           folder = cms.string("TCHP")
-           ),
-       cms.PSet(
-           bTagProbabilityAnalysisBlock,
-           label = cms.InputTag("pfJetProbabilityBJetTags"),
-           folder = cms.string("JP")
-           ),
-       cms.PSet(
-           bTagBProbabilityAnalysisBlock,
-           label = cms.InputTag("pfJetBProbabilityBJetTags"),
-           folder = cms.string("JBP")
-           ),
-       cms.PSet(
-           bTagSimpleSVAnalysisBlock,
-           label = cms.InputTag("pfSimpleSecondaryVertexHighEffBJetTags"),
-           folder = cms.string("SSVHE")
-           ),
-       cms.PSet(
-           bTagSimpleSVAnalysisBlock,
-           label = cms.InputTag("pfSimpleSecondaryVertexHighPurBJetTags"),
-           folder = cms.string("SSVHP")
-           ),
-       cms.PSet(
-           bTagGenericAnalysisBlock,
-           label = cms.InputTag("pfCombinedSecondaryVertexBJetTags"),
-           folder = cms.string("CSV")
-           ),
-       cms.PSet(
-           bTagGenericAnalysisBlock,
-           label = cms.InputTag("pfCombinedSecondaryVertexMVABJetTags"),
-           folder = cms.string("CSVMVA")
-           ),
-       cms.PSet(
-           bTagGenericAnalysisBlock,
-           label = cms.InputTag("pfGhostTrackBJetTags"),
-           folder = cms.string("GhTrk")
-           ),
-       cms.PSet(
-           bTagSoftLeptonAnalysisBlock,
-           label = cms.InputTag("pfSoftPFMuonBJetTags"),
-           folder = cms.string("SMT")
-           ),
-       cms.PSet(
-           bTagSoftLeptonAnalysisBlock,
-           label = cms.InputTag("pfSoftPFElectronBJetTags"),
-           folder = cms.string("SET")
-           ),
-       ),
-    )
-pfbTagAnalysis.finalizePlots = False
-pfbTagAnalysis.finalizeOnly = False
-pfbTagAnalysis.ptRanges = cms.vdouble(0.0)
-bTagPlotsDATA = cms.Sequence(pfbTagAnalysis)
->>>>>>> 5965c42b
+ak4PFCHSL1Fastjet.algorithm = 'AK4PFchs'
+ak4PFCHSL2Relative.algorithm = 'AK4PFchs'
+ak4PFCHSL3Absolute.algorithm = 'AK4PFchs'
+ak4PFCHSResidual.algorithm = 'AK4PFchs'
 
 ######### DATA ############
 from DQMOffline.RecoB.bTagAnalysisData_cfi import *
@@ -200,24 +27,24 @@
 #Residual correction will be added inside the c++ code only for data (checking the presence of genParticles collection), not explicit here as this sequence also ran on MC FullSim
 bTagAnalysis.doJetID = True
 bTagAnalysis.doJEC = True
-bTagAnalysis.JECsource = cms.string("newak5PFCHSL1FastL2L3") 
+bTagAnalysis.JECsource = cms.string("newak4PFCHSL1FastL2L3") 
 bTagPlotsDATA = cms.Sequence(bTagAnalysis)
 
 ########## MC ############
 #Matching
 from PhysicsTools.JetMCAlgos.CaloJetsMCFlavour_cfi import *
-AK5byRef.jets = cms.InputTag("ak5PFJetsCHS")
+AK4byRef.jets = cms.InputTag("ak4PFJetsCHS")
 #Get gen jet collection for real jets
-ak5GenJetsForPUid = cms.EDFilter("GenJetSelector",
-                                 src = cms.InputTag("ak5GenJets"),
+ak4GenJetsForPUid = cms.EDFilter("GenJetSelector",
+                                 src = cms.InputTag("ak4GenJets"),
                                  cut = cms.string('pt > 8.'),
                                  filter = cms.bool(False)
                                  )
 #do reco gen - reco matching
 from PhysicsTools.PatAlgos.mcMatchLayer0.jetMatch_cfi import patJetGenJetMatch
 newpatJetGenJetMatch = patJetGenJetMatch.clone(
-    src = cms.InputTag("ak5PFJetsCHS"),
-    matched = cms.InputTag("ak5GenJetsForPUid"),
+    src = cms.InputTag("ak4PFJetsCHS"),
+    matched = cms.InputTag("ak4GenJetsForPUid"),
     maxDeltaR = cms.double(0.25),
     resolveAmbiguities = cms.bool(True)
 )
@@ -226,18 +53,18 @@
 from Validation.RecoB.bTagAnalysis_cfi import *
 bTagValidation.finalizePlots = False
 bTagValidation.finalizeOnly = False
-bTagValidation.jetMCSrc = 'AK5byValAlgo'
+bTagValidation.jetMCSrc = 'AK4byValAlgo'
 bTagValidation.ptRanges = cms.vdouble(0.0)
 bTagValidation.etaRanges = cms.vdouble(0.0)
 bTagValidation.doJetID = True
 bTagValidation.doJEC = True
-bTagValidation.JECsource = cms.string("newak5PFCHSL1FastL2L3")
+bTagValidation.JECsource = cms.string("newak4PFCHSL1FastL2L3")
 bTagValidation.doPUid = cms.bool(True)
 bTagValidation.genJetsMatched = cms.InputTag("newpatJetGenJetMatch")
 #to run on fastsim
-prebTagSequenceMC = cms.Sequence(ak5GenJetsForPUid*newpatJetGenJetMatch*myPartons*AK5Flavour)
+prebTagSequenceMC = cms.Sequence(ak4GenJetsForPUid*newpatJetGenJetMatch*myPartons*AK4Flavour)
 bTagPlotsMC = cms.Sequence(bTagValidation)
 
 #to run on fullsim in the validation sequence, all histograms produced in the dqmoffline sequence
 bTagValidationNoall = bTagValidation.clone(flavPlots="noall")
-bTagPlotsMCbcl = cms.Sequence(myPartons*AK5Flavour*bTagValidationNoall)+bTagPlotsMCbcl = cms.Sequence(myPartons*AK4Flavour*bTagValidationNoall)