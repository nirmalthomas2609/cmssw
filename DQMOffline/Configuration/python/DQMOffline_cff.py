import FWCore.ParameterSet.Config as cms

from DQMServices.Components.DQMMessageLogger_cfi import *
from DQMServices.Components.DQMDcsInfo_cfi import *
from DQMServices.Components.DQMFastTimerService_cff import *

from DQMOffline.L1Trigger.L1TriggerDqmOffline_cff import *
from DQMOffline.Ecal.ecal_dqm_source_offline_cff import *
from DQM.EcalPreshowerMonitorModule.es_dqm_source_offline_cff import *
from DQM.HcalTasks.OfflineSourceSequence_pp import *
from DQMOffline.Hcal.HcalDQMOfflineSequence_cff import *
from DQM.SiStripMonitorClient.SiStripSourceConfigTier0_cff import *
from DQM.SiPixelCommon.SiPixelOfflineDQM_source_cff import *
from DQM.DTMonitorModule.dtDQMOfflineSources_cff import *
from DQM.RPCMonitorClient.RPCTier0Source_cff import *
from DQM.CSCMonitorModule.csc_dqm_sourceclient_offline_cff import *
from DQM.CastorMonitor.castor_dqm_sourceclient_offline_cff import *
from DQM.CTPPS.ctppsDQM_cff import *

DQMNone = cms.Sequence()

DQMMessageLoggerSeq = cms.Sequence( DQMMessageLogger )

DQMOfflineDCS = cms.Sequence( dqmDcsInfo )

# L1 trigger sequences
DQMOfflineL1T = cms.Sequence( l1TriggerDqmOffline ) # L1 emulator is run within this sequence for real data

DQMOfflineL1TEgamma = cms.Sequence( l1TriggerEgDqmOffline )

DQMOfflineL1TMuon = cms.Sequence( l1TriggerMuonDqmOffline )

#DPGs
DQMOfflineEcal = cms.Sequence( ecal_dqm_source_offline *
				es_dqm_source_offline )

DQMOfflineHcal = cms.Sequence( hcalOfflineSourceSequence )

DQMOfflineHcal2 = cms.Sequence( HcalDQMOfflineSequence )

DQMOfflineTrackerStrip = cms.Sequence( SiStripDQMTier0 )

DQMOfflineTrackerPixel = cms.Sequence( 	siPixelOfflineDQM_source )

DQMOfflineMuonDPG = cms.Sequence( dtSources *
                                  rpcTier0Source *
                                  cscSources )

DQMOfflineCASTOR = cms.Sequence( castorSources )

DQMOfflineCTPPS = cms.Sequence( ctppsDQM )

DQMOfflinePreDPG = cms.Sequence( DQMOfflineDCS *
				 DQMOfflineL1T *
                                 DQMOfflineEcal *
                                 DQMOfflineHcal *
				 DQMOfflineHcal2 *
                                 DQMOfflineTrackerStrip *
				 DQMOfflineTrackerPixel *
				 DQMOfflineMuonDPG *
                                 DQMOfflineCASTOR *
                                 DQMOfflineCTPPS )

DQMOfflineDPG = cms.Sequence( DQMOfflinePreDPG *
                              DQMMessageLogger )

from DQM.TrackingMonitorSource.TrackingSourceConfig_Tier0_cff import *
from DQMOffline.RecoB.PrimaryVertexMonitor_cff import *
from DQM.TrackingMonitor.trackingRecoMaterialAnalyzer_cfi import materialDumperAnalyzer
from DQMOffline.Muon.muonMonitors_cff import *
from DQMOffline.JetMET.jetMETDQMOfflineSource_cff import *
from DQMOffline.EGamma.egammaDQMOffline_cff import *
from DQMOffline.Trigger.DQMOffline_Trigger_cff import *
from DQMOffline.RecoB.dqmAnalyzer_cff import *
from DQM.BeamMonitor.AlcaBeamMonitor_cff import *
from DQM.Physics.DQMPhysics_cff import *
<<<<<<< HEAD

DQMOfflineVertex = cms.Sequence( pvMonitor )

=======
from DQM.Physics.DQMTopMiniAOD_cff import *
from Validation.RecoTau.DQMSequences_cfi import *
from DQM.TrackingMonitorSource.TrackingSourceConfig_Tier0_cff import *
from DQM.TrackingMonitorSource.pixelTracksMonitoring_cff import *
from DQMOffline.RecoB.PixelVertexMonitor_cff import *
from DQM.SiOuterTracker.OuterTrackerSourceConfig_cff import *
# miniAOD DQM validation
from Validation.RecoParticleFlow.miniAODDQM_cff import * # On MiniAOD vs RECO
from Validation.RecoParticleFlow.DQMForPF_MiniAOD_cff import * # MiniAOD PF variables
from DQM.TrackingMonitor.tracksDQMMiniAOD_cff import * 
from DQM.TrackingMonitor.trackingRecoMaterialAnalyzer_cfi import materialDumperAnalyzer
>>>>>>> cb27c235
materialDumperAnalyzer.usePV = True
DQMOfflineTracking = cms.Sequence( TrackingDQMSourceTier0 *
                                   DQMOfflineVertex *
                                   materialDumperAnalyzer )

DQMOfflineMUO = cms.Sequence(muonMonitors)
muonRecoAnalyzer.doMVA =         cms.bool( True )
muonRecoAnalyzer_miniAOD.doMVA = cms.bool( True )

DQMOfflineJetMET = cms.Sequence( jetMETDQMOfflineSource )

DQMOfflineEGamma = cms.Sequence( egammaDQMOffline )

DQMOfflineTrigger = cms.Sequence( triggerOfflineDQMSource )

DQMOfflineBTag = cms.Sequence( bTagPlotsDATA )

DQMOfflineBeam = cms.Sequence( alcaBeamMonitor )

DQMOfflinePhysics = cms.Sequence( dqmPhysics )

DQMOfflinePrePOG = cms.Sequence( DQMOfflineTracking *
                                 DQMOfflineMUO *
                                 DQMOfflineJetMET *
                                 DQMOfflineEGamma *
                                 DQMOfflineTrigger *
                                 DQMOfflineBTag *
                                 DQMOfflineBeam *
                                 DQMOfflinePhysics )


DQMOfflinePOG = cms.Sequence( DQMOfflinePrePOG *
                              DQMMessageLogger )

HLTMonitoring = cms.Sequence( OfflineHLTMonitoring )
HLTMonitoringPA = cms.Sequence( OfflineHLTMonitoringPA )

# Data
DQMOffline = cms.Sequence( DQMOfflinePreDPG *
                           DQMOfflinePrePOG *
                           HLTMonitoring *
                           DQMMessageLogger )

DQMOfflineExtraHLT = cms.Sequence( offlineValidationHLTSource )


DQMOfflineFakeHLT = cms.Sequence( DQMOffline )
DQMOfflineFakeHLT.remove( HLTMonitoring )
DQMOfflineFakeHLT.remove( DQMOfflineTrigger )

#MC
DQMOfflinePrePOGMC = cms.Sequence( DQMOfflineVertex *
                                   DQMOfflineBTag *
                                   DQMOfflinePhysics )

DQMOfflinePOGMC = cms.Sequence( DQMOfflinePrePOGMC *
                                DQMMessageLogger )

#DQMOfflineCommon
from DQM.TrackingMonitorSource.pixelTracksMonitoring_cff import *
from DQM.SiOuterTracker.OuterTrackerSourceConfig_cff import *
from Validation.RecoTau.DQMSequences_cfi import *

DQMOfflinePixelTracking = cms.Sequence( pixelTracksMonitoring +
                                        pixelPVMonitor )

DQMOuterTracker = cms.Sequence( DQMOfflineDCS *
                                OuterTrackerSource *
                                DQMMessageLogger *
                                DQMOfflinePhysics *
                                DQMOfflineVertex 
                                )

DQMOfflineTAU = cms.Sequence( produceDenomsData *
				pfTauRunDQMValidation )

DQMOfflineTrackerStrip = cms.Sequence( SiStripDQMTier0Common )

DQMOfflineTrackerPixel = cms.Sequence( siPixelOfflineDQM_source )

DQMOfflineCommon = cms.Sequence( DQMOfflineDCS *
                                 DQMMessageLogger *
				 DQMOfflineTrackerStrip * 
				 DQMOfflineTrackerPixel *
                                 DQMOfflineTracking *
                                 DQMOfflineTrigger *
                                 DQMOfflineBeam *
                                 DQMOfflineCASTOR *
                                 DQMOfflinePhysics *
				 DQMOfflineTAU
                                )

DQMOfflineCommonFakeHLT = cms.Sequence( DQMOfflineCommon )
DQMOfflineCommonFakeHLT.remove( DQMOfflineTrigger )

#MinBias/ZeroBias
DQMOfflineTrackerStripMinBias = cms.Sequence( SiStripDQMTier0MinBias )

DQMOfflineTrackingMinBias = cms.Sequence( TrackingDQMSourceTier0MinBias *
                                   DQMOfflineVertex *
                                   materialDumperAnalyzer )


DQMOfflineCommonSiStripZeroBias = cms.Sequence( DQMOfflineDCS *
                                 DQMMessageLogger *
				 DQMOfflineTrackerStripMinBias *
				 DQMOfflineTrackerPixel *
                                 DQMOfflineL1T *
                                 DQMOfflineTrigger *
                                 DQMOfflineBeam *
                                 DQMOfflineCASTOR *
                                 DQMOfflinePhysics *
				 DQMOfflineTrackingMinBias
                                 )

DQMOfflineCommonSiStripZeroBiasFakeHLT = cms.Sequence( DQMOfflineCommonSiStripZeroBias )
DQMOfflineCommonSiStripZeroBiasFakeHLT.remove( DQMOfflineTrigger )

#Other definitons
from DQMOffline.Lumi.ZCounting_cff import *

DQMOfflineLumi = cms.Sequence ( zcounting )

DQMOfflineMuon = cms.Sequence( dtSources *
                               rpcTier0Source *
                               cscSources *
                               muonMonitors
                              )

#Taus not created in pp conditions for HI
from Configuration.Eras.Modifier_pp_on_AA_2018_cff import pp_on_AA_2018
_DQMOfflineTAU = cms.Sequence()
pp_on_AA_2018.toReplaceWith(DQMOfflineTAU, _DQMOfflineTAU)


# miniAOD DQM validation
from Validation.RecoParticleFlow.miniAODDQM_cff import * # On MiniAOD vs RECO
from Validation.RecoParticleFlow.DQMForPF_MiniAOD_cff import * # MiniAOD PF variables
from DQM.TrackingMonitor.tracksDQMMiniAOD_cff import *
from DQMOffline.Muon.miniAOD_cff import *
from DQM.Physics.DQMTopMiniAOD_cff import *

DQMOfflineMiniAOD = cms.Sequence(jetMETDQMOfflineRedoProductsMiniAOD*muonMonitors_miniAOD*MuonMiniAOD*DQMOfflinePF)

#Post sequences are automatically placed in the EndPath by ConfigBuilder if PAT is run.
#miniAOD DQM sequences need to access the filter results.

PostDQMOfflineMiniAOD = cms.Sequence(miniAODDQMSequence*jetMETDQMOfflineSourceMiniAOD*tracksDQMMiniAOD*topPhysicsminiAOD)
PostDQMOffline = cms.Sequence()

from Configuration.Eras.Modifier_phase2_hcal_cff import phase2_hcal
phase2_hcal.toReplaceWith( PostDQMOfflineMiniAOD, PostDQMOfflineMiniAOD.copyAndExclude([
    pfMetDQMAnalyzerMiniAOD, pfPuppiMetDQMAnalyzerMiniAOD # No hcalnoise yet
]))

from PhysicsTools.NanoAOD.nanoDQM_cff import nanoDQM
DQMOfflineNanoAOD = cms.Sequence(nanoDQM)
#PostDQMOfflineNanoAOD = cms.Sequence(nanoDQM)
<|MERGE_RESOLUTION|>--- conflicted
+++ resolved
@@ -74,23 +74,9 @@
 from DQMOffline.RecoB.dqmAnalyzer_cff import *
 from DQM.BeamMonitor.AlcaBeamMonitor_cff import *
 from DQM.Physics.DQMPhysics_cff import *
-<<<<<<< HEAD
 
 DQMOfflineVertex = cms.Sequence( pvMonitor )
 
-=======
-from DQM.Physics.DQMTopMiniAOD_cff import *
-from Validation.RecoTau.DQMSequences_cfi import *
-from DQM.TrackingMonitorSource.TrackingSourceConfig_Tier0_cff import *
-from DQM.TrackingMonitorSource.pixelTracksMonitoring_cff import *
-from DQMOffline.RecoB.PixelVertexMonitor_cff import *
-from DQM.SiOuterTracker.OuterTrackerSourceConfig_cff import *
-# miniAOD DQM validation
-from Validation.RecoParticleFlow.miniAODDQM_cff import * # On MiniAOD vs RECO
-from Validation.RecoParticleFlow.DQMForPF_MiniAOD_cff import * # MiniAOD PF variables
-from DQM.TrackingMonitor.tracksDQMMiniAOD_cff import * 
-from DQM.TrackingMonitor.trackingRecoMaterialAnalyzer_cfi import materialDumperAnalyzer
->>>>>>> cb27c235
 materialDumperAnalyzer.usePV = True
 DQMOfflineTracking = cms.Sequence( TrackingDQMSourceTier0 *
                                    DQMOfflineVertex *
@@ -151,10 +137,11 @@
 
 #DQMOfflineCommon
 from DQM.TrackingMonitorSource.pixelTracksMonitoring_cff import *
+from DQMOffline.RecoB.PixelVertexMonitor_cff import *
 from DQM.SiOuterTracker.OuterTrackerSourceConfig_cff import *
 from Validation.RecoTau.DQMSequences_cfi import *
 
-DQMOfflinePixelTracking = cms.Sequence( pixelTracksMonitoring +
+DQMOfflinePixelTracking = cms.Sequence( pixelTracksMonitoring *
                                         pixelPVMonitor )
 
 DQMOuterTracker = cms.Sequence( DQMOfflineDCS *
