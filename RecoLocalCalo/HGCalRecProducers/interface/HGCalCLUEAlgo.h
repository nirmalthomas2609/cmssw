#ifndef RecoLocalCalo_HGCalRecProducers_HGCalCLUEAlgo_h
#define RecoLocalCalo_HGCalRecProducers_HGCalCLUEAlgo_h

#include "RecoLocalCalo/HGCalRecProducers/interface/HGCalClusteringAlgoBase.h"

#include "FWCore/ParameterSet/interface/ConfigurationDescriptions.h"

#include "DataFormats/DetId/interface/DetId.h"
#include "DataFormats/HGCRecHit/interface/HGCRecHitCollections.h"
#include "Geometry/CaloTopology/interface/HGCalTopology.h"
#include "Geometry/HGCalGeometry/interface/HGCalGeometry.h"
#include "Geometry/Records/interface/CaloGeometryRecord.h"

#include "DataFormats/EgammaReco/interface/BasicCluster.h"
#include "DataFormats/Math/interface/Point3D.h"

#include "RecoLocalCalo/HGCalRecProducers/interface/HGCalLayerTiles.h"

#include "RecoLocalCalo/HGCalRecAlgos/interface/RecHitTools.h"

// C/C++ headers
#include <set>
#include <string>
#include <vector>

using Density = hgcal_clustering::Density;

class HGCalCLUEAlgo : public HGCalClusteringAlgoBase {
public:
  HGCalCLUEAlgo(const edm::ParameterSet& ps)
      : HGCalClusteringAlgoBase(
            (HGCalClusteringAlgoBase::VerbosityLevel)ps.getUntrackedParameter<unsigned int>("verbosity", 3),
            reco::CaloCluster::undefined),
        thresholdW0_(ps.getParameter<std::vector<double>>("thresholdW0")),
        vecDeltas_(ps.getParameter<std::vector<double>>("deltac")),
        kappa_(ps.getParameter<double>("kappa")),
        ecut_(ps.getParameter<double>("ecut")),
        dependSensor_(ps.getParameter<bool>("dependSensor")),
        dEdXweights_(ps.getParameter<std::vector<double>>("dEdXweights")),
        thicknessCorrection_(ps.getParameter<std::vector<double>>("thicknessCorrection")),
        fcPerMip_(ps.getParameter<std::vector<double>>("fcPerMip")),
        fcPerEle_(ps.getParameter<double>("fcPerEle")),
        nonAgedNoises_(ps.getParameter<edm::ParameterSet>("noises").getParameter<std::vector<double>>("values")),
        noiseMip_(ps.getParameter<edm::ParameterSet>("noiseMip").getParameter<double>("noise_MIP")),
        initialized_(false) {}

  ~HGCalCLUEAlgo() override {}

  void getEventSetupPerAlgorithm(const edm::EventSetup& es) override;

  void populate(const HGCRecHitCollection& hits) override;

  // this is the method that will start the clusterisation (it is possible to invoke this method
  // more than once - but make sure it is with different hit collections (or else use reset)

  void makeClusters() override;

  // this is the method to get the cluster collection out
  std::vector<reco::BasicCluster> getClusters(bool) override;

  void reset() override {
    clusters_v_.clear();
    for (auto& cl : numberOfClustersPerLayer_) {
      cl = 0;
    }

    for (auto& cells : cells_)
      cells.clear();
  }

  Density getDensity() override;

  void computeThreshold();

  static void fillPSetDescription(edm::ParameterSetDescription& iDesc) {
<<<<<<< HEAD
    iDesc.add<std::vector<double>>("thresholdW0", {2.9, 2.9, 2.9});
    iDesc.add<std::vector<double>>("deltac",
                                   {
                                       1.3,
                                       1.3,
                                       5.0,
                                   });
=======
    iDesc.add<std::vector<double>>("thresholdW0", {
        2.9,
        2.9,
        2.9
        });
    iDesc.add<std::vector<double>>("deltac", {
        1.3,
        1.3,
        5.0,
	0.0315, // for scintillator
        });
>>>>>>> 2ef7dad5
    iDesc.add<bool>("dependSensor", true);
    iDesc.add<double>("ecut", 3.0);
    iDesc.add<double>("kappa", 9.0);
    iDesc.addUntracked<unsigned int>("verbosity", 3);
    iDesc.add<std::vector<double>>("dEdXweights", {});
    iDesc.add<std::vector<double>>("thicknessCorrection", {});
    iDesc.add<std::vector<double>>("fcPerMip", {});
    iDesc.add<double>("fcPerEle", 0.0);
    edm::ParameterSetDescription descNestedNoises;
    descNestedNoises.add<std::vector<double>>("values", {});
    iDesc.add<edm::ParameterSetDescription>("noises", descNestedNoises);
    edm::ParameterSetDescription descNestedNoiseMIP;
    descNestedNoiseMIP.add<bool>("scaleByDose", false);
    iDesc.add<edm::ParameterSetDescription>("scaleByDose", descNestedNoiseMIP);
    descNestedNoiseMIP.add<std::string>("doseMap", "");
    iDesc.add<edm::ParameterSetDescription>("doseMap", descNestedNoiseMIP);
    descNestedNoiseMIP.add<double>("noise_MIP", 1. / 100.);
    iDesc.add<edm::ParameterSetDescription>("noiseMip", descNestedNoiseMIP);
  }

  /// point in the space
  typedef math::XYZPoint Point;

private:
  // To compute the cluster position
  std::vector<double> thresholdW0_;

  // The two parameters used to identify clusters
  std::vector<double> vecDeltas_;
  double kappa_;

  // The hit energy cutoff
  double ecut_;

  // For keeping the density per hit
  Density density_;

  // various parameters used for calculating the noise levels for a given sensor (and whether to use
  // them)
  bool dependSensor_;
  std::vector<double> dEdXweights_;
  std::vector<double> thicknessCorrection_;
  std::vector<double> fcPerMip_;
  double fcPerEle_;
  std::vector<double> nonAgedNoises_;
  double noiseMip_;
  std::vector<std::vector<double>> thresholds_;
  std::vector<std::vector<double>> v_sigmaNoise_;

  // initialization bool
  bool initialized_;

  float outlierDeltaFactor_ = 2.f;

  struct CellsOnLayer {
    std::vector<DetId> detid;
<<<<<<< HEAD
    std::vector<float> x;
=======
    std::vector<bool> isSilic;
    std::vector<float> x; 
>>>>>>> 2ef7dad5
    std::vector<float> y;
    std::vector<float> eta; 
    std::vector<float> phi;

    std::vector<float> weight;
    std::vector<float> rho;

    std::vector<float> delta;
    std::vector<int> nearestHigher;
    std::vector<int> clusterIndex;
    std::vector<float> sigmaNoise;
    std::vector<std::vector<int>> followers;
    std::vector<bool> isSeed;

    void clear() {
      detid.clear();
      isSilic.clear();
      x.clear();
      y.clear();
      eta.clear();
      phi.clear();
      weight.clear();
      rho.clear();
      delta.clear();
      nearestHigher.clear();
      clusterIndex.clear();
      sigmaNoise.clear();
      followers.clear();
      isSeed.clear();
    }
  };

  std::vector<CellsOnLayer> cells_;

  std::vector<int> numberOfClustersPerLayer_;

<<<<<<< HEAD
  inline float distance2(int cell1, int cell2, int layerId) const {  // distance squared
    const float dx = cells_[layerId].x[cell1] - cells_[layerId].x[cell2];
    const float dy = cells_[layerId].y[cell1] - cells_[layerId].y[cell2];
    return (dx * dx + dy * dy);
  }

  inline float distance(int cell1, int cell2, int layerId) const {  // 2-d distance on the layer (x-y)
    return std::sqrt(distance2(cell1, cell2, layerId));
=======
  inline float distance2(int cell1, int cell2, int layerId, bool isEtaPhi) const {  // distance squared
    if (isEtaPhi) {
      const float dphi = (cells_[layerId].phi[cell1]*cells_[layerId].phi[cell2]>=0 || abs(cells_[layerId].phi[cell1])<1.) ?  // this+search box size guarantee cell1 and cell2 do not located in phi=+/-pi 
	cells_[layerId].phi[cell1] - cells_[layerId].phi[cell2] : cells_[layerId].phi[cell1] > 0 ?  // if cell1 has phi=pi and cell2 has phi=-pi
	cells_[layerId].phi[cell1] - cells_[layerId].phi[cell2] - 2*M_PI : cells_[layerId].phi[cell1] - cells_[layerId].phi[cell2] + 2*M_PI; // if cell1 has phi=-pi and cell2 has phi=pi
      const float deta = cells_[layerId].eta[cell1] - cells_[layerId].eta[cell2];
      return (deta * deta + dphi * dphi);
    } else {
      const float dx = cells_[layerId].x[cell1] - cells_[layerId].x[cell2];
      const float dy = cells_[layerId].y[cell1] - cells_[layerId].y[cell2];
      return (dx * dx + dy * dy);
    }
  }  

  inline float distance(int cell1,
			int cell2, int layerId, bool isEtaPhi) const {  // 2-d distance on the layer (x-y)
    return std::sqrt(distance2(cell1, cell2, layerId, isEtaPhi));
>>>>>>> 2ef7dad5
  }

  void prepareDataStructures(const unsigned int layerId);
<<<<<<< HEAD
  void calculateLocalDensity(const HGCalLayerTiles& lt,
                             const unsigned int layerId,
                             float delta_c);  // return max density
  void calculateDistanceToHigher(const HGCalLayerTiles& lt, const unsigned int layerId, float delta_c);
  int findAndAssignClusters(const unsigned int layerId, float delta_c);
  math::XYZPoint calculatePosition(const std::vector<int>& v, const unsigned int layerId) const;
=======
  void calculateLocalDensity(const HGCalLayerTiles& lt, const unsigned int layerId, float delta_c, float delta_r);  // return max density
  void calculateDistanceToHigher(const HGCalLayerTiles& lt, const unsigned int layerId, float delta_c, float delta_r);
  int findAndAssignClusters(const unsigned int layerId, float delta_c, float delta_r);
  math::XYZPoint calculatePosition(const std::vector<int> &v, const unsigned int layerId) const;
>>>>>>> 2ef7dad5
  void setDensity(const unsigned int layerId);
};

#endif<|MERGE_RESOLUTION|>--- conflicted
+++ resolved
@@ -73,27 +73,14 @@
   void computeThreshold();
 
   static void fillPSetDescription(edm::ParameterSetDescription& iDesc) {
-<<<<<<< HEAD
     iDesc.add<std::vector<double>>("thresholdW0", {2.9, 2.9, 2.9});
     iDesc.add<std::vector<double>>("deltac",
-                                   {
-                                       1.3,
-                                       1.3,
-                                       5.0,
-                                   });
-=======
-    iDesc.add<std::vector<double>>("thresholdW0", {
-        2.9,
-        2.9,
-        2.9
-        });
-    iDesc.add<std::vector<double>>("deltac", {
-        1.3,
-        1.3,
-        5.0,
-	0.0315, // for scintillator
-        });
->>>>>>> 2ef7dad5
+				   {
+				    1.3,
+				    1.3,
+				    5.0,
+				    0.0315, // for scintillator
+				   });
     iDesc.add<bool>("dependSensor", true);
     iDesc.add<double>("ecut", 3.0);
     iDesc.add<double>("kappa", 9.0);
@@ -150,12 +137,8 @@
 
   struct CellsOnLayer {
     std::vector<DetId> detid;
-<<<<<<< HEAD
-    std::vector<float> x;
-=======
     std::vector<bool> isSilic;
     std::vector<float> x; 
->>>>>>> 2ef7dad5
     std::vector<float> y;
     std::vector<float> eta; 
     std::vector<float> phi;
@@ -192,21 +175,14 @@
 
   std::vector<int> numberOfClustersPerLayer_;
 
-<<<<<<< HEAD
-  inline float distance2(int cell1, int cell2, int layerId) const {  // distance squared
-    const float dx = cells_[layerId].x[cell1] - cells_[layerId].x[cell2];
-    const float dy = cells_[layerId].y[cell1] - cells_[layerId].y[cell2];
-    return (dx * dx + dy * dy);
-  }
-
-  inline float distance(int cell1, int cell2, int layerId) const {  // 2-d distance on the layer (x-y)
-    return std::sqrt(distance2(cell1, cell2, layerId));
-=======
   inline float distance2(int cell1, int cell2, int layerId, bool isEtaPhi) const {  // distance squared
     if (isEtaPhi) {
-      const float dphi = (cells_[layerId].phi[cell1]*cells_[layerId].phi[cell2]>=0 || abs(cells_[layerId].phi[cell1])<1.) ?  // this+search box size guarantee cell1 and cell2 do not located in phi=+/-pi 
-	cells_[layerId].phi[cell1] - cells_[layerId].phi[cell2] : cells_[layerId].phi[cell1] > 0 ?  // if cell1 has phi=pi and cell2 has phi=-pi
-	cells_[layerId].phi[cell1] - cells_[layerId].phi[cell2] - 2*M_PI : cells_[layerId].phi[cell1] - cells_[layerId].phi[cell2] + 2*M_PI; // if cell1 has phi=-pi and cell2 has phi=pi
+      const float dphi =
+	(cells_[layerId].phi[cell1]*cells_[layerId].phi[cell2]>=0 || abs(cells_[layerId].phi[cell1])<1.) ?  // this guarantee cell1 and cell2 do not located in phi=+/-pi 
+	cells_[layerId].phi[cell1] - cells_[layerId].phi[cell2] :
+	cells_[layerId].phi[cell1] > 0 ?  // if cell1 has phi=pi and cell2 has phi=-pi
+	cells_[layerId].phi[cell1] - cells_[layerId].phi[cell2] - 2*M_PI :
+	cells_[layerId].phi[cell1] - cells_[layerId].phi[cell2] + 2*M_PI; // if cell1 has phi=-pi and cell2 has phi=pi
       const float deta = cells_[layerId].eta[cell1] - cells_[layerId].eta[cell2];
       return (deta * deta + dphi * dphi);
     } else {
@@ -216,26 +192,21 @@
     }
   }  
 
-  inline float distance(int cell1,
-			int cell2, int layerId, bool isEtaPhi) const {  // 2-d distance on the layer (x-y)
+  inline float distance(int cell1, int cell2, int layerId, bool isEtaPhi) const {  // 2-d distance on the layer (x-y)
     return std::sqrt(distance2(cell1, cell2, layerId, isEtaPhi));
->>>>>>> 2ef7dad5
   }
 
   void prepareDataStructures(const unsigned int layerId);
-<<<<<<< HEAD
   void calculateLocalDensity(const HGCalLayerTiles& lt,
-                             const unsigned int layerId,
-                             float delta_c);  // return max density
-  void calculateDistanceToHigher(const HGCalLayerTiles& lt, const unsigned int layerId, float delta_c);
-  int findAndAssignClusters(const unsigned int layerId, float delta_c);
-  math::XYZPoint calculatePosition(const std::vector<int>& v, const unsigned int layerId) const;
-=======
-  void calculateLocalDensity(const HGCalLayerTiles& lt, const unsigned int layerId, float delta_c, float delta_r);  // return max density
-  void calculateDistanceToHigher(const HGCalLayerTiles& lt, const unsigned int layerId, float delta_c, float delta_r);
+			     const unsigned int layerId,
+			     float delta_c,
+			     float delta_r);  // return max density
+  void calculateDistanceToHigher(const HGCalLayerTiles& lt,
+				 const unsigned int layerId,
+				 float delta_c,
+				 float delta_r);
   int findAndAssignClusters(const unsigned int layerId, float delta_c, float delta_r);
   math::XYZPoint calculatePosition(const std::vector<int> &v, const unsigned int layerId) const;
->>>>>>> 2ef7dad5
   void setDensity(const unsigned int layerId);
 };
 
