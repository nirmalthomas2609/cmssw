--- conflicted
+++ resolved
@@ -14,12 +14,11 @@
 
 class HGCalLayerTiles {
 public:
-<<<<<<< HEAD
-  void fill(const std::vector<float>& x, const std::vector<float>& y) {
-=======
-
-  void fill(const std::vector<float>& x, const std::vector<float>& y, const std::vector<float>& eta, const std::vector<float>& phi, const std::vector<bool>& isSilic) {
->>>>>>> 2ef7dad5
+  void fill(const std::vector<float>& x,
+	    const std::vector<float>& y,
+	    const std::vector<float>& eta,
+	    const std::vector<float>& phi,
+	    const std::vector<bool>& isSilic) {
     auto cellsSize = x.size();
     for (unsigned int i = 0; i < cellsSize; ++i) {
       tiles_[getGlobalBin(x[i], y[i])].push_back(i);
@@ -88,10 +87,17 @@
 
   int getGlobalBinByBin(int xBin, int yBin) const { return xBin + yBin * hgcaltilesconstants::nColumns; }
 
-  int getGlobalBinEtaPhi(float eta, float phi) const { return hgcaltilesconstants::nColumns * hgcaltilesconstants::nRows + getEtaBin(eta) + getPhiBin(phi) * hgcaltilesconstants::nColumnsEta; }
+  int getGlobalBinEtaPhi(float eta, float phi) const {
+    return hgcaltilesconstants::nColumns * hgcaltilesconstants::nRows +
+      getEtaBin(eta) +
+      getPhiBin(phi) * hgcaltilesconstants::nColumnsEta;
+  }
 
   int getGlobalBinByBinEtaPhi(int etaBin, int phiBin) const {
-    return hgcaltilesconstants::nColumns * hgcaltilesconstants::nRows + etaBin + phiBin * hgcaltilesconstants::nColumnsEta; }
+    return hgcaltilesconstants::nColumns * hgcaltilesconstants::nRows +
+      etaBin +
+      phiBin * hgcaltilesconstants::nColumnsEta;
+  }
 
   std::array<int, 4> searchBox(float xMin, float xMax, float yMin, float yMax) const {
     int xBinMin = getXBin(xMin);
@@ -116,11 +122,9 @@
   const std::vector<int>& operator[](int globalBinId) const { return tiles_[globalBinId]; }
 
 private:
-<<<<<<< HEAD
-  std::array<std::vector<int>, hgcaltilesconstants::nColumns * hgcaltilesconstants::nRows> tiles_;
-=======
-  std::array<std::vector<int>, hgcaltilesconstants::nColumns * hgcaltilesconstants::nRows + hgcaltilesconstants::nColumnsEta * hgcaltilesconstants::nRowsPhi > tiles_;
->>>>>>> 2ef7dad5
+  std::array<std::vector<int>,
+	     hgcaltilesconstants::nColumns * hgcaltilesconstants::nRows +
+	     hgcaltilesconstants::nColumnsEta * hgcaltilesconstants::nRowsPhi > tiles_;
 };
 
 #endif