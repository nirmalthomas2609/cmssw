--- conflicted
+++ resolved
@@ -1,4 +1,3 @@
-
 #ifndef PulseShapeFitOOTPileupCorrection_h
 #define PulseShapeFitOOTPileupCorrection_h 1
 
@@ -26,55 +25,49 @@
   
    class PulseShapeFunctor {
       public:
-     PulseShapeFunctor(const HcalPulseShapes::Shape& pulse,bool iPedestalConstraint, bool iTimeConstraint,bool iAddPulseJitter,
+     PulseShapeFunctor(const HcalPulseShapes::Shape& pulse,bool iPedestalConstraint, bool iTimeConstraint,bool iAddPulseJitter,bool iAddTimeSlew,
 		       double iPulseJitter,double iTimeMean,double iTimeSig,double iPedMean,double iPedSig,
 		       double iNoise);
-         ~PulseShapeFunctor();
-<<<<<<< HEAD
-
-         double EvalSinglePulse(const std::vector<double>& pars);
-         double EvalDoublePulse(const std::vector<double>& pars);
-
-         void setDefaultcntNANinfit(){ cntNANinfit =0; }
-         int getcntNANinfit(){ return cntNANinfit; }
-
-         void setpsFitx(double *x ){ for(int i=0; i<10; ++i) psFit_x[i] = x[i]; }
-         void setpsFity(double *y ){ for(int i=0; i<10; ++i) psFit_y[i] = y[i]; }
-         void setpsFiterry(double *erry ){ for(int i=0; i<10; ++i) psFit_erry[i] = erry[i]; }
-
-         double singlePulseShapeFunc( const double *x );
-         double doublePulseShapeFunc( const double *x );
-=======
-         double EvalSinglePulse(const std::vector<double>& pars) const;
-         double EvalDoublePulse(const std::vector<double>& pars) const;
-         double EvalTriplePulse(const std::vector<double>& pars) const;
->>>>>>> 1a827816
-      private:
-         std::array<float,256> pulse_hist;
-
-         int cntNANinfit;
-
-         std::vector<float> acc25nsVec, diff25nsItvlVec;
-         std::vector<float> accVarLenIdxZEROVec, diffVarItvlIdxZEROVec;
-         std::vector<float> accVarLenIdxMinusOneVec, diffVarItvlIdxMinusOneVec;
-<<<<<<< HEAD
-
-         std::array<float,10> funcHPDShape(const std::vector<double>& pars);
-         std::array<float,10> func_DoublePulse_HPDShape(const std::vector<double>& pars);
-
-         double psFit_x[10], psFit_y[10], psFit_erry[10];
-=======
-	 bool pedestalConstraint_;
-	 bool timeConstraint_;
-	 bool addPulseJitter_;
-	 bool unConstrainedFit_;
-	 double pulseJitter_;
-	 double timeMean_;
-	 double timeSig_;
-	 double pedMean_;
-	 double pedSig_;
-	 double noise_;
->>>>>>> 1a827816
+     ~PulseShapeFunctor();
+     
+     double EvalSinglePulse(const std::vector<double>& pars);
+     double EvalDoublePulse(const std::vector<double>& pars);
+     double EvalTriplePulse(const std::vector<double>& pars);
+     
+     void setDefaultcntNANinfit(){ cntNANinfit =0; }
+     int getcntNANinfit(){ return cntNANinfit; }
+     
+     void setpsFitx(double *x ){ for(int i=0; i<10; ++i) psFit_x[i] = x[i]; }
+     void setpsFity(double *y ){ for(int i=0; i<10; ++i) psFit_y[i] = y[i]; }
+     void setpsFiterry (double *erry  ){ for(int i=0; i<10; ++i) psFit_erry  [i] = erry [i]; }
+     void setpsFiterry2(double *erry2 ){ for(int i=0; i<10; ++i) psFit_erry2 [i] = erry2[i]; }
+     void setpsFitslew (double *slew  ){ for(int i=0; i<10; ++i) {psFit_slew [i] = slew [i]; } }
+     double sigma(double ifC);
+     double singlePulseShapeFunc( const double *x );
+     double doublePulseShapeFunc( const double *x );
+     double triplePulseShapeFunc( const double *x );
+     
+   private:
+     std::array<float,256> pulse_hist;
+     
+     int cntNANinfit;
+     std::vector<float> acc25nsVec, diff25nsItvlVec;
+     std::vector<float> accVarLenIdxZEROVec, diffVarItvlIdxZEROVec;
+     std::vector<float> accVarLenIdxMinusOneVec, diffVarItvlIdxMinusOneVec;
+     std::array<float,10> funcHPDShape(const double &pulseTime, const double &pulseHeight,const double &slew);
+     double psFit_x[10], psFit_y[10], psFit_erry[10], psFit_erry2[10], psFit_slew[10];
+     
+     bool pedestalConstraint_;
+     bool timeConstraint_;
+     bool addPulseJitter_;
+     bool unConstrainedFit_;
+     double pulseJitter_;
+     double timeMean_;
+     double timeSig_;
+     double pedMean_;
+     double pedSig_;
+     double noise_;
+     double timeShift_;
    };
    
 }
@@ -93,21 +86,20 @@
     
     void setPulseShapeTemplate  (const HcalPulseShapes::Shape& ps);
     void resetPulseShapeTemplate(const HcalPulseShapes::Shape& ps);
-
     void setChargeThreshold(double chargeThrInput){ chargeThreshold_ = chargeThrInput; }
 
 private:
-    int pulseShapeFit(const double * energyArr, const double * pedenArr, const double *chargeArr, const double *pedArr, const double tsTOTen, std::vector<double> &fitParsVec) const;
-    void fit(int iFit,float &timevalfit,float &chargevalfit,float &pedvalfit,float &chi2,bool &fitStatus,double &iTSMax,const double  &iTSTOTen,int (&iBX)[3]) const;
+    int pulseShapeFit(const double * energyArr, const double * pedenArr, const double *chargeArr, 
+		      const double *pedArr, const double tsTOTen, std::vector<double> &fitParsVec) const;
+    void fit(int iFit,float &timevalfit,float &chargevalfit,float &pedvalfit,float &chi2,bool &fitStatus,double &iTSMax,
+	     const double  &iTSTOTen,double *iEnArr,int (&iBX)[3]) const;
+
     PSFitter::HybridMinimizer * hybridfitter;
     int cntsetPulseShape;
     std::array<double,10> iniTimesArr;
     double chargeThreshold_;
-<<<<<<< HEAD
 
     std::auto_ptr<FitterFuncs::PulseShapeFunctor> psfPtr_;
-
-=======
     ROOT::Math::Functor *spfunctor_;
     ROOT::Math::Functor *dpfunctor_;
     ROOT::Math::Functor *tpfunctor_;
@@ -128,7 +120,6 @@
     double pedSig_;
     double noise_;    
     HcalTimeSlew::BiasSetting slewFlavor_;    
->>>>>>> 1a827816
 };
 
 #endif // PulseShapeFitOOTPileupCorrection_h