import FWCore.ParameterSet.Config as cms

# This step runs over all clusters

# run only if there are high pT jets
from RecoJets.JetProducers.TracksForJets_cff import trackRefsForJets
initialStepTrackRefsForJets = trackRefsForJets.clone(src = cms.InputTag('initialStepTracks'))
from RecoJets.JetProducers.ak4CaloJets_cfi import ak4CaloJets
from RecoLocalCalo.CaloTowersCreator.calotowermaker_cfi import calotowermaker
caloTowerForTrk = calotowermaker.clone(hbheInput=cms.InputTag('hbheprereco'))
ak4CaloJetsForTrk = ak4CaloJets.clone(srcPVs = cms.InputTag('firstStepPrimaryVertices'), src= cms.InputTag('caloTowerForTrk'))
jetsForCoreTracking = cms.EDFilter("CandPtrSelector", src = cms.InputTag("ak4CaloJetsForTrk"), cut = cms.string("pt > 100 && abs(eta) < 2.5"))

# care only at tracks from main PV
firstStepGoodPrimaryVertices = cms.EDFilter("PrimaryVertexObjectFilter",
     filterParams = cms.PSet(
     	     minNdof = cms.double(25.0),
             maxZ = cms.double(15.0),
             maxRho = cms.double(2.0)
     ),
     src=cms.InputTag('firstStepPrimaryVertices')
)

# SEEDING LAYERS
jetCoreRegionalStepSeedLayers = cms.EDProducer("SeedingLayersEDProducer",
    layerList = cms.vstring('BPix1+BPix2', 'BPix1+BPix3', 'BPix2+BPix3', 
                            'BPix1+FPix1_pos', 'BPix1+FPix1_neg', 
                            'BPix2+FPix1_pos', 'BPix2+FPix1_neg', 
                            'FPix1_pos+FPix2_pos', 'FPix1_neg+FPix2_neg',
                            #'BPix2+TIB1','BPix2+TIB2',
                            'BPix3+TIB1','BPix3+TIB2'),
    TIB = cms.PSet(
        matchedRecHits = cms.InputTag("siStripMatchedRecHits","matchedRecHit"),
        TTRHBuilder = cms.string('WithTrackAngle')
    ),
    BPix = cms.PSet(
        useErrorsFromParam = cms.bool(True),
        hitErrorRPhi = cms.double(0.0027),
        hitErrorRZ = cms.double(0.006),
        TTRHBuilder = cms.string('TTRHBuilderWithoutAngle4MixedPairs'),
        HitProducer = cms.string('siPixelRecHits'),
        #skipClusters = cms.InputTag('jetCoreRegionalStepClusters')
    ),
    FPix = cms.PSet(
        useErrorsFromParam = cms.bool(True),
        hitErrorRPhi = cms.double(0.0051),
        hitErrorRZ = cms.double(0.0036),
        TTRHBuilder = cms.string('TTRHBuilderWithoutAngle4MixedPairs'),
        HitProducer = cms.string('siPixelRecHits'),
        #skipClusters = cms.InputTag('jetCoreRegionalStepClusters')
    )
)

# SEEDS
import RecoTracker.TkSeedGenerator.GlobalSeedsFromPairsWithVertices_cff
jetCoreRegionalStepSeeds = RecoTracker.TkSeedGenerator.GlobalSeedsFromPairsWithVertices_cff.globalSeedsFromPairsWithVertices.clone()
jetCoreRegionalStepSeeds.RegionFactoryPSet = cms.PSet(
      ComponentName = cms.string( "TauRegionalPixelSeedGenerator" ),#not so nice to depend on RecoTau...
      RegionPSet = cms.PSet(
        precise = cms.bool( True ),
        originRadius = cms.double( 0.2 ),
        ptMin = cms.double( 10. ),
        originHalfLength = cms.double( 0.2 ),
        deltaPhiRegion = cms.double( 0.20 ), 
        deltaEtaRegion = cms.double( 0.20 ), 
        JetSrc = cms.InputTag( "jetsForCoreTracking" ),
#       JetSrc = cms.InputTag( "ak5CaloJets" ),
        vertexSrc = cms.InputTag( "firstStepGoodPrimaryVertices" ),
        measurementTrackerName = cms.string( "MeasurementTrackerEvent" ),
        howToUseMeasurementTracker = cms.double( -1.0 )
      )
)
jetCoreRegionalStepSeeds.OrderedHitsFactoryPSet.SeedingLayers = 'jetCoreRegionalStepSeedLayers'
jetCoreRegionalStepSeeds.SeedComparitorPSet = cms.PSet(
        ComponentName = cms.string('none'),
#PixelClusterShapeSeedComparitor'),
#        FilterAtHelixStage = cms.bool(True),
#        FilterPixelHits = cms.bool(True),
#        FilterStripHits = cms.bool(False),
#       ClusterShapeHitFilterName = cms.string('ClusterShapeHitFilter')
    )
jetCoreRegionalStepSeeds.SeedCreatorPSet.forceKinematicWithRegionDirection = cms.bool( True )

# QUALITY CUTS DURING TRACK BUILDING
import TrackingTools.TrajectoryFiltering.TrajectoryFilter_cff
jetCoreRegionalStepTrajectoryFilter = TrackingTools.TrajectoryFiltering.TrajectoryFilter_cff.CkfBaseTrajectoryFilter_block.clone(
    minimumNumberOfHits = 3,
    minPt = 0.1
)

import TrackingTools.KalmanUpdators.Chi2MeasurementEstimatorESProducer_cfi
jetCoreRegionalStepChi2Est = TrackingTools.KalmanUpdators.Chi2MeasurementEstimatorESProducer_cfi.Chi2MeasurementEstimator.clone(
    ComponentName = cms.string('jetCoreRegionalStepChi2Est'),
    nSigma = cms.double(3.0),
    MaxChi2 = cms.double(30.0)
)

# TRACK BUILDING
import RecoTracker.CkfPattern.GroupedCkfTrajectoryBuilder_cfi
jetCoreRegionalStepTrajectoryBuilder = RecoTracker.CkfPattern.GroupedCkfTrajectoryBuilder_cfi.GroupedCkfTrajectoryBuilder.clone(
    MeasurementTrackerName = '',
    trajectoryFilter = cms.PSet(refToPSet_ = cms.string('jetCoreRegionalStepTrajectoryFilter')),
    #clustersToSkip = cms.InputTag('jetCoreRegionalStepClusters'),
    maxCand = 50,
    estimator = cms.string('jetCoreRegionalStepChi2Est'),
    maxDPhiForLooperReconstruction = cms.double(2.0),
    maxPtForLooperReconstruction = cms.double(0.7)
    )

# MAKING OF TRACK CANDIDATES
import RecoTracker.CkfPattern.CkfTrackCandidates_cfi
jetCoreRegionalStepTrackCandidates = RecoTracker.CkfPattern.CkfTrackCandidates_cfi.ckfTrackCandidates.clone(
    src = cms.InputTag('jetCoreRegionalStepSeeds'),
    maxSeedsBeforeCleaning = cms.uint32(10000),
    TrajectoryBuilderPSet = cms.PSet( refToPSet_ = cms.string('jetCoreRegionalStepTrajectoryBuilder')),
    NavigationSchool = cms.string('SimpleNavigationSchool'),
    ### these two parameters are relevant only for the CachingSeedCleanerBySharedInput
    #numHitsForSeedCleaner = cms.int32(50),
    #onlyPixelHitsForSeedCleaner = cms.bool(True),
)


# TRACK FITTING
import RecoTracker.TrackProducer.TrackProducer_cfi
jetCoreRegionalStepTracks = RecoTracker.TrackProducer.TrackProducer_cfi.TrackProducer.clone(
    AlgorithmName = cms.string('jetCoreRegionalStep'),
    src = 'jetCoreRegionalStepTrackCandidates',
    Fitter = cms.string('FlexibleKFFittingSmoother')
    )

# Final selection
import RecoTracker.IterativeTracking.LowPtTripletStep_cff
import RecoTracker.FinalTrackSelectors.multiTrackSelector_cfi
jetCoreRegionalStepSelector = RecoTracker.FinalTrackSelectors.multiTrackSelector_cfi.multiTrackSelector.clone(
    src='jetCoreRegionalStepTracks',
    trackSelectors= cms.VPSet(
        RecoTracker.FinalTrackSelectors.multiTrackSelector_cfi.looseMTS.clone(
            name = 'jetCoreRegionalStepLoose',
            ), #end of pset
        RecoTracker.FinalTrackSelectors.multiTrackSelector_cfi.tightMTS.clone(
            name = 'jetCoreRegionalStepTight',
            preFilterName = 'jetCoreRegionalStepLoose',
            ),
        RecoTracker.FinalTrackSelectors.multiTrackSelector_cfi.highpurityMTS.clone(
            name = 'jetCoreRegionalStep',
            preFilterName = 'jetCoreRegionalStepTight',
            ),
        ) #end of vpset
    ) #end of clone

# Final sequence
JetCoreRegionalStep = cms.Sequence(initialStepTrackRefsForJets*caloTowerForTrk*ak4CaloJetsForTrk*jetsForCoreTracking*
<<<<<<< HEAD
                                   firstStepPrimaryVertices*
=======
>>>>>>> 526f7597
                                   firstStepGoodPrimaryVertices*
                                   #jetCoreRegionalStepClusters*
                                   jetCoreRegionalStepSeedLayers*
                                   jetCoreRegionalStepSeeds*
                                   jetCoreRegionalStepTrackCandidates*
                                   jetCoreRegionalStepTracks*
                                   jetCoreRegionalStepSelector)<|MERGE_RESOLUTION|>--- conflicted
+++ resolved
@@ -150,10 +150,6 @@
 
 # Final sequence
 JetCoreRegionalStep = cms.Sequence(initialStepTrackRefsForJets*caloTowerForTrk*ak4CaloJetsForTrk*jetsForCoreTracking*
-<<<<<<< HEAD
-                                   firstStepPrimaryVertices*
-=======
->>>>>>> 526f7597
                                    firstStepGoodPrimaryVertices*
                                    #jetCoreRegionalStepClusters*
                                    jetCoreRegionalStepSeedLayers*
