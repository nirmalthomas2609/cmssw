--- conflicted
+++ resolved
@@ -28,18 +28,10 @@
 
   virtual ~MultiHitGeneratorFromChi2() { delete thePairGenerator; }
 
-<<<<<<< HEAD
   void init( const HitPairGenerator & pairs, LayerCacheType* layerCache) override;
 
   void setSeedingLayers(SeedingLayerSetsHits::SeedingLayerSet pairLayers,
                         std::vector<SeedingLayerSetsHits::SeedingLayer> thirdLayers) override;
-
-=======
-  virtual void init( const HitPairGenerator & pairs,
-		     const std::vector<ctfseeding::SeedingLayer> & layers, 
-		     LayerCacheType* layerCache,
-		     const edm::EventSetup& es);
->>>>>>> 27c406f4
 
   virtual void hitSets( const TrackingRegion& region, OrderedMultiHits & trs, 
       const edm::Event & ev, const edm::EventSetup& es);
