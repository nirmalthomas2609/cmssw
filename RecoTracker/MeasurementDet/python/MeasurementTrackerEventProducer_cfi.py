import FWCore.ParameterSet.Config as cms

from RecoTracker.MeasurementDet.measurementTrackerEventDefault_cfi import measurementTrackerEventDefault as _measurementTrackerEventDefault

<<<<<<< HEAD
    skipClusters = cms.InputTag(""),

    pixelClusterProducer = cms.string('siPixelClusters'),
    stripClusterProducer = cms.string('siStripClusters'),

    # One or more DetIdCollections of modules to mask on the fly for a given event
    inactivePixelDetectorLabels = cms.VInputTag(cms.InputTag('siPixelDigis')),
    badPixelFEDChannelCollectionLabels = cms.VInputTag(cms.InputTag('siPixelDigis')),
    pixelCablingMapLabel = cms.string(''),
    inactiveStripDetectorLabels = cms.VInputTag(cms.InputTag('siStripDigis')),
    switchOffPixelsIfEmpty = cms.bool(True), # let's keep it like this, for cosmics                                    
=======
MeasurementTrackerEvent = _measurementTrackerEventDefault.clone(
    badPixelFEDChannelCollectionLabels = ['siPixelDigis'],
>>>>>>> 2efa9721
)

# This customization will be removed once we have phase2 pixel digis
# Need this line to stop error about missing siPixelDigis
from Configuration.Eras.Modifier_phase2_tracker_cff import phase2_tracker
phase2_tracker.toModify(MeasurementTrackerEvent, # FIXME
    inactivePixelDetectorLabels = [],
    Phase2TrackerCluster1DProducer = 'siPhase2Clusters',
    stripClusterProducer = ''
)

MeasurementTrackerEventPreSplitting = MeasurementTrackerEvent.clone(
    pixelClusterProducer = 'siPixelClustersPreSplitting'
    )<|MERGE_RESOLUTION|>--- conflicted
+++ resolved
@@ -2,22 +2,8 @@
 
 from RecoTracker.MeasurementDet.measurementTrackerEventDefault_cfi import measurementTrackerEventDefault as _measurementTrackerEventDefault
 
-<<<<<<< HEAD
-    skipClusters = cms.InputTag(""),
-
-    pixelClusterProducer = cms.string('siPixelClusters'),
-    stripClusterProducer = cms.string('siStripClusters'),
-
-    # One or more DetIdCollections of modules to mask on the fly for a given event
-    inactivePixelDetectorLabels = cms.VInputTag(cms.InputTag('siPixelDigis')),
-    badPixelFEDChannelCollectionLabels = cms.VInputTag(cms.InputTag('siPixelDigis')),
-    pixelCablingMapLabel = cms.string(''),
-    inactiveStripDetectorLabels = cms.VInputTag(cms.InputTag('siStripDigis')),
-    switchOffPixelsIfEmpty = cms.bool(True), # let's keep it like this, for cosmics                                    
-=======
 MeasurementTrackerEvent = _measurementTrackerEventDefault.clone(
     badPixelFEDChannelCollectionLabels = ['siPixelDigis'],
->>>>>>> 2efa9721
 )
 
 # This customization will be removed once we have phase2 pixel digis
