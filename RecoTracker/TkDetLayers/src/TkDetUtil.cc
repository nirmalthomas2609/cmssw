#include "TkDetUtil.h"

#include "TrackingTools/DetLayers/interface/MeasurementEstimator.h"
#include "DataFormats/GeometrySurface/interface/Plane.h"
#include "TrackingTools/TrajectoryState/interface/TrajectoryStateOnSurface.h"

namespace tkDetUtil {

  float computeWindowSize( const GeomDet* det, 
			   const TrajectoryStateOnSurface& tsos, 
			   const MeasurementEstimator& est)
  {
    const Plane& startPlane = det->surface();  
    auto maxDistance =  est.maximalLocalDisplacement( tsos, startPlane);
    return calculatePhiWindow( maxDistance, tsos, startPlane);
  }


  float 
  calculatePhiWindow( const MeasurementEstimator::Local2DVector & imaxDistance, 
		      const TrajectoryStateOnSurface& ts, 
		      const Plane& plane)
  {
    MeasurementEstimator::Local2DVector maxDistance(std::abs(imaxDistance.x()),std::abs(imaxDistance.y()));

    constexpr float tollerance=1.e-6;
    LocalPoint start = ts.localPosition();
    //     std::cout << "plane z " << plane.normalVector() << std::endl;
    float dphi=0;
    if likely(std::abs(1.f-std::abs(plane.normalVector().z()))<tollerance) {
      auto ori = plane.toLocal(GlobalPoint(0.,0.,0.));
      auto xc = std::abs(start.x() - ori.x());
      auto yc = std::abs(start.y() - ori.y());
      
      if (yc<maxDistance.y() && xc<maxDistance.x()) return M_PI;

      auto hori = yc>maxDistance.y(); // quadrant 1 (&2), otherwiase quadrant 1&4
      auto y0 = hori ? yc + std::copysign(maxDistance.y(), xc - maxDistance.x()) : xc - maxDistance.x();
      auto x0 = hori ? xc - maxDistance.x() : -yc - maxDistance.y();
      auto y1 = hori ? yc - maxDistance.y() :  xc - maxDistance.x();
      auto x1 = hori ? xc + maxDistance.x() : -yc + maxDistance.y();

<<<<<<< HEAD
      auto sp = (x0*x1+y0*y1)/std::sqrt((x0*x0+y0*y0)*(x1*x1+y1*y1));
      sp = std::min(std::max(sp,-1.f),1.f);
      dphi = std::acos(sp);      
=======
      dphi = std::acos( (x0*x1+y0*y1)/std::sqrt((x0*x0+y0*y0)*(x1*x1+y1*y1)) );

      // if (dphi>0.5*M_PI) std::cout << "large dphi " << dphi << ' ' << ts.localDirection() << ' ' << ts.globalMomentum().perp() << ' ' << maxDistance << std::endl;

>>>>>>> 9ff211f9
      return dphi;
    }
    

    // generic algo
    float corners[]  =  { plane.toGlobal(LocalPoint( start.x()+maxDistance.x(), start.y()+maxDistance.y() )).barePhi(),
			  plane.toGlobal(LocalPoint( start.x()-maxDistance.x(), start.y()+maxDistance.y() )).barePhi(),
			  plane.toGlobal(LocalPoint( start.x()-maxDistance.x(), start.y()-maxDistance.y() )).barePhi(),
			  plane.toGlobal(LocalPoint( start.x()+maxDistance.x(), start.y()-maxDistance.y() )).barePhi() 
    };
    
    float phimin = corners[0];
    float phimax = phimin;
    for ( int i = 1; i<4; i++) {
      float cPhi = corners[i];
      if ( Geom::phiLess(cPhi, phimin) ) { phimin = cPhi; }
      if ( Geom::phiLess( phimax, cPhi) ) { phimax = cPhi; }
    }
    float phiWindow = phimax - phimin;
    if ( phiWindow < 0.) { phiWindow +=  2.*Geom::pi();}
    // std::cout << "phiWindow " << phiWindow << ' ' << dphi << ' ' << dphi-phiWindow  << std::endl;
    return phiWindow;
  }




}<|MERGE_RESOLUTION|>--- conflicted
+++ resolved
@@ -40,16 +40,12 @@
       auto y1 = hori ? yc - maxDistance.y() :  xc - maxDistance.x();
       auto x1 = hori ? xc + maxDistance.x() : -yc + maxDistance.y();
 
-<<<<<<< HEAD
       auto sp = (x0*x1+y0*y1)/std::sqrt((x0*x0+y0*y0)*(x1*x1+y1*y1));
       sp = std::min(std::max(sp,-1.f),1.f);
       dphi = std::acos(sp);      
-=======
-      dphi = std::acos( (x0*x1+y0*y1)/std::sqrt((x0*x0+y0*y0)*(x1*x1+y1*y1)) );
 
       // if (dphi>0.5*M_PI) std::cout << "large dphi " << dphi << ' ' << ts.localDirection() << ' ' << ts.globalMomentum().perp() << ' ' << maxDistance << std::endl;
 
->>>>>>> 9ff211f9
       return dphi;
     }
     
