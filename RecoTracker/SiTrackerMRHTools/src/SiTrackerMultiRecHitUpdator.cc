--- conflicted
+++ resolved
@@ -207,33 +207,21 @@
 double SiTrackerMultiRecHitUpdator::ComputeWeight(const TrajectoryStateOnSurface& tsos,
                                                 const TransientTrackingRecHit& aRecHit, bool CutWeight, double annealing) const {
 
-  typedef typename AlgebraicROOTObject<N,5>::Matrix MatN5;
-  typedef typename AlgebraicROOTObject<5,N>::Matrix Mat5N;
-  typedef typename AlgebraicROOTObject<N,N>::SymMatrix SMatNN;
-  typedef typename AlgebraicROOTObject<N>::Vector VecN;
-
-<<<<<<< HEAD
+//  typedef typename AlgebraicROOTObject<N,5>::Matrix MatN5;
+//  typedef typename AlgebraicROOTObject<5,N>::Matrix Mat5N;
+//  typedef typename AlgebraicROOTObject<N,N>::SymMatrix SMatNN;
+//  typedef typename AlgebraicROOTObject<N>::Vector VecN;
+
   // define variables that will be used to setup the KfComponentsHolder
   ProjectMatrix<double,5,N>  pf;
   typename AlgebraicROOTObject<N>::Vector r, rMeas;
-  typename AlgebraicROOTObject<N,N>::SymMatrix V, VMeas, W;
+  typename AlgebraicROOTObject<N,N>::SymMatrix R, RMeas, W;
   AlgebraicVector5 x = tsos.localParameters().vector();
   const AlgebraicSymMatrix55 &C = (tsos.localError().matrix());
 
   // setup the holder with the correct dimensions and get the values
   KfComponentsHolder holder;
-  holder.template setup<N>(&r, &V,  &pf, &rMeas, &VMeas, x, C);
-=======
-  VecN r, rMeas; 
-  SMatNN R, RMeas;
-  MatN5 dummyProjMatrix;
-  auto && v = tsos.localParameters().vector();
-  auto && m = tsos.localError().matrix();
-
-  // setup the holder with the correct dimensions and get the values
-  KfComponentsHolder holder;
-  holder.template setup<N>(&r, &R, &dummyProjMatrix, &rMeas, &RMeas, v, m);
->>>>>>> 9fb4cdd6
+  holder.template setup<N>(&r, &R,  &pf, &rMeas, &RMeas, x, C);
   aRecHit.getKfComponents(holder);
 
   VecN diff = r - rMeas;
@@ -318,7 +306,20 @@
 template <unsigned int N>
 SiTrackerMultiRecHitUpdator::LocalParameters SiTrackerMultiRecHitUpdator::calcParameters(const TrajectoryStateOnSurface& tsos, std::vector<std::pair<const TrackingRecHit*, float> >& aHitMap) const{
 
-<<<<<<< HEAD
+  typedef typename AlgebraicROOTObject<N,N>::SymMatrix SMatNN;
+  typedef typename AlgebraicROOTObject<N>::Vector VecN;
+
+  VecN m_sum;
+  SMatNN W_sum;
+  LocalPoint position;
+  LocalError error;
+
+  //for TID and TEC the correlation is really high -> need to be scorrelated and then correlated again
+  float s = 0.1;
+
+  for( std::vector<std::pair<const TrackingRecHit*, float> >::const_iterator ihit = aHitMap.begin(); 
+	ihit != aHitMap.end(); ihit++ ){
+
   // define variables that will be used to setup the KfComponentsHolder
   ProjectMatrix<double,5,N>  pf;
   typename AlgebraicROOTObject<N>::Vector r, rMeas;
@@ -330,35 +331,6 @@
   KfComponentsHolder holder;
   holder.template setup<N>(&r, &V, &pf, &rMeas, &VMeas, x, C);
   aRecHit.getKfComponents(holder);
-=======
-  typedef typename AlgebraicROOTObject<N,N>::SymMatrix SMatNN;
-  typedef typename AlgebraicROOTObject<N>::Vector VecN;
-
-  VecN m_sum;
-  SMatNN W_sum;
-  LocalPoint position;
-  LocalError error;
->>>>>>> 9fb4cdd6
-
-  //for TID and TEC the correlation is really high -> need to be scorrelated and then correlated again
-  float s = 0.1;
-
-  for( std::vector<std::pair<const TrackingRecHit*, float> >::const_iterator ihit = aHitMap.begin(); 
-	ihit != aHitMap.end(); ihit++ ){
-
-    // define variables that will be used to setup the KfComponentsHolder
-    ProjectMatrix<double,5,N>  pf;
-    typename AlgebraicROOTObject<N,5>::Matrix H;
-    AlgebraicVector5 x = tsos.localParameters().vector();
-    const AlgebraicSymMatrix55 &C = (tsos.localError().matrix());
-
-    VecN r, rMeas;
-    SMatNN V, VMeas, Wtemp;
-
-    // setup the holder with the correct dimensions and get the values
-    KfComponentsHolder holder;
-    holder.template setup<N>(&r, &V, &H, &pf, &rMeas, &VMeas, x, C);
-    (ihit->first)->getKfComponents(holder);
 
     LogTrace("SiTrackerMultiRecHitUpdator") << "\t position: " << r;  
     LogTrace("SiTrackerMultiRecHitUpdator") << "\t error: " << V;  
