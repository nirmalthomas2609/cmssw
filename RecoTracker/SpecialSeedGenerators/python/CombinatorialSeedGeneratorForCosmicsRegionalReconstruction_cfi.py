import FWCore.ParameterSet.Config as cms

layerInfo = cms.PSet(
    TOB = cms.PSet(
      TTRHBuilder = cms.string('WithTrackAngle'),
      ),
    TEC = cms.PSet(
      minRing = cms.int32(6),
      useRingSlector = cms.bool(False),
      TTRHBuilder = cms.string('WithTrackAngle'),
      maxRing = cms.int32(7)
      )
)
layerList = cms.vstring('TOB6+TOB5',
                        'TOB6+TOB4', 
                        'TOB6+TOB3',
                        'TOB5+TOB4',
                        'TOB5+TOB3',
                        'TOB4+TOB3',
                        'TEC1_neg+TOB6',
                        'TEC1_neg+TOB5',
                        'TEC1_neg+TOB4',
                        'TEC1_pos+TOB6',
                        'TEC1_pos+TOB5',
                        'TEC1_pos+TOB4'                                   
                        )

regionalCosmicTrackerSeeds = cms.EDProducer( "SeedGeneratorFromRegionHitsEDProducer",
   RegionFactoryPSet = cms.PSet(
      ComponentName = cms.string( "CosmicRegionalSeedGenerator" ),
      RegionPSet = cms.PSet(
        ptMin          = cms.double( 1.0 ),
        rVertex        = cms.double( 5 ),
        zVertex        = cms.double( 5 ),
        deltaEtaRegion = cms.double( 0.1 ),
        deltaPhiRegion = cms.double( 0.1 ),
        precise        = cms.bool( True ),
        measurementTrackerName = cms.string('')
        ),
      ToolsPSet = cms.PSet(
        thePropagatorName           = cms.string("AnalyticalPropagator"),
        regionBase                  = cms.string("seedOnCosmicMuon") # seedOnL2Muon or seedOnCosmicMuon or seedOnStaMuon(default)

        ),
      CollectionsPSet = cms.PSet(
        recoMuonsCollection            = cms.InputTag(""),  # se to "muons" and change ToolsPSet.regionBase to "" in order to use these.
        recoTrackMuonsCollection       = cms.InputTag("cosmicMuons"), # or cosmicMuons1Leg and change ToolsPSet.regionBase to "seedOnCosmicMuon" in order to use these.
        recoL2MuonsCollection          = cms.InputTag(""), # given by the hlt path sequence
        ),
      RegionInJetsCheckPSet = cms.PSet( # verify if the region is built inside a jet
        doJetsExclusionCheck   = cms.bool( True ),
        deltaRExclusionSize    = cms.double( 0.3 ),
        jetsPtMin              = cms.double( 5 ),
        recoCaloJetsCollection = cms.InputTag("ak4CaloJets")
        )
    ),
    OrderedHitsFactoryPSet = cms.PSet(
        ComponentName = cms.string( "GenericPairGenerator"),
<<<<<<< HEAD
        LayerSrc = cms.InputTag("regionalCosmicTrackerSeedingLayers")
    ), 
=======
        LayerPSet = cms.PSet(
           layerInfo,
           layerList = cms.vstring('TOB6+TOB5',
                                   'TOB6+TOB4',
                                   'TOB6+TOB3',
                                   'TOB5+TOB4',
                                   'TOB5+TOB3',
                                   'TOB4+TOB3',
                                   'TEC1_neg+TOB6',
                                   'TEC1_neg+TOB5',
                                   'TEC1_neg+TOB4',
                                   'TEC1_pos+TOB6',
                                   'TEC1_pos+TOB5',
                                   'TEC1_pos+TOB4'
                                   )
           ),
    ),
>>>>>>> 5965c42b

    ClusterCheckPSet = cms.PSet (
      MaxNumberOfCosmicClusters = cms.uint32(10000),
      ClusterCollectionLabel = cms.InputTag( "siStripClusters" ),
      MaxNumberOfPixelClusters = cms.uint32(10000),
      PixelClusterCollectionLabel = cms.InputTag("siPixelClusters"),
      doClusterCheck = cms.bool( False )
    ) ,

    SeedComparitorPSet = cms.PSet(  ComponentName = cms.string( "none" ) ),

    TTRHBuilder = cms.string( "WithTrackAngle" ) ,

    SeedCreatorPSet = cms.PSet(
      ComponentName = cms.string('CosmicSeedCreator'),
      propagator = cms.string('PropagatorWithMaterial'),
      maxseeds = cms.int32(10000)
      )


)
<|MERGE_RESOLUTION|>--- conflicted
+++ resolved
@@ -26,7 +26,7 @@
                         )
 
 regionalCosmicTrackerSeeds = cms.EDProducer( "SeedGeneratorFromRegionHitsEDProducer",
-   RegionFactoryPSet = cms.PSet(
+   RegionFactoryPSet = cms.PSet(                                 
       ComponentName = cms.string( "CosmicRegionalSeedGenerator" ),
       RegionPSet = cms.PSet(
         ptMin          = cms.double( 1.0 ),
@@ -56,28 +56,8 @@
     ),
     OrderedHitsFactoryPSet = cms.PSet(
         ComponentName = cms.string( "GenericPairGenerator"),
-<<<<<<< HEAD
         LayerSrc = cms.InputTag("regionalCosmicTrackerSeedingLayers")
     ), 
-=======
-        LayerPSet = cms.PSet(
-           layerInfo,
-           layerList = cms.vstring('TOB6+TOB5',
-                                   'TOB6+TOB4',
-                                   'TOB6+TOB3',
-                                   'TOB5+TOB4',
-                                   'TOB5+TOB3',
-                                   'TOB4+TOB3',
-                                   'TEC1_neg+TOB6',
-                                   'TEC1_neg+TOB5',
-                                   'TEC1_neg+TOB4',
-                                   'TEC1_pos+TOB6',
-                                   'TEC1_pos+TOB5',
-                                   'TEC1_pos+TOB4'
-                                   )
-           ),
-    ),
->>>>>>> 5965c42b
 
     ClusterCheckPSet = cms.PSet (
       MaxNumberOfCosmicClusters = cms.uint32(10000),
@@ -97,5 +77,5 @@
       maxseeds = cms.int32(10000)
       )
 
-
+          
 )
