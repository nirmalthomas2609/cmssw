--- conflicted
+++ resolved
@@ -128,19 +128,15 @@
     assert(ih==hidx);
     t2t(*theTraj,*selHits,useSplitting);
     auto ie = selHits->size();
-    size_t il = 0;
     for (;ih<ie; ++ih) {
       auto const & hit = (*selHits)[ih];
-      track.setHitPattern( hit, il ++ );
+      track.appendHitPattern(hit);
       tx.add( TrackingRecHitRef( rHits, hidx ++ ) );
     }
 
 
-<<<<<<< HEAD
     /*
     TrajectoryFitter::RecHitContainer transHits; theTraj->recHitsV(transHits,useSplitting);
-=======
->>>>>>> d2b7f73c
     // ---  NOTA BENE: the convention is to sort hits and measurements "along the momentum".
     // This is consistent with innermost and outermost labels only for tracks from LHC collisions
     if (theTraj->direction() == alongMomentum) {
