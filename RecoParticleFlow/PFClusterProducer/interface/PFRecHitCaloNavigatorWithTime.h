
#ifndef RecoParticleFlow_PFClusterProducer_PFRecHitCaloNavigatorWithTime_h
#define RecoParticleFlow_PFClusterProducer_PFRecHitCaloNavigatorWithTime_h


#include "RecoParticleFlow/PFClusterProducer/interface/PFRecHitNavigatorBase.h"
#include "Geometry/CaloGeometry/interface/CaloSubdetectorGeometry.h"
#include "Geometry/CaloGeometry/interface/CaloGeometry.h"

#include "RecoCaloTools/Navigation/interface/CaloNavigator.h"
#include "DataFormats/EcalDetId/interface/EBDetId.h"
#include "DataFormats/EcalDetId/interface/EEDetId.h"
#include "DataFormats/EcalDetId/interface/ESDetId.h"
#include "DataFormats/HcalDetId/interface/HcalDetId.h"

#include "Geometry/CaloTopology/interface/EcalEndcapTopology.h"
#include "Geometry/CaloTopology/interface/EcalBarrelTopology.h"
#include "Geometry/CaloTopology/interface/EcalPreshowerTopology.h"
#include "Geometry/CaloTopology/interface/HcalTopology.h"

#include "Geometry/CaloTopology/interface/CaloTowerTopology.h"
#include "DataFormats/CaloTowers/interface/CaloTowerDetId.h"

#include "RecoParticleFlow/PFClusterProducer/interface/CaloRecHitResolutionProvider.h"

template <typename D,typename T,bool ownsTopo=true>
class PFRecHitCaloNavigatorWithTime : public PFRecHitNavigatorBase {
 public:
  PFRecHitCaloNavigatorWithTime(const edm::ParameterSet& iConfig) {
    sigmaCut2_ = pow(iConfig.getParameter<double>("sigmaCut"), 2);
    const edm::ParameterSet& timeResConf = iConfig.getParameterSet("timeResolutionCalc");
    _timeResolutionCalc.reset(new CaloRecHitResolutionProvider(timeResConf));
  }


 virtual ~PFRecHitCaloNavigatorWithTime() { if(!ownsTopo) { topology_.release(); } }


  void associateNeighbours(reco::PFRecHit& hit,std::auto_ptr<reco::PFRecHitCollection>& hits,edm::RefProd<reco::PFRecHitCollection>& refProd) {
      DetId detid( hit.detId() );
      
      CaloNavigator<D> navigator(detid, topology_.get());
      
      DetId N(0);
      DetId E(0);
      DetId S(0);
      DetId W(0);
      DetId NW(0);
      DetId NE(0);
      DetId SW(0);
      DetId SE(0);


      N=navigator.north();  
      associateNeighbour(N,hit,hits,refProd,0,1);


      if (N !=DetId(0)) {
	NE=navigator.east();
      }
      else 
	{
	  navigator.home();
	  E=navigator.east();
	  NE=navigator.north();
	}
      associateNeighbour(NE,hit,hits,refProd,1,1);
      navigator.home();

      S = navigator.south();
      associateNeighbour(S,hit,hits,refProd,0,-1);
      
      if (S !=DetId(0)) {
	SW = navigator.west();
      } else {
	navigator.home();
	W=navigator.west();
	SW=navigator.south();
      }
      associateNeighbour(SW,hit,hits,refProd,-1,-1);
      navigator.home();

      E = navigator.east();
      associateNeighbour(E,hit,hits,refProd,1,0);
      
      if (E !=DetId(0)) {
	SE = navigator.south();
      } else {
	navigator.home();
	S=navigator.south();
	SE=navigator.east();
      }
      associateNeighbour(SE,hit,hits,refProd,1,-1);
      navigator.home();


      W = navigator.west();
      associateNeighbour(W,hit,hits,refProd,-1,0);

      if (W !=DetId(0)) {
	NW = navigator.north();
      } else {
	navigator.home();
	N=navigator.north();
	NW=navigator.west();
      }
      associateNeighbour(NW,hit,hits,refProd,-1,1);
  }



 protected:

  double sigmaCut2_;
  std::unique_ptr<const T> topology_;
  std::unique_ptr<CaloRecHitResolutionProvider> _timeResolutionCalc;


  void associateNeighbour(const DetId& id, reco::PFRecHit& hit,std::auto_ptr<reco::PFRecHitCollection>& hits,edm::RefProd<reco::PFRecHitCollection>& refProd,short eta, short phi) {
    double sigma2=10000.0;
    
    const reco::PFRecHit temp(id,PFLayer::NONE,0.0,math::XYZPoint(0,0,0),math::XYZVector(0,0,0),std::vector<math::XYZPoint>());

    auto found_hit = std::lower_bound(hits->begin(),hits->end(),
				      temp,
				      [](const reco::PFRecHit& a, 
					 const reco::PFRecHit& b){
					return a.detId() < b.detId();
				      });
<<<<<<< HEAD
    if( found_hit != hits->end() && found_hit->detId() == id.rawId() ) {
        sigma2 = _timeResolutionCalc->timeResolution2(hit.energy()) + _timeResolutionCalc->timeResolution2(found_hit->energy());
	const double deltaTime = hit.time()-found_hit->time();
	if(deltaTime*deltaTime/sigma2<sigmaCut2_) {
	  hit.addNeighbour(eta,phi,0,reco::PFRecHitRef(refProd,std::distance(hits->begin(),found_hit)));
=======


    if (found_hit != hits->end() && found_hit->detId() == id.rawId()) {
      sigma2 = _timeResolutionCalc->timeResolution2(hit.energy()) + _timeResolutionCalc->timeResolution2(found_hit->energy());
      const double deltaTime = hit.time()-found_hit->time();
      if(deltaTime*deltaTime<sigmaCut2_*sigma2) {
	hit.addNeighbour(eta,phi,0,reco::PFRecHitRef(refProd,std::distance(hits->begin(),found_hit)));
>>>>>>> ea2def85
      }
    }

<<<<<<< HEAD
=======
  }
>>>>>>> ea2def85



};

#endif

<|MERGE_RESOLUTION|>--- conflicted
+++ resolved
@@ -127,13 +127,6 @@
 					 const reco::PFRecHit& b){
 					return a.detId() < b.detId();
 				      });
-<<<<<<< HEAD
-    if( found_hit != hits->end() && found_hit->detId() == id.rawId() ) {
-        sigma2 = _timeResolutionCalc->timeResolution2(hit.energy()) + _timeResolutionCalc->timeResolution2(found_hit->energy());
-	const double deltaTime = hit.time()-found_hit->time();
-	if(deltaTime*deltaTime/sigma2<sigmaCut2_) {
-	  hit.addNeighbour(eta,phi,0,reco::PFRecHitRef(refProd,std::distance(hits->begin(),found_hit)));
-=======
 
 
     if (found_hit != hits->end() && found_hit->detId() == id.rawId()) {
@@ -141,14 +134,10 @@
       const double deltaTime = hit.time()-found_hit->time();
       if(deltaTime*deltaTime<sigmaCut2_*sigma2) {
 	hit.addNeighbour(eta,phi,0,reco::PFRecHitRef(refProd,std::distance(hits->begin(),found_hit)));
->>>>>>> ea2def85
       }
     }
 
-<<<<<<< HEAD
-=======
   }
->>>>>>> ea2def85
 
 
 
