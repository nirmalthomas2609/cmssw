// system include files
#include <memory>

// user include files
#include "FWCore/Framework/interface/Frameworkfwd.h"
#include "FWCore/Framework/interface/EDProducer.h"
#include "FWCore/Framework/interface/Event.h"
#include "FWCore/Framework/interface/MakerMacros.h"
#include "DataFormats/Common/interface/ValueMap.h"
#include "FWCore/Framework/interface/ESHandle.h"
#include "FWCore/Framework/interface/EventSetup.h"
#include "FWCore/ParameterSet/interface/ParameterSet.h"
#include "DataFormats/Common/interface/View.h"
#include "DataFormats/Candidate/interface/Candidate.h"
#include "DataFormats/Candidate/interface/CandidateFwd.h"
#include "DataFormats/GsfTrackReco/interface/GsfTrack.h"
#include "DataFormats/GsfTrackReco/interface/GsfTrackFwd.h"
#include "DataFormats/Common/interface/Association.h"
//Main File
#include "CommonTools/PileupAlgos/plugins/PuppiProducer.h"
#include "CommonTools/PileupAlgos/interface/PuppiCandidate.h"

// ------------------------------------------------------------------------------------------
PuppiProducer::PuppiProducer(const edm::ParameterSet& iConfig) {
  fPuppiDiagnostics = iConfig.getParameter<bool>("puppiDiagnostics");
  fPuppiForLeptons = iConfig.getParameter<bool>("puppiForLeptons");
  fUseDZ = iConfig.getParameter<bool>("UseDeltaZCut");
  fDZCut = iConfig.getParameter<double>("DeltaZCut");
  fPtMaxPhotons = iConfig.getParameter<double>("PtMaxPhotons");
  fEtaMaxPhotons = iConfig.getParameter<double>("EtaMaxPhotons");
  fPtMaxNeutrals = iConfig.getParameter<double>("PtMaxNeutrals");
  fUseExistingWeights = iConfig.getParameter<bool>("useExistingWeights");
  fUseWeightsNoLep = iConfig.getParameter<bool>("useWeightsNoLep");
  fClonePackedCands = iConfig.getParameter<bool>("clonePackedCands");
  fVtxNdofCut = iConfig.getParameter<int>("vtxNdofCut");
  fVtxZCut = iConfig.getParameter<double>("vtxZCut");
  fPuppiContainer = std::unique_ptr<PuppiContainer>(new PuppiContainer(iConfig));

  tokenPFCandidates_ = consumes<CandidateView>(iConfig.getParameter<edm::InputTag>("candName"));
  tokenVertices_ = consumes<VertexCollection>(iConfig.getParameter<edm::InputTag>("vertexName"));

  produces<edm::ValueMap<float>>();
  produces<edm::ValueMap<LorentzVector>>();
  produces<edm::ValueMap<reco::CandidatePtr>>();

  if (fUseExistingWeights || fClonePackedCands)
    produces<pat::PackedCandidateCollection>();
  else
    produces<reco::PFCandidateCollection>();

  if (fPuppiDiagnostics) {
    produces<double>("PuppiNAlgos");
    produces<std::vector<double>>("PuppiRawAlphas");
    produces<std::vector<double>>("PuppiAlphas");
    produces<std::vector<double>>("PuppiAlphasMed");
    produces<std::vector<double>>("PuppiAlphasRms");
  }
}
// ------------------------------------------------------------------------------------------
PuppiProducer::~PuppiProducer() {}
// ------------------------------------------------------------------------------------------
void PuppiProducer::produce(edm::Event& iEvent, const edm::EventSetup& iSetup) {
  // Get PFCandidate Collection
  edm::Handle<CandidateView> hPFProduct;
  iEvent.getByToken(tokenPFCandidates_, hPFProduct);
  const CandidateView* pfCol = hPFProduct.product();

  // Get vertex collection w/PV as the first entry?
  edm::Handle<reco::VertexCollection> hVertexProduct;
  iEvent.getByToken(tokenVertices_, hVertexProduct);
  const reco::VertexCollection* pvCol = hVertexProduct.product();

  int npv = 0;
  const reco::VertexCollection::const_iterator vtxEnd = pvCol->end();
  for (reco::VertexCollection::const_iterator vtxIter = pvCol->begin(); vtxEnd != vtxIter; ++vtxIter) {
    if (!vtxIter->isFake() && vtxIter->ndof() >= fVtxNdofCut && std::abs(vtxIter->z()) <= fVtxZCut)
      npv++;
  }

  std::vector<double> lWeights;
  std::vector<PuppiCandidate> lCandidates;
  if (!fUseExistingWeights) {
    //Fill the reco objects
    fRecoObjCollection.clear();
    fRecoObjCollection.reserve(pfCol->size());
    for (auto const& aPF : *pfCol) {
      RecoObj pReco;
      pReco.pt = aPF.pt();
      pReco.eta = aPF.eta();
      pReco.phi = aPF.phi();
      pReco.m = aPF.mass();
      pReco.rapidity = aPF.rapidity();
      pReco.charge = aPF.charge();
      pReco.pdgId = aPF.pdgId();
      const reco::Vertex* closestVtx = nullptr;
      double pDZ = -9999;
      double pD0 = -9999;
      int pVtxId = -9999;
      bool lFirst = true;
      const pat::PackedCandidate* lPack = dynamic_cast<const pat::PackedCandidate*>(&aPF);
      if (lPack == nullptr) {
        const reco::PFCandidate* pPF = dynamic_cast<const reco::PFCandidate*>(&aPF);
        double curdz = 9999;
        int closestVtxForUnassociateds = -9999;
        const reco::TrackRef aTrackRef = pPF->trackRef();
        for (auto const& aV : *pvCol) {
          if (lFirst) {
            if (aTrackRef.isNonnull()) {
              pDZ = aTrackRef->dz(aV.position());
              pD0 = aTrackRef->d0();
            } else if (pPF->gsfTrackRef().isNonnull()) {
              pDZ = pPF->gsfTrackRef()->dz(aV.position());
              pD0 = pPF->gsfTrackRef()->d0();
            }
            lFirst = false;
            if (pDZ > -9999)
              pVtxId = 0;
          }
          if (aTrackRef.isNonnull() && aV.trackWeight(pPF->trackRef()) > 0) {
            closestVtx = &aV;
            break;
          }
          // in case it's unassocciated, keep more info
          double tmpdz = 99999;
          if (aTrackRef.isNonnull())
            tmpdz = aTrackRef->dz(aV.position());
          else if (pPF->gsfTrackRef().isNonnull())
            tmpdz = pPF->gsfTrackRef()->dz(aV.position());
          if (std::abs(tmpdz) < curdz) {
            curdz = std::abs(tmpdz);
            closestVtxForUnassociateds = pVtxId;
          }
          pVtxId++;
        }
        int tmpFromPV = 0;
        // mocking the miniAOD definitions
        if (std::abs(pReco.charge) > 0) {
          if (closestVtx != nullptr && pVtxId > 0)
            tmpFromPV = 0;
          if (closestVtx != nullptr && pVtxId == 0)
            tmpFromPV = 3;
          if (closestVtx == nullptr && closestVtxForUnassociateds == 0)
            tmpFromPV = 2;
          if (closestVtx == nullptr && closestVtxForUnassociateds != 0)
            tmpFromPV = 1;
        }
        pReco.dZ = pDZ;
        pReco.d0 = pD0;
        pReco.id = 0;
        if (std::abs(pReco.charge) == 0) {
          pReco.id = 0;
        } else {
          if (tmpFromPV == 0) {
            pReco.id = 2;
          }  // 0 is associated to PU vertex
          if (tmpFromPV == 3) {
            pReco.id = 1;
          }
          if (tmpFromPV == 1 || tmpFromPV == 2) {
            pReco.id = 0;
            if (!fPuppiForLeptons && fUseDZ && (std::abs(pDZ) < fDZCut))
              pReco.id = 1;
            if (!fPuppiForLeptons && fUseDZ && (std::abs(pDZ) > fDZCut))
              pReco.id = 2;
            if (fPuppiForLeptons && tmpFromPV == 1)
              pReco.id = 2;
            if (fPuppiForLeptons && tmpFromPV == 2)
              pReco.id = 1;
          }
        }
      } else if (lPack->vertexRef().isNonnull()) {
        pDZ = lPack->dz();
        pD0 = lPack->dxy();
        pReco.dZ = pDZ;
        pReco.d0 = pD0;

        pReco.id = 0;
        if (std::abs(pReco.charge) == 0) {
          pReco.id = 0;
        }
        if (std::abs(pReco.charge) > 0) {
          if (lPack->fromPV() == 0) {
            pReco.id = 2;
          }  // 0 is associated to PU vertex
          if (lPack->fromPV() == (pat::PackedCandidate::PVUsedInFit)) {
            pReco.id = 1;
          }
          if (lPack->fromPV() == (pat::PackedCandidate::PVTight) ||
              lPack->fromPV() == (pat::PackedCandidate::PVLoose)) {
            pReco.id = 0;
            if (!fPuppiForLeptons && fUseDZ && (std::abs(pDZ) < fDZCut))
              pReco.id = 1;
            if (!fPuppiForLeptons && fUseDZ && (std::abs(pDZ) > fDZCut))
              pReco.id = 2;
            if (fPuppiForLeptons && lPack->fromPV() == (pat::PackedCandidate::PVLoose))
              pReco.id = 2;
            if (fPuppiForLeptons && lPack->fromPV() == (pat::PackedCandidate::PVTight))
              pReco.id = 1;
          }
        }
      }

      fRecoObjCollection.push_back(pReco);
    }

    fPuppiContainer->initialize(fRecoObjCollection);
    fPuppiContainer->setNPV(npv);

<<<<<<< HEAD
=======
  std::vector<double> lWeights;
  if (!fUseExistingWeights) {
>>>>>>> 70bdca88
    //Compute the weights and get the particles
    lWeights = fPuppiContainer->puppiWeights();
  } else {
    //Use the existing weights
    int lPackCtr = 0;
    for (auto const& aPF : *pfCol) {
      const pat::PackedCandidate* lPack = dynamic_cast<const pat::PackedCandidate*>(&aPF);
      float curpupweight = -1.;
      if (lPack == nullptr) {
        // throw error
        throw edm::Exception(edm::errors::LogicError,
                             "PuppiProducer: cannot get weights since inputs are not PackedCandidates");
      } else {
        if (fUseWeightsNoLep) {
          curpupweight = lPack->puppiWeightNoLep();
        } else {
          curpupweight = lPack->puppiWeight();
        }
      }
      // Protect high pT photons (important for gamma to hadronic recoil balance)
      if ((fPtMaxPhotons > 0) && (lPack->pdgId() == 22) && (std::abs(lPack->eta()) < fEtaMaxPhotons) &&
          (lPack->pt() > fPtMaxPhotons))
        curpupweight = 1;
      lWeights.push_back(curpupweight);
      lPackCtr++;
    }
  }

  //Fill it into the event
  std::unique_ptr<edm::ValueMap<float>> lPupOut(new edm::ValueMap<float>());
  edm::ValueMap<float>::Filler lPupFiller(*lPupOut);
  lPupFiller.insert(hPFProduct, lWeights.begin(), lWeights.end());
  lPupFiller.fill();

  // This is a dummy to access the "translate" method which is a
  // non-static member function even though it doesn't need to be.
  // Will fix in the future.
  static const reco::PFCandidate dummySinceTranslateIsNotStatic;

  // Fill a new PF/Packed Candidate Collection and write out the ValueMap of the new p4s.
  // Since the size of the ValueMap must be equal to the input collection, we need
  // to search the "puppi" particles to find a match for each input. If none is found,
  // the input is set to have a four-vector of 0,0,0,0
  fPuppiCandidates.reset(new PFOutputCollection);
  fPackedPuppiCandidates.reset(new PackedOutputCollection);
  std::unique_ptr<edm::ValueMap<LorentzVector>> p4PupOut(new edm::ValueMap<LorentzVector>());
  LorentzVectorCollection puppiP4s;
  std::vector<reco::CandidatePtr> values(hPFProduct->size());

  int iCand = -1;
  for (auto const& aCand : *hPFProduct) {
    ++iCand;
    std::unique_ptr<pat::PackedCandidate> pCand;
    std::unique_ptr<reco::PFCandidate> pfCand;
    if (fUseExistingWeights || fClonePackedCands) {
      const pat::PackedCandidate* cand = dynamic_cast<const pat::PackedCandidate*>(&aCand);
      if (!cand)
        throw edm::Exception(edm::errors::LogicError, "PuppiProducer: inputs are not PackedCandidates");
      pCand.reset(new pat::PackedCandidate(*cand));
    } else {
      auto id = dummySinceTranslateIsNotStatic.translatePdgIdToType(aCand.pdgId());
      const reco::PFCandidate* cand = dynamic_cast<const reco::PFCandidate*>(&aCand);
      pfCand.reset(new reco::PFCandidate(cand ? *cand : reco::PFCandidate(aCand.charge(), aCand.p4(), id)));
    }

    if (fClonePackedCands && (!fUseExistingWeights)) {
      if (fPuppiForLeptons)
        pCand->setPuppiWeight(pCand->puppiWeight(), lWeights[iCand]);
      else
        pCand->setPuppiWeight(lWeights[iCand], pCand->puppiWeightNoLep());
    }

    puppiP4s.emplace_back(lWeights[iCand] * aCand.px(),
                          lWeights[iCand] * aCand.py(),
                          lWeights[iCand] * aCand.pz(),
                          lWeights[iCand] * aCand.energy());

    if (fUseExistingWeights || fClonePackedCands) {
      pCand->setP4(puppiP4s.back());
      pCand->setSourceCandidatePtr(aCand.sourceCandidatePtr(0));
      fPackedPuppiCandidates->push_back(*pCand);
    } else {
      pfCand->setP4(puppiP4s.back());
      pfCand->setSourceCandidatePtr(aCand.sourceCandidatePtr(0));
      fPuppiCandidates->push_back(*pfCand);
    }
  }

  //Compute the modified p4s
  edm::ValueMap<LorentzVector>::Filler p4PupFiller(*p4PupOut);
  p4PupFiller.insert(hPFProduct, puppiP4s.begin(), puppiP4s.end());
  p4PupFiller.fill();

  iEvent.put(std::move(lPupOut));
  iEvent.put(std::move(p4PupOut));
  if (fUseExistingWeights || fClonePackedCands) {
    edm::OrphanHandle<pat::PackedCandidateCollection> oh = iEvent.put(std::move(fPackedPuppiCandidates));
    for (unsigned int ic = 0, nc = oh->size(); ic < nc; ++ic) {
      reco::CandidatePtr pkref(oh, ic);
      values[ic] = pkref;
    }
  } else {
    edm::OrphanHandle<reco::PFCandidateCollection> oh = iEvent.put(std::move(fPuppiCandidates));
    for (unsigned int ic = 0, nc = oh->size(); ic < nc; ++ic) {
      reco::CandidatePtr pkref(oh, ic);
      values[ic] = pkref;
    }
  }
  std::unique_ptr<edm::ValueMap<reco::CandidatePtr>> pfMap_p(new edm::ValueMap<reco::CandidatePtr>());
  edm::ValueMap<reco::CandidatePtr>::Filler filler(*pfMap_p);
  filler.insert(hPFProduct, values.begin(), values.end());
  filler.fill();
  iEvent.put(std::move(pfMap_p));

  //////////////////////////////////////////////
  if (fPuppiDiagnostics && !fUseExistingWeights) {
    // all the different alphas per particle
    // THE alpha per particle
    std::unique_ptr<std::vector<double>> theAlphas(new std::vector<double>(fPuppiContainer->puppiAlphas()));
    std::unique_ptr<std::vector<double>> theAlphasMed(new std::vector<double>(fPuppiContainer->puppiAlphasMed()));
    std::unique_ptr<std::vector<double>> theAlphasRms(new std::vector<double>(fPuppiContainer->puppiAlphasRMS()));
    std::unique_ptr<std::vector<double>> alphas(new std::vector<double>(fPuppiContainer->puppiRawAlphas()));
    std::unique_ptr<double> nalgos(new double(fPuppiContainer->puppiNAlgos()));

    iEvent.put(std::move(alphas), "PuppiRawAlphas");
    iEvent.put(std::move(nalgos), "PuppiNAlgos");
    iEvent.put(std::move(theAlphas), "PuppiAlphas");
    iEvent.put(std::move(theAlphasMed), "PuppiAlphasMed");
    iEvent.put(std::move(theAlphasRms), "PuppiAlphasRms");
  }
}

// ------------------------------------------------------------------------------------------
void PuppiProducer::beginJob() {}
// ------------------------------------------------------------------------------------------
void PuppiProducer::endJob() {}
// ------------------------------------------------------------------------------------------
void PuppiProducer::fillDescriptions(edm::ConfigurationDescriptions& descriptions) {
  edm::ParameterSetDescription desc;
  desc.add<bool>("puppiDiagnostics", false);
  desc.add<bool>("puppiForLeptons", false);
  desc.add<bool>("UseDeltaZCut", true);
  desc.add<double>("DeltaZCut", 0.3);
  desc.add<double>("PtMaxNeutrals", 200.);
  desc.add<bool>("useExistingWeights", false);
  desc.add<bool>("useWeightsNoLep", false);
  desc.add<bool>("clonePackedCands", false);
  desc.add<int>("vtxNdofCut", 4);
  desc.add<double>("vtxZCut", 24);
  desc.add<edm::InputTag>("candName", edm::InputTag("particleFlow"));
  desc.add<edm::InputTag>("vertexName", edm::InputTag("offlinePrimaryVertices"));
  desc.add<bool>("applyCHS", true);
  desc.add<bool>("invertPuppi", false);
  desc.add<bool>("useExp", false);
  desc.add<double>("MinPuppiWeight", .01);

  PuppiAlgo::fillDescriptionsPuppiAlgo(desc);

  descriptions.add("PuppiProducer", desc);
}
//define this as a plug-in
DEFINE_FWK_MODULE(PuppiProducer);<|MERGE_RESOLUTION|>--- conflicted
+++ resolved
@@ -206,11 +206,6 @@
     fPuppiContainer->initialize(fRecoObjCollection);
     fPuppiContainer->setNPV(npv);
 
-<<<<<<< HEAD
-=======
-  std::vector<double> lWeights;
-  if (!fUseExistingWeights) {
->>>>>>> 70bdca88
     //Compute the weights and get the particles
     lWeights = fPuppiContainer->puppiWeights();
   } else {
