// -*- C++ -*-
//
// Package:    SiPixelPhase1Summary
// Class:      SiPixelPhase1Summary
// 
/**\class 

 Description: Create the Phsae 1 pixel summary map

 Implementation:
     <Notes on implementation>
*/
//
// Original Author:  Duncan Leggat
//         Created:  5th December 2016
//
//
#include "DQM/SiPixelPhase1Summary/interface/SiPixelPhase1Summary.h"
// Framework
#include "FWCore/ServiceRegistry/interface/Service.h"
#include "FWCore/MessageLogger/interface/MessageLogger.h"
#include "FWCore/ParameterSet/interface/ParameterSet.h"
// DQM Framework
#include "DQM/SiPixelCommon/interface/SiPixelFolderOrganizer.h"
#include "DQMServices/Core/interface/DQMStore.h"
// Geometry
#include "Geometry/TrackerGeometryBuilder/interface/TrackerGeometry.h"
#include "Geometry/Records/interface/TrackerDigiGeometryRecord.h"
#include "Geometry/TrackerGeometryBuilder/interface/PixelGeomDetUnit.h"
#include "Geometry/CommonTopologies/interface/PixelTopology.h"
#include "Geometry/Records/interface/TrackerTopologyRcd.h"
// DataFormats
#include "DataFormats/DetId/interface/DetId.h"
#include "DataFormats/SiPixelDetId/interface/PixelSubdetector.h"
#include "DataFormats/SiPixelDetId/interface/PixelBarrelName.h"
#include "DataFormats/SiPixelDetId/interface/PixelBarrelNameUpgrade.h"
#include "DataFormats/SiPixelDetId/interface/PixelEndcapName.h"
#include "DataFormats/SiPixelDetId/interface/PixelEndcapNameUpgrade.h"
//
#include <string>
#include <stdlib.h>
#include <iostream>
#include <fstream>
#include <sstream>

using namespace std;
using namespace edm;

SiPixelPhase1Summary::SiPixelPhase1Summary(const edm::ParameterSet& iConfig) :
  conf_(iConfig),
  firstLumi(true)
{

   LogInfo ("PixelDQM") << "SiPixelPhase1Summary::SiPixelPhase1Summary: Got DQM BackEnd interface"<<endl;
   topFolderName_ = conf_.getParameter<std::string>("TopFolderName"); 
   runOnEndLumi_ = conf_.getParameter<bool>("RunOnEndLumi"); 
   runOnEndJob_ = conf_.getParameter<bool>("RunOnEndJob");

   std::vector<edm::ParameterSet> mapPSets = conf_.getParameter<std::vector<edm::ParameterSet> >("SummaryMaps");

   //Go through the configuration file and add in 
   for (auto const mapPSet : mapPSets){
     summaryPlotName_[mapPSet.getParameter<std::string>("MapName")] = mapPSet.getParameter<std::string>("MapHist");
   }

}

SiPixelPhase1Summary::~SiPixelPhase1Summary()
{
   // do anything here that needs to be done at desctruction time
   // (e.g. close files, deallocate resources etc.)
  LogInfo ("PixelDQM") << "SiPixelPhase1Summary::~SiPixelPhase1Summary: Destructor"<<endl;
}

void SiPixelPhase1Summary::beginRun(edm::Run const& run, edm::EventSetup const& eSetup){
}

void SiPixelPhase1Summary::dqmEndLuminosityBlock(DQMStore::IBooker & iBooker, DQMStore::IGetter & iGetter, edm::LuminosityBlock const& lumiSeg, edm::EventSetup const& c){
  if (firstLumi){
    bookSummaries(iBooker);
    firstLumi = false;
  }

  if (runOnEndLumi_) fillSummaries(iBooker,iGetter);

  //  iBooker.cd();

}

//------------------------------------------------------------------
// Method called for every event
//------------------------------------------------------------------
void SiPixelPhase1Summary::dqmEndJob(DQMStore::IBooker & iBooker, DQMStore::IGetter & iGetter)
{
  if (runOnEndJob_) fillSummaries(iBooker,iGetter);

}

//------------------------------------------------------------------
// Used to book the summary plots
//------------------------------------------------------------------
void SiPixelPhase1Summary::bookSummaries(DQMStore::IBooker & iBooker){
  iBooker.setCurrentFolder("PixelPhase1/Summary");

  std::vector<std::string> xAxisLabels_ = {"BMO","BMI","BPO ","BPI","HCMO_1","HCMO_2","HCMI_1","HCMI_2","HCPO_1","HCPO_2","HCPI_1","HCPI_2"}; // why not having a global variable !?!?!?! 
  std::vector<std::string> yAxisLabels_ = {"1","2","3","4"}; // why not having a global variable ?!?!?!!?
    
  for (auto mapInfo: summaryPlotName_){
    auto name = mapInfo.first;
    summaryMap_[name] = iBooker.book2D("pixel"+name+"Summary","Pixel "+name+" Summary",12,0,12,4,0,4);
    for (unsigned int i = 0; i < xAxisLabels_.size(); i++){
      summaryMap_[name]->setBinLabel(i+1, xAxisLabels_[i],1);
    }
    for (unsigned int i = 0; i < yAxisLabels_.size(); i++){
      summaryMap_[name]->setBinLabel(i+1,yAxisLabels_[i],2);
    }
    summaryMap_[name]->setAxisTitle("Subdetector",1);
    summaryMap_[name]->setAxisTitle("Layer/disk",2);
    for (int i = 0; i < 12; i++){ // !??!?!? xAxisLabels_.size() ?!?!
      for (int j = 0; j < 4; j++){ // !??!?!? yAxisLabels_.size() ?!?!?!
	summaryMap_[name]->Fill(i,j,-1.);
      }
    }
  }
}

//------------------------------------------------------------------
// Fill the summary histograms
//------------------------------------------------------------------
void SiPixelPhase1Summary::fillSummaries(DQMStore::IBooker & iBooker, DQMStore::IGetter & iGetter){
  //Firstly, we will fill the regular summary maps.
  for (auto mapInfo: summaryPlotName_){
    auto name = mapInfo.first;
    if (name == "Grand") continue;
    std::ostringstream histNameStream;
    std::string histName;

    for (int i = 0; i < 12; i++){ // !??!?!? xAxisLabels_.size() ?!?!
      for (int j = 0; j < 4; j++){ // !??!?!? yAxisLabels_.size() ?!?!?!
	if (i > 3 && j == 3) continue;
	bool minus = i < 2  || (i > 3 && i < 8); // bleah !
	int iOver2 = floor(i/2.);
	bool outer = (i > 3)?iOver2%2==0:i%2==0;
	//Complicated expression that creates the name of the histogram we are interested in.
	histNameStream.str("");
	histNameStream << topFolderName_.c_str() << "PX" << ((i > 3)?"Forward":"Barrel") << "/" << ((i > 3)?"HalfCylinder":"Shell") << "_" << (minus?"m":"p") << ((outer)?"O":"I") << "/" << ((i > 3)?((i%2 == 0)?"PXRing_1/":"PXRing_2/"):"") << summaryPlotName_[name].c_str() << "_PX" << ((i > 3)?"Disk":"Layer") << "_" << ((i>3)?((minus)?"-":"+"):"") << (j+1);
	histName = histNameStream.str();
	MonitorElement * me = iGetter.get(histName);

	if (!me) {
	  edm::LogWarning("SiPixelPhase1Summary") << "ME " << histName << " is not available !!";
	  continue; // Ignore non-existing MEs, as this can cause the whole thing to crash
	}

	if (me->hasError()) {
	  //If there is an error, fill with 0
	  summaryMap_[name]->setBinContent(i+1,j+1,0);
	} //Do we want to include warnings here?
	else if (me->hasWarning()){
	  summaryMap_[name]->setBinContent(i+1,j+1,0.5);
	}
<<<<<<< HEAD
=======
	else summaryMap_[name]->setBinContent(i+1,j+1,1);
>>>>>>> 4f15b524
      }  
    }    
  }
  //Now we will use the other summary maps to create the overall map.
  for (int i = 0; i < 12; i++){ // !??!?!? xAxisLabels_.size() ?!?!
    for (int j = 0; j < 4; j++){ // !??!?!? yAxisLabels_.size() ?!?!?!
      summaryMap_["Grand"]->setBinContent(i+1,j+1,1); // This resets the map to be good. We only then set it to 0 if there has been a problem in one of the other summaries.
      for (auto const mapInfo: summaryPlotName_){ //Check summary maps
	auto name = mapInfo.first;
	if (name == "Grand") continue;
	if (summaryMap_[name]->getBinContent(i+1,j+1) < 0.9 && summaryMap_["Grand"]->getBinContent(i+1,j+1) > summaryMap_[name]->getBinContent(i+1,j+1)) summaryMap_["Grand"]->setBinContent(i+1,j+1,summaryMap_[name]->getBinContent(i+1,j+1)); // This could be changed to include warnings if we want?
      }
    }
  }

}

//define this as a plug-in
DEFINE_FWK_MODULE(SiPixelPhase1Summary);<|MERGE_RESOLUTION|>--- conflicted
+++ resolved
@@ -159,10 +159,7 @@
 	else if (me->hasWarning()){
 	  summaryMap_[name]->setBinContent(i+1,j+1,0.5);
 	}
-<<<<<<< HEAD
-=======
 	else summaryMap_[name]->setBinContent(i+1,j+1,1);
->>>>>>> 4f15b524
       }  
     }    
   }
