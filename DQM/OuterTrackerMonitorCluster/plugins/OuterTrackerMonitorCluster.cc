--- conflicted
+++ resolved
@@ -127,78 +127,6 @@
 			/// Search the cluster MC map
 			std::vector< edm::Ref< edmNew::DetSetVector< TTCluster< Ref_PixelDigi_ > >, TTCluster< Ref_PixelDigi_ > > > theseClusters = MCTruthTTClusterHandle->findTTClusterRefs( tempTPPtr );
 			
-<<<<<<< HEAD
-			if ( theseClusters.size() > 0 )
-			{
-				
-				bool normIClu = false;
-				bool normOClu = false;
-				
-				/// Loop over the Clusters
-				for ( unsigned int jc = 0; jc < theseClusters.size(); jc++ )
-				{
-					/// Check if it is good
-					bool genuineClu = MCTruthTTClusterHandle->isGenuine( theseClusters.at(jc) );
-					if ( !genuineClu )
-						continue;
-					
-					unsigned int stackMember = theseClusters.at(jc)->getStackMember();
-					unsigned int clusterWidth = theseClusters.at(jc)->findWidth();
-					
-					if ( stackMember == 0 )
-					{
-						if ( normIClu == false )
-						{
-							TPart_AbsEta_INormalization->Fill( fabs( tempTPPtr->momentum().eta() ) );
-							TPart_Eta_INormalization->Fill( tempTPPtr->momentum().eta() );
-							normIClu = true;
-						}
-						
-						if ( clusterWidth == 1 )
-						{
-							TPart_AbsEta_ICW_1->Fill( fabs( tempTPPtr->momentum().eta() ) );
-							TPart_Eta_ICW_1->Fill( tempTPPtr->momentum().eta() );
-						}
-						else if ( clusterWidth == 2 )
-						{
-							TPart_AbsEta_ICW_2->Fill( fabs( tempTPPtr->momentum().eta() ) );
-							TPart_Eta_ICW_2->Fill( tempTPPtr->momentum().eta() );
-						}
-						else
-						{
-							TPart_AbsEta_ICW_3->Fill( fabs( tempTPPtr->momentum().eta() ) );
-							TPart_Eta_ICW_3->Fill( tempTPPtr->momentum().eta() );
-						}
-					}
-					if ( stackMember == 1 )
-					{
-						if ( normOClu == false )
-            {
-							TPart_AbsEta_ONormalization->Fill( fabs( tempTPPtr->momentum().eta() ) );
-							TPart_Eta_ONormalization->Fill( tempTPPtr->momentum().eta() );
-							normOClu = true;
-						}
-						
-						if ( clusterWidth == 1 )
-						{
-							TPart_AbsEta_OCW_1->Fill( fabs( tempTPPtr->momentum().eta() ) );
-							TPart_Eta_OCW_1->Fill( tempTPPtr->momentum().eta() );
-						}
-						else if ( clusterWidth == 2 )
-						{
-							TPart_AbsEta_OCW_2->Fill( fabs( tempTPPtr->momentum().eta() ) );
-							TPart_Eta_OCW_2->Fill( tempTPPtr->momentum().eta() );
-						}
-						else
-						{
-							TPart_AbsEta_OCW_3->Fill( fabs( tempTPPtr->momentum().eta() ) );
-							TPart_Eta_OCW_3->Fill( tempTPPtr->momentum().eta() );
-						}
-					}
-				}
-			}
-=======
->>>>>>> e7cc323e
 		}	// end loop TrackingParticles
   } // end if there are TrackingParticles
 	
@@ -209,77 +137,23 @@
 			 inputIter != PixelDigiTTClusterHandle->end();
 			 ++inputIter )
 	{
-<<<<<<< HEAD
-		/// Make the reference to be put in the map
-		edm::Ref< edmNew::DetSetVector< TTCluster< Ref_PixelDigi_ > >, TTCluster< Ref_PixelDigi_ > > tempCluRef = edmNew::makeRefTo( PixelDigiTTClusterHandle, contentIter );
-
-		StackedTrackerDetId detIdClu( tempCluRef->getDetId() );		// find it!
-                unsigned int memberClu = tempCluRef->getStackMember();
-                unsigned int widClu = tempCluRef->findWidth();
-		bool genuineClu     = MCTruthTTClusterHandle->isGenuine( tempCluRef );
-		bool combinClu      = MCTruthTTClusterHandle->isCombinatoric( tempCluRef );
-		//bool unknownClu     = MCTruthTTClusterHandle->isUnknown( tempCluRef );
-		//int partClu         = 999999999;
-                Cluster_W->Fill( widClu, memberClu );
-		if ( genuineClu )
-=======
+		
 		for ( contentIter = inputIter->begin();
 				 contentIter != inputIter->end();
 				 ++contentIter )
->>>>>>> e7cc323e
 		{
 			/// Make the reference to be put in the map
 			edm::Ref< edmNew::DetSetVector< TTCluster< Ref_PixelDigi_ > >, TTCluster< Ref_PixelDigi_ > > tempCluRef = edmNew::makeRefTo( PixelDigiTTClusterHandle, contentIter );
-
-<<<<<<< HEAD
-		if ( detIdClu.isBarrel() )
-		{
-                        if ( memberClu == 0 )
-			{
-				Cluster_IMem_Barrel->Fill( detIdClu.iLayer() );
-			}
-			else
-			{
-				Cluster_OMem_Barrel->Fill( detIdClu.iLayer() );
-			}
 			
-			if ( genuineClu )
-			{
-				Cluster_Gen_Barrel->Fill( detIdClu.iLayer() );
-			}
-			else if ( combinClu )
-			{
-				Cluster_Comb_Barrel->Fill( detIdClu.iLayer() );
-			}
-			else
-			{
-				Cluster_Unkn_Barrel->Fill( detIdClu.iLayer() );
-			}
-			
-		}	// end if isBarrel()
-		else if ( detIdClu.isEndcap() )
-		{
-			if ( memberClu == 0 )
-			{
-				Cluster_IMem_Endcap->Fill( detIdClu.iDisk() );
-			}
-			else
-			{
-				Cluster_OMem_Endcap->Fill( detIdClu.iDisk() );
-			}
-			
-			if ( genuineClu )
-			{
-				Cluster_Gen_Endcap->Fill( detIdClu.iDisk() );
-			}
-			else if ( combinClu )
-=======
-			StackedTrackerDetId detIdClu( tempCluRef->getDetId() );		// find it!
+			StackedTrackerDetId detIdClu( tempCluRef->getDetId() );
 			unsigned int memberClu = tempCluRef->getStackMember();
+			unsigned int widClu = tempCluRef->findWidth();
 			bool genuineClu     = MCTruthTTClusterHandle->isGenuine( tempCluRef );
 			bool combinClu      = MCTruthTTClusterHandle->isCombinatoric( tempCluRef );
 			//bool unknownClu     = MCTruthTTClusterHandle->isUnknown( tempCluRef );
 			//int partClu         = 999999999;
+			Cluster_W->Fill( widClu, memberClu );
+			
 			if ( genuineClu )
 			{
 				edm::Ptr< TrackingParticle > thisTP = MCTruthTTClusterHandle->findTrackingParticlePtr( tempCluRef );
@@ -287,7 +161,6 @@
 			}
 
 			if ( detIdClu.isBarrel() )
->>>>>>> e7cc323e
 			{
 				if ( memberClu == 0 )
 				{
@@ -365,144 +238,6 @@
 	
 	dqmStore_->setCurrentFolder(topFolderName_+"/Clusters/");
 	
-<<<<<<< HEAD
-	// Inner
-	edm::ParameterSet psTPart_Eta_CW =  conf_.getParameter<edm::ParameterSet>("TH1TPart_Eta_CW");
-	HistoName = "TPart_Eta_ICW_1";
-	TPart_Eta_ICW_1 = dqmStore_->book1D(HistoName, HistoName,
-	psTPart_Eta_CW.getParameter<int32_t>("Nbinsx"),
-	psTPart_Eta_CW.getParameter<double>("xmin"),
-	psTPart_Eta_CW.getParameter<double>("xmax"));
-	TPart_Eta_ICW_1->setAxisTitle("TPart_Eta_ICW_1", 1);
-	TPart_Eta_ICW_1->setAxisTitle("Number of Clusters", 2);
-	
-	HistoName = "TPart_Eta_ICW_2";
-	TPart_Eta_ICW_2 = dqmStore_->book1D(HistoName, HistoName,
-	psTPart_Eta_CW.getParameter<int32_t>("Nbinsx"),
-	psTPart_Eta_CW.getParameter<double>("xmin"),
-	psTPart_Eta_CW.getParameter<double>("xmax"));
-	TPart_Eta_ICW_2->setAxisTitle("TPart_Eta_ICW_2", 1);
-	TPart_Eta_ICW_2->setAxisTitle("Number of Clusters", 2);
-	
-	HistoName = "TPart_Eta_ICW_3";
-	TPart_Eta_ICW_3 = dqmStore_->book1D(HistoName, HistoName,
-	psTPart_Eta_CW.getParameter<int32_t>("Nbinsx"),
-	psTPart_Eta_CW.getParameter<double>("xmin"),
-	psTPart_Eta_CW.getParameter<double>("xmax"));
-	TPart_Eta_ICW_3->setAxisTitle("TPart_Eta_ICW_3", 1);
-	TPart_Eta_ICW_3->setAxisTitle("Number of Clusters", 2);
-	
-	HistoName = "TPart_Eta_INormalization";
-	TPart_Eta_INormalization = dqmStore_->book1D(HistoName, HistoName,
-	psTPart_Eta_CW.getParameter<int32_t>("Nbinsx"),
-	psTPart_Eta_CW.getParameter<double>("xmin"),
-	psTPart_Eta_CW.getParameter<double>("xmax"));
-	TPart_Eta_INormalization->setAxisTitle("TPart_Eta_INormalization", 1);
-	TPart_Eta_INormalization->setAxisTitle("Number of Events", 2);
-	
-	
-	edm::ParameterSet psTPart_AbsEta_CW =  conf_.getParameter<edm::ParameterSet>("TH1TPart_AbsEta_CW");
-	HistoName = "TPart_AbsEta_ICW_1";
-	TPart_AbsEta_ICW_1 = dqmStore_->book1D(HistoName, HistoName,
-	psTPart_AbsEta_CW.getParameter<int32_t>("Nbinsx"),
-	psTPart_AbsEta_CW.getParameter<double>("xmin"),
-	psTPart_AbsEta_CW.getParameter<double>("xmax"));
-	TPart_AbsEta_ICW_1->setAxisTitle("TPart_AbsEta_ICW_1", 1);
-	TPart_AbsEta_ICW_1->setAxisTitle("Number of Clusters", 2);
-	
-	HistoName = "TPart_AbsEta_ICW_2";
-	TPart_AbsEta_ICW_2 = dqmStore_->book1D(HistoName, HistoName,
-	psTPart_AbsEta_CW.getParameter<int32_t>("Nbinsx"),
-	psTPart_AbsEta_CW.getParameter<double>("xmin"),
-	psTPart_AbsEta_CW.getParameter<double>("xmax"));
-	TPart_AbsEta_ICW_2->setAxisTitle("TPart_AbsEta_ICW_2", 1);
-	TPart_AbsEta_ICW_2->setAxisTitle("Number of Clusters", 2);
-	
-	HistoName = "TPart_AbsEta_ICW_3";
-	TPart_AbsEta_ICW_3 = dqmStore_->book1D(HistoName, HistoName,
-	psTPart_AbsEta_CW.getParameter<int32_t>("Nbinsx"),
-	psTPart_AbsEta_CW.getParameter<double>("xmin"),
-	psTPart_AbsEta_CW.getParameter<double>("xmax"));
-	TPart_AbsEta_ICW_3->setAxisTitle("TPart_AbsEta_ICW_3", 1);
-	TPart_AbsEta_ICW_3->setAxisTitle("Number of Clusters", 2);
-	
-	HistoName = "TPart_AbsEta_INormalization";
-	TPart_AbsEta_INormalization = dqmStore_->book1D(HistoName, HistoName,
-	psTPart_AbsEta_CW.getParameter<int32_t>("Nbinsx"),
-	psTPart_AbsEta_CW.getParameter<double>("xmin"),
-	psTPart_AbsEta_CW.getParameter<double>("xmax"));
-	TPart_AbsEta_INormalization->setAxisTitle("TPart_AbsEta_INormalization", 1);
-	TPart_AbsEta_INormalization->setAxisTitle("Number of Events", 2);
-	
-	// Outer
-	HistoName = "TPart_Eta_OCW_1";
-	TPart_Eta_OCW_1 = dqmStore_->book1D(HistoName, HistoName,
-	psTPart_Eta_CW.getParameter<int32_t>("Nbinsx"),
-	psTPart_Eta_CW.getParameter<double>("xmin"),
-	psTPart_Eta_CW.getParameter<double>("xmax"));
-	TPart_Eta_OCW_1->setAxisTitle("TPart_Eta_OCW_1", 1);
-	TPart_Eta_OCW_1->setAxisTitle("Number of Clusters", 2);
-	
-	HistoName = "TPart_Eta_OCW_2";
-	TPart_Eta_OCW_2 = dqmStore_->book1D(HistoName, HistoName,
-	psTPart_Eta_CW.getParameter<int32_t>("Nbinsx"),
-	psTPart_Eta_CW.getParameter<double>("xmin"),
-	psTPart_Eta_CW.getParameter<double>("xmax"));
-	TPart_Eta_OCW_2->setAxisTitle("TPart_Eta_OCW_2", 1);
-	TPart_Eta_OCW_2->setAxisTitle("Number of Clusters", 2);
-	
-	HistoName = "TPart_Eta_OCW_3";
-	TPart_Eta_OCW_3 = dqmStore_->book1D(HistoName, HistoName,
-	psTPart_Eta_CW.getParameter<int32_t>("Nbinsx"),
-	psTPart_Eta_CW.getParameter<double>("xmin"),
-	psTPart_Eta_CW.getParameter<double>("xmax"));
-	TPart_Eta_OCW_3->setAxisTitle("TPart_Eta_OCW_3", 1);
-	TPart_Eta_OCW_3->setAxisTitle("Number of Clusters", 2);
-	
-	HistoName = "TPart_Eta_ONormalization";
-	TPart_Eta_ONormalization = dqmStore_->book1D(HistoName, HistoName,
-	psTPart_Eta_CW.getParameter<int32_t>("Nbinsx"),
-	psTPart_Eta_CW.getParameter<double>("xmin"),
-	psTPart_Eta_CW.getParameter<double>("xmax"));
-	TPart_Eta_ONormalization->setAxisTitle("TPart_Eta_ONormalization", 1);
-	TPart_Eta_ONormalization->setAxisTitle("Number of Events", 2);
-	
-	
-	HistoName = "TPart_AbsEta_OCW_1";
-	TPart_AbsEta_OCW_1 = dqmStore_->book1D(HistoName, HistoName,
-	psTPart_AbsEta_CW.getParameter<int32_t>("Nbinsx"),
-	psTPart_AbsEta_CW.getParameter<double>("xmin"),
-	psTPart_AbsEta_CW.getParameter<double>("xmax"));
-	TPart_AbsEta_OCW_1->setAxisTitle("TPart_AbsEta_OCW_1", 1);
-	TPart_AbsEta_OCW_1->setAxisTitle("Number of Clusters", 2);
-	
-	HistoName = "TPart_AbsEta_OCW_2";
-	TPart_AbsEta_OCW_2 = dqmStore_->book1D(HistoName, HistoName,
-	psTPart_Eta_CW.getParameter<int32_t>("Nbinsx"),
-	psTPart_Eta_CW.getParameter<double>("xmin"),
-	psTPart_Eta_CW.getParameter<double>("xmax"));
-	TPart_AbsEta_OCW_2->setAxisTitle("TPart_AbsEta_OCW_2", 1);
-	TPart_AbsEta_OCW_2->setAxisTitle("Number of Clusters", 2);
-	
-	HistoName = "TPart_AbsEta_OCW_3";
-	TPart_AbsEta_OCW_3 = dqmStore_->book1D(HistoName, HistoName,
-	psTPart_AbsEta_CW.getParameter<int32_t>("Nbinsx"),
-	psTPart_AbsEta_CW.getParameter<double>("xmin"),
-	psTPart_AbsEta_CW.getParameter<double>("xmax"));
-	TPart_AbsEta_OCW_3->setAxisTitle("TPart_AbsEta_OCW_3", 1);
-	TPart_AbsEta_OCW_3->setAxisTitle("Number of Clusters", 2);
-	
-	HistoName = "TPart_AbsEta_ONormalization";
-	TPart_AbsEta_ONormalization = dqmStore_->book1D(HistoName, HistoName,
-	psTPart_AbsEta_CW.getParameter<int32_t>("Nbinsx"),
-	psTPart_AbsEta_CW.getParameter<double>("xmin"),
-	psTPart_AbsEta_CW.getParameter<double>("xmax"));
-	TPart_AbsEta_ONormalization->setAxisTitle("TPart_AbsEta_ONormalization", 1);
-	TPart_AbsEta_ONormalization->setAxisTitle("Number of Events", 2);
-	
-	
-=======
->>>>>>> e7cc323e
 	// TTCluster stacks
 	edm::ParameterSet psTTClusterStacks =  conf_.getParameter<edm::ParameterSet>("TH1TTCluster_Stack");
 	HistoName = "Cluster_IMem_Barrel";
@@ -529,11 +264,7 @@
 	Cluster_OMem_Barrel->setAxisTitle("Outer TTCluster Stack", 1);
 	Cluster_OMem_Barrel->setAxisTitle("Number of Clusters", 2);
 	
-<<<<<<< HEAD
 	HistoName = "Cluster_OMem_Endcap";
-=======
-	HistoName = "Cluster_IMem_Endcap";
->>>>>>> e7cc323e
 	Cluster_OMem_Endcap = dqmStore_->book1D(HistoName, HistoName,
 	psTTClusterStacks.getParameter<int32_t>("Nbinsx"),
 	psTTClusterStacks.getParameter<double>("xmin"),
@@ -587,25 +318,21 @@
 	psTTClusterStacks.getParameter<double>("xmin"),
 	psTTClusterStacks.getParameter<double>("xmax"));
 	Cluster_Comb_Endcap->setAxisTitle("Combinatorial TTCluster Stack", 1);
-<<<<<<< HEAD
-	Cluster_Comb_Endcap->setAxisTitle("Number of Events", 2);
+	Cluster_Comb_Endcap->setAxisTitle("Number of Clusters", 2);
         
-        //Cluster Width
-        edm::ParameterSet psTTClusterWidth =  conf_.getParameter<edm::ParameterSet>("TH2TTCluster_Width");
-        HistoName = "Cluster_W";
-        Cluster_W = dqmStore_->book2D(HistoName, HistoName,
-        psTTClusterWidth.getParameter<int32_t>("Nbinsx"),
-        psTTClusterWidth.getParameter<double>("xmin"),
-        psTTClusterWidth.getParameter<double>("xmax"),
-        psTTClusterWidth.getParameter<int32_t>("Nbinsy"),
-        psTTClusterWidth.getParameter<double>("ymin"),
-        psTTClusterWidth.getParameter<double>("ymax"));
-        Cluster_W->setAxisTitle("Cluster Width", 1);
-        Cluster_W->setAxisTitle("Stack Member", 2);
+  //Cluster Width
+  edm::ParameterSet psTTClusterWidth =  conf_.getParameter<edm::ParameterSet>("TH2TTCluster_Width");
+  HistoName = "Cluster_W";
+  Cluster_W = dqmStore_->book2D(HistoName, HistoName,
+  psTTClusterWidth.getParameter<int32_t>("Nbinsx"),
+  psTTClusterWidth.getParameter<double>("xmin"),
+  psTTClusterWidth.getParameter<double>("xmax"),
+  psTTClusterWidth.getParameter<int32_t>("Nbinsy"),
+  psTTClusterWidth.getParameter<double>("ymin"),
+  psTTClusterWidth.getParameter<double>("ymax"));
+  Cluster_W->setAxisTitle("Cluster Width", 1);
+  Cluster_W->setAxisTitle("Stack Member", 2);
         
-=======
-	Cluster_Comb_Endcap->setAxisTitle("Number of Clusters", 2);
->>>>>>> e7cc323e
 	
 }//end of method
 
