import FWCore.ParameterSet.Config as cms
from Configuration.StandardSequences.Eras import eras
import RecoTracker.IterativeTracking.iterativeTkConfig as _cfg

### load which are the tracks collection 2 be monitored
from DQM.TrackingMonitorSource.TrackCollections2monitor_cff import *

### load the different flavour of settings of the TrackingMonitor module
from DQM.TrackingMonitorSource.TrackerCollisionTrackingMonitor_cff import *


### define one EDAnalyzer per each track collection
### following suggestion 2. in
### https://hypernews.cern.ch/HyperNews/CMS/get/sw-develtools/1908/1.html
for tracks in selectedTracks :
    label = 'TrackerCollisionSelectedTrackMonCommon' + str(tracks)
    locals()[label] = TrackerCollisionTrackMonCommon.clone()
    locals()[label].TrackProducer    = cms.InputTag(tracks)
    locals()[label].FolderName       = cms.string(mainfolderName[tracks])
    locals()[label].PVFolderName     = cms.string(vertexfolderName[tracks])
    locals()[label].TrackPtMin       = trackPtMin[tracks]
    locals()[label].TrackPtBin       = trackPtN[tracks]
    locals()[label].TrackPtMax       = trackPtMax[tracks]
    locals()[label].TrackPBin        = trackPtN[tracks]
    locals()[label].TrackPMin        = trackPtMin[tracks]
    locals()[label].TrackPMax        = trackPtMax[tracks]
    locals()[label].doDCAPlots       = doPlotsPCA[tracks]
    locals()[label].doDCAwrtPVPlots  = doPlotsPCA[tracks]
    locals()[label].doDCAwrt000Plots = doPlotsPCA[tracks]
    locals()[label].doSIPPlots       = doPlotsPCA[tracks]
    locals()[label].numCut           = numCutString[tracks]
    locals()[label].denCut           = denCutString[tracks]
    locals()[label].doGoodTracksPlots                   = doGoodTracksPlots                   [tracks]
    locals()[label].doTrackerSpecific                   = doTrackerSpecific                   [tracks]
    locals()[label].doHitPropertiesPlots                = doHitPropertiesPlots                [tracks]
    locals()[label].doGeneralPropertiesPlots            = doGeneralPropertiesPlots            [tracks]
    locals()[label].doBeamSpotPlots                     = doBeamSpotPlots                     [tracks]
    locals()[label].doSeedParameterHistos               = doSeedParameterHistos               [tracks]
    locals()[label].doRecHitVsPhiVsEtaPerTrack          = doRecHitVsPhiVsEtaPerTrack          [tracks]
    locals()[label].doGoodTrackRecHitVsPhiVsEtaPerTrack = doGoodTrackRecHitVsPhiVsEtaPerTrack [tracks]
    locals()[label].doLayersVsPhiVsEtaPerTrack          = doLayersVsPhiVsEtaPerTrack          [tracks]
    locals()[label].doGoodTrackLayersVsPhiVsEtaPerTrack = doGoodTrackLayersVsPhiVsEtaPerTrack [tracks]
    locals()[label].doPUmonitoring                      = doPUmonitoring                      [tracks]
    locals()[label].doPlotsVsBXlumi                     = doPlotsVsBXlumi                     [tracks]
    locals()[label].doPlotsVsGoodPVtx                   = doPlotsVsGoodPVtx                   [tracks]
    locals()[label].doEffFromHitPatternVsPU             = doEffFromHitPatternVsPU             [tracks]
    if tracks == 'generalTracks':
        locals()[label].doEffFromHitPatternVsBX = False
    else:
        locals()[label].doEffFromHitPatternVsBX = doEffFromHitPatternVsBX[tracks]
#    locals()[label].doStopSource                        = doStopSource                        [tracks]    
    locals()[label].setLabel(label)
    

    label = 'TrackerCollisionSelectedTrackMonMB' + str(tracks)                       
    locals()[label] = TrackerCollisionTrackMonMB.clone()
    locals()[label].TrackProducer    = cms.InputTag(tracks)
    locals()[label].FolderName       = cms.string(mainfolderName[tracks])
    locals()[label].PVFolderName     = cms.string(vertexfolderName[tracks])
    locals()[label].TrackPtMin       = trackPtMin[tracks]
    locals()[label].TrackPtBin       = trackPtN[tracks]
    locals()[label].TrackPtMax       = trackPtMax[tracks]
    locals()[label].TrackPBin        = trackPtN[tracks]
    locals()[label].TrackPMin        = trackPtMin[tracks]
    locals()[label].TrackPMax        = trackPtMax[tracks]
    locals()[label].doDCAPlots       = doPlotsPCA[tracks]
    locals()[label].doDCAwrtPVPlots  = doPlotsPCA[tracks]
    locals()[label].doDCAwrt000Plots = doPlotsPCA[tracks]
    locals()[label].doSIPPlots       = doPlotsPCA[tracks]
    locals()[label].numCut           = numCutString[tracks]
    locals()[label].denCut           = denCutString[tracks]
    locals()[label].doGoodTracksPlots                   = doGoodTracksPlots                   [tracks]
    locals()[label].doTrackerSpecific                   = doTrackerSpecific                   [tracks]
    locals()[label].doHitPropertiesPlots                = doHitPropertiesPlots                [tracks]
    locals()[label].doGeneralPropertiesPlots            = doGeneralPropertiesPlots            [tracks]
    locals()[label].doBeamSpotPlots                     = doBeamSpotPlots                     [tracks]
    locals()[label].doSeedParameterHistos               = doSeedParameterHistos               [tracks]
    locals()[label].doRecHitVsPhiVsEtaPerTrack          = doRecHitVsPhiVsEtaPerTrack          [tracks]
    locals()[label].doGoodTrackRecHitVsPhiVsEtaPerTrack = doGoodTrackRecHitVsPhiVsEtaPerTrack [tracks]
    locals()[label].doLayersVsPhiVsEtaPerTrack          = doLayersVsPhiVsEtaPerTrack          [tracks]
    locals()[label].doGoodTrackLayersVsPhiVsEtaPerTrack = doGoodTrackLayersVsPhiVsEtaPerTrack [tracks]
    locals()[label].doPUmonitoring                      = doPUmonitoring                      [tracks]
    locals()[label].doPlotsVsBXlumi                     = doPlotsVsBXlumi                     [tracks]
    locals()[label].doPlotsVsGoodPVtx                   = doPlotsVsGoodPVtx                   [tracks]
    locals()[label].doEffFromHitPatternVsPU             = doEffFromHitPatternVsPU             [tracks]
    locals()[label].doEffFromHitPatternVsBX             = doEffFromHitPatternVsBX             [tracks]
    locals()[label].doEffFromHitPatternVsLUMI           = cms.bool(True)
    locals()[label].doStopSource                        = doStopSource                        [tracks]    
    locals()[label].setLabel(label)


#-------------------------------------------------
# Tracking Monitor 
#-------------------------------------------------
import DQM.TrackingMonitor.TrackingMonitorSeed_cfi

from DQM.TrackingMonitorSource.IterTrackingModules4seedMonitoring_cfi import *
# Create first modules for all possible iterations, select later which
# ones to actually use based on era
for step in seedInputTag.iterkeys():
    label = 'TrackSeedMon'+str(step)
    locals()[label] = DQM.TrackingMonitor.TrackingMonitorSeed_cfi.TrackMonSeed.clone(
        doTrackCandHistos = cms.bool(True)
    )
    locals()[label].TrackProducer = cms.InputTag("generalTracks")
    locals()[label].FolderName    = cms.string("Tracking/TrackParameters/generalTracks")
    locals()[label].SeedProducer  = seedInputTag[step]
    locals()[label].TCProducer    = trackCandInputTag[step]
    locals()[label].AlgoName      = cms.string( str(step) )
    locals()[label].TkSeedSizeBin = trackSeedSizeBin[step]
    locals()[label].TkSeedSizeMin = trackSeedSizeMin[step]
    locals()[label].TkSeedSizeMax = trackSeedSizeMax[step]
    locals()[label].ClusterLabels = clusterLabel[step]
    if clusterLabel[step] == cms.vstring('Pix') :
        locals()[label].NClusPxBin = clusterBin[step]
        locals()[label].NClusPxMax = clusterMax[step]
    elif clusterLabel[step] == cms.vstring('Strip') or clusterLabel[step] == cms.vstring('Tot') :
        locals()[label].NClusStrBin = clusterBin[step]
        locals()[label].NClusStrMax = clusterMax[step]

# DQM Services
dqmInfoTracking = cms.EDAnalyzer("DQMEventInfo",
    subSystemFolder = cms.untracked.string('Tracking')
)

# LogMessageMonitor ####
### load which are the module to monitor
from DQM.TrackingMonitorSource.EDModules2monitor_cfi import *

### load the different flavour of settings of the LogMessageMonitor module
from DQM.TrackingMonitorSource.LogMessageMonitor_cff import *

for module in selectedModules :
    label = str(module)+'LogMessageMonCommon'
    locals()[label] = LogMessageMonCommon.clone()
    locals()[label].pluginsMonName = pluginsMonName[module]
    locals()[label].modules        = modulesLabel[module]
    locals()[label].categories     = categories[module]
    locals()[label].setLabel(label)

    label = str(module)+'LogMessageMonMB'
    locals()[label] = LogMessageMonMB.clone()
    locals()[label].pluginsMonName = pluginsMonName[module]
    locals()[label].modules        = modulesLabel[module]
    locals()[label].categories     = categories[module]
    locals()[label].setLabel(label)


# dEdx monitor ####
### load which dedx
from DQM.TrackingMonitorSource.dedxHarmonic2monitor_cfi import *

### load the different flavour of settings of the dEdxAnalyzer module
from DQM.TrackingMonitorSource.dEdxAnalyzer_cff import *


# temporary patch in order to have BXlumi 
from RecoLuminosity.LumiProducer.lumiProducer_cff import *

# import v0 monitoring
from DQM.TrackingMonitor.V0Monitor_cff import *

# temporary test in order to temporary produce the "goodPrimaryVertexCollection"
# define with a new name if changes are necessary, otherwise simply include
# it from CommonTools/ParticleFlow/python/goodOfflinePrimaryVertices_cfi.py
# uncomment when necessary
from PhysicsTools.SelectorUtils.pvSelector_cfi import pvSelector
from CommonTools.ParticleFlow.goodOfflinePrimaryVertices_cfi import goodOfflinePrimaryVertices
trackingDQMgoodOfflinePrimaryVertices = goodOfflinePrimaryVertices.clone()
trackingDQMgoodOfflinePrimaryVertices.filterParams = pvSelector.clone( minNdof = cms.double(4.0), maxZ = cms.double(24.0) )
trackingDQMgoodOfflinePrimaryVertices.src=cms.InputTag('offlinePrimaryVertices')
trackingDQMgoodOfflinePrimaryVertices.filter = cms.bool(False)


# import v0 monitoring
from DQM.TrackingMonitor.V0Monitor_cff import *

# Sequence
TrackingDQMSourceTier0 = cms.Sequence()
# dEdx monitoring
TrackingDQMSourceTier0 += dedxHarmonicSequence * dEdxMonCommon * dEdxHitMonCommon   
#    # temporary patch in order to have BXlumi
#    * lumiProducer
# track collections
for tracks in selectedTracks :
    if tracks != 'generalTracks':
        TrackingDQMSourceTier0 += sequenceName[tracks]
    label = 'TrackerCollisionSelectedTrackMonCommon' + str(tracks)
    TrackingDQMSourceTier0 += locals()[label]
# seeding monitoring
for era in _cfg.allEras() + ["trackingPhase2PU140"]: # FIXME:: allEras() extension should be removed when phase2 tracking is migrated to eras
    postfix = _cfg.postfix(era)
    _seq = cms.Sequence()
    for step in locals()["selectedIterTrackingStep"+postfix]:
        _seq += locals()["TrackSeedMon"+step]
    if era == "":
        locals()["TrackSeedMonSequence"] = _seq
    else:
        getattr(eras, era).toReplaceWith(TrackSeedMonSequence, _seq)
TrackingDQMSourceTier0 += TrackSeedMonSequence
# MessageLog
for module in selectedModules :
    label = str(module)+'LogMessageMonCommon'
<<<<<<< HEAD
    TrackingDQMSourceTier0 += locals()[label]
=======
    TrackingDQMSourceTier0 += cms.Sequence(locals()[label])
>>>>>>> 886a00ae
TrackingDQMSourceTier0 += voMonitoringSequence
TrackingDQMSourceTier0 += dqmInfoTracking


TrackingDQMSourceTier0Common = cms.Sequence()
# dEdx monitoring
TrackingDQMSourceTier0Common += (dedxHarmonicSequence * dEdxMonCommon * dEdxHitMonCommon)    
## monitor track collections
for tracks in selectedTracks :
    if tracks != 'generalTracks':
        TrackingDQMSourceTier0Common+=sequenceName[tracks]
    label = 'TrackerCollisionSelectedTrackMonCommon' + str(tracks)
    TrackingDQMSourceTier0Common += locals()[label]
# seeding monitoring
TrackingDQMSourceTier0Common += TrackSeedMonSequence
# MessageLog
for module in selectedModules :
    label = str(module)+'LogMessageMonCommon'
<<<<<<< HEAD
    TrackingDQMSourceTier0Common += locals()[label]
=======
    TrackingDQMSourceTier0Common += cms.Sequence(locals()[label])
>>>>>>> 886a00ae
TrackingDQMSourceTier0Common += voMonitoringCommonSequence
TrackingDQMSourceTier0Common += dqmInfoTracking

TrackingDQMSourceTier0MinBias = cms.Sequence()
# dEdx monitoring
TrackingDQMSourceTier0MinBias += dedxHarmonicSequence * dEdxMonCommon * dEdxHitMonCommon    
#    * lumiProducer
#    * trackingDQMgoodOfflinePrimaryVertices
# monitor track collections
for tracks in selectedTracks :
    if tracks != 'generalTracks':
        TrackingDQMSourceTier0MinBias += sequenceName[tracks]
    label = 'TrackerCollisionSelectedTrackMonMB' + str(tracks)
    TrackingDQMSourceTier0MinBias += locals()[label]
# seeding monitoring
TrackingDQMSourceTier0MinBias += TrackSeedMonSequence
# MessageLog
for module in selectedModules :
    label = str(module)+'LogMessageMonMB'
<<<<<<< HEAD
    TrackingDQMSourceTier0MinBias += locals()[label]
=======
    TrackingDQMSourceTier0MinBias += cms.Sequence(locals()[label])
>>>>>>> 886a00ae
TrackingDQMSourceTier0MinBias += voMonitoringMBSequence
TrackingDQMSourceTier0MinBias += dqmInfoTracking
<|MERGE_RESOLUTION|>--- conflicted
+++ resolved
@@ -201,11 +201,7 @@
 # MessageLog
 for module in selectedModules :
     label = str(module)+'LogMessageMonCommon'
-<<<<<<< HEAD
     TrackingDQMSourceTier0 += locals()[label]
-=======
-    TrackingDQMSourceTier0 += cms.Sequence(locals()[label])
->>>>>>> 886a00ae
 TrackingDQMSourceTier0 += voMonitoringSequence
 TrackingDQMSourceTier0 += dqmInfoTracking
 
@@ -224,11 +220,7 @@
 # MessageLog
 for module in selectedModules :
     label = str(module)+'LogMessageMonCommon'
-<<<<<<< HEAD
     TrackingDQMSourceTier0Common += locals()[label]
-=======
-    TrackingDQMSourceTier0Common += cms.Sequence(locals()[label])
->>>>>>> 886a00ae
 TrackingDQMSourceTier0Common += voMonitoringCommonSequence
 TrackingDQMSourceTier0Common += dqmInfoTracking
 
@@ -248,10 +240,6 @@
 # MessageLog
 for module in selectedModules :
     label = str(module)+'LogMessageMonMB'
-<<<<<<< HEAD
     TrackingDQMSourceTier0MinBias += locals()[label]
-=======
-    TrackingDQMSourceTier0MinBias += cms.Sequence(locals()[label])
->>>>>>> 886a00ae
 TrackingDQMSourceTier0MinBias += voMonitoringMBSequence
 TrackingDQMSourceTier0MinBias += dqmInfoTracking
