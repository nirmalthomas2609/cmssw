--- conflicted
+++ resolved
@@ -67,16 +67,12 @@
     process.l1tStage2OnlineDQM +
     process.hltFatEventFilter +
 #    process.selfFatEventFilter +
-<<<<<<< HEAD
-    process.l1tStage2uGMTZeroSuppFatEvts
-=======
     process.l1tStage2uGMTZeroSuppFatEvts +
     process.l1tStage2uGMTMuonVsuGMTMuonCopy1 +
     process.l1tStage2uGMTMuonVsuGMTMuonCopy2 +
     process.l1tStage2uGMTMuonVsuGMTMuonCopy3 +
     process.l1tStage2uGMTMuonVsuGMTMuonCopy4 +
     process.l1tStage2uGMTMuonVsuGMTMuonCopy5
->>>>>>> 4f15b524
 )
 
 # Remove DQM Modules
