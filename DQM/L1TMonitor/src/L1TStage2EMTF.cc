#include "DQM/L1TMonitor/interface/L1TStage2EMTF.h"


L1TStage2EMTF::L1TStage2EMTF(const edm::ParameterSet& ps) 
    : emtfToken(consumes<l1t::EMTFOutputCollection>(ps.getParameter<edm::InputTag>("emtfSource"))),
      monitorDir(ps.getUntrackedParameter<std::string>("monitorDir", "")),
      verbose(ps.getUntrackedParameter<bool>("verbose", false)) {}

L1TStage2EMTF::~L1TStage2EMTF() {}

void L1TStage2EMTF::dqmBeginRun(const edm::Run& r, const edm::EventSetup& c) {}

void L1TStage2EMTF::beginLuminosityBlock(const edm::LuminosityBlock&, const edm::EventSetup&) {}

void L1TStage2EMTF::bookHistograms(DQMStore::IBooker& ibooker, const edm::Run&, const edm::EventSetup&) {

  ibooker.setCurrentFolder(monitorDir);

  emtfChamberOccupancy = ibooker.book2D("emtfChamberOccupancy", "EMTF Chamber Occupancy", 55, -0.5, 54.5, 10, -4.5, 5.5);
  emtfChamberOccupancy->setAxisTitle("Sector (CSCID 1-9 Unlabelled)", 1);
  emtfChamberOccupancy->setBinLabel(1, "1", 1);
  emtfChamberOccupancy->setBinLabel(10, "2", 1);
  emtfChamberOccupancy->setBinLabel(19, "3", 1);
  emtfChamberOccupancy->setBinLabel(28, "4", 1);
  emtfChamberOccupancy->setBinLabel(37, "5", 1);
  emtfChamberOccupancy->setBinLabel(46, "6", 1);
  emtfChamberOccupancy->setBinLabel(1, "ME-4", 2);
  emtfChamberOccupancy->setBinLabel(2, "ME-3", 2);
  emtfChamberOccupancy->setBinLabel(3, "ME-2", 2);
  emtfChamberOccupancy->setBinLabel(4, "ME-1b", 2);
  emtfChamberOccupancy->setBinLabel(5, "ME-1a", 2);
  emtfChamberOccupancy->setBinLabel(6, "ME+1a", 2);
  emtfChamberOccupancy->setBinLabel(7, "ME+1b", 2);
  emtfChamberOccupancy->setBinLabel(8, "ME+2", 2);
  emtfChamberOccupancy->setBinLabel(9, "ME+3", 2);
  emtfChamberOccupancy->setBinLabel(10, "ME+4", 2);

  emtfnTracks = ibooker.book1D("emtfnTracks", "Number of EMTF Tracks per Event", 4, -0.5, 3.5);

  emtfnLCTs = ibooker.book1D("emtfnLCTs", "Number of LCTs per EMTF Track", 5, -0.5, 4.5);

  emtfTrackBX = ibooker.book2D("emtfTrackBX", "EMTF Track Bunch Crossings", 13, -6.5, 6.5, 7, -3.5, 3.5);
  emtfTrackBX->setAxisTitle("Sector (Endcap)", 1);
  emtfTrackBX->setBinLabel(1, "6 (-)", 1);
  emtfTrackBX->setBinLabel(2, "5 (-)", 1);
  emtfTrackBX->setBinLabel(3, "4 (-)", 1);
  emtfTrackBX->setBinLabel(4, "3 (-)", 1);
  emtfTrackBX->setBinLabel(5, "2 (-)", 1);
  emtfTrackBX->setBinLabel(6, "1 (-)", 1);
  emtfTrackBX->setBinLabel(7, "", 1);
  emtfTrackBX->setBinLabel(8, "1 (+)", 1);
  emtfTrackBX->setBinLabel(9, "2 (+)", 1);
  emtfTrackBX->setBinLabel(10, "3 (+)", 1);
  emtfTrackBX->setBinLabel(11, "4 (+)", 1);
  emtfTrackBX->setBinLabel(12, "5 (+)", 1);
  emtfTrackBX->setBinLabel(13, "6 (+)", 1);
  emtfTrackBX->setAxisTitle("Track BX", 2);
  
  emtfTrackPt = ibooker.book1D("emtfTrackPt", "EMTF Track p_{T}", 256, 0.5, 256.5);
  emtfTrackPt->setAxisTitle("Track p_{T} [GeV]", 1);

  emtfTrackEta = ibooker.book1D("emtfTrackEta", "EMTF Track #eta", 100, -2.5, 2.5);
  emtfTrackEta->setAxisTitle("Track #eta", 1);

  emtfTrackPhi = ibooker.book1D("emtfTrackPhi", "EMTF Track #phi", 126, -3.15, 3.15);
  emtfTrackPhi->setAxisTitle("Track #phi", 1);

  emtfTrackOccupancy = ibooker.book2D("emtfTrackOccupancy", "EMTF Track Occupancy", 100, -2.5, 2.5, 126, -3.15, 3.15);
  emtfTrackOccupancy->setAxisTitle("#eta", 1);
  emtfTrackOccupancy->setAxisTitle("#phi", 2);
<<<<<<< HEAD
	
//ctfdstripdwire = ibooker.book2D("dstrip_dwire", "DStrip vs DWire",300,-150.5,149.5,400,-200.5,199.5);
//	csctfdstripdwire->setAxisTitle("d Wire",1);
//	csctfdstripdwire->setAxisTitle("d Strip",2);

	csctflcts = ibooker.book2D("CSCTF_LCT", "CSCTF LCTs",9,-4.5,4.5, 18,0,18);//12,1,13
	csctflcts->setAxisTitle("BX",1);


	int ihist = 0;
  for (int iEndcap = 0; iEndcap < 2; iEndcap++) {
    for (int iStation = 1; iStation < 5; iStation++) {
      for (int iRing = 1; iRing < 4; iRing++) {
        if (iStation != 1 && iRing > 2) continue;
        TString signEndcap="+";
        if(iEndcap==0) signEndcap="-";

        char lcttitle[200];
        snprintf(lcttitle,200,"ME%s%d/%d", signEndcap.Data(), iStation, iRing);
        if(ihist<=8){
                csctflcts -> setBinLabel(9-ihist,lcttitle,2);
       }
        else {
        csctflcts -> setBinLabel(ihist+1,lcttitle,2);
       }

        ihist++;
      }
    }
  }

	csctferrors = ibooker.book1D("CSCTF_errors","CSCTF Errors",6,0,6);
  csctferrors->setAxisTitle("Error type",1);
  csctferrors->setAxisTitle("Number of Errors",2);
  csctferrors->setBinLabel(1,"Corruptions [NOT IMPLEMENTED]",1);
  csctferrors->setBinLabel(2,"Synch. Err.",1);
  csctferrors->setBinLabel(3,"Synch. Mod.",1);
  csctferrors->setBinLabel(4,"BX mismatch",1);
  csctferrors->setBinLabel(5,"Time misalign.",1);
  csctferrors->setBinLabel(6,"FMM != Ready",1);

	/*
	csctfsectortimingME1=ibooker.book2D("CSCTF_ME1_Timing","CSCTF ME1 Timing",13,-6.5,6.5,7,-3.5,3.5);
	csctfsectortimingME1->setAxisTitle("Sector",1);
	csctfsectortimingME1->setAxisTitle("BX",2);

	csctfsectortimingME2=ibooker.book2D("CSCTF_ME2_Timing","CSCTF ME2 Timing",13,-6.5,6.5,7,-3.5,3.5);
	csctfsectortimingME2->setAxisTitle("Sector",1);
	csctfsectortimingME2->setAxisTitle("BX",2);

	csctfsectortimingME3=ibooker.book2D("CSCTF_ME3_Timing","CSCTF ME3 Timing",13,-6.5,6.5,7,-3.5,3.5);
	csctfsectortimingME3->setAxisTitle("Sector",1);
	csctfsectortimingME3->setAxisTitle("BX",2);

	csctfsectortimingME4=ibooker.book2D("CSCTF_ME4_Timing","CSCTF ME4 Timing",13,-6.5,6.5,7,-3.5,3.5);
	csctfsectortimingME4->setAxisTitle("Sector",1);
	csctfsectortimingME4->setAxisTitle("BX",2);
	*/
=======
 
 
 
  emtf_strip_ME11_POS = ibooker.book1D("emtf_strip_ME11_POS", "EMTF Strip ME+1/1", 150, 0, 230);
  emtf_strip_ME11_POS->setAxisTitle("HalfStrip, ME+1/1", 1);
  
  emtf_wire_ME11_POS = ibooker.book1D("emtf_wire_ME11_POS", "EMTF Wire ME+1/1", 150, 0, 120);
  emtf_wire_ME11_POS->setAxisTitle("Wire, ME+1/1", 1);
    
  emtf_strip_ME12_POS = ibooker.book1D("emtf_strip_ME12_POS", "EMTF Strip ME+1/2", 150, 0, 230);
  emtf_strip_ME12_POS->setAxisTitle("HalfStrip, ME+1/2", 1);
  
  emtf_wire_ME12_POS = ibooker.book1D("emtf_wire_ME12_POS", "EMTF Wire ME+1/2", 150, 0, 120);
  emtf_wire_ME12_POS->setAxisTitle("Wire, ME+1/2", 1);
    
  emtf_strip_ME13_POS = ibooker.book1D("emtf_strip_ME13_POS", "EMTF Strip ME+1/3", 150, 0, 230);
  emtf_strip_ME13_POS->setAxisTitle("HalfStrip, ME+1/3", 1);
  
  emtf_wire_ME13_POS = ibooker.book1D("emtf_wire_ME13_POS", "EMTF Wire ME+1/3", 150, 0, 120);
  emtf_wire_ME13_POS->setAxisTitle("Wire, ME+1/3", 1);
  
  emtf_strip_ME21_POS = ibooker.book1D("emtf_strip_ME21_POS", "EMTF Strip ME+2/1", 150, 0, 230);
  emtf_strip_ME21_POS->setAxisTitle("HalfStrip, ME+2/1", 1);
  
  emtf_wire_ME21_POS = ibooker.book1D("emtf_wire_ME21_POS", "EMTF Wire ME+2/1", 150, 0, 120);
  emtf_wire_ME21_POS->setAxisTitle("Wire, ME+2/1", 1);
  
  emtf_strip_ME22_POS = ibooker.book1D("emtf_strip_ME22_POS", "EMTF Strip ME+2/2", 150, 0, 230);
  emtf_strip_ME22_POS->setAxisTitle("HalfStrip, ME+2/2", 1);
  
  emtf_wire_ME22_POS = ibooker.book1D("emtf_wire_ME22_POS", "EMTF Wire ME+2/2", 150, 0, 120);
  emtf_wire_ME22_POS->setAxisTitle("Wire, ME+2/2", 1);
  
  emtf_strip_ME31_POS = ibooker.book1D("emtf_strip_ME31_POS", "EMTF Strip ME+3/1", 150, 0, 230);
  emtf_strip_ME31_POS->setAxisTitle("HalfStrip, ME+3/1", 1);
  
  emtf_wire_ME31_POS = ibooker.book1D("emtf_wire_ME31_POS", "EMTF Wire ME+3/1", 150, 0, 120);
  emtf_wire_ME31_POS->setAxisTitle("Wire, ME+3/1", 1);
  
  emtf_strip_ME32_POS = ibooker.book1D("emtf_strip_ME32_POS", "EMTF Strip ME+3/2", 150, 0, 230);
  emtf_strip_ME32_POS->setAxisTitle("HalfStrip, ME+3/2", 1);
  
  emtf_wire_ME32_POS = ibooker.book1D("emtf_wire_ME32_POS", "EMTF Wire ME+3/2", 150, 0, 120);
  emtf_wire_ME32_POS->setAxisTitle("Wire, ME+3/2", 1);
    
  emtf_strip_ME41_POS = ibooker.book1D("emtf_strip_ME41_POS", "EMTF Strip ME+4/1", 150, 0, 230);
  emtf_strip_ME41_POS->setAxisTitle("HalfStrip, ME+4/1", 1);
  
  emtf_wire_ME41_POS = ibooker.book1D("emtf_wire_ME41_POS", "EMTF Wire ME+4/1", 150, 0, 120);
  emtf_wire_ME41_POS->setAxisTitle("Wire, ME+4/1", 1);
  
  emtf_strip_ME42_POS = ibooker.book1D("emtf_strip_ME42_POS", "EMTF Strip ME+4/2", 150, 0, 230);
  emtf_strip_ME42_POS->setAxisTitle("HalfStrip, ME+4/2", 1);
  
  emtf_wire_ME42_POS = ibooker.book1D("emtf_wire_ME42_POS", "EMTF Wire ME+4/2", 150, 0, 120);
  emtf_wire_ME42_POS->setAxisTitle("Wire, ME+4/2", 1); 
  
  
  emtf_strip_ME11_NEG = ibooker.book1D("emtf_strip_ME11_NEG", "EMTF Strip ME-1/1", 150, 0, 230);
  emtf_strip_ME11_NEG->setAxisTitle("HalfStrip, ME-1/1", 1);
  
  emtf_wire_ME11_NEG = ibooker.book1D("emtf_wire_ME11_NEG", "EMTF Wire ME-1/1", 150, 0, 120);
  emtf_wire_ME11_NEG->setAxisTitle("Wire, ME-1/1", 1);
    
  emtf_strip_ME12_NEG = ibooker.book1D("emtf_strip_ME12_NEG", "EMTF Strip ME-1/2", 150, 0, 230);
  emtf_strip_ME12_NEG->setAxisTitle("HalfStrip, ME-1/2", 1);
  
  emtf_wire_ME12_NEG = ibooker.book1D("emtf_wire_ME12_NEG", "EMTF Wire ME-1/2", 150, 0, 120);
  emtf_wire_ME12_NEG->setAxisTitle("Wire, ME-1/2", 1);
    
  emtf_strip_ME13_NEG = ibooker.book1D("emtf_strip_ME13_NEG", "EMTF Strip ME-1/3", 150, 0, 230);
  emtf_strip_ME13_NEG->setAxisTitle("HalfStrip, ME-1/3", 1);
  
  emtf_wire_ME13_NEG = ibooker.book1D("emtf_wire_ME13_NEG", "EMTF Wire ME-1/3", 150, 0, 120);
  emtf_wire_ME13_NEG->setAxisTitle("Wire, ME-1/3", 1);
  
  emtf_strip_ME21_NEG = ibooker.book1D("emtf_strip_ME21_NEG", "EMTF Strip ME-2/1", 150, 0, 230);
  emtf_strip_ME21_NEG->setAxisTitle("HalfStrip, ME-2/1", 1);
  
  emtf_wire_ME21_NEG = ibooker.book1D("emtf_wire_ME21_NEG", "EMTF Wire ME-2/1", 150, 0, 120);
  emtf_wire_ME21_NEG->setAxisTitle("Wire, ME-2/1", 1);
  
  emtf_strip_ME22_NEG = ibooker.book1D("emtf_strip_ME22_NEG", "EMTF Strip ME-2/2", 150, 0, 230);
  emtf_strip_ME22_NEG->setAxisTitle("HalfStrip, ME-2/2", 1);
  
  emtf_wire_ME22_NEG = ibooker.book1D("emtf_wire_ME22_NEG", "EMTF Wire ME-2/2", 150, 0, 120);
  emtf_wire_ME22_NEG->setAxisTitle("Wire, ME-2/2", 1);
  
  emtf_strip_ME31_NEG = ibooker.book1D("emtf_strip_ME31_NEG", "EMTF Strip ME-3/1", 150, 0, 230);
  emtf_strip_ME31_NEG->setAxisTitle("HalfStrip, ME-3/1", 1);
  
  emtf_wire_ME31_NEG = ibooker.book1D("emtf_wire_ME31_NEG", "EMTF Wire ME-3/1", 150, 0, 120);
  emtf_wire_ME31_NEG->setAxisTitle("Wire, ME-3/1", 1);
  
  emtf_strip_ME32_NEG = ibooker.book1D("emtf_strip_ME32_NEG", "EMTF Strip ME-3/2", 150, 0, 230);
  emtf_strip_ME32_NEG->setAxisTitle("HalfStrip, ME-3/2", 1);
  
  emtf_wire_ME32_NEG = ibooker.book1D("emtf_wire_ME32_NEG", "EMTF Wire ME-3/2", 150, 0, 120);
  emtf_wire_ME32_NEG->setAxisTitle("Wire, ME-3/2", 1);
    
  emtf_strip_ME41_NEG = ibooker.book1D("emtf_strip_ME41_NEG", "EMTF Strip ME-4/1", 150, 0, 230);
  emtf_strip_ME41_NEG->setAxisTitle("HalfStrip, ME-4/1", 1);
  
  emtf_wire_ME41_NEG = ibooker.book1D("emtf_wire_ME41_NEG", "EMTF Wire ME-4/1", 150, 0, 120);
  emtf_wire_ME41_NEG->setAxisTitle("Wire, ME-4/1", 1);
  
  emtf_strip_ME42_NEG = ibooker.book1D("emtf_strip_ME42_NEG", "EMTF Strip ME-4/2", 150, 0, 230);
  emtf_strip_ME42_NEG->setAxisTitle("HalfStrip, ME-4/2", 1);
  
  emtf_wire_ME42_NEG = ibooker.book1D("emtf_wire_ME42_NEG", "EMTF Wire ME-4/2", 150, 0, 120);
  emtf_wire_ME42_NEG->setAxisTitle("Wire, ME-4/2", 1);
  
  
  emtf_chamberstrip_ME21_POS = ibooker.book2D("emtf_chamberstrip_ME21_POS", "EMTF Strip ME+2/1", 18, .5, 18.5, 160, 0, 160);
  emtf_chamberstrip_ME21_POS->setAxisTitle("Chamber, ME+2/1", 1);
  emtf_chamberstrip_ME21_POS->setAxisTitle("HalfStrip", 2);
  
  emtf_chamberstrip_ME22_POS = ibooker.book2D("emtf_chamberstrip_ME22_POS", "EMTF Strip ME+2/2", 36, .5, 36.5, 160, 0, 160);
  emtf_chamberstrip_ME22_POS->setAxisTitle("Chamber, ME+2/2", 1);
  emtf_chamberstrip_ME22_POS->setAxisTitle("HalfStrip ME", 2);
  
  emtf_chamberstrip_ME31_POS = ibooker.book2D("emtf_chamberstrip_ME31_POS", "EMTF Strip ME+3/1", 18, .5, 18.5, 160, 0, 160);
  emtf_chamberstrip_ME31_POS->setAxisTitle("Chamber, ME+3/1", 1);
  emtf_chamberstrip_ME31_POS->setAxisTitle("HalfStrip", 2);
  
  emtf_chamberstrip_ME32_POS = ibooker.book2D("emtf_chamberstrip_ME32_POS", "EMTF Strip ME+3/2", 36, .5, 36.5, 160, 0, 160);
  emtf_chamberstrip_ME32_POS->setAxisTitle("Chamber, ME+3/2", 1);
  emtf_chamberstrip_ME32_POS->setAxisTitle("HalfStrip", 2);
  
  emtf_chamberstrip_ME41_POS = ibooker.book2D("emtf_chamberstrip_ME41_POS", "EMTF Strip ME+4/1", 18, .5, 18.5, 160, 0, 160);
  emtf_chamberstrip_ME41_POS->setAxisTitle("Chamber, ME+4/1", 1);
  emtf_chamberstrip_ME41_POS->setAxisTitle("HalfStrip", 2);
  
  emtf_chamberstrip_ME42_POS = ibooker.book2D("emtf_chamberstrip_ME42_POS", "EMTF Strip ME+4/2", 36, .5, 36.5, 160, 0, 160);
  emtf_chamberstrip_ME42_POS->setAxisTitle("Chamber, ME+4/2", 1);
  emtf_chamberstrip_ME42_POS->setAxisTitle("HalfStrip", 2);  
  
    
  emtf_chamberstrip_ME21_NEG = ibooker.book2D("emtf_chamberstrip_ME21_NEG", "EMTF Strip ME-2/1", 18, .5, 18.5, 160, 0, 160);
  emtf_chamberstrip_ME21_NEG->setAxisTitle("Chamber, ME-2/1", 1);
  emtf_chamberstrip_ME21_NEG->setAxisTitle("HalfStrip", 2);
  
  emtf_chamberstrip_ME22_NEG = ibooker.book2D("emtf_chamberstrip_ME22_NEG", "EMTF Strip ME-2/2", 36, .5, 36.5, 160, 0, 160);
  emtf_chamberstrip_ME22_NEG->setAxisTitle("Chamber, ME-2/2", 1);
  emtf_chamberstrip_ME22_NEG->setAxisTitle("HalfStrip", 2);
  
  emtf_chamberstrip_ME31_NEG = ibooker.book2D("emtf_chamberstrip_ME31_NEG", "EMTF Strip ME-3/1", 18, .5, 18.5, 160, 0, 160);
  emtf_chamberstrip_ME31_NEG->setAxisTitle("Chamber, ME-3/1", 1);
  emtf_chamberstrip_ME31_NEG->setAxisTitle("HalfStrip", 2);
  
  emtf_chamberstrip_ME32_NEG = ibooker.book2D("emtf_chamberstrip_ME32_NEG", "EMTF Strip ME-3/2", 36, .5, 36.5, 160, 0, 160);
  emtf_chamberstrip_ME32_NEG->setAxisTitle("Chamber, ME-3/2", 1);
  emtf_chamberstrip_ME32_NEG->setAxisTitle("HalfStrip", 2);
  
  emtf_chamberstrip_ME41_NEG = ibooker.book2D("emtf_chamberstrip_ME41_NEG", "EMTF Strip ME-4/1", 18, .5, 18.5, 160, 0, 160);
  emtf_chamberstrip_ME41_NEG->setAxisTitle("Chamber, ME-4/1", 1);
  emtf_chamberstrip_ME41_NEG->setAxisTitle("HalfStrip", 2);
  
  emtf_chamberstrip_ME42_NEG = ibooker.book2D("emtf_chamberstrip_ME42_NEG", "EMTF Strip ME-4/2", 36, .5, 36.5, 160, 0, 160);
  emtf_chamberstrip_ME42_NEG->setAxisTitle("Chamber, ME-4/2", 1);
  emtf_chamberstrip_ME42_NEG->setAxisTitle("HalfStrip", 2);
  
>>>>>>> 4f8c38f7
}

void L1TStage2EMTF::analyze(const edm::Event& e, const edm::EventSetup& c) {

  if (verbose) edm::LogInfo("L1TStage2EMTF") << "L1TStage2EMTF: analyze..." << std::endl;

  edm::Handle<l1t::EMTFOutputCollection> EMTFOutputCollection;
  e.getByToken(emtfToken, EMTFOutputCollection);

  int nTracks = 0;
 
  for (std::vector<l1t::EMTFOutput>::const_iterator EMTFOutput = EMTFOutputCollection->begin(); EMTFOutput != EMTFOutputCollection->end(); ++EMTFOutput) {

    // Event Record Header
    l1t::emtf::EventHeader EventHeader = EMTFOutput->GetEventHeader();
    int Endcap = EventHeader.Endcap();
    int Sector = EventHeader.Sector();
		int RDY = EventHeader.Rdy(); //For csctferrors, check if FMM Signal was good


    // ME Data Record (LCTs)
    l1t::emtf::MECollection MECollection = EMTFOutput->GetMECollection();

    for (std::vector<l1t::emtf::ME>::const_iterator ME = MECollection.begin(); ME != MECollection.end(); ++ME) {
<<<<<<< HEAD
      int CSCID = ME->CSC_ID();


      int Station = ME->Station();
      int CSCID_offset = (Sector - 1) * 9;
			int ring = 0;
      int bx = ME->Tbin_num()-3;//Goes -3 to +3
			bool SE = ME->SE();
      bool SM = ME->SM();
     	bool BXE = ME->BXE();
      bool AF = ME->AF();
			
			
			 if(SE)      csctferrors->Fill(1.5);
       if(SM)        csctferrors->Fill(2.5);
       if(BXE)        csctferrors->Fill(3.5);
       if(AF)        csctferrors->Fill(4.5);
			 if(RDY==0)			csctferrors->Fill(5.5);

		//Get the ring number
	     if(Station==1 || Station==0){
          if(CSCID > -1 && CSCID < 3){
            ring = 1;
          }
          else if(CSCID > 2 && CSCID < 6){
            ring = 2;
          }
          else if (CSCID > 5 && CSCID < 9){
            ring = 3;
          }
        }
        else if (Station ==2 || Station ==3 || Station == 4){
            if(CSCID >-1 && CSCID < 3){
             ring = 1;
          }
          else if(CSCID > 2 && CSCID < 9){
             ring = 2;
          }

        }


				if(Endcap < 0){
				 if(Station==0||Station==1) {
              if(ring==1)             csctflcts -> Fill(bx, 8.5);
              else if(ring==2)        csctflcts -> Fill(bx, 7.5);
              else                    csctflcts -> Fill(bx, 6.5);
          }
          else if(Station==2) {
              if(ring==1)             csctflcts -> Fill(bx, 5.5);
              else                    csctflcts -> Fill(bx, 4.5);
          }
          else if(Station==3) {
              if(ring==1)             csctflcts -> Fill(bx, 3.5);
              else                    csctflcts -> Fill(bx, 2.5);
          }
           else if(Station==4) {
              if(ring==1)             csctflcts -> Fill(bx, 1.5);
              else                    csctflcts -> Fill(bx, 0.5);
          }
				}
				if(Endcap > 0){
           if(Station==0||Station==1) {
             if(ring==1)             csctflcts -> Fill(bx, 9.5);
             else if(ring==2)        csctflcts -> Fill(bx, 10.5);
             else                    csctflcts -> Fill(bx, 11.5);
            }
            else if(Station==2) {
              if(ring==1)             csctflcts -> Fill(bx, 12.5);
              else                    csctflcts -> Fill(bx, 13.5);
            }
    		    else if(Station==3) {
              if(ring==1)             csctflcts -> Fill(bx, 14.5);
              else                    csctflcts -> Fill(bx, 15.5);
            }
            else if(Station==4) {
              if(ring==1)             csctflcts -> Fill(bx, 16.5);
              else                    csctflcts -> Fill(bx, 17.5);
            }
         }
				


=======
      int CSCID = ME->CSC_ID() + 1;
      int Station = ME->Station();
      int CSCID_offset = (Sector - 1) * 9;
      int strip = ME->CLCT_key_half_strip();
      int wire = ME->Key_wire_group();
      int CSCID_offset_ring1 = (CSCID + (3*(Sector-1))); //sectors start at 1. CSCID starts at 1
      int CSCID_offset_ring2 = (CSCID + (6*(Sector-1))-3);
      
>>>>>>> 4f8c38f7

      if (Endcap < 0) {
        emtfChamberOccupancy->Fill(CSCID + CSCID_offset, Station * -1);
      } else {
        emtfChamberOccupancy->Fill(CSCID + CSCID_offset, Station + 1);
      }
<<<<<<< HEAD
   
			/*
			//BX vs Sector for each station
			if(Station==0||Station==1){
				csctfsectortimingME1->Fill(Sector*Endcap,bx);
			}	else if(Station==2){
        csctfsectortimingME2->Fill(Sector*Endcap,bx);
			}else if(Station==3){
        csctfsectortimingME3->Fill(Sector*Endcap,bx);
      }else if(Station==4){
        csctfsectortimingME4->Fill(Sector*Endcap,bx);
      }*/

		/*
		//Loop over other ME events for Andrew's special plots
			for (std::vector<l1t::emtf::ME>::const_iterator otherME = MECollection.begin(); otherME != MECollection.end(); ++otherME){
				if(ME!=otherME){
					csctfdstripdwire->Fill(ME->Key_wire_group() - otherME->Key_wire_group(), ME->CLCT_key_half_strip() - otherME->CLCT_key_half_strip());  	
				}

		 }*/
=======


//For Pos Endcap, Ring 1
      if (Endcap > 0 && CSCID<4) {
        if (Station<2){emtf_strip_ME11_POS->Fill(strip);
			emtf_wire_ME11_POS->Fill(wire);
	}
        if (Station==2){emtf_strip_ME21_POS->Fill(strip);
			emtf_wire_ME21_POS->Fill(wire);
	}
        if (Station==3){emtf_strip_ME31_POS->Fill(strip);
			emtf_wire_ME31_POS->Fill(wire);
	}
        if (Station==4){emtf_strip_ME41_POS->Fill(strip);
			emtf_wire_ME41_POS->Fill(wire);
	}
      }
      
//For Pos Endcap, Station 1
      if (Endcap > 0 && Station==1) {
        if (CSCID>3 && CSCID<7){
		emtf_strip_ME12_POS->Fill(strip);
		emtf_wire_ME12_POS->Fill(wire);
	}
	if (CSCID>6){
		emtf_strip_ME13_POS->Fill(strip);
		emtf_wire_ME13_POS->Fill(wire);
	}
      }
      
//For Pos Endcap, Ring 2
      if (Endcap > 0 && CSCID>3) {
        if (Station==2)emtf_strip_ME22_POS->Fill(strip);
			emtf_wire_ME22_POS->Fill(wire);
        if (Station==3)emtf_strip_ME32_POS->Fill(strip);
			emtf_wire_ME32_POS->Fill(wire);
        if (Station==4)emtf_strip_ME42_POS->Fill(strip);
			emtf_wire_ME42_POS->Fill(wire);
      }
      
//For Neg Endcap, Ring 1
      if (Endcap < 0 && CSCID<4) {
        if (Station<2){emtf_strip_ME11_NEG->Fill(strip);
			emtf_wire_ME11_NEG->Fill(wire);
	}
        if (Station==2){emtf_strip_ME21_NEG->Fill(strip);
			emtf_wire_ME21_NEG->Fill(wire);
	}
        if (Station==3){emtf_strip_ME31_NEG->Fill(strip);
			emtf_wire_ME31_NEG->Fill(wire);
	}
        if (Station==4){emtf_strip_ME41_NEG->Fill(strip);
			emtf_wire_ME41_NEG->Fill(wire);
	}
      }
      
//For Neg Endcap, Station 1
      if (Endcap < 0 && Station==1) {
        if (CSCID>3 && CSCID<7){
		emtf_strip_ME12_NEG->Fill(strip);
		emtf_wire_ME12_NEG->Fill(wire);
	}
	if (CSCID>6){
		emtf_strip_ME13_NEG->Fill(strip);
		emtf_wire_ME13_NEG->Fill(wire);
	}
      }
      
//For Neg Endcap, Ring 2
      if (Endcap < 0 && CSCID>3) {
        if (Station==2)emtf_strip_ME22_NEG->Fill(strip);
			emtf_wire_ME22_NEG->Fill(wire);
        if (Station==3)emtf_strip_ME32_NEG->Fill(strip);
			emtf_wire_ME32_NEG->Fill(wire);
        if (Station==4)emtf_strip_ME42_NEG->Fill(strip);
			emtf_wire_ME42_NEG->Fill(wire);
      }
   
      
//For Pos Endcap      
        if (Endcap > 0 && CSCID<4) {
	std::cout<<"cscid less than 4, Ring 1: "<<CSCID_offset_ring1<<std::endl;
	if (Station==2) emtf_chamberstrip_ME21_POS->Fill(CSCID_offset_ring1,strip);
	if (Station==3) emtf_chamberstrip_ME31_POS->Fill(CSCID_offset_ring1,strip);
	if (Station==4) emtf_chamberstrip_ME41_POS->Fill(CSCID_offset_ring1,strip);
      }
      
      if (Endcap > 0 && CSCID>3) {
      	std::cout<<"cscid greater than 3, Ring 2: "<<CSCID_offset_ring2<<std::endl;
	if (Station==2) emtf_chamberstrip_ME22_POS->Fill(CSCID_offset_ring2,strip);
	if (Station==3) emtf_chamberstrip_ME32_POS->Fill(CSCID_offset_ring2,strip);
	if (Station==4) emtf_chamberstrip_ME42_POS->Fill(CSCID_offset_ring2,strip);
      }   
      
//For Neg Endcap      
      if (Endcap < 0 && CSCID<4) {
	std::cout<<"cscid less than 4, Ring 1: "<<CSCID_offset_ring1<<std::endl;
	if (Station==2) emtf_chamberstrip_ME21_NEG->Fill(CSCID_offset_ring1,strip);
	if (Station==3) emtf_chamberstrip_ME31_NEG->Fill(CSCID_offset_ring1,strip);
	if (Station==4) emtf_chamberstrip_ME41_NEG->Fill(CSCID_offset_ring1,strip);
      }
      
      if (Endcap < 0 && CSCID>3) {
      	std::cout<<"cscid greater than 3, Ring 2: "<<CSCID_offset_ring2<<std::endl;
	if (Station==2) emtf_chamberstrip_ME22_NEG->Fill(CSCID_offset_ring2,strip);
	if (Station==3) emtf_chamberstrip_ME32_NEG->Fill(CSCID_offset_ring2,strip);
	if (Station==4) emtf_chamberstrip_ME42_NEG->Fill(CSCID_offset_ring2,strip);
      }   
      
    }
>>>>>>> 4f8c38f7

    // SP Output Data Record
    l1t::emtf::SPCollection SPCollection = EMTFOutput->GetSPCollection();

    for (std::vector<l1t::emtf::SP>::const_iterator SP = SPCollection.begin(); SP != SPCollection.end(); ++SP) {
      int Quality = SP->Quality();
      float Eta_GMT = SP->Eta_GMT();
  //    float Phi_GMT = SP->Phi_GMT();
      float Phi_GMT_global_rad = SP->Phi_GMT_global() * (M_PI/180);
      if (Phi_GMT_global_rad > M_PI) Phi_GMT_global_rad -= 2*M_PI;
      

      switch (Quality) {
        case 0: {
          emtfnLCTs->Fill(0);
          break;
        }
        case 1:
        case 2:
        case 4:
        case 8: {
          emtfnLCTs->Fill(1);
          break;
        }
        case 3:
        case 5:
        case 9:
        case 10:
        case 12: {
          emtfnLCTs->Fill(2);
          break;
        }
        case 7:
        case 11:
        case 13:
        case 14: {
          emtfnLCTs->Fill(3);
          break;
        }
        case 15: {
          emtfnLCTs->Fill(4);
          break;
        }
      }

      emtfTrackBX->Fill(Endcap * Sector, SP->TBIN_num() - 3);
      emtfTrackPt->Fill(SP->Pt());
      emtfTrackEta->Fill(Eta_GMT);
      emtfTrackPhi->Fill(Phi_GMT_global_rad);
      emtfTrackOccupancy->Fill(Eta_GMT, Phi_GMT_global_rad);		
				}
      nTracks++;
    }
  }

  emtfnTracks->Fill(nTracks);
}
<|MERGE_RESOLUTION|>--- conflicted
+++ resolved
@@ -15,6 +15,39 @@
 void L1TStage2EMTF::bookHistograms(DQMStore::IBooker& ibooker, const edm::Run&, const edm::EventSetup&) {
 
   ibooker.setCurrentFolder(monitorDir);
+
+  emtferrors = ibooker.book1D("emtferrors", "EMTF Errors", 6, 0, 6);
+  emtferrors->setAxisTitle("Error type",1);
+  emtferrors->setAxisTitle("Number of Errors",2);
+  emtferrors->setBinLabel(1,"Corruptions [NOT IMPLEMENTED]",1);
+  emtferrors->setBinLabel(2,"Synch. Err.",1);
+  emtferrors->setBinLabel(3,"Synch. Mod.",1);
+  emtferrors->setBinLabel(4,"BX mismatch",1);
+  emtferrors->setBinLabel(5,"Time misalign.",1);
+  emtferrors->setBinLabel(6,"FMM != Ready",1);
+
+  emtflcts = ibooker.book2D("emtflcts", "EMTF LCTs", 9, -4.5, 4.5, 18, 0, 18);
+  emtflcts->setAxisTitle("BX",1);
+
+  int ihist = 0;
+  for (int iEndcap = 0; iEndcap < 2; iEndcap++) {
+    for (int iStation = 1; iStation < 5; iStation++) {
+      for (int iRing = 1; iRing < 4; iRing++) {
+        if (iStation != 1 && iRing > 2) continue;
+        TString signEndcap = "+";
+        if (iEndcap == 0) signEndcap = "-";
+
+        char lcttitle[200];
+        snprintf(lcttitle, 200, "ME%s%d/%d", signEndcap.Data(), iStation, iRing);
+        if (ihist <= 8){
+          emtflcts->setBinLabel(9-ihist,lcttitle,2);
+        } else {
+          emtflcts->setBinLabel(ihist+1,lcttitle,2);
+        }
+        ihist++;
+      }
+    }
+  }
 
   emtfChamberOccupancy = ibooker.book2D("emtfChamberOccupancy", "EMTF Chamber Occupancy", 55, -0.5, 54.5, 10, -4.5, 5.5);
   emtfChamberOccupancy->setAxisTitle("Sector (CSCID 1-9 Unlabelled)", 1);
@@ -34,6 +67,162 @@
   emtfChamberOccupancy->setBinLabel(8, "ME+2", 2);
   emtfChamberOccupancy->setBinLabel(9, "ME+3", 2);
   emtfChamberOccupancy->setBinLabel(10, "ME+4", 2);
+  
+  emtf_strip_ME11_POS = ibooker.book1D("emtf_strip_ME11_POS", "EMTF Strip ME+1/1", 150, 0, 230);
+  emtf_strip_ME11_POS->setAxisTitle("HalfStrip, ME+1/1", 1);
+  
+  emtf_wire_ME11_POS = ibooker.book1D("emtf_wire_ME11_POS", "EMTF Wire ME+1/1", 150, 0, 120);
+  emtf_wire_ME11_POS->setAxisTitle("Wire, ME+1/1", 1);
+    
+  emtf_strip_ME12_POS = ibooker.book1D("emtf_strip_ME12_POS", "EMTF Strip ME+1/2", 150, 0, 230);
+  emtf_strip_ME12_POS->setAxisTitle("HalfStrip, ME+1/2", 1);
+  
+  emtf_wire_ME12_POS = ibooker.book1D("emtf_wire_ME12_POS", "EMTF Wire ME+1/2", 150, 0, 120);
+  emtf_wire_ME12_POS->setAxisTitle("Wire, ME+1/2", 1);
+    
+  emtf_strip_ME13_POS = ibooker.book1D("emtf_strip_ME13_POS", "EMTF Strip ME+1/3", 150, 0, 230);
+  emtf_strip_ME13_POS->setAxisTitle("HalfStrip, ME+1/3", 1);
+  
+  emtf_wire_ME13_POS = ibooker.book1D("emtf_wire_ME13_POS", "EMTF Wire ME+1/3", 150, 0, 120);
+  emtf_wire_ME13_POS->setAxisTitle("Wire, ME+1/3", 1);
+  
+  emtf_strip_ME21_POS = ibooker.book1D("emtf_strip_ME21_POS", "EMTF Strip ME+2/1", 150, 0, 230);
+  emtf_strip_ME21_POS->setAxisTitle("HalfStrip, ME+2/1", 1);
+  
+  emtf_wire_ME21_POS = ibooker.book1D("emtf_wire_ME21_POS", "EMTF Wire ME+2/1", 150, 0, 120);
+  emtf_wire_ME21_POS->setAxisTitle("Wire, ME+2/1", 1);
+  
+  emtf_strip_ME22_POS = ibooker.book1D("emtf_strip_ME22_POS", "EMTF Strip ME+2/2", 150, 0, 230);
+  emtf_strip_ME22_POS->setAxisTitle("HalfStrip, ME+2/2", 1);
+  
+  emtf_wire_ME22_POS = ibooker.book1D("emtf_wire_ME22_POS", "EMTF Wire ME+2/2", 150, 0, 120);
+  emtf_wire_ME22_POS->setAxisTitle("Wire, ME+2/2", 1);
+  
+  emtf_strip_ME31_POS = ibooker.book1D("emtf_strip_ME31_POS", "EMTF Strip ME+3/1", 150, 0, 230);
+  emtf_strip_ME31_POS->setAxisTitle("HalfStrip, ME+3/1", 1);
+  
+  emtf_wire_ME31_POS = ibooker.book1D("emtf_wire_ME31_POS", "EMTF Wire ME+3/1", 150, 0, 120);
+  emtf_wire_ME31_POS->setAxisTitle("Wire, ME+3/1", 1);
+  
+  emtf_strip_ME32_POS = ibooker.book1D("emtf_strip_ME32_POS", "EMTF Strip ME+3/2", 150, 0, 230);
+  emtf_strip_ME32_POS->setAxisTitle("HalfStrip, ME+3/2", 1);
+  
+  emtf_wire_ME32_POS = ibooker.book1D("emtf_wire_ME32_POS", "EMTF Wire ME+3/2", 150, 0, 120);
+  emtf_wire_ME32_POS->setAxisTitle("Wire, ME+3/2", 1);
+    
+  emtf_strip_ME41_POS = ibooker.book1D("emtf_strip_ME41_POS", "EMTF Strip ME+4/1", 150, 0, 230);
+  emtf_strip_ME41_POS->setAxisTitle("HalfStrip, ME+4/1", 1);
+  
+  emtf_wire_ME41_POS = ibooker.book1D("emtf_wire_ME41_POS", "EMTF Wire ME+4/1", 150, 0, 120);
+  emtf_wire_ME41_POS->setAxisTitle("Wire, ME+4/1", 1);
+  
+  emtf_strip_ME42_POS = ibooker.book1D("emtf_strip_ME42_POS", "EMTF Strip ME+4/2", 150, 0, 230);
+  emtf_strip_ME42_POS->setAxisTitle("HalfStrip, ME+4/2", 1);
+  
+  emtf_wire_ME42_POS = ibooker.book1D("emtf_wire_ME42_POS", "EMTF Wire ME+4/2", 150, 0, 120);
+  emtf_wire_ME42_POS->setAxisTitle("Wire, ME+4/2", 1); 
+    
+  emtf_strip_ME11_NEG = ibooker.book1D("emtf_strip_ME11_NEG", "EMTF Strip ME-1/1", 150, 0, 230);
+  emtf_strip_ME11_NEG->setAxisTitle("HalfStrip, ME-1/1", 1);
+  
+  emtf_wire_ME11_NEG = ibooker.book1D("emtf_wire_ME11_NEG", "EMTF Wire ME-1/1", 150, 0, 120);
+  emtf_wire_ME11_NEG->setAxisTitle("Wire, ME-1/1", 1);
+    
+  emtf_strip_ME12_NEG = ibooker.book1D("emtf_strip_ME12_NEG", "EMTF Strip ME-1/2", 150, 0, 230);
+  emtf_strip_ME12_NEG->setAxisTitle("HalfStrip, ME-1/2", 1);
+  
+  emtf_wire_ME12_NEG = ibooker.book1D("emtf_wire_ME12_NEG", "EMTF Wire ME-1/2", 150, 0, 120);
+  emtf_wire_ME12_NEG->setAxisTitle("Wire, ME-1/2", 1);
+    
+  emtf_strip_ME13_NEG = ibooker.book1D("emtf_strip_ME13_NEG", "EMTF Strip ME-1/3", 150, 0, 230);
+  emtf_strip_ME13_NEG->setAxisTitle("HalfStrip, ME-1/3", 1);
+  
+  emtf_wire_ME13_NEG = ibooker.book1D("emtf_wire_ME13_NEG", "EMTF Wire ME-1/3", 150, 0, 120);
+  emtf_wire_ME13_NEG->setAxisTitle("Wire, ME-1/3", 1);
+  
+  emtf_strip_ME21_NEG = ibooker.book1D("emtf_strip_ME21_NEG", "EMTF Strip ME-2/1", 150, 0, 230);
+  emtf_strip_ME21_NEG->setAxisTitle("HalfStrip, ME-2/1", 1);
+  
+  emtf_wire_ME21_NEG = ibooker.book1D("emtf_wire_ME21_NEG", "EMTF Wire ME-2/1", 150, 0, 120);
+  emtf_wire_ME21_NEG->setAxisTitle("Wire, ME-2/1", 1);
+  
+  emtf_strip_ME22_NEG = ibooker.book1D("emtf_strip_ME22_NEG", "EMTF Strip ME-2/2", 150, 0, 230);
+  emtf_strip_ME22_NEG->setAxisTitle("HalfStrip, ME-2/2", 1);
+  
+  emtf_wire_ME22_NEG = ibooker.book1D("emtf_wire_ME22_NEG", "EMTF Wire ME-2/2", 150, 0, 120);
+  emtf_wire_ME22_NEG->setAxisTitle("Wire, ME-2/2", 1);
+  
+  emtf_strip_ME31_NEG = ibooker.book1D("emtf_strip_ME31_NEG", "EMTF Strip ME-3/1", 150, 0, 230);
+  emtf_strip_ME31_NEG->setAxisTitle("HalfStrip, ME-3/1", 1);
+  
+  emtf_wire_ME31_NEG = ibooker.book1D("emtf_wire_ME31_NEG", "EMTF Wire ME-3/1", 150, 0, 120);
+  emtf_wire_ME31_NEG->setAxisTitle("Wire, ME-3/1", 1);
+  
+  emtf_strip_ME32_NEG = ibooker.book1D("emtf_strip_ME32_NEG", "EMTF Strip ME-3/2", 150, 0, 230);
+  emtf_strip_ME32_NEG->setAxisTitle("HalfStrip, ME-3/2", 1);
+  
+  emtf_wire_ME32_NEG = ibooker.book1D("emtf_wire_ME32_NEG", "EMTF Wire ME-3/2", 150, 0, 120);
+  emtf_wire_ME32_NEG->setAxisTitle("Wire, ME-3/2", 1);
+    
+  emtf_strip_ME41_NEG = ibooker.book1D("emtf_strip_ME41_NEG", "EMTF Strip ME-4/1", 150, 0, 230);
+  emtf_strip_ME41_NEG->setAxisTitle("HalfStrip, ME-4/1", 1);
+  
+  emtf_wire_ME41_NEG = ibooker.book1D("emtf_wire_ME41_NEG", "EMTF Wire ME-4/1", 150, 0, 120);
+  emtf_wire_ME41_NEG->setAxisTitle("Wire, ME-4/1", 1);
+  
+  emtf_strip_ME42_NEG = ibooker.book1D("emtf_strip_ME42_NEG", "EMTF Strip ME-4/2", 150, 0, 230);
+  emtf_strip_ME42_NEG->setAxisTitle("HalfStrip, ME-4/2", 1);
+  
+  emtf_wire_ME42_NEG = ibooker.book1D("emtf_wire_ME42_NEG", "EMTF Wire ME-4/2", 150, 0, 120);
+  emtf_wire_ME42_NEG->setAxisTitle("Wire, ME-4/2", 1);
+    
+  emtf_chamberstrip_ME21_POS = ibooker.book2D("emtf_chamberstrip_ME21_POS", "EMTF Strip ME+2/1", 18, .5, 18.5, 160, 0, 160);
+  emtf_chamberstrip_ME21_POS->setAxisTitle("Chamber, ME+2/1", 1);
+  emtf_chamberstrip_ME21_POS->setAxisTitle("HalfStrip", 2);
+  
+  emtf_chamberstrip_ME22_POS = ibooker.book2D("emtf_chamberstrip_ME22_POS", "EMTF Strip ME+2/2", 36, .5, 36.5, 160, 0, 160);
+  emtf_chamberstrip_ME22_POS->setAxisTitle("Chamber, ME+2/2", 1);
+  emtf_chamberstrip_ME22_POS->setAxisTitle("HalfStrip ME", 2);
+  
+  emtf_chamberstrip_ME31_POS = ibooker.book2D("emtf_chamberstrip_ME31_POS", "EMTF Strip ME+3/1", 18, .5, 18.5, 160, 0, 160);
+  emtf_chamberstrip_ME31_POS->setAxisTitle("Chamber, ME+3/1", 1);
+  emtf_chamberstrip_ME31_POS->setAxisTitle("HalfStrip", 2);
+  
+  emtf_chamberstrip_ME32_POS = ibooker.book2D("emtf_chamberstrip_ME32_POS", "EMTF Strip ME+3/2", 36, .5, 36.5, 160, 0, 160);
+  emtf_chamberstrip_ME32_POS->setAxisTitle("Chamber, ME+3/2", 1);
+  emtf_chamberstrip_ME32_POS->setAxisTitle("HalfStrip", 2);
+  
+  emtf_chamberstrip_ME41_POS = ibooker.book2D("emtf_chamberstrip_ME41_POS", "EMTF Strip ME+4/1", 18, .5, 18.5, 160, 0, 160);
+  emtf_chamberstrip_ME41_POS->setAxisTitle("Chamber, ME+4/1", 1);
+  emtf_chamberstrip_ME41_POS->setAxisTitle("HalfStrip", 2);
+  
+  emtf_chamberstrip_ME42_POS = ibooker.book2D("emtf_chamberstrip_ME42_POS", "EMTF Strip ME+4/2", 36, .5, 36.5, 160, 0, 160);
+  emtf_chamberstrip_ME42_POS->setAxisTitle("Chamber, ME+4/2", 1);
+  emtf_chamberstrip_ME42_POS->setAxisTitle("HalfStrip", 2);  
+    
+  emtf_chamberstrip_ME21_NEG = ibooker.book2D("emtf_chamberstrip_ME21_NEG", "EMTF Strip ME-2/1", 18, .5, 18.5, 160, 0, 160);
+  emtf_chamberstrip_ME21_NEG->setAxisTitle("Chamber, ME-2/1", 1);
+  emtf_chamberstrip_ME21_NEG->setAxisTitle("HalfStrip", 2);
+  
+  emtf_chamberstrip_ME22_NEG = ibooker.book2D("emtf_chamberstrip_ME22_NEG", "EMTF Strip ME-2/2", 36, .5, 36.5, 160, 0, 160);
+  emtf_chamberstrip_ME22_NEG->setAxisTitle("Chamber, ME-2/2", 1);
+  emtf_chamberstrip_ME22_NEG->setAxisTitle("HalfStrip", 2);
+  
+  emtf_chamberstrip_ME31_NEG = ibooker.book2D("emtf_chamberstrip_ME31_NEG", "EMTF Strip ME-3/1", 18, .5, 18.5, 160, 0, 160);
+  emtf_chamberstrip_ME31_NEG->setAxisTitle("Chamber, ME-3/1", 1);
+  emtf_chamberstrip_ME31_NEG->setAxisTitle("HalfStrip", 2);
+  
+  emtf_chamberstrip_ME32_NEG = ibooker.book2D("emtf_chamberstrip_ME32_NEG", "EMTF Strip ME-3/2", 36, .5, 36.5, 160, 0, 160);
+  emtf_chamberstrip_ME32_NEG->setAxisTitle("Chamber, ME-3/2", 1);
+  emtf_chamberstrip_ME32_NEG->setAxisTitle("HalfStrip", 2);
+  
+  emtf_chamberstrip_ME41_NEG = ibooker.book2D("emtf_chamberstrip_ME41_NEG", "EMTF Strip ME-4/1", 18, .5, 18.5, 160, 0, 160);
+  emtf_chamberstrip_ME41_NEG->setAxisTitle("Chamber, ME-4/1", 1);
+  emtf_chamberstrip_ME41_NEG->setAxisTitle("HalfStrip", 2);
+  
+  emtf_chamberstrip_ME42_NEG = ibooker.book2D("emtf_chamberstrip_ME42_NEG", "EMTF Strip ME-4/2", 36, .5, 36.5, 160, 0, 160);
+  emtf_chamberstrip_ME42_NEG->setAxisTitle("Chamber, ME-4/2", 1);
+  emtf_chamberstrip_ME42_NEG->setAxisTitle("HalfStrip", 2);
 
   emtfnTracks = ibooker.book1D("emtfnTracks", "Number of EMTF Tracks per Event", 4, -0.5, 3.5);
 
@@ -68,229 +257,6 @@
   emtfTrackOccupancy = ibooker.book2D("emtfTrackOccupancy", "EMTF Track Occupancy", 100, -2.5, 2.5, 126, -3.15, 3.15);
   emtfTrackOccupancy->setAxisTitle("#eta", 1);
   emtfTrackOccupancy->setAxisTitle("#phi", 2);
-<<<<<<< HEAD
-	
-//ctfdstripdwire = ibooker.book2D("dstrip_dwire", "DStrip vs DWire",300,-150.5,149.5,400,-200.5,199.5);
-//	csctfdstripdwire->setAxisTitle("d Wire",1);
-//	csctfdstripdwire->setAxisTitle("d Strip",2);
-
-	csctflcts = ibooker.book2D("CSCTF_LCT", "CSCTF LCTs",9,-4.5,4.5, 18,0,18);//12,1,13
-	csctflcts->setAxisTitle("BX",1);
-
-
-	int ihist = 0;
-  for (int iEndcap = 0; iEndcap < 2; iEndcap++) {
-    for (int iStation = 1; iStation < 5; iStation++) {
-      for (int iRing = 1; iRing < 4; iRing++) {
-        if (iStation != 1 && iRing > 2) continue;
-        TString signEndcap="+";
-        if(iEndcap==0) signEndcap="-";
-
-        char lcttitle[200];
-        snprintf(lcttitle,200,"ME%s%d/%d", signEndcap.Data(), iStation, iRing);
-        if(ihist<=8){
-                csctflcts -> setBinLabel(9-ihist,lcttitle,2);
-       }
-        else {
-        csctflcts -> setBinLabel(ihist+1,lcttitle,2);
-       }
-
-        ihist++;
-      }
-    }
-  }
-
-	csctferrors = ibooker.book1D("CSCTF_errors","CSCTF Errors",6,0,6);
-  csctferrors->setAxisTitle("Error type",1);
-  csctferrors->setAxisTitle("Number of Errors",2);
-  csctferrors->setBinLabel(1,"Corruptions [NOT IMPLEMENTED]",1);
-  csctferrors->setBinLabel(2,"Synch. Err.",1);
-  csctferrors->setBinLabel(3,"Synch. Mod.",1);
-  csctferrors->setBinLabel(4,"BX mismatch",1);
-  csctferrors->setBinLabel(5,"Time misalign.",1);
-  csctferrors->setBinLabel(6,"FMM != Ready",1);
-
-	/*
-	csctfsectortimingME1=ibooker.book2D("CSCTF_ME1_Timing","CSCTF ME1 Timing",13,-6.5,6.5,7,-3.5,3.5);
-	csctfsectortimingME1->setAxisTitle("Sector",1);
-	csctfsectortimingME1->setAxisTitle("BX",2);
-
-	csctfsectortimingME2=ibooker.book2D("CSCTF_ME2_Timing","CSCTF ME2 Timing",13,-6.5,6.5,7,-3.5,3.5);
-	csctfsectortimingME2->setAxisTitle("Sector",1);
-	csctfsectortimingME2->setAxisTitle("BX",2);
-
-	csctfsectortimingME3=ibooker.book2D("CSCTF_ME3_Timing","CSCTF ME3 Timing",13,-6.5,6.5,7,-3.5,3.5);
-	csctfsectortimingME3->setAxisTitle("Sector",1);
-	csctfsectortimingME3->setAxisTitle("BX",2);
-
-	csctfsectortimingME4=ibooker.book2D("CSCTF_ME4_Timing","CSCTF ME4 Timing",13,-6.5,6.5,7,-3.5,3.5);
-	csctfsectortimingME4->setAxisTitle("Sector",1);
-	csctfsectortimingME4->setAxisTitle("BX",2);
-	*/
-=======
- 
- 
- 
-  emtf_strip_ME11_POS = ibooker.book1D("emtf_strip_ME11_POS", "EMTF Strip ME+1/1", 150, 0, 230);
-  emtf_strip_ME11_POS->setAxisTitle("HalfStrip, ME+1/1", 1);
-  
-  emtf_wire_ME11_POS = ibooker.book1D("emtf_wire_ME11_POS", "EMTF Wire ME+1/1", 150, 0, 120);
-  emtf_wire_ME11_POS->setAxisTitle("Wire, ME+1/1", 1);
-    
-  emtf_strip_ME12_POS = ibooker.book1D("emtf_strip_ME12_POS", "EMTF Strip ME+1/2", 150, 0, 230);
-  emtf_strip_ME12_POS->setAxisTitle("HalfStrip, ME+1/2", 1);
-  
-  emtf_wire_ME12_POS = ibooker.book1D("emtf_wire_ME12_POS", "EMTF Wire ME+1/2", 150, 0, 120);
-  emtf_wire_ME12_POS->setAxisTitle("Wire, ME+1/2", 1);
-    
-  emtf_strip_ME13_POS = ibooker.book1D("emtf_strip_ME13_POS", "EMTF Strip ME+1/3", 150, 0, 230);
-  emtf_strip_ME13_POS->setAxisTitle("HalfStrip, ME+1/3", 1);
-  
-  emtf_wire_ME13_POS = ibooker.book1D("emtf_wire_ME13_POS", "EMTF Wire ME+1/3", 150, 0, 120);
-  emtf_wire_ME13_POS->setAxisTitle("Wire, ME+1/3", 1);
-  
-  emtf_strip_ME21_POS = ibooker.book1D("emtf_strip_ME21_POS", "EMTF Strip ME+2/1", 150, 0, 230);
-  emtf_strip_ME21_POS->setAxisTitle("HalfStrip, ME+2/1", 1);
-  
-  emtf_wire_ME21_POS = ibooker.book1D("emtf_wire_ME21_POS", "EMTF Wire ME+2/1", 150, 0, 120);
-  emtf_wire_ME21_POS->setAxisTitle("Wire, ME+2/1", 1);
-  
-  emtf_strip_ME22_POS = ibooker.book1D("emtf_strip_ME22_POS", "EMTF Strip ME+2/2", 150, 0, 230);
-  emtf_strip_ME22_POS->setAxisTitle("HalfStrip, ME+2/2", 1);
-  
-  emtf_wire_ME22_POS = ibooker.book1D("emtf_wire_ME22_POS", "EMTF Wire ME+2/2", 150, 0, 120);
-  emtf_wire_ME22_POS->setAxisTitle("Wire, ME+2/2", 1);
-  
-  emtf_strip_ME31_POS = ibooker.book1D("emtf_strip_ME31_POS", "EMTF Strip ME+3/1", 150, 0, 230);
-  emtf_strip_ME31_POS->setAxisTitle("HalfStrip, ME+3/1", 1);
-  
-  emtf_wire_ME31_POS = ibooker.book1D("emtf_wire_ME31_POS", "EMTF Wire ME+3/1", 150, 0, 120);
-  emtf_wire_ME31_POS->setAxisTitle("Wire, ME+3/1", 1);
-  
-  emtf_strip_ME32_POS = ibooker.book1D("emtf_strip_ME32_POS", "EMTF Strip ME+3/2", 150, 0, 230);
-  emtf_strip_ME32_POS->setAxisTitle("HalfStrip, ME+3/2", 1);
-  
-  emtf_wire_ME32_POS = ibooker.book1D("emtf_wire_ME32_POS", "EMTF Wire ME+3/2", 150, 0, 120);
-  emtf_wire_ME32_POS->setAxisTitle("Wire, ME+3/2", 1);
-    
-  emtf_strip_ME41_POS = ibooker.book1D("emtf_strip_ME41_POS", "EMTF Strip ME+4/1", 150, 0, 230);
-  emtf_strip_ME41_POS->setAxisTitle("HalfStrip, ME+4/1", 1);
-  
-  emtf_wire_ME41_POS = ibooker.book1D("emtf_wire_ME41_POS", "EMTF Wire ME+4/1", 150, 0, 120);
-  emtf_wire_ME41_POS->setAxisTitle("Wire, ME+4/1", 1);
-  
-  emtf_strip_ME42_POS = ibooker.book1D("emtf_strip_ME42_POS", "EMTF Strip ME+4/2", 150, 0, 230);
-  emtf_strip_ME42_POS->setAxisTitle("HalfStrip, ME+4/2", 1);
-  
-  emtf_wire_ME42_POS = ibooker.book1D("emtf_wire_ME42_POS", "EMTF Wire ME+4/2", 150, 0, 120);
-  emtf_wire_ME42_POS->setAxisTitle("Wire, ME+4/2", 1); 
-  
-  
-  emtf_strip_ME11_NEG = ibooker.book1D("emtf_strip_ME11_NEG", "EMTF Strip ME-1/1", 150, 0, 230);
-  emtf_strip_ME11_NEG->setAxisTitle("HalfStrip, ME-1/1", 1);
-  
-  emtf_wire_ME11_NEG = ibooker.book1D("emtf_wire_ME11_NEG", "EMTF Wire ME-1/1", 150, 0, 120);
-  emtf_wire_ME11_NEG->setAxisTitle("Wire, ME-1/1", 1);
-    
-  emtf_strip_ME12_NEG = ibooker.book1D("emtf_strip_ME12_NEG", "EMTF Strip ME-1/2", 150, 0, 230);
-  emtf_strip_ME12_NEG->setAxisTitle("HalfStrip, ME-1/2", 1);
-  
-  emtf_wire_ME12_NEG = ibooker.book1D("emtf_wire_ME12_NEG", "EMTF Wire ME-1/2", 150, 0, 120);
-  emtf_wire_ME12_NEG->setAxisTitle("Wire, ME-1/2", 1);
-    
-  emtf_strip_ME13_NEG = ibooker.book1D("emtf_strip_ME13_NEG", "EMTF Strip ME-1/3", 150, 0, 230);
-  emtf_strip_ME13_NEG->setAxisTitle("HalfStrip, ME-1/3", 1);
-  
-  emtf_wire_ME13_NEG = ibooker.book1D("emtf_wire_ME13_NEG", "EMTF Wire ME-1/3", 150, 0, 120);
-  emtf_wire_ME13_NEG->setAxisTitle("Wire, ME-1/3", 1);
-  
-  emtf_strip_ME21_NEG = ibooker.book1D("emtf_strip_ME21_NEG", "EMTF Strip ME-2/1", 150, 0, 230);
-  emtf_strip_ME21_NEG->setAxisTitle("HalfStrip, ME-2/1", 1);
-  
-  emtf_wire_ME21_NEG = ibooker.book1D("emtf_wire_ME21_NEG", "EMTF Wire ME-2/1", 150, 0, 120);
-  emtf_wire_ME21_NEG->setAxisTitle("Wire, ME-2/1", 1);
-  
-  emtf_strip_ME22_NEG = ibooker.book1D("emtf_strip_ME22_NEG", "EMTF Strip ME-2/2", 150, 0, 230);
-  emtf_strip_ME22_NEG->setAxisTitle("HalfStrip, ME-2/2", 1);
-  
-  emtf_wire_ME22_NEG = ibooker.book1D("emtf_wire_ME22_NEG", "EMTF Wire ME-2/2", 150, 0, 120);
-  emtf_wire_ME22_NEG->setAxisTitle("Wire, ME-2/2", 1);
-  
-  emtf_strip_ME31_NEG = ibooker.book1D("emtf_strip_ME31_NEG", "EMTF Strip ME-3/1", 150, 0, 230);
-  emtf_strip_ME31_NEG->setAxisTitle("HalfStrip, ME-3/1", 1);
-  
-  emtf_wire_ME31_NEG = ibooker.book1D("emtf_wire_ME31_NEG", "EMTF Wire ME-3/1", 150, 0, 120);
-  emtf_wire_ME31_NEG->setAxisTitle("Wire, ME-3/1", 1);
-  
-  emtf_strip_ME32_NEG = ibooker.book1D("emtf_strip_ME32_NEG", "EMTF Strip ME-3/2", 150, 0, 230);
-  emtf_strip_ME32_NEG->setAxisTitle("HalfStrip, ME-3/2", 1);
-  
-  emtf_wire_ME32_NEG = ibooker.book1D("emtf_wire_ME32_NEG", "EMTF Wire ME-3/2", 150, 0, 120);
-  emtf_wire_ME32_NEG->setAxisTitle("Wire, ME-3/2", 1);
-    
-  emtf_strip_ME41_NEG = ibooker.book1D("emtf_strip_ME41_NEG", "EMTF Strip ME-4/1", 150, 0, 230);
-  emtf_strip_ME41_NEG->setAxisTitle("HalfStrip, ME-4/1", 1);
-  
-  emtf_wire_ME41_NEG = ibooker.book1D("emtf_wire_ME41_NEG", "EMTF Wire ME-4/1", 150, 0, 120);
-  emtf_wire_ME41_NEG->setAxisTitle("Wire, ME-4/1", 1);
-  
-  emtf_strip_ME42_NEG = ibooker.book1D("emtf_strip_ME42_NEG", "EMTF Strip ME-4/2", 150, 0, 230);
-  emtf_strip_ME42_NEG->setAxisTitle("HalfStrip, ME-4/2", 1);
-  
-  emtf_wire_ME42_NEG = ibooker.book1D("emtf_wire_ME42_NEG", "EMTF Wire ME-4/2", 150, 0, 120);
-  emtf_wire_ME42_NEG->setAxisTitle("Wire, ME-4/2", 1);
-  
-  
-  emtf_chamberstrip_ME21_POS = ibooker.book2D("emtf_chamberstrip_ME21_POS", "EMTF Strip ME+2/1", 18, .5, 18.5, 160, 0, 160);
-  emtf_chamberstrip_ME21_POS->setAxisTitle("Chamber, ME+2/1", 1);
-  emtf_chamberstrip_ME21_POS->setAxisTitle("HalfStrip", 2);
-  
-  emtf_chamberstrip_ME22_POS = ibooker.book2D("emtf_chamberstrip_ME22_POS", "EMTF Strip ME+2/2", 36, .5, 36.5, 160, 0, 160);
-  emtf_chamberstrip_ME22_POS->setAxisTitle("Chamber, ME+2/2", 1);
-  emtf_chamberstrip_ME22_POS->setAxisTitle("HalfStrip ME", 2);
-  
-  emtf_chamberstrip_ME31_POS = ibooker.book2D("emtf_chamberstrip_ME31_POS", "EMTF Strip ME+3/1", 18, .5, 18.5, 160, 0, 160);
-  emtf_chamberstrip_ME31_POS->setAxisTitle("Chamber, ME+3/1", 1);
-  emtf_chamberstrip_ME31_POS->setAxisTitle("HalfStrip", 2);
-  
-  emtf_chamberstrip_ME32_POS = ibooker.book2D("emtf_chamberstrip_ME32_POS", "EMTF Strip ME+3/2", 36, .5, 36.5, 160, 0, 160);
-  emtf_chamberstrip_ME32_POS->setAxisTitle("Chamber, ME+3/2", 1);
-  emtf_chamberstrip_ME32_POS->setAxisTitle("HalfStrip", 2);
-  
-  emtf_chamberstrip_ME41_POS = ibooker.book2D("emtf_chamberstrip_ME41_POS", "EMTF Strip ME+4/1", 18, .5, 18.5, 160, 0, 160);
-  emtf_chamberstrip_ME41_POS->setAxisTitle("Chamber, ME+4/1", 1);
-  emtf_chamberstrip_ME41_POS->setAxisTitle("HalfStrip", 2);
-  
-  emtf_chamberstrip_ME42_POS = ibooker.book2D("emtf_chamberstrip_ME42_POS", "EMTF Strip ME+4/2", 36, .5, 36.5, 160, 0, 160);
-  emtf_chamberstrip_ME42_POS->setAxisTitle("Chamber, ME+4/2", 1);
-  emtf_chamberstrip_ME42_POS->setAxisTitle("HalfStrip", 2);  
-  
-    
-  emtf_chamberstrip_ME21_NEG = ibooker.book2D("emtf_chamberstrip_ME21_NEG", "EMTF Strip ME-2/1", 18, .5, 18.5, 160, 0, 160);
-  emtf_chamberstrip_ME21_NEG->setAxisTitle("Chamber, ME-2/1", 1);
-  emtf_chamberstrip_ME21_NEG->setAxisTitle("HalfStrip", 2);
-  
-  emtf_chamberstrip_ME22_NEG = ibooker.book2D("emtf_chamberstrip_ME22_NEG", "EMTF Strip ME-2/2", 36, .5, 36.5, 160, 0, 160);
-  emtf_chamberstrip_ME22_NEG->setAxisTitle("Chamber, ME-2/2", 1);
-  emtf_chamberstrip_ME22_NEG->setAxisTitle("HalfStrip", 2);
-  
-  emtf_chamberstrip_ME31_NEG = ibooker.book2D("emtf_chamberstrip_ME31_NEG", "EMTF Strip ME-3/1", 18, .5, 18.5, 160, 0, 160);
-  emtf_chamberstrip_ME31_NEG->setAxisTitle("Chamber, ME-3/1", 1);
-  emtf_chamberstrip_ME31_NEG->setAxisTitle("HalfStrip", 2);
-  
-  emtf_chamberstrip_ME32_NEG = ibooker.book2D("emtf_chamberstrip_ME32_NEG", "EMTF Strip ME-3/2", 36, .5, 36.5, 160, 0, 160);
-  emtf_chamberstrip_ME32_NEG->setAxisTitle("Chamber, ME-3/2", 1);
-  emtf_chamberstrip_ME32_NEG->setAxisTitle("HalfStrip", 2);
-  
-  emtf_chamberstrip_ME41_NEG = ibooker.book2D("emtf_chamberstrip_ME41_NEG", "EMTF Strip ME-4/1", 18, .5, 18.5, 160, 0, 160);
-  emtf_chamberstrip_ME41_NEG->setAxisTitle("Chamber, ME-4/1", 1);
-  emtf_chamberstrip_ME41_NEG->setAxisTitle("HalfStrip", 2);
-  
-  emtf_chamberstrip_ME42_NEG = ibooker.book2D("emtf_chamberstrip_ME42_NEG", "EMTF Strip ME-4/2", 36, .5, 36.5, 160, 0, 160);
-  emtf_chamberstrip_ME42_NEG->setAxisTitle("Chamber, ME-4/2", 1);
-  emtf_chamberstrip_ME42_NEG->setAxisTitle("HalfStrip", 2);
-  
->>>>>>> 4f8c38f7
 }
 
 void L1TStage2EMTF::analyze(const edm::Event& e, const edm::EventSetup& c) {
@@ -308,247 +274,238 @@
     l1t::emtf::EventHeader EventHeader = EMTFOutput->GetEventHeader();
     int Endcap = EventHeader.Endcap();
     int Sector = EventHeader.Sector();
-		int RDY = EventHeader.Rdy(); //For csctferrors, check if FMM Signal was good
-
+    int RDY = EventHeader.Rdy(); //For csctferrors, check if FMM Signal was good
 
     // ME Data Record (LCTs)
     l1t::emtf::MECollection MECollection = EMTFOutput->GetMECollection();
 
     for (std::vector<l1t::emtf::ME>::const_iterator ME = MECollection.begin(); ME != MECollection.end(); ++ME) {
-<<<<<<< HEAD
       int CSCID = ME->CSC_ID();
-
-
-      int Station = ME->Station();
-      int CSCID_offset = (Sector - 1) * 9;
-			int ring = 0;
-      int bx = ME->Tbin_num()-3;//Goes -3 to +3
-			bool SE = ME->SE();
-      bool SM = ME->SM();
-     	bool BXE = ME->BXE();
-      bool AF = ME->AF();
-			
-			
-			 if(SE)      csctferrors->Fill(1.5);
-       if(SM)        csctferrors->Fill(2.5);
-       if(BXE)        csctferrors->Fill(3.5);
-       if(AF)        csctferrors->Fill(4.5);
-			 if(RDY==0)			csctferrors->Fill(5.5);
-
-		//Get the ring number
-	     if(Station==1 || Station==0){
-          if(CSCID > -1 && CSCID < 3){
-            ring = 1;
-          }
-          else if(CSCID > 2 && CSCID < 6){
-            ring = 2;
-          }
-          else if (CSCID > 5 && CSCID < 9){
-            ring = 3;
-          }
-        }
-        else if (Station ==2 || Station ==3 || Station == 4){
-            if(CSCID >-1 && CSCID < 3){
-             ring = 1;
-          }
-          else if(CSCID > 2 && CSCID < 9){
-             ring = 2;
-          }
-
-        }
-
-
-				if(Endcap < 0){
-				 if(Station==0||Station==1) {
-              if(ring==1)             csctflcts -> Fill(bx, 8.5);
-              else if(ring==2)        csctflcts -> Fill(bx, 7.5);
-              else                    csctflcts -> Fill(bx, 6.5);
-          }
-          else if(Station==2) {
-              if(ring==1)             csctflcts -> Fill(bx, 5.5);
-              else                    csctflcts -> Fill(bx, 4.5);
-          }
-          else if(Station==3) {
-              if(ring==1)             csctflcts -> Fill(bx, 3.5);
-              else                    csctflcts -> Fill(bx, 2.5);
-          }
-           else if(Station==4) {
-              if(ring==1)             csctflcts -> Fill(bx, 1.5);
-              else                    csctflcts -> Fill(bx, 0.5);
-          }
-				}
-				if(Endcap > 0){
-           if(Station==0||Station==1) {
-             if(ring==1)             csctflcts -> Fill(bx, 9.5);
-             else if(ring==2)        csctflcts -> Fill(bx, 10.5);
-             else                    csctflcts -> Fill(bx, 11.5);
-            }
-            else if(Station==2) {
-              if(ring==1)             csctflcts -> Fill(bx, 12.5);
-              else                    csctflcts -> Fill(bx, 13.5);
-            }
-    		    else if(Station==3) {
-              if(ring==1)             csctflcts -> Fill(bx, 14.5);
-              else                    csctflcts -> Fill(bx, 15.5);
-            }
-            else if(Station==4) {
-              if(ring==1)             csctflcts -> Fill(bx, 16.5);
-              else                    csctflcts -> Fill(bx, 17.5);
-            }
-         }
-				
-
-
-=======
-      int CSCID = ME->CSC_ID() + 1;
       int Station = ME->Station();
       int CSCID_offset = (Sector - 1) * 9;
       int strip = ME->CLCT_key_half_strip();
       int wire = ME->Key_wire_group();
-      int CSCID_offset_ring1 = (CSCID + (3*(Sector-1))); //sectors start at 1. CSCID starts at 1
-      int CSCID_offset_ring2 = (CSCID + (6*(Sector-1))-3);
-      
->>>>>>> 4f8c38f7
+      int CSCID_offset_ring1 = CSCID + (3 * (Sector-1)) + 1; 
+      int CSCID_offset_ring2 = CSCID + (6 * (Sector-1)) - 2;
+      int ring = 0;
+      int bx = ME->Tbin_num() - 3;
+      bool SE = ME->SE();
+      bool SM = ME->SM();
+      bool BXE = ME->BXE();
+      bool AF = ME->AF();
+
+      if (SE)     emtferrors->Fill(1.5);
+      if (SM)     emtferrors->Fill(2.5);
+      if (BXE)    emtferrors->Fill(3.5);
+      if (AF)     emtferrors->Fill(4.5);
+      if (RDY == 0) emtferrors->Fill(5.5);
+
+      // Get the ring number
+      if (Station == 1 || Station == 0) {
+        if (CSCID > -1 && CSCID < 3) {
+          ring = 1;
+        } else if (CSCID > 2 && CSCID < 6) {
+          ring = 2;
+        } else if (CSCID > 5 && CSCID < 9) {
+          ring = 3;
+        }
+      } else if (Station == 2 || Station == 3 || Station == 4) {
+        if (CSCID > -1 && CSCID < 3) {
+          ring = 1;
+        } else if (CSCID > 2 && CSCID < 9) {
+          ring = 2;
+        }
+      }
 
       if (Endcap < 0) {
+
         emtfChamberOccupancy->Fill(CSCID + CSCID_offset, Station * -1);
-      } else {
+
+        if (Station == 0 || Station == 1) {
+          if (ring == 1) {
+            emtflcts->Fill(bx, 8.5);
+          } else if (ring == 2) {
+            emtflcts->Fill(bx, 7.5);
+          } else {
+            emtflcts->Fill(bx, 6.5);
+          }
+        } else if (Station==2) {
+          if (ring == 1) {
+            emtflcts->Fill(bx, 5.5);
+          } else { 
+            emtflcts->Fill(bx, 4.5);
+          }
+        } else if (Station == 3) {
+          if (ring == 1) {
+            emtflcts->Fill(bx, 3.5);
+          } else{
+            emtflcts->Fill(bx, 2.5);
+          }
+        } else if (Station == 4) {
+          if (ring == 1) {
+            emtflcts->Fill(bx, 1.5);
+          } else {
+            emtflcts->Fill(bx, 0.5);
+          }
+        }
+      }
+
+      if (Endcap > 0) {
+
         emtfChamberOccupancy->Fill(CSCID + CSCID_offset, Station + 1);
-      }
-<<<<<<< HEAD
+
+        if (Station == 0 || Station == 1) {
+          if (ring == 1) {
+            emtflcts->Fill(bx, 9.5);
+          } else if (ring == 2) {
+            emtflcts->Fill(bx, 10.5);
+          } else {
+            emtflcts->Fill(bx, 11.5);
+          }
+        } else if (Station == 2) {
+          if (ring == 1) {
+            emtflcts->Fill(bx, 12.5);
+          } else {
+            emtflcts->Fill(bx, 13.5);
+          }
+        } else if (Station == 3) {
+          if (ring == 1){
+            emtflcts->Fill(bx, 14.5);
+          } else {
+            emtflcts->Fill(bx, 15.5);
+          }
+        } else if (Station == 4) {
+          if (ring == 1) {
+            emtflcts->Fill(bx, 16.5);
+          } else { 
+            emtflcts->Fill(bx, 17.5);
+          }
+        }
+      }
+
+      // Positive Endcap, Ring 1
+      if (Endcap > 0 && CSCID < 3) {
+        if (Station < 2) {
+          emtf_strip_ME11_POS->Fill(strip);
+          emtf_wire_ME11_POS->Fill(wire);
+        }
+        if (Station == 2) {
+          emtf_strip_ME21_POS->Fill(strip);
+          emtf_wire_ME21_POS->Fill(wire);
+        }
+        if (Station == 3) {
+          emtf_strip_ME31_POS->Fill(strip);
+          emtf_wire_ME31_POS->Fill(wire);
+        }
+        if (Station == 4) {
+          emtf_strip_ME41_POS->Fill(strip);
+          emtf_wire_ME41_POS->Fill(wire);
+        }
+      }
+      
+      // Positive Endcap, Station 1
+      if (Endcap > 0 && Station == 1) {
+        if (CSCID > 2 && CSCID < 6) {
+          emtf_strip_ME12_POS->Fill(strip);
+          emtf_wire_ME12_POS->Fill(wire);
+        }
+	if (CSCID > 5) {
+          emtf_strip_ME13_POS->Fill(strip);
+          emtf_wire_ME13_POS->Fill(wire);
+        }
+      }
+      
+      // Positive Endcap, Ring 2
+      if (Endcap > 0 && CSCID > 2) {
+        if (Station == 2) {
+          emtf_strip_ME22_POS->Fill(strip);
+          emtf_wire_ME22_POS->Fill(wire);
+        }
+        if (Station == 3) {
+          emtf_strip_ME32_POS->Fill(strip);
+          emtf_wire_ME32_POS->Fill(wire);
+        }
+        if (Station == 4) {
+          emtf_strip_ME42_POS->Fill(strip);
+          emtf_wire_ME42_POS->Fill(wire);
+        }
+      }
+      
+      // Negative Endcap, Ring 1
+      if (Endcap < 0 && CSCID < 3) {
+        if (Station < 2) {
+          emtf_strip_ME11_NEG->Fill(strip);
+	  emtf_wire_ME11_NEG->Fill(wire);
+        }
+        if (Station == 2) {
+          emtf_strip_ME21_NEG->Fill(strip);
+          emtf_wire_ME21_NEG->Fill(wire);
+        }
+        if (Station == 3) {
+          emtf_strip_ME31_NEG->Fill(strip);
+          emtf_wire_ME31_NEG->Fill(wire);
+        }
+        if (Station == 4) {
+          emtf_strip_ME41_NEG->Fill(strip);
+          emtf_wire_ME41_NEG->Fill(wire);
+        }
+      }
+      
+      // Negative Endcap, Station 1
+      if (Endcap < 0 && Station == 1) {
+        if (CSCID > 2 && CSCID < 6) {
+          emtf_strip_ME12_NEG->Fill(strip);
+          emtf_wire_ME12_NEG->Fill(wire);
+        }
+        if (CSCID > 5) {
+          emtf_strip_ME13_NEG->Fill(strip);
+          emtf_wire_ME13_NEG->Fill(wire);
+        }
+      }
+      
+      // Negative Endcap, Ring 2
+      if (Endcap < 0 && CSCID > 2) {
+        if (Station == 2) {
+          emtf_strip_ME22_NEG->Fill(strip);
+          emtf_wire_ME22_NEG->Fill(wire);
+        }
+        if (Station == 3) {
+          emtf_strip_ME32_NEG->Fill(strip);
+          emtf_wire_ME32_NEG->Fill(wire);
+        }
+        if (Station == 4) {
+          emtf_strip_ME42_NEG->Fill(strip);
+          emtf_wire_ME42_NEG->Fill(wire);
+        }
+      }
    
-			/*
-			//BX vs Sector for each station
-			if(Station==0||Station==1){
-				csctfsectortimingME1->Fill(Sector*Endcap,bx);
-			}	else if(Station==2){
-        csctfsectortimingME2->Fill(Sector*Endcap,bx);
-			}else if(Station==3){
-        csctfsectortimingME3->Fill(Sector*Endcap,bx);
-      }else if(Station==4){
-        csctfsectortimingME4->Fill(Sector*Endcap,bx);
-      }*/
-
-		/*
-		//Loop over other ME events for Andrew's special plots
-			for (std::vector<l1t::emtf::ME>::const_iterator otherME = MECollection.begin(); otherME != MECollection.end(); ++otherME){
-				if(ME!=otherME){
-					csctfdstripdwire->Fill(ME->Key_wire_group() - otherME->Key_wire_group(), ME->CLCT_key_half_strip() - otherME->CLCT_key_half_strip());  	
-				}
-
-		 }*/
-=======
-
-
-//For Pos Endcap, Ring 1
-      if (Endcap > 0 && CSCID<4) {
-        if (Station<2){emtf_strip_ME11_POS->Fill(strip);
-			emtf_wire_ME11_POS->Fill(wire);
-	}
-        if (Station==2){emtf_strip_ME21_POS->Fill(strip);
-			emtf_wire_ME21_POS->Fill(wire);
-	}
-        if (Station==3){emtf_strip_ME31_POS->Fill(strip);
-			emtf_wire_ME31_POS->Fill(wire);
-	}
-        if (Station==4){emtf_strip_ME41_POS->Fill(strip);
-			emtf_wire_ME41_POS->Fill(wire);
-	}
-      }
-      
-//For Pos Endcap, Station 1
-      if (Endcap > 0 && Station==1) {
-        if (CSCID>3 && CSCID<7){
-		emtf_strip_ME12_POS->Fill(strip);
-		emtf_wire_ME12_POS->Fill(wire);
-	}
-	if (CSCID>6){
-		emtf_strip_ME13_POS->Fill(strip);
-		emtf_wire_ME13_POS->Fill(wire);
-	}
-      }
-      
-//For Pos Endcap, Ring 2
-      if (Endcap > 0 && CSCID>3) {
-        if (Station==2)emtf_strip_ME22_POS->Fill(strip);
-			emtf_wire_ME22_POS->Fill(wire);
-        if (Station==3)emtf_strip_ME32_POS->Fill(strip);
-			emtf_wire_ME32_POS->Fill(wire);
-        if (Station==4)emtf_strip_ME42_POS->Fill(strip);
-			emtf_wire_ME42_POS->Fill(wire);
-      }
-      
-//For Neg Endcap, Ring 1
-      if (Endcap < 0 && CSCID<4) {
-        if (Station<2){emtf_strip_ME11_NEG->Fill(strip);
-			emtf_wire_ME11_NEG->Fill(wire);
-	}
-        if (Station==2){emtf_strip_ME21_NEG->Fill(strip);
-			emtf_wire_ME21_NEG->Fill(wire);
-	}
-        if (Station==3){emtf_strip_ME31_NEG->Fill(strip);
-			emtf_wire_ME31_NEG->Fill(wire);
-	}
-        if (Station==4){emtf_strip_ME41_NEG->Fill(strip);
-			emtf_wire_ME41_NEG->Fill(wire);
-	}
-      }
-      
-//For Neg Endcap, Station 1
-      if (Endcap < 0 && Station==1) {
-        if (CSCID>3 && CSCID<7){
-		emtf_strip_ME12_NEG->Fill(strip);
-		emtf_wire_ME12_NEG->Fill(wire);
-	}
-	if (CSCID>6){
-		emtf_strip_ME13_NEG->Fill(strip);
-		emtf_wire_ME13_NEG->Fill(wire);
-	}
-      }
-      
-//For Neg Endcap, Ring 2
-      if (Endcap < 0 && CSCID>3) {
-        if (Station==2)emtf_strip_ME22_NEG->Fill(strip);
-			emtf_wire_ME22_NEG->Fill(wire);
-        if (Station==3)emtf_strip_ME32_NEG->Fill(strip);
-			emtf_wire_ME32_NEG->Fill(wire);
-        if (Station==4)emtf_strip_ME42_NEG->Fill(strip);
-			emtf_wire_ME42_NEG->Fill(wire);
-      }
-   
-      
-//For Pos Endcap      
-        if (Endcap > 0 && CSCID<4) {
-	std::cout<<"cscid less than 4, Ring 1: "<<CSCID_offset_ring1<<std::endl;
-	if (Station==2) emtf_chamberstrip_ME21_POS->Fill(CSCID_offset_ring1,strip);
-	if (Station==3) emtf_chamberstrip_ME31_POS->Fill(CSCID_offset_ring1,strip);
-	if (Station==4) emtf_chamberstrip_ME41_POS->Fill(CSCID_offset_ring1,strip);
-      }
-      
-      if (Endcap > 0 && CSCID>3) {
-      	std::cout<<"cscid greater than 3, Ring 2: "<<CSCID_offset_ring2<<std::endl;
-	if (Station==2) emtf_chamberstrip_ME22_POS->Fill(CSCID_offset_ring2,strip);
-	if (Station==3) emtf_chamberstrip_ME32_POS->Fill(CSCID_offset_ring2,strip);
-	if (Station==4) emtf_chamberstrip_ME42_POS->Fill(CSCID_offset_ring2,strip);
+      
+      // Positive Endcap      
+      if (Endcap > 0 && CSCID < 3) {
+        if (Station == 2) emtf_chamberstrip_ME21_POS->Fill(CSCID_offset_ring1, strip);
+        if (Station == 3) emtf_chamberstrip_ME31_POS->Fill(CSCID_offset_ring1, strip);
+        if (Station == 4) emtf_chamberstrip_ME41_POS->Fill(CSCID_offset_ring1, strip);
+      }
+      
+      if (Endcap > 0 && CSCID > 2) {
+        if (Station == 2) emtf_chamberstrip_ME22_POS->Fill(CSCID_offset_ring2, strip);
+        if (Station == 3) emtf_chamberstrip_ME32_POS->Fill(CSCID_offset_ring2, strip);
+        if (Station == 4) emtf_chamberstrip_ME42_POS->Fill(CSCID_offset_ring2, strip);
       }   
       
-//For Neg Endcap      
-      if (Endcap < 0 && CSCID<4) {
-	std::cout<<"cscid less than 4, Ring 1: "<<CSCID_offset_ring1<<std::endl;
-	if (Station==2) emtf_chamberstrip_ME21_NEG->Fill(CSCID_offset_ring1,strip);
-	if (Station==3) emtf_chamberstrip_ME31_NEG->Fill(CSCID_offset_ring1,strip);
-	if (Station==4) emtf_chamberstrip_ME41_NEG->Fill(CSCID_offset_ring1,strip);
-      }
-      
-      if (Endcap < 0 && CSCID>3) {
-      	std::cout<<"cscid greater than 3, Ring 2: "<<CSCID_offset_ring2<<std::endl;
-	if (Station==2) emtf_chamberstrip_ME22_NEG->Fill(CSCID_offset_ring2,strip);
-	if (Station==3) emtf_chamberstrip_ME32_NEG->Fill(CSCID_offset_ring2,strip);
-	if (Station==4) emtf_chamberstrip_ME42_NEG->Fill(CSCID_offset_ring2,strip);
-      }   
-      
+      // Negative Endcap
+      if (Endcap < 0 && CSCID < 3) {
+        if (Station == 2) emtf_chamberstrip_ME21_NEG->Fill(CSCID_offset_ring1, strip);
+        if (Station == 3) emtf_chamberstrip_ME31_NEG->Fill(CSCID_offset_ring1, strip);
+        if (Station == 4) emtf_chamberstrip_ME41_NEG->Fill(CSCID_offset_ring1, strip);
+      }
+      
+      if (Endcap < 0 && CSCID > 2) {
+        if (Station==2) emtf_chamberstrip_ME22_NEG->Fill(CSCID_offset_ring2, strip);
+        if (Station==3) emtf_chamberstrip_ME32_NEG->Fill(CSCID_offset_ring2, strip);
+        if (Station==4) emtf_chamberstrip_ME42_NEG->Fill(CSCID_offset_ring2, strip);
+      }  
     }
->>>>>>> 4f8c38f7
 
     // SP Output Data Record
     l1t::emtf::SPCollection SPCollection = EMTFOutput->GetSPCollection();
@@ -556,7 +513,6 @@
     for (std::vector<l1t::emtf::SP>::const_iterator SP = SPCollection.begin(); SP != SPCollection.end(); ++SP) {
       int Quality = SP->Quality();
       float Eta_GMT = SP->Eta_GMT();
-  //    float Phi_GMT = SP->Phi_GMT();
       float Phi_GMT_global_rad = SP->Phi_GMT_global() * (M_PI/180);
       if (Phi_GMT_global_rad > M_PI) Phi_GMT_global_rad -= 2*M_PI;
       
@@ -566,25 +522,15 @@
           emtfnLCTs->Fill(0);
           break;
         }
-        case 1:
-        case 2:
-        case 4:
-        case 8: {
+        case 1: case 2: case 4: case 8: {
           emtfnLCTs->Fill(1);
           break;
         }
-        case 3:
-        case 5:
-        case 9:
-        case 10:
-        case 12: {
+        case 3: case 5: case 9: case 10: case 12: {
           emtfnLCTs->Fill(2);
           break;
         }
-        case 7:
-        case 11:
-        case 13:
-        case 14: {
+        case 7: case 11: case 13: case 14: {
           emtfnLCTs->Fill(3);
           break;
         }
@@ -598,8 +544,8 @@
       emtfTrackPt->Fill(SP->Pt());
       emtfTrackEta->Fill(Eta_GMT);
       emtfTrackPhi->Fill(Phi_GMT_global_rad);
-      emtfTrackOccupancy->Fill(Eta_GMT, Phi_GMT_global_rad);		
-				}
+      emtfTrackOccupancy->Fill(Eta_GMT, Phi_GMT_global_rad);
+
       nTracks++;
     }
   }
