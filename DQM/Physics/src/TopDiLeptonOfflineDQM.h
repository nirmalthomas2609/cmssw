#ifndef TOPDILEPTONOFFLINEDQM
#define TOPDILEPTONOFFLINEDQM

#include <string>
#include <vector>

#include "FWCore/Framework/interface/Event.h"
#include "DQMServices/Core/interface/DQMStore.h"
#include "DQMServices/Core/interface/MonitorElement.h"

#include "DataFormats/Math/interface/deltaR.h"
#include "DataFormats/JetReco/interface/Jet.h"
#include "DQM/Physics/interface/TopDQMHelpers.h"
#include "DataFormats/MuonReco/interface/Muon.h"
#include "DataFormats/Common/interface/ValueMap.h"
#include "DataFormats/METReco/interface/CaloMET.h"
#include "JetMETCorrections/Objects/interface/JetCorrector.h"
#include "DataFormats/EgammaCandidates/interface/GsfElectron.h"

/**
   \class   MonitorEnsemble TopDQMHelpers.h "DQM/Physics/interface/TopDQMHelpers.h"

   \brief   Helper class to define histograms for monitoring of muon/electron/jet/met quantities.

   Helper class to contain histograms for the monitoring of muon/electron/jet/met quantities.
   This class can be instantiated several times after several event selection steps. It can
   be used to fill histograms in three different granularity levels according to STANDARD
   (<10 histograms), VERBOSE(<20 histograms), DEBUG(<30 histgorams). Note that for the sake
   of simplicity and to force the analyst to keep the number of histograms to be monitored
   small the MonitorEnsemble class contains the histograms for all objects at once. It should
   not contain much more than 10 histograms though in the STANDARD configuration, as these
   histograms will be monitored at each SelectionStep. Monitoring of histograms after selec-
   tion steps within the same object collection needs to be implemented within the Monitor-
   Ensemble. It will not be covered by the SelectionStep class.
*/

namespace TopDiLeptonOffline {

  class MonitorEnsemble {
  public:
    /// different verbosity levels
    enum Level{ STANDARD, VERBOSE, DEBUG };
    /// make clear which LorentzVector to use
    /// for jet, electrons and muon buffering
    typedef reco::LeafCandidate::LorentzVector LorentzVector;
    /// different decay channels
    enum DecayChannel{ NONE, DIMUON, DIELEC, ELECMU };

  public:
    /// default contructor
    MonitorEnsemble(const char* label, const edm::ParameterSet& cfg);
    /// default destructor
    ~MonitorEnsemble(){};

    /// book histograms in subdirectory _directory_
    void book(std::string directory);
    /// fill monitor histograms with electronId and jetCorrections
    void fill(const edm::Event& event, const edm::EventSetup& setup);

  private:
    /// deduce monitorPath from label, the label is expected
    /// to be of type 'selectionPath:monitorPath'
    std::string monitorPath(const std::string& label) const { return label.substr(label.find(':')+1); };
    /// deduce selectionPath from label, the label is
    /// expected to be of type 'selectionPath:monitorPath'
    std::string selectionPath(const std::string& label) const { return label.substr(0, label.find(':')); };
    /// determine dileptonic decay channel
    DecayChannel decayChannel(const std::vector<const reco::Muon*>& muons, const std::vector<const reco::GsfElectron*>& elecs) const;

    /// set labels for event logging histograms
    void loggerBinLabels(std::string hist);
    /// set configurable labels for trigger monitoring histograms
    void triggerBinLabels(std::string channel, const std::vector<std::string> labels);
    /// fill trigger monitoring histograms
    void fill(const edm::Event& event, const edm::TriggerResults& triggerTable, std::string channel, const std::vector<std::string> labels) const;

    /// check if histogram was booked
    bool booked(const std::string histName) const { return hists_.find(histName.c_str())!=hists_.end(); };
    /// fill histogram if it had been booked before
    void fill(const std::string histName, double value) const { if(booked(histName.c_str())) hists_.find(histName.c_str())->second->Fill(value); };
    /// fill histogram if it had been booked before (2-dim version)
    void fill(const std::string histName, double xValue, double yValue) const { if(booked(histName.c_str())) hists_.find(histName.c_str())->second->Fill(xValue, yValue); };
    /// fill histogram if it had been booked before (2-dim version)
    void fill(const std::string histName, double xValue, double yValue, double zValue) const { if(booked(histName.c_str())) hists_.find(histName.c_str())->second->Fill(xValue, yValue, zValue); };

  private:
    /// verbosity level for booking
    Level verbosity_;
    /// instance label
    std::string label_;
    /// input sources for monitoring
    edm::InputTag elecs_, muons_, jets_;
    /// considers a vector of METs
    std::vector<edm::InputTag> mets_;

    /// trigger table
    edm::InputTag triggerTable_;
    /// trigger paths for monitoring, expected
    /// to be of form signalPath:MonitorPath
    std::vector<std::string> elecMuPaths_;
    /// trigger paths for di muon channel
    std::vector<std::string> diMuonPaths_;

    /// electronId label
    edm::InputTag electronId_;
    /// electronId pattern we expect the following pattern:
    ///  0: fails
    ///  1: passes electron ID only
    ///  2: passes electron Isolation only
    ///  3: passes electron ID and Isolation only
    ///  4: passes conversion rejection
    ///  5: passes conversion rejection and ID
    ///  6: passes conversion rejection and Isolation
    ///  7: passes the whole selection
    /// As described on https://twiki.cern.ch/twiki/bin/view/CMS/SimpleCutBasedEleID
    int eidPattern_;
    /// extra isolation criterion on electron
    StringCutObjectSelector<reco::GsfElectron>* elecIso_;
    /// extra selection on electrons
    StringCutObjectSelector<reco::GsfElectron>* elecSelect_;

    /// extra isolation criterion on muon
    StringCutObjectSelector<reco::Muon>* muonIso_;
    /// extra selection on muons
    StringCutObjectSelector<reco::Muon>* muonSelect_;

    /// jetCorrector
    std::string jetCorrector_;
    /// jetID as an extra selection type
    edm::InputTag jetIDLabel_;
    /// extra jetID selection on calo jets
    StringCutObjectSelector<reco::JetID>* jetIDSelect_;
    /// extra selection on jets (here given as std::string as it depends
    /// on the the jet type, which selections are valid and which not)
    std::string jetSelect_;
    /// mass window upper and lower edge
    double lowerEdge_, upperEdge_;

    /// number of logged interesting events
    int elecMuLogged_, diMuonLogged_, diElecLogged_;
    /// storage manager
    DQMStore* store_;
    /// histogram container
    std::map<std::string,MonitorElement*> hists_;
  };

  inline void
  MonitorEnsemble::loggerBinLabels(std::string hist)
  {
    // set axes titles for selected events
    hists_[hist.c_str()]->getTH1()->SetOption("TEXT");
    hists_[hist.c_str()]->setBinLabel( 1 , "Run"             , 1);
    hists_[hist.c_str()]->setBinLabel( 2 , "Block"           , 1);
    hists_[hist.c_str()]->setBinLabel( 3 , "Event"           , 1);
    hists_[hist.c_str()]->setBinLabel( 6 , "pt_{L2L3}(jet1)" , 1);
    hists_[hist.c_str()]->setBinLabel( 7 , "pt_{L2L3}(jet2)" , 1);
    hists_[hist.c_str()]->setBinLabel( 8 , "MET_{Calo}"      , 1);
    hists_[hist.c_str()]->setAxisTitle("logged evts"         , 2);

    if(hist=="diMuonLogger_"){
      hists_[hist.c_str()]->setBinLabel( 4 , "pt(muon)" , 1);
      hists_[hist.c_str()]->setBinLabel( 5 , "pt(muon)" , 1);
    }
    if(hist=="diElecLogger_"){
      hists_[hist.c_str()]->setBinLabel( 4 , "pt(elec)" , 1);
      hists_[hist.c_str()]->setBinLabel( 5 , "pt(elec)" , 1);
    }
    if(hist=="elecMuLogger_"){
      hists_[hist.c_str()]->setBinLabel( 4 , "pt(elec)" , 1);
      hists_[hist.c_str()]->setBinLabel( 5 , "pt(muon)" , 1);
    }
  }

<<<<<<< HEAD
  inline void
  MonitorEnsemble::triggerBinLabels(std::string channel, const std::vector<std::string>& labels)
=======
  inline void 
  MonitorEnsemble::triggerBinLabels(std::string channel, const std::vector<std::string> labels)
>>>>>>> a61e1a4c
  {
    for(unsigned int idx=0; idx<labels.size(); ++idx){
      hists_[(channel+"Mon_").c_str()]->setBinLabel( idx+1, "["+monitorPath(labels[idx])+"]", 1);
      hists_[(channel+"Eff_").c_str()]->setBinLabel( idx+1, "["+selectionPath(labels[idx])+"]|["+monitorPath(labels[idx])+"]", 1);
    }
  }

<<<<<<< HEAD
  inline void
  MonitorEnsemble::fill(const edm::Event& event, const edm::TriggerResults& triggerTable, std::string channel, const std::vector<std::string>& labels) const
=======
  inline void 
  MonitorEnsemble::fill(const edm::Event& event, const edm::TriggerResults& triggerTable, std::string channel, const std::vector<std::string> labels) const
>>>>>>> a61e1a4c
  {
    for(unsigned int idx=0; idx<labels.size(); ++idx){
      if( accept(event, triggerTable, monitorPath(labels[idx])) ){
	fill((channel+"Mon_").c_str(), idx+0.5 );
	// take care to fill triggerMon_ before evts is being called
	int evts = hists_.find((channel+"Mon_").c_str())->second->getBinContent(idx+1);
	double value = hists_.find((channel+"Eff_").c_str())->second->getBinContent(idx+1);
	fill((channel+"Eff_").c_str(), idx+0.5, 1./evts*(accept(event, triggerTable, selectionPath(labels[idx]))-value));
      }
    }
  }

  inline MonitorEnsemble::DecayChannel
  MonitorEnsemble::decayChannel(const std::vector<const reco::Muon*>& muons, const std::vector<const reco::GsfElectron*>& elecs) const
  {
    DecayChannel type=NONE;
    if( muons.size()>1 ){ type=DIMUON; } else if( elecs.size()>1 ){ type=DIELEC; } else if( !elecs.empty() && !muons.empty() ){ type=ELECMU; }
    return type;
  }

}

#include <utility>

#include "FWCore/Framework/interface/EDAnalyzer.h"
#include "FWCore/Framework/interface/Frameworkfwd.h"
#include "FWCore/ServiceRegistry/interface/Service.h"
#include "FWCore/ParameterSet/interface/ParameterSet.h"

#include "FWCore/Common/interface/TriggerNames.h"
#include "DataFormats/BeamSpot/interface/BeamSpot.h"
#include "DataFormats/VertexReco/interface/Vertex.h"
#include "DataFormats/Common/interface/TriggerResults.h"

/**
   \class   TopDiLeptonOfflineDQM TopDiLeptonOfflineDQM.h "DQM/Physics/plugins/TopDiLeptonOfflineDQM.h"

   \brief   Module to apply a monitored selection of top like events in the di-leptonic channel

   Plugin to apply a monitored selection of top like events with some minimal flexibility
   in the number and definition of the selection steps. To achieve this flexibility it
   employes the SelectionStep class. The MonitorEnsemble class is used to provide a well
   defined set of histograms to be monitored after each selection step. The SelectionStep
   class provides a flexible and intuitive selection via the StringCutParser. SelectionStep
   and MonitorEnsemble classes are interleaved. The monitoring starts after a preselection
   step (which is not monitored in the context of this module) with an instance of the
   MonitorEnsemble class. The following objects are supported for selection:

    - jets  : of type reco::Jet
    - elecs : of type reco::GsfElectron
    - muons : of type reco::Muon
    - met   : of type reco::MET

   These types have to be present as prefix of the selection step paramter _label_ separated
   from the rest of the label by a ':' (e.g. in the form "jets:step0"). The class expects
   selection labels of this type. They will be disentangled by the private helper functions
   _objectType_ and _seletionStep_ as declared below.
*/

/// define MonitorEnsembple to be used
//using TopDiLeptonOffline::MonitorEnsemble;

class TopDiLeptonOfflineDQM : public edm::EDAnalyzer  {
 public:
  /// default constructor
  TopDiLeptonOfflineDQM(const edm::ParameterSet& cfg);
  /// default destructor
  ~TopDiLeptonOfflineDQM(){
    if( beamspotSelect_ ) delete beamspotSelect_;
    if( vertexSelect_ ) delete vertexSelect_;
  }

  /// do this during the event loop
  virtual void analyze(const edm::Event& event, const edm::EventSetup& setup);

 private:
  /// deduce object type from ParameterSet label, the label
  /// is expected to be of type 'objectType:selectionStep'
  std::string objectType(const std::string& label) { return label.substr(0, label.find(':')); };
  /// deduce selection step from ParameterSet label, the
  /// label is expected to be of type 'objectType:selectionStep'
  std::string selectionStep(const std::string& label) { return label.substr(label.find(':')+1); };

 private:
  /// trigger table
  edm::InputTag triggerTable_;
  /// trigger paths
  std::vector<std::string> triggerPaths_;
  /// primary vertex
  edm::InputTag vertex_;
  /// string cut selector
  StringCutObjectSelector<reco::Vertex>* vertexSelect_;
  /// beamspot
  edm::InputTag beamspot_;
  /// string cut selector
  StringCutObjectSelector<reco::BeamSpot>* beamspotSelect_;

  /// needed to guarantee the selection order as defined by the order of
  /// ParameterSets in the _selection_ vector as defined in the config
  std::vector<std::string> selectionOrder_;
  /// this is the heart component of the plugin; std::string keeps a label
  /// the selection step for later identification, edm::ParameterSet keeps
  /// the configuration of the selection for the SelectionStep class,
  /// MonitoringEnsemble keeps an instance of the MonitorEnsemble class to
  /// be filled _after_ each selection step
    std::map<std::string, std::pair<edm::ParameterSet, TopDiLeptonOffline::MonitorEnsemble*> > selection_;
};

#endif

/* Local Variables: */
/* show-trailing-whitespace: t */
/* truncate-lines: t */
/* End: */<|MERGE_RESOLUTION|>--- conflicted
+++ resolved
@@ -171,13 +171,8 @@
     }
   }
 
-<<<<<<< HEAD
-  inline void
-  MonitorEnsemble::triggerBinLabels(std::string channel, const std::vector<std::string>& labels)
-=======
   inline void 
   MonitorEnsemble::triggerBinLabels(std::string channel, const std::vector<std::string> labels)
->>>>>>> a61e1a4c
   {
     for(unsigned int idx=0; idx<labels.size(); ++idx){
       hists_[(channel+"Mon_").c_str()]->setBinLabel( idx+1, "["+monitorPath(labels[idx])+"]", 1);
@@ -185,13 +180,8 @@
     }
   }
 
-<<<<<<< HEAD
-  inline void
-  MonitorEnsemble::fill(const edm::Event& event, const edm::TriggerResults& triggerTable, std::string channel, const std::vector<std::string>& labels) const
-=======
   inline void 
   MonitorEnsemble::fill(const edm::Event& event, const edm::TriggerResults& triggerTable, std::string channel, const std::vector<std::string> labels) const
->>>>>>> a61e1a4c
   {
     for(unsigned int idx=0; idx<labels.size(); ++idx){
       if( accept(event, triggerTable, monitorPath(labels[idx])) ){
