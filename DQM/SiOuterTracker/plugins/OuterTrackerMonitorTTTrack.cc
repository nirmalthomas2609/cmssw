--- conflicted
+++ resolved
@@ -53,8 +53,6 @@
   void analyze(const edm::Event &, const edm::EventSetup &) override;
   void bookHistograms(DQMStore::IBooker &, edm::Run const &, edm::EventSetup const &) override;
 
-<<<<<<< HEAD
-
   /// Low-quality TTTracks (All tracks)
   MonitorElement *Track_All_N = nullptr;                 // Number of tracks per event
   MonitorElement *Track_All_NStubs = nullptr;            // Number of stubs per track
@@ -83,45 +81,16 @@
   MonitorElement *Track_HQ_NStubs = nullptr;            // Number of stubs per track
   MonitorElement *Track_HQ_NLayersMissed = nullptr;     // Number of layers missed per track
   MonitorElement *Track_HQ_Eta_NStubs = nullptr;        // Number of stubs per track vs eta
-=======
-  // Distributions of all tracks
-  MonitorElement *Track_NStubs = nullptr;      // Number of stubs per track
-  MonitorElement *Track_Eta_NStubs = nullptr;  // Number of stubs per track vs
-                                               // eta
-
-  /// Low-quality TTTracks (All tracks)
-  MonitorElement *Track_LQ_N = nullptr;                 // Number of tracks per event
-  MonitorElement *Track_LQ_Pt = nullptr;                // pT distrubtion for tracks
-  MonitorElement *Track_LQ_Eta = nullptr;               // eta distrubtion for tracks
-  MonitorElement *Track_LQ_Phi = nullptr;               // phi distrubtion for tracks
-  MonitorElement *Track_LQ_D0 = nullptr;                // d0 distrubtion for tracks
-  MonitorElement *Track_LQ_VtxZ = nullptr;              // z0 distrubtion for tracks
-  MonitorElement *Track_LQ_Chi2 = nullptr;              // chi2 distrubtion for tracks
-  MonitorElement *Track_LQ_Chi2Red = nullptr;           // chi2/dof distrubtion for tracks
-  MonitorElement *Track_LQ_Chi2Red_NStubs = nullptr;    // chi2/dof vs number of stubs
-  MonitorElement *Track_LQ_Chi2Red_Eta = nullptr;       // chi2/dof vs eta of track
-  MonitorElement *Track_LQ_Eta_BarrelStubs = nullptr;   // eta vs number of stubs in barrel
-  MonitorElement *Track_LQ_Eta_ECStubs = nullptr;       // eta vs number of stubs in end caps
-  MonitorElement *Track_LQ_Chi2_Probability = nullptr;  // chi2 probability
-
-  /// High-quality TTTracks (NStubs >=5, chi2/dof<10)
-  MonitorElement *Track_HQ_N = nullptr;                 // Number of tracks per event
->>>>>>> d63e62ec
   MonitorElement *Track_HQ_Pt = nullptr;                // pT distrubtion for tracks
   MonitorElement *Track_HQ_Eta = nullptr;               // eta distrubtion for tracks
   MonitorElement *Track_HQ_Phi = nullptr;               // phi distrubtion for tracks
   MonitorElement *Track_HQ_D0 = nullptr;                // d0 distrubtion for tracks
   MonitorElement *Track_HQ_VtxZ = nullptr;              // z0 distrubtion for tracks
-<<<<<<< HEAD
   MonitorElement *Track_HQ_BendChi2 = nullptr;          // Bendchi2 distrubtion for tracks
   MonitorElement *Track_HQ_Chi2 = nullptr;              // chi2 distrubtion for tracks
   MonitorElement *Track_HQ_Chi2Red = nullptr;           // chi2/dof distrubtion for tracks
   MonitorElement *Track_HQ_Chi2RZ = nullptr;           // chi2 r-z distrubtion for tracks
   MonitorElement *Track_HQ_Chi2RPhi = nullptr;           // chi2 r-phi distrubtion for tracks
-=======
-  MonitorElement *Track_HQ_Chi2 = nullptr;              // chi2 distrubtion for tracks
-  MonitorElement *Track_HQ_Chi2Red = nullptr;           // chi2/dof distrubtion for tracks
->>>>>>> d63e62ec
   MonitorElement *Track_HQ_Chi2Red_NStubs = nullptr;    // chi2/dof vs number of stubs
   MonitorElement *Track_HQ_Chi2Red_Eta = nullptr;       // chi2/dof vs eta of track
   MonitorElement *Track_HQ_Eta_BarrelStubs = nullptr;   // eta vs number of stubs in barrel
@@ -134,10 +103,7 @@
 
   unsigned int HQNStubs_;
   double HQChi2dof_;
-<<<<<<< HEAD
   double HQBendChi2_;
-=======
->>>>>>> d63e62ec
   std::string topFolderName_;
 };
 
