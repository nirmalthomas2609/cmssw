/*
 * \file DTDataIntegrityTask.cc
 *
 * \author M. Zanetti (INFN Padova), S. Bolognesi (INFN Torino), G. Cerminara (INFN Torino)
 *
 */

#include "DQM/DTMonitorModule/interface/DTDataIntegrityTask.h"
#include "FWCore/Framework/interface/Frameworkfwd.h"
#include "FWCore/Framework/interface/Event.h"
#include "FWCore/ParameterSet/interface/ParameterSet.h"
#include "DataFormats/DTDigi/interface/DTControlData.h"
#include "DataFormats/DTDigi/interface/DTDDUWords.h"
#include "DQMServices/Core/interface/DQMStore.h"
#include "DQMServices/Core/interface/MonitorElement.h"
#include <DQM/DTMonitorModule/interface/DTTimeEvolutionHisto.h>
#include "FWCore/ServiceRegistry/interface/Service.h"
#include "FWCore/MessageLogger/interface/MessageLogger.h"
#include "DataFormats/FEDRawData/interface/FEDNumbering.h"
#include "FWCore/Utilities/interface/Exception.h"

#include <math.h>
#include <fstream>
#include <map>
#include <string>
#include <vector>

using namespace std;
using namespace edm;
int FirstRos=0,nevents=0,n,m;
const unsigned long long max_bx = 59793997824ULL;
#include "ROSDebugUtility.h"

DTDataIntegrityTask::DTDataIntegrityTask(const edm::ParameterSet& ps) : nevents(0) {

  LogTrace("DTRawToDigi|DTDQM|DTMonitorModule|DTDataIntegrityTask")
  << "[DTDataIntegrityTask]: Constructor" <<endl;

  dduToken = consumes<DTDDUCollection>(ps.getParameter<InputTag>("dtDDULabel"));
  ros25Token = consumes<DTROS25Collection>(ps.getParameter<InputTag>("dtROS25Label"));

  neventsDDU = 0;
  neventsROS25 = 0;

//   If you want info VS time histos
//   doTimeHisto =  ps.getUntrackedParameter<bool>("doTimeHisto", false);
//   Plot quantities about SC
  getSCInfo = ps.getUntrackedParameter<bool>("getSCInfo", false);

  fedIntegrityFolder    = ps.getUntrackedParameter<string>("fedIntegrityFolder","DT/FEDIntegrity");

  string processingMode = ps.getUntrackedParameter<string>("processingMode","Online");

  // processing mode flag to select plots to be produced and basedirs CB vedi se farlo meglio...
  if (processingMode == "Online") {
    mode = 0;
  } else if(processingMode == "SM") {
    mode = 1;
  } else if (processingMode == "Offline") {
    mode = 2;
  } else if (processingMode == "HLT") {
    mode = 3;
  } else {
    throw cms::Exception("MissingParameter")
      << "[DTDataIntegrityTask]: processingMode :" << processingMode
      << " invalid! Must be Online, SM, Offline or HLT !" << endl;
  }

}



DTDataIntegrityTask::~DTDataIntegrityTask() {
  LogTrace("DTRawToDigi|DTDQM|DTMonitorModule|DTDataIntegrityTask")
    <<"[DTDataIntegrityTask]: Destructor. Analyzed "<< neventsDDU <<" events"<<endl;
  LogTrace("DTRawToDigi|DTDQM|DTMonitorModule|DTDataIntegrityTask")
    << "[DTDataIntegrityTask]: postEndJob called!" <<endl;
}

/*
  Folder Structure:
  - One folder for each DDU, named FEDn
  - Inside each DDU folder the DDU histos and the ROSn folder
  - Inside each ROS folder the ROS histos and the ROBn folder
  - Inside each ROB folder one occupancy plot and the TimeBoxes
  with the chosen granularity (simply change the histo name)
*/

void DTDataIntegrityTask::bookHistograms(DQMStore::IBooker & ibooker, edm::Run const & iRun, edm::EventSetup const & iSetup) {

  LogTrace("DTRawToDigi|DTDQM|DTMonitorModule|DTDataIntegrityTask") << "[DTDataIntegrityTask]: postBeginJob" <<endl;

  LogTrace("DTRawToDigi|DTDQM|DTMonitorModule|DTDataIntegrityTask") << "[DTDataIntegrityTask] Get DQMStore service" << endl;

  // Loop over the DT FEDs
  int FEDIDmin = FEDNumbering::MINDTFEDID;
  int FEDIDMax = FEDNumbering::MAXDTFEDID;

  LogTrace("DTRawToDigi|DTDQM|DTMonitorModule|DTDataIntegrityTask")
    << " FEDS: " << FEDIDmin  << " to " <<  FEDIDMax << " in the RO" << endl;

  // book FED integrity histos
  bookHistos(ibooker, FEDIDmin, FEDIDMax);

  // static booking of the histograms
  for(int fed = FEDIDmin; fed <= FEDIDMax; ++fed) { // loop over the FEDs in the readout
    DTROChainCoding code;
    code.setDDU(fed);

    bookHistos(ibooker, string("ROS_S"), code);

    bookHistos(ibooker, string("DDU"), code);

    for(int ros = 1; ros <= 12; ++ros) {// loop over all ROS
      code.setROS(ros);
      bookHistosROS25(ibooker, code);
    }
  }
}

void DTDataIntegrityTask::bookHistos(DQMStore::IBooker & ibooker, const int fedMin, const int fedMax) {

  ibooker.setCurrentFolder("DT/EventInfo/Counters");
  nEventMonitor = ibooker.bookFloat("nProcessedEventsDataIntegrity");

  // Standard FED integrity histos
  ibooker.setCurrentFolder(topFolder(true));

  int nFED = (fedMax - fedMin)+1;

  hFEDEntry = ibooker.book1D("FEDEntries","# entries per DT FED",nFED,fedMin,fedMax+1);
  hFEDFatal = ibooker.book1D("FEDFatal","# fatal errors DT FED",nFED,fedMin,fedMax+1);
  hFEDNonFatal = ibooker.book1D("FEDNonFatal","# NON fatal errors DT FED",nFED,fedMin,fedMax+1);


  ibooker.setCurrentFolder(topFolder(false));
  hTTSSummary = ibooker.book2D("TTSSummary","Summary Status TTS",nFED,fedMin,fedMax+1,9,1,10);
  hTTSSummary->setAxisTitle("FED",1);
  hTTSSummary->setBinLabel(1,"ROS PAF",2);
  hTTSSummary->setBinLabel(2,"DDU PAF",2);
  hTTSSummary->setBinLabel(3,"ROS PAF",2);
  hTTSSummary->setBinLabel(4,"DDU PAF",2);
  hTTSSummary->setBinLabel(5,"DDU Full",2);
  hTTSSummary->setBinLabel(6,"L1A Mism.",2);
  hTTSSummary->setBinLabel(7,"ROS Error",2);
  hTTSSummary->setBinLabel(8,"BX Mism.",2);
  hTTSSummary->setBinLabel(9,"DDU Logic Err.",2);

  // bookkeeping of the

  hCorruptionSummary =  ibooker.book2D("DataCorruptionSummary", "Data Corruption Sources",
				   nFED,fedMin,fedMax+1, 8, 1, 9);
  hCorruptionSummary->setAxisTitle("FED",1);
  hCorruptionSummary->setBinLabel(1,"Miss Ch.",2);
  hCorruptionSummary->setBinLabel(2,"ROS BX mism",2);
  hCorruptionSummary->setBinLabel(3,"DDU BX mism",2);
  hCorruptionSummary->setBinLabel(4,"ROS L1A mism",2);
  hCorruptionSummary->setBinLabel(5,"Miss Payload",2);
  hCorruptionSummary->setBinLabel(6,"FCRC bit",2);
  hCorruptionSummary->setBinLabel(7,"Header check",2);
  hCorruptionSummary->setBinLabel(8,"Triler Check",2);

}



void DTDataIntegrityTask::bookHistos(DQMStore::IBooker & ibooker, string folder, DTROChainCoding code) {

  stringstream dduID_s; dduID_s << code.getDDU();
  stringstream rosID_s; rosID_s << code.getROS();
  stringstream robID_s; robID_s << code.getROB();
  int wheel = (code.getDDUID() - 770)%5 - 2;
  stringstream wheel_s; wheel_s << wheel;

  LogTrace("DTRawToDigi|DTDQM|DTMonitorModule|DTDataIntegrityTask")
    << " Booking histos for FED: " << code.getDDU() << " ROS: " << code.getROS()
    << " ROB: " << code.getROB() << " folder: " << folder << endl;

  string histoType;
  string histoName;
  string histoTitle;
  MonitorElement* histo = 0;

  // DDU Histograms
  if (folder == "DDU") {

    ibooker.setCurrentFolder(topFolder(false) + "FED" + dduID_s.str());

    histoType = "EventLenght";
    histoName = "FED" + dduID_s.str() + "_" + histoType;
    histoTitle = "Event Lenght (Bytes) FED " +  dduID_s.str();
    (dduHistos[histoType])[code.getDDUID()] = ibooker.book1D(histoName,histoTitle,501,0,16032);

    if(mode > 2) return;

    histoType = "ROSStatus";
    histoName = "FED" + dduID_s.str() + "_" + histoType;
    (dduHistos[histoType])[code.getDDUID()] = ibooker.book2D(histoName,histoName,12,0,12,12,0,12);
    histo = (dduHistos[histoType])[code.getDDUID()];
    histo->setBinLabel(1,"ch.enabled",1);
    histo->setBinLabel(2,"timeout",1);
    histo->setBinLabel(3,"ev.trailer lost",1);
    histo->setBinLabel(4,"opt.fiber lost",1);
    histo->setBinLabel(5,"tlk.prop.error",1);
    histo->setBinLabel(6,"tlk.pattern error",1);
    histo->setBinLabel(7,"tlk.sign.lost",1);
    histo->setBinLabel(8,"error from ROS",1);
    histo->setBinLabel(9,"if ROS in events",1);
    histo->setBinLabel(10,"Miss. Evt.",1);
    histo->setBinLabel(11,"Evt. ID Mismatch",1);
    histo->setBinLabel(12,"BX Mismatch",1);

    histo->setBinLabel(1,"ROS 1",2);
    histo->setBinLabel(2,"ROS 2",2);
    histo->setBinLabel(3,"ROS 3",2);
    histo->setBinLabel(4,"ROS 4",2);
    histo->setBinLabel(5,"ROS 5",2);
    histo->setBinLabel(6,"ROS 6",2);
    histo->setBinLabel(7,"ROS 7",2);
    histo->setBinLabel(8,"ROS 8",2);
    histo->setBinLabel(9,"ROS 9",2);
    histo->setBinLabel(10,"ROS 10",2);
    histo->setBinLabel(11,"ROS 11",2);
    histo->setBinLabel(12,"ROS 12",2);

    if(mode > 1) return;

    histoType = "FEDAvgEvLenghtvsLumi";
    histoName = "FED" + dduID_s.str() + "_" + histoType;
    histoTitle = "Avg Event Lenght (Bytes) vs LumiSec FED " +  dduID_s.str();
    dduTimeHistos[histoType][code.getDDUID()] = new DTTimeEvolutionHisto(ibooker,histoName,histoTitle,200,10,true,0);

    histoType = "TTSValues";
    histoName = "FED" + dduID_s.str() + "_" + histoType;
    (dduHistos[histoType])[code.getDDUID()] = ibooker.book1D(histoName,histoName,8,0,8);
    histo = (dduHistos[histoType])[code.getDDUID()];
    histo->setBinLabel(1,"disconnected",1);
    histo->setBinLabel(2,"warning overflow",1);
    histo->setBinLabel(3,"out of synch",1);
    histo->setBinLabel(4,"busy",1);
    histo->setBinLabel(5,"ready",1);
    histo->setBinLabel(6,"error",1);
    histo->setBinLabel(7,"disconnected",1);
    histo->setBinLabel(8,"unknown",1);

    histoType = "EventType";
    histoName = "FED" + dduID_s.str() + "_" + histoType;
    (dduHistos[histoType])[code.getDDUID()] = ibooker.book1D(histoName,histoName,2,1,3);
    histo = (dduHistos[histoType])[code.getDDUID()];
    histo->setBinLabel(1,"physics",1);
    histo->setBinLabel(2,"calibration",1);

    histoType = "ROSList";
    histoName = "FED" + dduID_s.str() + "_" + histoType;
    histoTitle = "# of ROS in the FED payload (FED" + dduID_s.str() + ")";
    (dduHistos[histoType])[code.getDDUID()] = ibooker.book1D(histoName,histoTitle,13,0,13);

    histoType = "FIFOStatus";
    histoName = "FED" + dduID_s.str() + "_" + histoType;
    (dduHistos[histoType])[code.getDDUID()] = ibooker.book2D(histoName,histoName,7,0,7,3,0,3);
    histo = (dduHistos[histoType])[code.getDDUID()];
    histo->setBinLabel(1,"Input ch1-4",1);
    histo->setBinLabel(2,"Input ch5-8",1);
    histo->setBinLabel(3,"Input ch9-12",1);
    histo->setBinLabel(4,"Error/L1A ch1-4",1);
    histo->setBinLabel(5,"Error/L1A ch5-8",1);
    histo->setBinLabel(6,"Error/L1A ch9-12",1);
    histo->setBinLabel(7,"Output",1);
    histo->setBinLabel(1,"Full",2);
    histo->setBinLabel(2,"Almost Full",2);
    histo->setBinLabel(3,"Not Full",2);

    histoType = "BXID";
    histoName = "FED" + dduID_s.str() + "_BXID";
    histoTitle = "Distrib. BX ID (FED" + dduID_s.str() + ")";
    (dduHistos[histoType])[code.getDDUID()] = ibooker.book1D(histoName,histoTitle,3600,0,3600);

  }

  // ROS Histograms
  if ( folder == "ROS_S" ) { // The summary of the error of the ROS on the same FED
    ibooker.setCurrentFolder(topFolder(false));

    histoType = "ROSSummary";
    histoName = "FED" + dduID_s.str() + "_ROSSummary";
    string histoTitle = "Summary Wheel" + wheel_s.str() + " (FED " + dduID_s.str() + ")";

    ((rosSHistos[histoType])[code.getDDUID()]) = ibooker.book2D(histoName,histoTitle,20,0,20,12,1,13);
    MonitorElement *histo = ((rosSHistos[histoType])[code.getDDUID()]);
    // ROS error bins
    histo ->setBinLabel(1,"Link TimeOut",1);
    histo ->setBinLabel(2,"Ev.Id.Mis.",1);
    histo ->setBinLabel(3,"FIFO almost full",1);
    histo ->setBinLabel(4,"FIFO full",1);
    histo ->setBinLabel(5,"CEROS timeout",1);
    histo ->setBinLabel(6,"Max. wds",1);
    histo ->setBinLabel(7,"WO L1A FIFO",1);
    histo ->setBinLabel(8,"TDC parity err.",1);
    histo ->setBinLabel(9,"BX ID Mis.",1);
    histo ->setBinLabel(10,"TXP",1);
    histo ->setBinLabel(11,"L1A almost full",1);
    histo ->setBinLabel(12,"Ch. blocked",1);
    histo ->setBinLabel(13,"Ev. Id. Mis.",1);
    histo ->setBinLabel(14,"CEROS blocked",1);
    // TDC error bins
    histo ->setBinLabel(15,"TDC Fatal",1);
    histo ->setBinLabel(16,"TDC RO FIFO ov.",1);
    histo ->setBinLabel(17,"TDC L1 buf. ov.",1);
    histo ->setBinLabel(18,"TDC L1A FIFO ov.",1);
    histo ->setBinLabel(19,"TDC hit err.",1);
    histo ->setBinLabel(20,"TDC hit rej.",1);

    histo ->setBinLabel(1,"ROS1",2);
    histo ->setBinLabel(2,"ROS2",2);
    histo ->setBinLabel(3,"ROS3",2);
    histo ->setBinLabel(4,"ROS4",2);
    histo ->setBinLabel(5,"ROS5",2);
    histo ->setBinLabel(6,"ROS6",2);
    histo ->setBinLabel(7,"ROS7",2);
    histo ->setBinLabel(8,"ROS8",2);
    histo ->setBinLabel(9,"ROS9",2);
    histo ->setBinLabel(10,"ROS10",2);
    histo ->setBinLabel(11,"ROS11",2);
    histo ->setBinLabel(12,"ROS12",2);
  }

  if ( folder == "ROS" ) {
    ibooker.setCurrentFolder(topFolder(false) + "FED" + dduID_s.str() + "/" + folder + rosID_s.str());


    histoType = "ROSError";
    histoName = "FED" + dduID_s.str() + "_" + folder + rosID_s.str() + "_ROSError";
    histoTitle = histoName + " (ROBID error summary)";
    if(mode <= 1)
      (rosHistos[histoType])[code.getROSID()] = ibooker.book2D(histoName,histoTitle,17,0,17,26,0,26);
    else
      (rosHistos[histoType])[code.getROSID()] = ibooker.book2D(histoName,histoTitle,11,0,11,26,0,26);

    MonitorElement* histo = (rosHistos[histoType])[code.getROSID()];
    // ROS error bins
    histo->setBinLabel(1,"Link TimeOut",1);
    histo->setBinLabel(2,"Ev.Id.Mis.",1);
    histo->setBinLabel(3,"FIFO almost full",1);
    histo->setBinLabel(4,"FIFO full",1);
    histo->setBinLabel(5,"CEROS timeout",1);
    histo->setBinLabel(6,"Max. wds",1);
    histo->setBinLabel(7,"TDC parity err.",1);
    histo->setBinLabel(8,"BX ID Mis.",1);
    histo->setBinLabel(9,"Ch. blocked",1);
    histo->setBinLabel(10,"Ev. Id. Mis.",1);
    histo->setBinLabel(11,"CEROS blocked",1);
    if(mode <= 1) {
      // TDC error bins
      histo->setBinLabel(12,"TDC Fatal",1);
      histo->setBinLabel(13,"TDC RO FIFO ov.",1);
      histo->setBinLabel(14,"TDC L1 buf. ov.",1);
      histo->setBinLabel(15,"TDC L1A FIFO ov.",1);
      histo->setBinLabel(16,"TDC hit err.",1);
      histo->setBinLabel(17,"TDC hit rej.",1);
    }
    histo->setBinLabel(1,"ROB0",2);
    histo->setBinLabel(2,"ROB1",2);
    histo->setBinLabel(3,"ROB2",2);
    histo->setBinLabel(4,"ROB3",2);
    histo->setBinLabel(5,"ROB4",2);
    histo->setBinLabel(6,"ROB5",2);
    histo->setBinLabel(7,"ROB6",2);
    histo->setBinLabel(8,"ROB7",2);
    histo->setBinLabel(9,"ROB8",2);
    histo->setBinLabel(10,"ROB9",2);
    histo->setBinLabel(11,"ROB10",2);
    histo->setBinLabel(12,"ROB11",2);
    histo->setBinLabel(13,"ROB12",2);
    histo->setBinLabel(14,"ROB13",2);
    histo->setBinLabel(15,"ROB14",2);
    histo->setBinLabel(16,"ROB15",2);
    histo->setBinLabel(17,"ROB16",2);
    histo->setBinLabel(18,"ROB17",2);
    histo->setBinLabel(19,"ROB18",2);
    histo->setBinLabel(20,"ROB19",2);
    histo->setBinLabel(21,"ROB20",2);
    histo->setBinLabel(22,"ROB21",2);
    histo->setBinLabel(23,"ROB22",2);
    histo->setBinLabel(24,"ROB23",2);
    histo->setBinLabel(25,"ROB24",2);
    histo->setBinLabel(26,"SC",2);

    if(mode > 1) return;

    histoType = "ROSEventLenght";
    histoName = "FED" + dduID_s.str() + "_" + folder + rosID_s.str() + "_ROSEventLenght";
    histoTitle = "Event Lenght (Bytes) FED " +  dduID_s.str() + " ROS " + rosID_s.str();
    (rosHistos[histoType])[code.getROSID()] = ibooker.book1D(histoName,histoTitle,101,0,1616);

    histoType = "ROSAvgEventLenghtvsLumi";
    histoName = "FED" + dduID_s.str() + "_" + folder + rosID_s.str() + histoType;
    histoTitle = "Event Lenght (Bytes) FED " +  dduID_s.str() + " ROS " + rosID_s.str();
    rosTimeHistos[histoType][code.getROSID()] = new DTTimeEvolutionHisto(ibooker,histoName,histoTitle,200,10,true,0);

    histoType = "TDCError";
    histoName = "FED" + dduID_s.str() + "_" + folder + rosID_s.str() + "_TDCError";
    histoTitle = histoName + " (ROBID error summary)";
    (rosHistos[histoType])[code.getROSID()] = ibooker.book2D(histoName,histoTitle,24,0,24,25,0,25);
    histo = (rosHistos[histoType])[code.getROSID()];
    // TDC error bins
    histo->setBinLabel(1,"Fatal",1);
    histo->setBinLabel(2,"RO FIFO ov.",1);
    histo->setBinLabel(3,"L1 buf. ov.",1);
    histo->setBinLabel(4,"L1A FIFO ov.",1);
    histo->setBinLabel(5,"hit err.",1);
    histo->setBinLabel(6,"hit rej.",1);
    histo->setBinLabel(7,"Fatal",1);
    histo->setBinLabel(8,"RO FIFO ov.",1);
    histo->setBinLabel(9,"L1 buf. ov.",1);
    histo->setBinLabel(10,"L1A FIFO ov.",1);
    histo->setBinLabel(11,"hit err.",1);
    histo->setBinLabel(12,"hit rej.",1);
    histo->setBinLabel(13,"Fatal",1);
    histo->setBinLabel(14,"RO FIFO ov.",1);
    histo->setBinLabel(15,"L1 buf. ov.",1);
    histo->setBinLabel(16,"L1A FIFO ov.",1);
    histo->setBinLabel(17,"hit err.",1);
    histo->setBinLabel(18,"hit rej.",1);
    histo->setBinLabel(19,"Fatal",1);
    histo->setBinLabel(20,"RO FIFO ov.",1);
    histo->setBinLabel(21,"L1 buf. ov.",1);
    histo->setBinLabel(22,"L1A FIFO ov.",1);
    histo->setBinLabel(23,"hit err.",1);
    histo->setBinLabel(24,"hit rej.",1);

    histo->setBinLabel(1,"ROB0",2);
    histo->setBinLabel(2,"ROB1",2);
    histo->setBinLabel(3,"ROB2",2);
    histo->setBinLabel(4,"ROB3",2);
    histo->setBinLabel(5,"ROB4",2);
    histo->setBinLabel(6,"ROB5",2);
    histo->setBinLabel(7,"ROB6",2);
    histo->setBinLabel(8,"ROB7",2);
    histo->setBinLabel(9,"ROB8",2);
    histo->setBinLabel(10,"ROB9",2);
    histo->setBinLabel(11,"ROB10",2);
    histo->setBinLabel(12,"ROB11",2);
    histo->setBinLabel(13,"ROB12",2);
    histo->setBinLabel(14,"ROB13",2);
    histo->setBinLabel(15,"ROB14",2);
    histo->setBinLabel(16,"ROB15",2);
    histo->setBinLabel(17,"ROB16",2);
    histo->setBinLabel(18,"ROB17",2);
    histo->setBinLabel(19,"ROB18",2);
    histo->setBinLabel(20,"ROB19",2);
    histo->setBinLabel(21,"ROB20",2);
    histo->setBinLabel(22,"ROB21",2);
    histo->setBinLabel(23,"ROB22",2);
    histo->setBinLabel(24,"ROB23",2);
    histo->setBinLabel(25,"ROB24",2);

    histoType = "ROB_mean";
    histoName = "FED" + dduID_s.str() + "_" + "ROS" + rosID_s.str() + "_ROB_mean";
    string fullName = topFolder(false) + "FED" + dduID_s.str() + "/" + folder + rosID_s.str()+ "/" + histoName;
    names.insert (pair<std::string,std::string> (histoType,string(fullName)));
    (rosHistos[histoType])[code.getROSID()] = ibooker.book2D(histoName,histoName,25,0,25,100,0,100);
    (rosHistos[histoType])[code.getROSID()]->setAxisTitle("ROB #",1);
    (rosHistos[histoType])[code.getROSID()]->setAxisTitle("ROB wordcounts",2);

  }

  // SC Histograms
  if ( folder == "SC" ) {
    // The plots are per wheel
    ibooker.setCurrentFolder(topFolder(false) + "FED" + dduID_s.str());

    // SC data Size
    histoType = "SCSizeVsROSSize";
    histoName = "FED" + dduID_s.str() + "_SCSizeVsROSSize";
    histoTitle = "SC size - ROS size vs SC (FED " + dduID_s.str() + ")";
    rosHistos[histoType][code.getSCID()] = ibooker.book2D(histoName,histoTitle,12,1,13,51,-1,50);
    rosHistos[histoType][code.getSCID()]->setAxisTitle("SC",1);

  }
}


void DTDataIntegrityTask::bookHistosROS25(DQMStore::IBooker & ibooker, DTROChainCoding code) {
  bookHistos(ibooker, string("ROS"), code);

    if(mode <= 1)
      if(getSCInfo)
	bookHistos(ibooker, string("SC"), code);
}


void DTDataIntegrityTask::processROS25(DTROS25Data & data, int ddu, int ros) {

  neventsROS25++; // FIXME: implement a counter which makes sense

      LogTrace("DTRawToDigi|DTDQM|DTMonitorModule|DTDataIntegrityTask")
	<< "[DTDataIntegrityTask]: " << neventsROS25 << " events analyzed by processROS25" << endl;

  // The ID of the RO board (used to map the histos)
  DTROChainCoding code;
  code.setDDU(ddu);
  code.setROS(ros);

  MonitorElement* ROSSummary = rosSHistos["ROSSummary"][code.getDDUID()];

  // Summary of all ROB errors
  MonitorElement* ROSError = 0;
  if(mode <= 2) ROSError = rosHistos["ROSError"][code.getROSID()];

  if ( (mode<=2) && (!ROSError) ) {
    LogError("DTRawToDigi|DTDQM|DTMonitorModule|DTDataIntegrityTask") <<
	"Trying to access non existing ME at ROSID " << code.getROSID() <<
	std::endl;
    return;
  }

  // L1A ids to be checked against FED one
  rosL1AIdsPerFED[ddu].insert(data.getROSHeader().TTCEventCounter());

  // ROS errors


  // check for TPX errors
  if (data.getROSTrailer().TPX() != 0) {
    LogTrace("DTRawToDigi|DTDQM|DTMonitorModule|DTDataIntegrityTask") << " TXP error en ROS "
								      << code.getROS() << endl;
    ROSSummary->Fill(9,code.getROS());
  }

  // L1 Buffer almost full (non-critical error!)
  if(data.getROSTrailer().l1AFifoOccupancy() > 31) {
     ROSSummary->Fill(10,code.getROS());
   }

  // FIXME: what is this about???
  if (neventsROS25 == 1) FirstRos = code.getROSID();
  if (code.getROSID() == FirstRos) nevents++ ;


  for (vector<DTROSErrorWord>::const_iterator error_it = data.getROSErrors().begin();
       error_it != data.getROSErrors().end(); error_it++) { // Loop over ROS error words

    LogTrace("DTRawToDigi|DTDQM|DTMonitorModule|DTDataIntegrityTask") << " Error in ROS " << code.getROS()
								      << " ROB Id " << (*error_it).robID()
								      << " Error type " << (*error_it).errorType() << endl;

    // Fill the ROSSummary (1 per FED) histo
    ROSSummary->Fill((*error_it).errorType(), code.getROS());
    if((*error_it).errorType() <= 11) { // set error flag
       eventErrorFlag = true;
    }

    if(mode <= 2) {
      // Fill the ROB Summary (1 per ROS) histo
      if ((*error_it).robID() != 31) {
	ROSError->Fill((*error_it).errorType(),(*error_it).robID());
      }
      else if ((*error_it).errorType() == 4) {
	vector<int> channelBins;
	channelsInROS((*error_it).cerosID(),channelBins);
	vector<int>::const_iterator channelIt  = channelBins.begin();
	vector<int>::const_iterator channelEnd = channelBins.end();
	for(;channelIt!=channelEnd;++channelIt) {
	  ROSError->Fill(4,(*channelIt));
	}
      }
    }
  }


  int ROSDebug_BunchNumber = -1;
  int ROSDebug_BcntResCntLow = 0;
  int ROSDebug_BcntResCntHigh = 0;
  int ROSDebug_BcntResCnt = 0;

  for (vector<DTROSDebugWord>::const_iterator debug_it = data.getROSDebugs().begin();
       debug_it != data.getROSDebugs().end(); debug_it++) { // Loop over ROS debug words

    int debugROSSummary = 0;
    int debugROSError   = 0;
    vector<int> debugBins;
    bool hasEvIdMis = false;
    vector<int> evIdMisBins;

    if ((*debug_it).debugType() == 0 ) {
      ROSDebug_BunchNumber = (*debug_it).debugMessage();
    } else if ((*debug_it).debugType() == 1 ) {
      ROSDebug_BcntResCntLow = (*debug_it).debugMessage();
    } else if ((*debug_it).debugType() == 2 ) {
      ROSDebug_BcntResCntHigh = (*debug_it).debugMessage();
    } else if ((*debug_it).debugType() == 3) {
      if ((*debug_it).dontRead()){
	debugROSSummary = 11;
	debugROSError   = 8;
	if (mode <= 2) channelsInCEROS((*debug_it).cerosIdCerosStatus(),(*debug_it).dontRead(),debugBins);
      } if ((*debug_it).evIdMis()){
	hasEvIdMis = true;
	if (mode <= 2) channelsInCEROS((*debug_it).cerosIdCerosStatus(),(*debug_it).evIdMis(),evIdMisBins);
      }
    } else if ((*debug_it).debugType() == 4 &&
	       (*debug_it).cerosIdRosStatus()){
      debugROSSummary = 13;
      debugROSError   = 10;
      if (mode <= 2) channelsInROS((*debug_it).cerosIdRosStatus(),debugBins);
    }

    if (debugROSSummary) {
      ROSSummary->Fill(debugROSSummary,code.getROS());
      if (mode <= 2) {
	vector<int>::const_iterator channelIt  = debugBins.begin();
	vector<int>::const_iterator channelEnd = debugBins.end();
	for (;channelIt!=channelEnd;++channelIt) {
	  ROSError->Fill(debugROSError,(*channelIt));
	}
      }
    }

    if (hasEvIdMis) {
      ROSSummary->Fill(12,code.getROS());
      if (mode <= 2) {
	vector<int>::const_iterator channelIt  = evIdMisBins.begin();
	vector<int>::const_iterator channelEnd = evIdMisBins.end();
	for (;channelIt!=channelEnd;++channelIt) {
	  ROSError->Fill(9,(*channelIt));
	}
      }
    }

  }

  ROSDebug_BcntResCnt = (ROSDebug_BcntResCntHigh << 15) + ROSDebug_BcntResCntLow;

  // FIXME: what is this doing???
  ROSWords_t(ResetCount_unfolded,code.getROS(),ROSDebug_BcntResCnt,nevents);

  // ROB Group Header
  // Check the BX of the ROB headers against the BX of the ROS
  for (vector<DTROBHeader>::const_iterator rob_it = data.getROBHeaders().begin();
       rob_it != data.getROBHeaders().end(); rob_it++) { // loop over ROB headers

    code.setROB((*rob_it).first);
    DTROBHeaderWord robheader = (*rob_it).second;

    rosBxIdsPerFED[ddu].insert(ROSDebug_BunchNumber);

    if (robheader.bunchID() != ROSDebug_BunchNumber) {
      // fill ROS Summary plot
      ROSSummary->Fill(8,code.getROS());
      eventErrorFlag = true;

      // fill ROB Summary plot for that particular ROS
      if(mode <= 2) ROSError->Fill(7,robheader.robID());
    }
  }


  if(mode <= 1) { // produce only when not in HLT
    // ROB Trailer
    for (vector<DTROBTrailerWord>::const_iterator robt_it = data.getROBTrailers().begin();
	 robt_it != data.getROBTrailers().end(); robt_it++) { // loop over ROB trailers
      float  wCount = (*robt_it).wordCount()<100. ? (*robt_it).wordCount() : 99.9;
      rosHistos["ROB_mean"][code.getROSID()]->Fill((*robt_it).robID(),wCount);
    }

    // Plot the event lenght //NOHLT
    int rosEventLenght = data.getROSTrailer().EventWordCount()*4;
    rosTimeHistos["ROSAvgEventLenghtvsLumi"][code.getROSID()]->accumulateValueTimeSlot(rosEventLenght);

    if(rosEventLenght > 1600) rosEventLenght = 1600;
    rosHistos["ROSEventLenght"][code.getROSID()]->Fill(rosEventLenght);
  }


  // TDC Data
  for (vector<DTTDCData>::const_iterator tdc_it = data.getTDCData().begin();
       tdc_it != data.getTDCData().end(); tdc_it++) { // loop over TDC data

    DTTDCMeasurementWord tdcDatum = (*tdc_it).second;

    if ( tdcDatum.PC() !=0)  {
      LogTrace("DTRawToDigi|DTDQM|DTMonitorModule|DTDataIntegrityTask")
	<< " PC error in ROS " << code.getROS() << " TDC " << (*tdc_it).first << endl;
      //     fill ROS Summary plot
      ROSSummary->Fill(7,code.getROS());

      eventErrorFlag = true;

      // fill ROB Summary plot for that particular ROS
      if(mode <= 2) ROSError->Fill(6,(*tdc_it).first);
    }
  }

  // TDC Error
  for (vector<DTTDCError>::const_iterator tdc_it = data.getTDCError().begin();
       tdc_it != data.getTDCError().end(); tdc_it++) { // loop over TDC errors

    code.setROB((*tdc_it).first);

    int tdcError_ROSSummary = 0;
    int tdcError_ROSError = 0;
    int tdcError_TDCHisto = 0;

    if(((*tdc_it).second).tdcError() & 0x4000 ) {
      LogTrace("DTRawToDigi|DTDQM|DTMonitorModule|DTDataIntegrityTask")
	<< " ROS " << code.getROS() << " ROB " << code.getROB()
	<< " Internal fatal Error 4000 in TDC " << (*tdc_it).first << endl;

      tdcError_ROSSummary = 14;
      tdcError_ROSError   = 11;
      tdcError_TDCHisto   = 0;

    } else if ( ((*tdc_it).second).tdcError() & 0x0249 ) {
      LogTrace("DTRawToDigi|DTDQM|DTMonitorModule|DTDataIntegrityTask")
	<< " ROS " << code.getROS() << " ROB " << code.getROB()
	<< " TDC FIFO overflow in TDC " << (*tdc_it).first << endl;

      tdcError_ROSSummary = 15;
      tdcError_ROSError   = 12;
      tdcError_TDCHisto   = 1;

    } else if ( ((*tdc_it).second).tdcError() & 0x0492 ) {
      LogTrace("DTRawToDigi|DTDQM|DTMonitorModule|DTDataIntegrityTask")
	<< " ROS " << code.getROS() << " ROB " << code.getROB()
	<< " TDC L1 buffer overflow in TDC " << (*tdc_it).first << endl;

      tdcError_ROSSummary = 16;
      tdcError_ROSError   = 13;
      tdcError_TDCHisto   = 2;

    } else if ( ((*tdc_it).second).tdcError() & 0x2000 ) {
      LogTrace("DTRawToDigi|DTDQM|DTMonitorModule|DTDataIntegrityTask")
	<< " ROS " << code.getROS() << " ROB " << code.getROB()
	<< " TDC L1A FIFO overflow in TDC " << (*tdc_it).first << endl;

      tdcError_ROSSummary = 17;
      tdcError_ROSError   = 14;
      tdcError_TDCHisto   = 3;

    } else if ( ((*tdc_it).second).tdcError() & 0x0924 ) {
      LogTrace("DTRawToDigi|DTDQM|DTMonitorModule|DTDataIntegrityTask")
	<< " ROS " << code.getROS() << " ROB " << code.getROB()
	<< " TDC hit error in TDC " << (*tdc_it).first << endl;

      tdcError_ROSSummary = 18;
      tdcError_ROSError   = 15;
      tdcError_TDCHisto   = 4;

    } else if ( ((*tdc_it).second).tdcError() & 0x1000 ) {
      LogTrace("DTRawToDigi|DTDQM|DTMonitorModule|DTDataIntegrityTask")
	<< " ROS " << code.getROS() << " ROB " << code.getROB()
	<< " TDC hit rejected in TDC " << (*tdc_it).first << endl;

      tdcError_ROSSummary = 19;
      tdcError_ROSError   = 16;
      tdcError_TDCHisto   = 5;

    } else {
      LogWarning("DTRawToDigi|DTDQM|DTMonitorModule|DTDataIntegrityTask")
	<< " TDC error code not known " << ((*tdc_it).second).tdcError() << endl;
    }

    ROSSummary->Fill(tdcError_ROSSummary,code.getROS());

    if(tdcError_ROSSummary <= 15) {
      eventErrorFlag = true;
    }

    if(mode <= 2) {
      ROSError->Fill(tdcError_ROSError,(*tdc_it).first);
      if(mode <= 1)
	rosHistos["TDCError"][code.getROSID()]->Fill(tdcError_TDCHisto+6*((*tdc_it).second).tdcID(),(*tdc_it).first);
    }
  }

  // Read SC data
  if (mode <= 1 && getSCInfo) {
    // NumberOf16bitWords counts the # of words + 1 subheader
    // the SC includes the SC "private header" and the ROS header and trailer (= NumberOf16bitWords +3)
    rosHistos["SCSizeVsROSSize"][code.getSCID()]->Fill(ros,data.getSCPrivHeader().NumberOf16bitWords()+3-data.getSCTrailer().wordCount());

  }
}

void DTDataIntegrityTask::processFED(DTDDUData & data, const std::vector<DTROS25Data> & rosData, int ddu) {

  neventsDDU++;
  if (neventsDDU%1000 == 0)
    LogTrace("DTRawToDigi|DTDQM|DTMonitorModule|DTDataIntegrityTask")
      << "[DTDataIntegrityTask]: " << neventsDDU << " events analyzed by processFED" << endl;


  DTROChainCoding code;
  code.setDDU(ddu);
<<<<<<< HEAD
  if(code.getDDUID() < FEDIDmin || code.getDDUID() > FEDIDMax) return;
  
=======

  code.getDDUID();

>>>>>>> 7c3ef547
  hFEDEntry->Fill(code.getDDUID());

  FEDTrailer trailer = data.getDDUTrailer();
  FEDHeader header = data.getDDUHeader();

  // check consistency of header and trailer
  if(!header.check()) {
    // error code 7
    hFEDFatal->Fill(code.getDDUID());
    hCorruptionSummary->Fill(code.getDDUID(), 7);
  }

  if(!trailer.check()) {
    // error code 8
    hFEDFatal->Fill(code.getDDUID());
    hCorruptionSummary->Fill(code.getDDUID(), 8);
  }

  // check CRC error bit set by DAQ before sending data on SLink
  if(data.crcErrorBit()) {
    // error code 6
    hFEDFatal->Fill(code.getDDUID());
    hCorruptionSummary->Fill(code.getDDUID(), 6);
  }

  DTDDUSecondStatusWord secondWord = data.getSecondStatusWord();

  // Fill the status summary of the TTS

  //1D HISTO WITH TTS VALUES form trailer (7 bins = 7 values)
  int ttsCodeValue = -1;
  int ttsSummaryBin = -1;

  switch(trailer.ttsBits()) {
  case 0:{ //disconnected
    ttsCodeValue = 0;
    break;
  }
  case 1:{ //warning overflow
    ttsCodeValue = 1;
    if(secondWord.warningROSPAF()) { // ROS PAF
      ttsSummaryBin = 1;
    } else { // DDU PAF
      ttsSummaryBin = 2;
    }

    break;
  }
  case 2:{ //out of sinch
    ttsCodeValue = 2;
    bool knownOrigin = false;
    if(secondWord.outOfSynchROSError()) {// ROS Error
      ttsSummaryBin = 7;
      knownOrigin = true;
    }
    if(secondWord.l1AIDError()) {// L1A Mism.
      ttsSummaryBin = 6;
      knownOrigin = true;
    }
    if(secondWord.bxIDError()) {// BX Mism.
      ttsSummaryBin = 8;
      knownOrigin = true;
    }
    if(secondWord.outputFifoFull() || secondWord.inputFifoFull() || secondWord.fifoFull()) { // DDU Full
      ttsSummaryBin = 5;
      knownOrigin = true;
    }
    if(!knownOrigin) ttsSummaryBin = 9; // Error in DDU logic

    break;
  }
  case 4:{ //busy
    ttsCodeValue = 3;
    bool knownOrigin = false;
    if(secondWord.busyROSPAF()) { // ROS PAF
      ttsSummaryBin = 3;
      knownOrigin = true;
    }
    if(secondWord.outputFifoAlmostFull() || secondWord.inputFifoAlmostFull() || secondWord.fifoAlmostFull() ){ // DDU PAF
      ttsSummaryBin = 4;
      knownOrigin = true;
    }
    if(!knownOrigin) ttsSummaryBin = 9; // Error in DDU logic
    break;
  }
  case 8:{ //ready
    ttsCodeValue = 4;
    break;
  }
  case 12:{ //error
    ttsCodeValue = 5;
    break;
  }
  case 16:{ //disconnected
    ttsCodeValue = 6;
    break;
  }
  default:{
    LogError("DTRawToDigi|DTDQM|DTMonitorModule|DTDataIntegrityTask")
      <<"[DTDataIntegrityTask] DDU control: wrong TTS value "<<trailer.ttsBits()<<endl;
    ttsCodeValue = 7;
  }
  }
  if(mode <= 1) dduHistos["TTSValues"][code.getDDUID()]->Fill(ttsCodeValue);
  if(ttsSummaryBin != -1) {
    hTTSSummary->Fill(ddu, ttsSummaryBin);
  }






  //2D HISTO: ROS VS STATUS (8 BIT = 8 BIN) from 1st-2nd status words (9th BIN FROM LIST OF ROS in 2nd status word)
  MonitorElement* hROSStatus = dduHistos["ROSStatus"][code.getDDUID()];
  //1D HISTO: NUMBER OF ROS IN THE EVENTS from 2nd status word

  int rosList = secondWord.rosList();
  set<int> rosPositions;
  for(int i=0;i<12;i++) {
    if(rosList & 0x1) {
      rosPositions.insert(i);
      //9th BIN FROM LIST OF ROS in 2nd status word
      if(mode <= 2) hROSStatus->Fill(8,i,1);
    }
    rosList >>= 1;
  }

  int channel=0;
  for (vector<DTDDUFirstStatusWord>::const_iterator fsw_it = data.getFirstStatusWord().begin();
       fsw_it != data.getFirstStatusWord().end(); fsw_it++) {
    // assuming association one-to-one between DDU channel and ROS
    if(mode <= 2) {
      hROSStatus->Fill(0,channel,(*fsw_it).channelEnabled());
      hROSStatus->Fill(1,channel,(*fsw_it).timeout());
      hROSStatus->Fill(2,channel,(*fsw_it).eventTrailerLost());
      hROSStatus->Fill(3,channel,(*fsw_it).opticalFiberSignalLost());
      hROSStatus->Fill(4,channel,(*fsw_it).tlkPropagationError());
      hROSStatus->Fill(5,channel,(*fsw_it).tlkPatternError());
      hROSStatus->Fill(6,channel,(*fsw_it).tlkSignalLost());
      hROSStatus->Fill(7,channel,(*fsw_it).errorFromROS());
    }
    // check that the enabled channel was also in the read-out
    if((*fsw_it).channelEnabled() == 1 &&
       rosPositions.find(channel) == rosPositions.end()) {
      if(mode <= 2) hROSStatus->Fill(9,channel,1);
      // error code 1
      hFEDFatal->Fill(code.getDDUID());
      hCorruptionSummary->Fill(code.getDDUID(), 1);
    }
    channel++;
  }


  // ---------------------------------------------------------------------
  // cross checks between FED and ROS data
  // check the BX ID against the ROSs
  set<int> rosBXIds = rosBxIdsPerFED[ddu];
  if((rosBXIds.size() > 1 || rosBXIds.find(header.bxID()) == rosBXIds.end()) && rosBXIds.size() != 0) { // in this case look for faulty ROSs
    for(vector<DTROS25Data>::const_iterator rosControlData = rosData.begin();
	rosControlData != rosData.end(); ++rosControlData) { // loop over the ROS data
      for (vector<DTROSDebugWord>::const_iterator debug_it = (*rosControlData).getROSDebugs().begin();
	   debug_it != (*rosControlData).getROSDebugs().end(); debug_it++) { // Loop over ROS debug words
	if ((*debug_it).debugType() == 0 && (*debug_it).debugMessage() != header.bxID()) { // check the BX
	  int ros = (*rosControlData).getROSID();
	  // fill the error bin
	  if(mode <= 2) hROSStatus->Fill(11,ros-1);
	  // error code 2
	  hFEDFatal->Fill(code.getDDUID());
	  hCorruptionSummary->Fill(code.getDDUID(), 2);
	}
      }
    }
  }

  // check the BX ID against other FEDs
  fedBXIds.insert(header.bxID());
  if(fedBXIds.size() != 1) {
    LogWarning("DTRawToDigi|DTDQM|DTMonitorModule|DTDataIntegrityTask")
      << "ERROR: FED " << ddu << " BX ID different from other feds: " << header.bxID() << endl;
    // error code 3
    hFEDFatal->Fill(code.getDDUID());
    hCorruptionSummary->Fill(code.getDDUID(), 3);
  }


  // check the L1A ID against the ROSs
  set<int> rosL1AIds = rosL1AIdsPerFED[ddu];
  if((rosL1AIds.size() > 1 || rosL1AIds.find(header.lvl1ID()-1) == rosL1AIds.end()) && rosL1AIds.size() != 0) { // in this case look for faulty ROSs
    //If L1A_ID error identify which ROS has wrong L1A
    for (vector<DTROS25Data>::const_iterator rosControlData = rosData.begin();
	 rosControlData != rosData.end(); rosControlData++) { // loop over the ROS data
      int ROSHeader_TTCCount = ((*rosControlData).getROSHeader().TTCEventCounter() + 1) % 0x1000000; // fix comparison in case of last counting bin in ROS /first one in DDU
      if( ROSHeader_TTCCount != header.lvl1ID() ) {
	int ros = (*rosControlData).getROSID();
	if(mode <= 2) hROSStatus->Fill(10,ros-1);
	// error code 4
	hFEDFatal->Fill(code.getDDUID());
	hCorruptionSummary->Fill(code.getDDUID(), 4);
      }
    }
  }

  //1D HISTOS: EVENT LENGHT from trailer
  int fedEvtLenght = trailer.lenght()*8;
  //   if(fedEvtLenght > 16000) fedEvtLenght = 16000; // overflow bin
  dduHistos["EventLenght"][code.getDDUID()]->Fill(fedEvtLenght);

  if(mode > 1) return;

  dduTimeHistos["FEDAvgEvLenghtvsLumi"][code.getDDUID()]->accumulateValueTimeSlot(fedEvtLenght);

  // size of the list of ROS in the Read-Out
  dduHistos["ROSList"][code.getDDUID()]->Fill(rosPositions.size());


  //2D HISTO: FIFO STATUS from 2nd status word
  MonitorElement *hFIFOStatus = dduHistos["FIFOStatus"][code.getDDUID()];
  int inputFifoFull = secondWord.inputFifoFull();
  int inputFifoAlmostFull = secondWord.inputFifoAlmostFull();
  int fifoFull = secondWord.fifoFull();
  int fifoAlmostFull = secondWord.fifoAlmostFull();
  int outputFifoFull = secondWord.outputFifoFull();
  int outputFifoAlmostFull = secondWord.outputFifoAlmostFull();
  for(int i=0;i<3;i++){
    if(inputFifoFull & 0x1){
      hFIFOStatus->Fill(i,0);
    }
    if(inputFifoAlmostFull & 0x1){
      hFIFOStatus->Fill(i,1);
    }
    if(fifoFull & 0x1){
      hFIFOStatus->Fill(3+i,0);
    }
    if(fifoAlmostFull & 0x1){
      hFIFOStatus->Fill(3+i,1);
    }
    if(!(inputFifoFull & 0x1) && !(inputFifoAlmostFull & 0x1)){
      hFIFOStatus->Fill(i,2);
    }
    if(!(fifoFull & 0x1) && !(fifoAlmostFull & 0x1)){
      hFIFOStatus->Fill(3+i,2);
    }
    inputFifoFull >>= 1;
    inputFifoAlmostFull >>= 1;
    fifoFull >>= 1;
    fifoAlmostFull >>= 1;
  }

  if(outputFifoFull){
    hFIFOStatus->Fill(6,0);
  }
  if(outputFifoAlmostFull){
    hFIFOStatus->Fill(6,1);
  }
  if(!outputFifoFull && !outputFifoAlmostFull){
    hFIFOStatus->Fill(6,2);
  }







  //1D HISTO: EVENT TYPE from header
  dduHistos["EventType"][code.getDDUID()]->Fill(header.triggerType());

  // fill the distribution of the BX ids
  dduHistos["BXID"][code.getDDUID()]->Fill(header.bxID());

}

bool DTDataIntegrityTask::eventHasErrors() const {
  return eventErrorFlag;
}


// log number of times the payload of each fed is unpacked
void DTDataIntegrityTask::fedEntry(int dduID) {
  hFEDEntry->Fill(dduID);
}



// log number of times the payload of each fed is skipped (no ROS inside)
void DTDataIntegrityTask::fedFatal(int dduID) {
  hFEDFatal->Fill(dduID);
}



// log number of times the payload of each fed is partially skipped (some ROS skipped)
void DTDataIntegrityTask::fedNonFatal(int dduID) {
  hFEDNonFatal->Fill(dduID);
}

std::string DTDataIntegrityTask::topFolder(bool isFEDIntegrity) const {

  string folder = isFEDIntegrity ? fedIntegrityFolder : "DT/00-DataIntegrity";

  if (!isFEDIntegrity)
    folder += (mode==1) ? "_SM/" : (mode==3) ? "_EvF/" : "/";

  return folder;

}

void DTDataIntegrityTask::channelsInCEROS(int cerosId, int chMask, vector<int>& channels ){
  for (int iCh=0; iCh<6;++iCh) {
    if ((chMask >> iCh) & 0x1){
      channels.push_back(cerosId*6+iCh);
    }
  }
  return;
}

void DTDataIntegrityTask::channelsInROS(int cerosMask, vector<int>& channels){
  for (int iCeros=0; iCeros<5;++iCeros) {
    if ((cerosMask >> iCeros) & 0x1){
      for (int iCh=0; iCh<6;++iCh) {
	channels.push_back(iCeros*6+iCh);
      }
    }
  }
  return;
}

void DTDataIntegrityTask::beginLuminosityBlock(const edm::LuminosityBlock& ls, const edm::EventSetup& es) {

  nEventsLS = 0;

}

void DTDataIntegrityTask::endLuminosityBlock(const edm::LuminosityBlock& ls, const edm::EventSetup& es) {

  int lumiBlock = ls.luminosityBlock();

  map<std::string, map<int, DTTimeEvolutionHisto*> >::iterator dduIt  = dduTimeHistos.begin();
  map<std::string, map<int, DTTimeEvolutionHisto*> >::iterator dduEnd = dduTimeHistos.end();
  for(; dduIt!=dduEnd; ++dduIt) {
    map<int, DTTimeEvolutionHisto*>::iterator histoIt  = dduIt->second.begin();
    map<int, DTTimeEvolutionHisto*>::iterator histoEnd = dduIt->second.end();
    for(; histoIt!=histoEnd; ++histoIt) {
      histoIt->second->updateTimeSlot(lumiBlock,nEventsLS);
    }
  }

  map<std::string, map<int, DTTimeEvolutionHisto*> >::iterator rosIt  = rosTimeHistos.begin();
  map<std::string, map<int, DTTimeEvolutionHisto*> >::iterator rosEnd = rosTimeHistos.end();
  for(; rosIt!=rosEnd; ++rosIt) {
    map<int, DTTimeEvolutionHisto*>::iterator histoIt  = rosIt->second.begin();
    map<int, DTTimeEvolutionHisto*>::iterator histoEnd = rosIt->second.end();
    for(; histoIt!=histoEnd; ++histoIt) {
      histoIt->second->updateTimeSlot(lumiBlock,nEventsLS);
    }
  }

}

<<<<<<< HEAD
void DTDataIntegrityTask::beginJob() {
  LogTrace("DTRawToDigi|DTDQM|DTMonitorModule|DTDataIntegrityTask") << "[DTDataIntegrityTask]: postBeginJob" <<endl;
  // get the DQMStore service if needed
  dbe = edm::Service<DQMStore>().operator->();
  LogTrace("DTRawToDigi|DTDQM|DTMonitorModule|DTDataIntegrityTask") << "[DTDataIntegrityTask] Get DQMStore service" << endl;



  // Loop over the DT FEDs
  FEDIDmin = FEDNumbering::MINDTFEDID;
  FEDIDMax = FEDNumbering::MAXDTFEDID;

  LogTrace("DTRawToDigi|DTDQM|DTMonitorModule|DTDataIntegrityTask")
    << " FEDS: " << FEDIDmin  << " to " <<  FEDIDMax << " in the RO" << endl;

  // book FED integrity histos
  bookHistos(FEDIDmin, FEDIDMax);

  // static booking of the histograms
  for(int fed = FEDIDmin; fed <= FEDIDMax; ++fed) { // loop over the FEDs in the readout
    DTROChainCoding code;
    code.setDDU(fed);

    bookHistos( string("ROS_S"), code);

    bookHistos( string("DDU"), code);

    for(int ros = 1; ros <= 12; ++ros) {// loop over all ROS
      code.setROS(ros);
      bookHistosROS25(code);
    }
  }

}


=======
>>>>>>> 7c3ef547
void DTDataIntegrityTask::analyze(const edm::Event& e, const edm::EventSetup& c)
{
  nevents++;
  nEventMonitor->Fill(nevents);

  nEventsLS++;

  LogTrace("DTRawToDigi|DTDQM|DTMonitorModule|DTDataIntegrityTask") << "[DTDataIntegrityTask]: preProcessEvent" <<endl;
  // clear the set of BXids from the ROSs
  for(map<int, set<int> >::iterator rosBxIds = rosBxIdsPerFED.begin(); rosBxIds != rosBxIdsPerFED.end(); ++rosBxIds) {
    (*rosBxIds).second.clear();
  }

  fedBXIds.clear();

  for(map<int, set<int> >::iterator rosL1AIds = rosL1AIdsPerFED.begin(); rosL1AIds != rosL1AIdsPerFED.end(); ++rosL1AIds) {
    (*rosL1AIds).second.clear();
  }

  // reset the error flag
  eventErrorFlag = false;

  // Digi collection
  edm::Handle<DTDDUCollection> dduProduct;
  e.getByToken(dduToken, dduProduct);
  edm::Handle<DTROS25Collection> ros25Product;
  e.getByToken(ros25Token, ros25Product);

  DTDDUData dduData;
  std::vector<DTROS25Data> ros25Data;

  if(dduProduct.isValid() && ros25Product.isValid()) {
    for(unsigned int i=0; i<dduProduct->size(); ++i)
    {
      dduData = dduProduct->at(i);
      ros25Data = ros25Product->at(i);
      // FIXME: passing id variable is not needed anymore - change processFED interface for next release!
      FEDHeader header = dduData.getDDUHeader();
      int id = header.sourceID();
      processFED(dduData, ros25Data, id);
      for(unsigned int j=0; j < ros25Data.size(); ++j) {
        int rosid = j+1;
        processROS25(ros25Data[j],id,rosid);
      }
    }
  }
}

// Local Variables:
// show-trailing-whitespace: t
// truncate-lines: t
// End:<|MERGE_RESOLUTION|>--- conflicted
+++ resolved
@@ -791,14 +791,8 @@
 
   DTROChainCoding code;
   code.setDDU(ddu);
-<<<<<<< HEAD
   if(code.getDDUID() < FEDIDmin || code.getDDUID() > FEDIDMax) return;
   
-=======
-
-  code.getDDUID();
-
->>>>>>> 7c3ef547
   hFEDEntry->Fill(code.getDDUID());
 
   FEDTrailer trailer = data.getDDUTrailer();
@@ -1159,45 +1153,6 @@
 
 }
 
-<<<<<<< HEAD
-void DTDataIntegrityTask::beginJob() {
-  LogTrace("DTRawToDigi|DTDQM|DTMonitorModule|DTDataIntegrityTask") << "[DTDataIntegrityTask]: postBeginJob" <<endl;
-  // get the DQMStore service if needed
-  dbe = edm::Service<DQMStore>().operator->();
-  LogTrace("DTRawToDigi|DTDQM|DTMonitorModule|DTDataIntegrityTask") << "[DTDataIntegrityTask] Get DQMStore service" << endl;
-
-
-
-  // Loop over the DT FEDs
-  FEDIDmin = FEDNumbering::MINDTFEDID;
-  FEDIDMax = FEDNumbering::MAXDTFEDID;
-
-  LogTrace("DTRawToDigi|DTDQM|DTMonitorModule|DTDataIntegrityTask")
-    << " FEDS: " << FEDIDmin  << " to " <<  FEDIDMax << " in the RO" << endl;
-
-  // book FED integrity histos
-  bookHistos(FEDIDmin, FEDIDMax);
-
-  // static booking of the histograms
-  for(int fed = FEDIDmin; fed <= FEDIDMax; ++fed) { // loop over the FEDs in the readout
-    DTROChainCoding code;
-    code.setDDU(fed);
-
-    bookHistos( string("ROS_S"), code);
-
-    bookHistos( string("DDU"), code);
-
-    for(int ros = 1; ros <= 12; ++ros) {// loop over all ROS
-      code.setROS(ros);
-      bookHistosROS25(code);
-    }
-  }
-
-}
-
-
-=======
->>>>>>> 7c3ef547
 void DTDataIntegrityTask::analyze(const edm::Event& e, const edm::EventSetup& c)
 {
   nevents++;
