--- conflicted
+++ resolved
@@ -15,11 +15,7 @@
  *
  * Updates for high pileup running by Vadim Khotilovich (TAMU), December 2012
  *
-<<<<<<< HEAD
- * Updates for integrated local trigger with GEMs and RPCs by
-=======
  * Updates for integrated local trigger with GEMs by
->>>>>>> af08851c
  * Sven Dildick (TAMU) and Tao Huang (TAMU), April 2015
  *
  * Removing usage of outdated class CSCTriggerGeometry by Sven Dildick (TAMU)
