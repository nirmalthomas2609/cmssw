--- conflicted
+++ resolved
@@ -310,13 +310,8 @@
 
   if (hasDigis) {
     // Get halfstrip times from comparator digis.
-<<<<<<< HEAD
-    std::vector<int> halfstrip[CSCConstants::NUM_LAYERS][CSCConstants::MAX_NUM_HALF_STRIPS_7CFEBS];
-    readComparatorDigis(halfstrip);
-=======
     std::vector<int> halfStripTimes[CSCConstants::NUM_LAYERS][CSCConstants::NUM_HALF_STRIPS_7CFEBS];
     readComparatorDigis(halfStripTimes);
->>>>>>> ebbf48cc
 
     // Pass arrays of halfstrips on to another run() doing the
     // LCT search.
@@ -326,13 +321,8 @@
     // to the number of planes required to pre-trigger.)
     unsigned int layersHit = 0;
     for (int i_layer = 0; i_layer < CSCConstants::NUM_LAYERS; i_layer++) {
-<<<<<<< HEAD
-      for (int i_hstrip = 0; i_hstrip < CSCConstants::MAX_NUM_HALF_STRIPS_7CFEBS; i_hstrip++) {
-        if (!halfstrip[i_layer][i_hstrip].empty()) {
-=======
       for (int i_hstrip = 0; i_hstrip < CSCConstants::NUM_HALF_STRIPS_7CFEBS; i_hstrip++) {
         if (!halfStripTimes[i_layer][i_hstrip].empty()) {
->>>>>>> ebbf48cc
           layersHit++;
           break;
         }
