--- conflicted
+++ resolved
@@ -1432,12 +1432,9 @@
   {
     lct1 = constructLCTsGEM(bestALCT, gemPad, ME, useOldLCTDataFormat_);
     lct1.setTrknmb(1);
-<<<<<<< HEAD
-=======
     lct1.setALCT(bestALCT);
     lct1.setGEM1(gemPad);
     lct1.setType(CSCCorrelatedLCTDigi::ALCT2GEM);
->>>>>>> c61529f2
   }
 
   if ((alct_trig_enable  and secondALCT.isValid()) or
@@ -1445,12 +1442,9 @@
   {
     lct2 = constructLCTsGEM(secondALCT, gemPad, ME, useOldLCTDataFormat_);
     lct2.setTrknmb(2);
-<<<<<<< HEAD
-=======
     lct2.setALCT(secondALCT);
     lct2.setGEM1(gemPad);
     lct2.setType(CSCCorrelatedLCTDigi::ALCT2GEM);
->>>>>>> c61529f2
   }
 }
 
