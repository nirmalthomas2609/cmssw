///
/// \class L1TGlobalPrescalesVetosESProducer
///
/// Description: Produces L1T Trigger Menu Condition Format
///
/// Implementation:
///    Dummy producer for L1T uGT Trigger Menu
///


// system include files
#include <memory>
#include <iostream>
#include <fstream>
#include <unistd.h>
#include <stdio.h>
#include <stdlib.h>

#include "tmEventSetup/tmEventSetup.hh"
#include "tmEventSetup/esTriggerMenu.hh"
#include "tmEventSetup/esAlgorithm.hh"
#include "tmEventSetup/esCondition.hh"
#include "tmEventSetup/esObject.hh"
#include "tmEventSetup/esCut.hh"
#include "tmEventSetup/esScale.hh"
#include "tmGrammar/Algorithm.hh"

#include "FWCore/Framework/interface/ModuleFactory.h"
#include "FWCore/Framework/interface/ESProducer.h"
#include "FWCore/Framework/interface/ESHandle.h"
#include "FWCore/Framework/interface/ESProducts.h"
#include "FWCore/MessageLogger/interface/MessageLogger.h"
#include "FWCore/ParameterSet/interface/FileInPath.h"

#include "L1Trigger/L1TGlobal/interface/PrescalesVetosHelper.h"

#include "CondFormats/L1TObjects/interface/L1TGlobalPrescalesVetos.h"
#include "CondFormats/DataRecord/interface/L1TGlobalPrescalesVetosRcd.h"

#include "L1Trigger/L1TCommon/interface/XmlConfigParser.h"
#include "L1Trigger/L1TCommon/interface/TriggerSystem.h"
#include "L1Trigger/L1TCommon/interface/Parameter.h"

using namespace std;
using namespace edm;
using namespace l1t;
//
// class declaration
//

class L1TGlobalPrescalesVetosESProducer : public edm::ESProducer {
public:
  L1TGlobalPrescalesVetosESProducer(const edm::ParameterSet&);
  ~L1TGlobalPrescalesVetosESProducer() override;

  typedef std::shared_ptr<L1TGlobalPrescalesVetos> ReturnType;

  ReturnType produce(const L1TGlobalPrescalesVetosRcd&);

private:

  PrescalesVetosHelper data_;

  unsigned int m_numberPhysTriggers;
  int m_verbosity;
  int m_bx_mask_default;

  std::vector<std::vector<int> > m_initialPrescaleFactorsAlgoTrig;
  std::vector<unsigned int> m_initialTriggerMaskAlgoTrig;
  std::vector<int> m_initialTriggerMaskVetoAlgoTrig;
  std::map<int, std::vector<int> > m_initialTriggerAlgoBxMaskAlgoTrig;
};

//
// constants, enums and typedefs
//

//
// static data member definitions
//

//
// constructors and destructor
//
L1TGlobalPrescalesVetosESProducer::L1TGlobalPrescalesVetosESProducer(const edm::ParameterSet& conf) :
  data_(new L1TGlobalPrescalesVetos())
{
  //the following line is needed to tell the framework what
  // data is being produced
  setWhatProduced(this);
  //setWhatProduced(this, conf.getParameter<std::string>("label"));

  m_numberPhysTriggers = 512;
  
  // directory in /data/Luminosity for the trigger menu
  std::string menuDir = conf.getParameter<std::string>("TriggerMenuLuminosity");
  //std::string menuDir = "startup";

  m_verbosity = conf.getParameter<int>("Verbosity");
  m_bx_mask_default = conf.getParameter<int>("AlgoBxMaskDefault");

  // XML files
  std::string prescalesFileName = conf.getParameter<std::string>("PrescaleXMLFile");
  std::string algobxmaskFileName = conf.getParameter<std::string>("AlgoBxMaskXMLFile");
  std::string finormaskFileName = conf.getParameter<std::string>("FinOrMaskXMLFile");
  std::string vetomaskFileName = conf.getParameter<std::string>("VetoMaskXMLFile");

  // Full path
  edm::FileInPath f1_prescale("L1Trigger/L1TGlobal/data/Luminosity/" + menuDir + "/" + prescalesFileName);
  std::string m_prescaleFile = f1_prescale.fullPath();

  edm::FileInPath f1_mask_algobx("L1Trigger/L1TGlobal/data/Luminosity/" + menuDir + "/" + algobxmaskFileName);
  std::string m_algobxmaskFile = f1_mask_algobx.fullPath();
  
  edm::FileInPath f1_mask_finor("L1Trigger/L1TGlobal/data/Luminosity/" + menuDir + "/" + finormaskFileName);
  std::string m_finormaskFile = f1_mask_finor.fullPath();

  edm::FileInPath f1_mask_veto("L1Trigger/L1TGlobal/data/Luminosity/" + menuDir + "/" + vetomaskFileName);
  std::string m_vetomaskFile = f1_mask_veto.fullPath();


  // XML payloads
  std::string xmlPayload_prescale;
  std::string xmlPayload_mask_algobx;
  std::string xmlPayload_mask_finor;
  std::string xmlPayload_mask_veto;

  std::vector<std::vector<int> > prescales;
  std::vector<unsigned int> triggerMasks;
  std::vector<int> triggerVetoMasks;
  std::map<int, std::vector<int> > triggerAlgoBxMaskAlgoTrig;

  // Prescales
  std::ifstream input_prescale;
  input_prescale.open( m_prescaleFile );
  if (not m_prescaleFile.empty() and not input_prescale) {
    edm::LogError("L1TGlobalPrescalesVetosESProducer")
      << "\nCould not find prescale file: " << m_prescaleFile
      << "\nDeafulting to a single prescale column, with all prescales set to 1 (unprescaled)";

    const int inputDefaultPrescale = 1;
    // by default, fill a single prescale column
    prescales.push_back(std::vector<int>(m_numberPhysTriggers, inputDefaultPrescale));
  }
  else {
    while( !input_prescale.eof() ){
        string tmp;
        getline( input_prescale, tmp, '\n' );
        xmlPayload_prescale.append( tmp );
    }

    l1t::XmlConfigParser xmlReader_prescale;
    l1t::TriggerSystem ts_prescale;
    ts_prescale.addProcessor("uGtProcessor", "uGtProcessor","-1","-1");

    // run the parser 
    xmlReader_prescale.readDOMFromString( xmlPayload_prescale ); // initialize it
    xmlReader_prescale.readRootElement( ts_prescale, "uGT" ); // extract all of the relevant context
    ts_prescale.setConfigured();

    const std::map<std::string, l1t::Parameter> &settings_prescale = ts_prescale.getParameters("uGtProcessor");
    std::map<std::string,unsigned int> prescaleColumns = settings_prescale.at("prescales").getColumnIndices();

<<<<<<< HEAD
    unsigned int numColumns_prescale = prescaleColumns.size();
    
    int NumPrescaleSets = numColumns_prescale - 1;
///  there may be "missing" rows/bits in the xml description meaning that triggers are not unused, so go for max
    std::vector<unsigned int> algoBits = settings_prescale.at("prescales").getTableColumn<unsigned int>("algo/prescale-index");
    int NumAlgos_prescale = *std::max_element(algoBits.begin(), algoBits.end()) + 1;

    if( NumPrescaleSets > 0 ){
      // Fill default prescale set
      for( int iSet=0; iSet<NumPrescaleSets; iSet++ ){
	prescales.push_back(std::vector<int>());
	for( int iBit = 0; iBit < NumAlgos_prescale; ++iBit ){
	  int inputDefaultPrescale = 0; // only prescales that are set in the block below are used
	  prescales[iSet].push_back(inputDefaultPrescale);
	}
      }

      for(auto &col : prescaleColumns){
        if( col.second<1 ) continue; // we don't care for the algorithms' indicies in 0th column
        int iSet = col.second - 1;
        std::vector<unsigned int> prescalesForSet = settings_prescale.at("prescales").getTableColumn<unsigned int>(col.first.c_str());
        for(unsigned int row=0; row<prescalesForSet.size(); row++){
          unsigned int prescale = prescalesForSet[row];
          unsigned int algoBit  = algoBits[row];
          prescales[iSet][algoBit] = prescale;
        }
=======
    unsigned int numColumns_prescale = 0;
    if( tRow_prescale.size()>0 ){
      std::vector<std::string> firstRow_prescale = tRow_prescale[0].getRow();
      numColumns_prescale = firstRow_prescale.size() - 1;
    }
    
    if (numColumns_prescale > 0) {
      // set all prescales to 1 (unprescaled) by default
      const int inputDefaultPrescale = 1;
      for (unsigned int iSet=0; iSet<numColumns_prescale; ++iSet)
	prescales.push_back(std::vector<int>(m_numberPhysTriggers, inputDefaultPrescale));

      for (auto & row : tRow_prescale) {
	unsigned int algoBit = row.getRowValue<unsigned int>("algo/prescale-index");
	for (unsigned int iSet=0; iSet<numColumns_prescale; ++iSet) {
	  int prescale = row.getRowValue<unsigned int>(std::to_string(iSet));
	  prescales[iSet][algoBit] = prescale;
	}
>>>>>>> 1905c36a
      }
    }
  }
  input_prescale.close();


  ///////////////////////////////////////////////////////////////////////////////////////////////////////////

  // finor mask
<<<<<<< HEAD
  // Setting mask to default 1 (unmask)
  for( unsigned int iAlg=0; iAlg < m_numberPhysTriggers; iAlg++ )
    triggerMasks.push_back(1);

=======
  // set all masks to 1 (unmasked) by default
  triggerMasks.insert(triggerMasks.end(), m_numberPhysTriggers, 1);
  
>>>>>>> 1905c36a
  std::ifstream input_mask_finor;
  input_mask_finor.open( m_finormaskFile );
  if (not m_finormaskFile.empty() and not input_mask_finor) {
    edm::LogError("L1TGlobalPrescalesVetosESProducer")
      << "\nCould not find finor mask file: " << m_finormaskFile
      << "\nDeafulting the finor mask for all triggers to 1 (unmasked)";
  }
  else {
    while( !input_mask_finor.eof() ){
        string tmp;
        getline( input_mask_finor, tmp, '\n' );
        xmlPayload_mask_finor.append( tmp );
    }

    l1t::XmlConfigParser xmlReader_mask_finor;
    l1t::TriggerSystem ts_mask_finor;
    ts_mask_finor.addProcessor("uGtProcessor", "uGtProcessor","-1","-1");
  
    // run the parser 
    xmlReader_mask_finor.readDOMFromString( xmlPayload_mask_finor ); // initialize it
    xmlReader_mask_finor.readRootElement( ts_mask_finor, "uGT" ); // extract all of the relevant context
    ts_mask_finor.setConfigured();
<<<<<<< HEAD
  
    const std::map<std::string, l1t::Parameter>& settings_mask_finor = ts_mask_finor.getParameters("uGtProcessor");
  
    std::vector<unsigned int> algo_mask_finor = settings_mask_finor.at("finorMask").getTableColumn<unsigned int>("algo");
    std::vector<unsigned int> mask_mask_finor = settings_mask_finor.at("finorMask").getTableColumn<unsigned int>("mask");
  
    for(unsigned int row=0; row<algo_mask_finor.size(); row++){
      unsigned int algoBit = algo_mask_finor[row];
      unsigned int mask    = mask_mask_finor[row];
      if( algoBit < m_numberPhysTriggers ) triggerMasks[algoBit] = mask;
=======

    std::map<string, l1t::Setting> settings_mask_finor = ts_mask_finor.getSettings("uGtProcessor");

    std::vector<l1t::TableRow> tRow_mask_finor = settings_mask_finor["finorMask"].getTableRows();

    for (auto & row : tRow_mask_finor) {
      unsigned int algoBit = row.getRowValue<unsigned int>("algo");
      unsigned int mask    = row.getRowValue<unsigned int>("mask");
      if (algoBit < m_numberPhysTriggers)
        triggerMasks[algoBit] = mask;
>>>>>>> 1905c36a
    }
  }
  input_mask_finor.close();

  
  ///////////////////////////////////////////////////////////////////////////////////////////////////////////

  // veto mask
  // Setting veto mask to default 0 (no veto)
  for (unsigned int iAlg=0; iAlg < m_numberPhysTriggers; iAlg++)
    triggerVetoMasks.push_back(0);
  
  std::ifstream input_mask_veto;
  input_mask_veto.open( m_vetomaskFile );
  if (not m_vetomaskFile.empty() and not input_mask_veto) {
    edm::LogError("L1TGlobalPrescalesVetosESProducer")
      << "\nCould not find veto mask file: " << m_vetomaskFile
      << "\nDeafulting the veto mask for all triggers to 1 (unmasked)";
  }
  else {
    while( !input_mask_veto.eof() ){
        string tmp;
        getline( input_mask_veto, tmp, '\n' );
        xmlPayload_mask_veto.append( tmp );
    }

    l1t::XmlConfigParser xmlReader_mask_veto;
    l1t::TriggerSystem ts_mask_veto;
    ts_mask_veto.addProcessor("uGtProcessor", "uGtProcessor","-1","-1");
  
    // run the parser 
    xmlReader_mask_veto.readDOMFromString( xmlPayload_mask_veto ); // initialize it
    xmlReader_mask_veto.readRootElement( ts_mask_veto, "uGT" ); // extract all of the relevant context
    ts_mask_veto.setConfigured();
<<<<<<< HEAD
  
    const std::map<std::string, l1t::Parameter>& settings_mask_veto = ts_mask_veto.getParameters("uGtProcessor");
    std::vector<unsigned int> algo_mask_veto = settings_mask_veto.at("vetoMask").getTableColumn<unsigned int>("algo");
    std::vector<unsigned int> veto_mask_veto = settings_mask_veto.at("vetoMask").getTableColumn<unsigned int>("veto");
  
    for(unsigned int row=0; row<algo_mask_veto.size(); row++){
      unsigned int algoBit = algo_mask_veto[row];
      unsigned int veto    = veto_mask_veto[row];
      if( algoBit < m_numberPhysTriggers ) triggerVetoMasks[algoBit] = int(veto);
=======

    std::map<string, l1t::Setting> settings_mask_veto = ts_mask_veto.getSettings("uGtProcessor");
    std::vector<l1t::TableRow> tRow_mask_veto = settings_mask_veto["vetoMask"].getTableRows();

    for(auto & row : tRow_mask_veto){
      unsigned int algoBit = row.getRowValue<unsigned int>("algo");
      unsigned int veto    = row.getRowValue<unsigned int>("veto");
      if (algoBit < m_numberPhysTriggers) triggerVetoMasks[algoBit] = int(veto);
>>>>>>> 1905c36a
    }
  }
  input_mask_veto.close();

  ///////////////////////////////////////////////////////////////////////////////////////////////////////////

  // Algo bx mask
  std::ifstream input_mask_algobx;
  input_mask_algobx.open( m_algobxmaskFile );
  if (not m_algobxmaskFile.empty() and not input_mask_algobx) {
    edm::LogError("L1TGlobalPrescalesVetosESProducer")
      << "\nCould not find bx mask file: " << m_algobxmaskFile
      << "\nNot filling the bx mask map";
  }
  else {
    while( !input_mask_algobx.eof() ){
        string tmp;
        getline( input_mask_algobx, tmp, '\n' );
        xmlPayload_mask_algobx.append( tmp );
    }

    l1t::XmlConfigParser xmlReader_mask_algobx;
    l1t::TriggerSystem ts_mask_algobx;
    ts_mask_algobx.addProcessor("uGtProcessor", "uGtProcessor","-1","-1");

    // run the parser 
    xmlReader_mask_algobx.readDOMFromString( xmlPayload_mask_algobx ); // initialize it
    xmlReader_mask_algobx.readRootElement( ts_mask_algobx, "uGT" ); // extract all of the relevant context
    ts_mask_algobx.setConfigured();

    const std::map<std::string, l1t::Parameter>& settings_mask_algobx = ts_mask_algobx.getParameters("uGtProcessor");
    std::map<std::string,unsigned int> mask_algobx_columns = settings_mask_algobx.at("algorithmBxMask").getColumnIndices();
    std::vector<unsigned int> bunches = settings_mask_algobx.at("algorithmBxMask").getTableColumn<unsigned int>("bx/algo");

    unsigned int numCol_mask_algobx = mask_algobx_columns.size();

    int NumAlgoBitsInMask = numCol_mask_algobx - 1;
<<<<<<< HEAD
    for( int iBit=0; iBit<NumAlgoBitsInMask; iBit++ ){
      std::vector<unsigned int> algo = settings_mask_algobx.at("algorithmBxMask").getTableColumn<unsigned int>(std::to_string(iBit).c_str());
      for(unsigned int bx=0; bx<bunches.size(); bx++){
          if( algo[bx]!=unsigned(m_bx_mask_default) ) triggerAlgoBxMaskAlgoTrig[ bunches[bx] ].push_back(iBit);
=======
    if( NumAlgoBitsInMask > 0 ){
      for(auto & row : tRow_mask_algobx){
	int bx = row.getRowValue<unsigned int>("bx/algo");
	std::vector<int> maskedBits;
	for( int iBit=0; iBit<NumAlgoBitsInMask; iBit++ ){
	  unsigned int maskBit = row.getRowValue<unsigned int>(std::to_string(iBit));
	  if( int(maskBit)!=m_bx_mask_default ) maskedBits.push_back(iBit);
	}
	if( maskedBits.size()>0 ) triggerAlgoBxMaskAlgoTrig[bx] = maskedBits;
>>>>>>> 1905c36a
      }
    }
  }
  input_mask_algobx.close();


  // Set prescales to zero if masked
  for(auto & prescale : prescales){
    for( unsigned int iBit=0; iBit < prescale.size(); iBit++ ){
      // Add protection in case prescale table larger than trigger mask size
      if( iBit >= triggerMasks.size() ){
	    edm::LogWarning("L1TGlobal")
	      << "\nWarning: algoBit in prescale table >= triggerMasks.size() "
	      << "\nWarning: no information on masking bit or not, setting as unmasked "
	      << std::endl;
      }
      else {
	prescale[iBit] *= triggerMasks[iBit];
      }
    }
  }

  m_initialPrescaleFactorsAlgoTrig = prescales;
  m_initialTriggerMaskAlgoTrig = triggerMasks;
  m_initialTriggerMaskVetoAlgoTrig = triggerVetoMasks;
  m_initialTriggerAlgoBxMaskAlgoTrig = triggerAlgoBxMaskAlgoTrig;

}


L1TGlobalPrescalesVetosESProducer::~L1TGlobalPrescalesVetosESProducer()
{

   // do anything here that needs to be done at desctruction time
   // (e.g. close files, deallocate resources etc.)

}


//
// member functions
//

// ------------ method called to produce the data  ------------
L1TGlobalPrescalesVetosESProducer::ReturnType
L1TGlobalPrescalesVetosESProducer::produce(const L1TGlobalPrescalesVetosRcd& iRecord)
{
  // configure the helper class parameters via its set funtions, e.g.:
  data_.setBxMaskDefault(m_bx_mask_default);
  data_.setPrescaleFactorTable(m_initialPrescaleFactorsAlgoTrig);
  data_.setTriggerMaskVeto(m_initialTriggerMaskVetoAlgoTrig);
  data_.setTriggerAlgoBxMask(m_initialTriggerAlgoBxMaskAlgoTrig);

  if( m_verbosity ){
    LogDebug("L1TGlobal") << " ====> Prescales table <=== " << std::endl;
    for( unsigned int ix=0; ix < m_initialPrescaleFactorsAlgoTrig.size(); ix++ ){
      LogDebug("L1TGlobal") << " Prescale set = " << ix << std::endl;
      for( unsigned int iy=0; iy < m_initialPrescaleFactorsAlgoTrig[ix].size(); iy++ ){
	LogDebug("L1TGlobal") << "\t Algo " << iy << ": " << m_initialPrescaleFactorsAlgoTrig[ix][iy] << std::endl;
      }
    }

    LogDebug("L1TGlobal") << " ====> Trigger mask veto <=== " << std::endl;
    for( unsigned int ix=0; ix < m_initialTriggerMaskVetoAlgoTrig.size(); ix++ ){
      LogDebug("L1TGlobal") << "\t Algo " << ix << ": " << m_initialTriggerMaskVetoAlgoTrig[ix] << std::endl;
    }

    LogDebug("L1TGlobal") << " ====> Algo bx mask <=== " << std::endl;
    if( m_initialTriggerAlgoBxMaskAlgoTrig.size()==0 ) LogDebug("L1TGlobal") << "\t(empty map)" << std::endl;
    for( auto& it: m_initialTriggerAlgoBxMaskAlgoTrig ){
      LogDebug("L1TGlobal") << " bx = " << it.first << " : iAlg =";
      std::vector<int> masked = it.second;
      for(int & iAlg : masked){
	LogDebug("L1TGlobal") << " " << iAlg;
      }
      LogDebug("L1TGlobal") << " " << std::endl;
    }
  }

  // write the condition format to the event setup via the helper:
  using namespace edm::es;
  std::shared_ptr<L1TGlobalPrescalesVetos> pMenu(data_.getWriteInstance());
  return pMenu;
}

//define this as a plug-in
DEFINE_FWK_EVENTSETUP_MODULE(L1TGlobalPrescalesVetosESProducer);<|MERGE_RESOLUTION|>--- conflicted
+++ resolved
@@ -161,7 +161,6 @@
     const std::map<std::string, l1t::Parameter> &settings_prescale = ts_prescale.getParameters("uGtProcessor");
     std::map<std::string,unsigned int> prescaleColumns = settings_prescale.at("prescales").getColumnIndices();
 
-<<<<<<< HEAD
     unsigned int numColumns_prescale = prescaleColumns.size();
     
     int NumPrescaleSets = numColumns_prescale - 1;
@@ -172,11 +171,11 @@
     if( NumPrescaleSets > 0 ){
       // Fill default prescale set
       for( int iSet=0; iSet<NumPrescaleSets; iSet++ ){
-	prescales.push_back(std::vector<int>());
-	for( int iBit = 0; iBit < NumAlgos_prescale; ++iBit ){
-	  int inputDefaultPrescale = 0; // only prescales that are set in the block below are used
-	  prescales[iSet].push_back(inputDefaultPrescale);
-	}
+        prescales.push_back(std::vector<int>());
+        for( int iBit = 0; iBit < NumAlgos_prescale; ++iBit ){
+          int inputDefaultPrescale = 0; // only prescales that are set in the block below are used
+          prescales[iSet].push_back(inputDefaultPrescale);
+        }
       }
 
       for(auto &col : prescaleColumns){
@@ -188,26 +187,6 @@
           unsigned int algoBit  = algoBits[row];
           prescales[iSet][algoBit] = prescale;
         }
-=======
-    unsigned int numColumns_prescale = 0;
-    if( tRow_prescale.size()>0 ){
-      std::vector<std::string> firstRow_prescale = tRow_prescale[0].getRow();
-      numColumns_prescale = firstRow_prescale.size() - 1;
-    }
-    
-    if (numColumns_prescale > 0) {
-      // set all prescales to 1 (unprescaled) by default
-      const int inputDefaultPrescale = 1;
-      for (unsigned int iSet=0; iSet<numColumns_prescale; ++iSet)
-	prescales.push_back(std::vector<int>(m_numberPhysTriggers, inputDefaultPrescale));
-
-      for (auto & row : tRow_prescale) {
-	unsigned int algoBit = row.getRowValue<unsigned int>("algo/prescale-index");
-	for (unsigned int iSet=0; iSet<numColumns_prescale; ++iSet) {
-	  int prescale = row.getRowValue<unsigned int>(std::to_string(iSet));
-	  prescales[iSet][algoBit] = prescale;
-	}
->>>>>>> 1905c36a
       }
     }
   }
@@ -217,16 +196,9 @@
   ///////////////////////////////////////////////////////////////////////////////////////////////////////////
 
   // finor mask
-<<<<<<< HEAD
-  // Setting mask to default 1 (unmask)
-  for( unsigned int iAlg=0; iAlg < m_numberPhysTriggers; iAlg++ )
-    triggerMasks.push_back(1);
-
-=======
   // set all masks to 1 (unmasked) by default
   triggerMasks.insert(triggerMasks.end(), m_numberPhysTriggers, 1);
   
->>>>>>> 1905c36a
   std::ifstream input_mask_finor;
   input_mask_finor.open( m_finormaskFile );
   if (not m_finormaskFile.empty() and not input_mask_finor) {
@@ -249,7 +221,6 @@
     xmlReader_mask_finor.readDOMFromString( xmlPayload_mask_finor ); // initialize it
     xmlReader_mask_finor.readRootElement( ts_mask_finor, "uGT" ); // extract all of the relevant context
     ts_mask_finor.setConfigured();
-<<<<<<< HEAD
   
     const std::map<std::string, l1t::Parameter>& settings_mask_finor = ts_mask_finor.getParameters("uGtProcessor");
   
@@ -260,18 +231,6 @@
       unsigned int algoBit = algo_mask_finor[row];
       unsigned int mask    = mask_mask_finor[row];
       if( algoBit < m_numberPhysTriggers ) triggerMasks[algoBit] = mask;
-=======
-
-    std::map<string, l1t::Setting> settings_mask_finor = ts_mask_finor.getSettings("uGtProcessor");
-
-    std::vector<l1t::TableRow> tRow_mask_finor = settings_mask_finor["finorMask"].getTableRows();
-
-    for (auto & row : tRow_mask_finor) {
-      unsigned int algoBit = row.getRowValue<unsigned int>("algo");
-      unsigned int mask    = row.getRowValue<unsigned int>("mask");
-      if (algoBit < m_numberPhysTriggers)
-        triggerMasks[algoBit] = mask;
->>>>>>> 1905c36a
     }
   }
   input_mask_finor.close();
@@ -306,7 +265,6 @@
     xmlReader_mask_veto.readDOMFromString( xmlPayload_mask_veto ); // initialize it
     xmlReader_mask_veto.readRootElement( ts_mask_veto, "uGT" ); // extract all of the relevant context
     ts_mask_veto.setConfigured();
-<<<<<<< HEAD
   
     const std::map<std::string, l1t::Parameter>& settings_mask_veto = ts_mask_veto.getParameters("uGtProcessor");
     std::vector<unsigned int> algo_mask_veto = settings_mask_veto.at("vetoMask").getTableColumn<unsigned int>("algo");
@@ -316,16 +274,6 @@
       unsigned int algoBit = algo_mask_veto[row];
       unsigned int veto    = veto_mask_veto[row];
       if( algoBit < m_numberPhysTriggers ) triggerVetoMasks[algoBit] = int(veto);
-=======
-
-    std::map<string, l1t::Setting> settings_mask_veto = ts_mask_veto.getSettings("uGtProcessor");
-    std::vector<l1t::TableRow> tRow_mask_veto = settings_mask_veto["vetoMask"].getTableRows();
-
-    for(auto & row : tRow_mask_veto){
-      unsigned int algoBit = row.getRowValue<unsigned int>("algo");
-      unsigned int veto    = row.getRowValue<unsigned int>("veto");
-      if (algoBit < m_numberPhysTriggers) triggerVetoMasks[algoBit] = int(veto);
->>>>>>> 1905c36a
     }
   }
   input_mask_veto.close();
@@ -363,22 +311,10 @@
     unsigned int numCol_mask_algobx = mask_algobx_columns.size();
 
     int NumAlgoBitsInMask = numCol_mask_algobx - 1;
-<<<<<<< HEAD
     for( int iBit=0; iBit<NumAlgoBitsInMask; iBit++ ){
       std::vector<unsigned int> algo = settings_mask_algobx.at("algorithmBxMask").getTableColumn<unsigned int>(std::to_string(iBit).c_str());
       for(unsigned int bx=0; bx<bunches.size(); bx++){
           if( algo[bx]!=unsigned(m_bx_mask_default) ) triggerAlgoBxMaskAlgoTrig[ bunches[bx] ].push_back(iBit);
-=======
-    if( NumAlgoBitsInMask > 0 ){
-      for(auto & row : tRow_mask_algobx){
-	int bx = row.getRowValue<unsigned int>("bx/algo");
-	std::vector<int> maskedBits;
-	for( int iBit=0; iBit<NumAlgoBitsInMask; iBit++ ){
-	  unsigned int maskBit = row.getRowValue<unsigned int>(std::to_string(iBit));
-	  if( int(maskBit)!=m_bx_mask_default ) maskedBits.push_back(iBit);
-	}
-	if( maskedBits.size()>0 ) triggerAlgoBxMaskAlgoTrig[bx] = maskedBits;
->>>>>>> 1905c36a
       }
     }
   }
