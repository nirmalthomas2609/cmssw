--- conflicted
+++ resolved
@@ -41,11 +41,7 @@
                               const HGCEEDigiCollection&,
                               const HGCHEDigiCollection&,
                               const HGCHEDigiCollection& ) = 0;
-<<<<<<< HEAD
-  virtual void setDataPayload(const Module& ,
-=======
   virtual void setDataPayload(const HGCalTriggerGeometryBase& ,
->>>>>>> 86491005
                               const l1t::HGCFETriggerDigi&) = 0;
   virtual void unSetDataPayload() = 0;
   // get the set data out for your own enjoyment
@@ -118,17 +114,6 @@
       dataIsSet_ = true;
     }
 
-    virtual void setDataPayload(const Module& mod, 
-                              const l1t::HGCFETriggerDigi& digi) override final {
-      if( dataIsSet_ ) {
-        edm::LogWarning("HGCalTriggerFECodec|OverwritePayload")
-          << "Data payload was already set for HGCTriggerFECodec: "
-          << this->name() << " overwriting current data!";
-      }
-      static_cast<Impl&>(*this).setDataPayloadImpl(mod,digi);
-      dataIsSet_ = true;
-    }
-
     virtual void unSetDataPayload() override final {
       data_.reset();
       dataIsSet_ = false;
