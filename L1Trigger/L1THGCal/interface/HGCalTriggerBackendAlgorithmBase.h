#ifndef __L1Trigger_L1THGCal_HGCalTriggerBackendAlgorithmBase_h__
#define __L1Trigger_L1THGCal_HGCalTriggerBackendAlgorithmBase_h__

#include "FWCore/ParameterSet/interface/ParameterSet.h"

#include "L1Trigger/L1THGCal/interface/HGCalTriggerGeometryBase.h"

#include "DataFormats/L1THGCal/interface/HGCFETriggerDigi.h"
#include "DataFormats/L1THGCal/interface/HGCFETriggerDigiFwd.h"

#include "DataFormats/HGCDigi/interface/HGCDigiCollections.h"

#include "FWCore/Framework/interface/EDProducer.h"
#include "FWCore/Framework/interface/Event.h"

#include <memory>

/*******
 *
 * class: HGCalTriggerBackendAlgorithmBase
 * author: L.Gray (FNAL)
 * date: 27 July, 2015
 *
 * This contains two base classes, one which presents the abstract interface,
 * and a second that allows specialization to various FE codecs so that 
 * data can be manipulated directly.
 *
 *******/

class HGCalTriggerBackendAlgorithmBase { 
 public:    
  /*
  HGCalTriggerBackendAlgorithmBase(const edm::ParameterSet& conf) : 
    geometry_(nullptr),
    name_(conf.getParameter<std::string>("AlgorithmName"))
    {}
   */

  // Allow HGCalTriggerBackend to be passed a consume collector
  HGCalTriggerBackendAlgorithmBase(const edm::ParameterSet& conf, edm::ConsumesCollector &cc) : 
    geometry_(nullptr),
    name_(conf.getParameter<std::string>("AlgorithmName"))
    {}

  virtual ~HGCalTriggerBackendAlgorithmBase() {}

  const std::string& name() const { return name_; } 

  virtual void setGeometry(const HGCalTriggerGeometryBase* const geom) {geometry_ = geom;}
    
  //runs the trigger algorithm, storing internally the results
  virtual void setProduces(edm::EDProducer& prod) const = 0;

<<<<<<< HEAD
  virtual void run(const l1t::HGCFETriggerDigiCollection& coll, const edm::EventSetup& es) = 0;
=======
  virtual void run(const l1t::HGCFETriggerDigiCollection& coll,
		   const edm::Event &e
		   ) = 0;
>>>>>>> ede54e16

  virtual void putInEvent(edm::Event& evt) = 0;

  virtual void reset() = 0;

 protected:
  const HGCalTriggerGeometryBase* geometry_;

 private:
  const std::string name_;
};

// ----> all backend algorithm classes derive from this <----
// inheritance looks like class MyAlgorithm : public HGCalTriggerBackend::Algorithm<MyCodec>
namespace HGCalTriggerBackend {
  template<typename FECODEC>
  class Algorithm : public HGCalTriggerBackendAlgorithmBase { 
  public:
    /*
    Algorithm(const edm::ParameterSet& conf) :  
    	HGCalTriggerBackendAlgorithmBase(conf),
    	codec_(conf.getParameterSet("FECodec")){ }
	*/

    Algorithm(const edm::ParameterSet& conf, edm::ConsumesCollector &cc ) :
    	HGCalTriggerBackendAlgorithmBase(conf, cc), 
    	codec_(conf.getParameterSet("FECodec")){ }

    virtual void setGeometry(const HGCalTriggerGeometryBase* const geom) override final {
      HGCalTriggerBackendAlgorithmBase::setGeometry(geom);
      codec_.setGeometry(geom);
    }
    
  protected:    
    FECODEC codec_;  
  };
}

#include "FWCore/PluginManager/interface/PluginFactory.h"
typedef edmplugin::PluginFactory< HGCalTriggerBackendAlgorithmBase* (const edm::ParameterSet&,edm::ConsumesCollector & ) > HGCalTriggerBackendAlgorithmFactory;

#endif<|MERGE_RESOLUTION|>--- conflicted
+++ resolved
@@ -51,13 +51,9 @@
   //runs the trigger algorithm, storing internally the results
   virtual void setProduces(edm::EDProducer& prod) const = 0;
 
-<<<<<<< HEAD
-  virtual void run(const l1t::HGCFETriggerDigiCollection& coll, const edm::EventSetup& es) = 0;
-=======
-  virtual void run(const l1t::HGCFETriggerDigiCollection& coll,
+  virtual void run(const l1t::HGCFETriggerDigiCollection& coll, edm::EventSetup& es,
 		   const edm::Event &e
 		   ) = 0;
->>>>>>> ede54e16
 
   virtual void putInEvent(edm::Event& evt) = 0;
 
