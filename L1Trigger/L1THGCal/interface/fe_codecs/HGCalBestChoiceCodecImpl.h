#ifndef __L1Trigger_L1THGCal_HGCalBestChoiceCodecImpl_h__
#define __L1Trigger_L1THGCal_HGCalBestChoiceCodecImpl_h__


#include "FWCore/ParameterSet/interface/ParameterSet.h"
#include "L1Trigger/L1THGCal/interface/HGCalTriggerGeometryBase.h"
#include "DataFormats/ForwardDetId/interface/HGCTriggerHexDetId.h"
#include "DataFormats/HGCDigi/interface/HGCDigiCollections.h"

#include <array>
#include <vector>


struct HGCalBestChoiceDataPayload
{
<<<<<<< HEAD
    static const size_t size = 114;
=======
    static const size_t size = 116; 
>>>>>>> 86491005
    typedef std::array<uint32_t, size> trigger_cell_list; // list of trigger cell values
    trigger_cell_list payload;

    void reset() 
    { 
        payload.fill(0);
    }
};



class HGCalBestChoiceCodecImpl
{
    public:
        typedef HGCalBestChoiceDataPayload data_type;

        HGCalBestChoiceCodecImpl(const edm::ParameterSet& conf);

        std::vector<bool> encode(const data_type&) const ;
        data_type         decode(const std::vector<bool>&) const;  

<<<<<<< HEAD
        void linearize(const HGCalTriggerGeometry::Module& ,
                const std::vector<HGCDataFrame<HGCalDetId,HGCSample>>&,
                std::vector<std::pair<HGCalDetId, uint32_t > >&);

        void triggerCellSums(const HGCalTriggerGeometry::Module& ,
=======
        void linearize(const std::vector<HGCDataFrame<HGCalDetId,HGCSample>>&,
                std::vector<std::pair<HGCalDetId, uint32_t > >&);

        void triggerCellSums(const HGCalTriggerGeometryBase& ,
>>>>>>> 86491005
                const std::vector<std::pair<HGCalDetId, uint32_t > >&,
                data_type&);
        void bestChoiceSelect(data_type&);

        // Retrieve parameters
        size_t   nData()         const {return nData_;}
        size_t   dataLength()    const {return dataLength_;}
        double   linLSB()        const {return linLSB_;}
        double   adcsaturation() const {return adcsaturation_;}
        uint32_t adcnBits()      const {return adcnBits_;}
        double   tdcsaturation() const {return tdcsaturation_;}
        uint32_t tdcnBits()      const {return tdcnBits_;}
        double   tdcOnsetfC()    const {return tdcOnsetfC_;}
        uint32_t triggerCellTruncationBits() const {return triggerCellTruncationBits_;}
        uint32_t triggerCellSaturationBits() const {return triggerCellSaturationBits_;}


    private:
        size_t   nData_;
        size_t   dataLength_;
        size_t   nCellsInModule_;
        double   linLSB_;
        double   adcsaturation_;
        uint32_t adcnBits_;
        double   tdcsaturation_ ;
        uint32_t tdcnBits_ ;
        double   tdcOnsetfC_ ;
        double   adcLSB_;
        double   tdcLSB_;
        uint32_t triggerCellTruncationBits_;
        uint32_t triggerCellSaturationBits_;

};

#endif<|MERGE_RESOLUTION|>--- conflicted
+++ resolved
@@ -13,11 +13,7 @@
 
 struct HGCalBestChoiceDataPayload
 {
-<<<<<<< HEAD
-    static const size_t size = 114;
-=======
     static const size_t size = 116; 
->>>>>>> 86491005
     typedef std::array<uint32_t, size> trigger_cell_list; // list of trigger cell values
     trigger_cell_list payload;
 
@@ -39,18 +35,10 @@
         std::vector<bool> encode(const data_type&) const ;
         data_type         decode(const std::vector<bool>&) const;  
 
-<<<<<<< HEAD
-        void linearize(const HGCalTriggerGeometry::Module& ,
-                const std::vector<HGCDataFrame<HGCalDetId,HGCSample>>&,
-                std::vector<std::pair<HGCalDetId, uint32_t > >&);
-
-        void triggerCellSums(const HGCalTriggerGeometry::Module& ,
-=======
         void linearize(const std::vector<HGCDataFrame<HGCalDetId,HGCSample>>&,
                 std::vector<std::pair<HGCalDetId, uint32_t > >&);
 
         void triggerCellSums(const HGCalTriggerGeometryBase& ,
->>>>>>> 86491005
                 const std::vector<std::pair<HGCalDetId, uint32_t > >&,
                 data_type&);
         void bestChoiceSelect(data_type&);
