--- conflicted
+++ resolved
@@ -1,32 +1,16 @@
 #include "L1Trigger/L1THGCal/interface/be_algorithms/HGCalClusteringImpl.h"
 
-<<<<<<< HEAD
 //class constructor
 HGCalClusteringImpl::HGCalClusteringImpl(const edm::ParameterSet & conf){    
     
     seedThr_ = conf.getParameter<double>("seeding_threshold");
     tcThr_   = conf.getParameter<double>("clustering_threshold");
     dr_      = conf.getParameter<double>("dR_cluster");
-=======
-
-HGCalClusteringImpl::HGCalClusteringImpl(const edm::ParameterSet & beCodecConfig){    
-    
-    seedThr_ = beCodecConfig.getParameter<double>("seeding_threshold");
-    tcThr_   = beCodecConfig.getParameter<double>("clustering_threshold");
-    dr_      = beCodecConfig.getParameter<double>("dR_cluster");
-
->>>>>>> b04e07ff
 }
 
 
 void HGCalClusteringImpl::clusterise( const l1t::HGCalTriggerCellBxCollection & trgcells_, 
-<<<<<<< HEAD
-                                      l1t::HGCalClusterBxCollection & clusters_,
-                                      const edm::EventSetup & es,
-                                      const edm::Event & evt
-=======
                                       l1t::HGCalClusterBxCollection & clusters_
->>>>>>> b04e07ff
     ){
 
     edm::LogInfo("HGCclusterParameters") << "C2d seeding Thr: " << seedThr_ ; 
@@ -40,10 +24,8 @@
         isSeed[itc] = ( tc->hwPt() > seedThr_) ? true : false;
 
     /* clustering the TCs */
-<<<<<<< HEAD
-=======
     std::vector<l1t::HGCalCluster> clustersTmp;
->>>>>>> b04e07ff
+
     itc=0;
     for( l1t::HGCalTriggerCellBxCollection::const_iterator tc = trgcells_.begin(); tc != trgcells_.end(); ++tc,++itc ){
 
@@ -53,24 +35,15 @@
         /* searching for TC near the center of the cluster  */
         int iclu=0;
         vector<int> tcPertinentClusters; 
-<<<<<<< HEAD
-        for( l1t::HGCalClusterBxCollection::const_iterator clu = clusters_.begin(); clu != clusters_.end(); ++clu,++iclu )
-=======
         for( std::vector<l1t::HGCalCluster>::iterator clu = clustersTmp.begin(); clu != clustersTmp.end(); ++clu,++iclu )
->>>>>>> b04e07ff
             if( clu->isPertinent(*tc, dr_) )
                 tcPertinentClusters.push_back(iclu);
 
         if( tcPertinentClusters.size() == 0 && isSeed[itc] ){
-<<<<<<< HEAD
-            l1t::HGCalCluster obj( *tc, es, evt );
-            clusters_.push_back( 0, obj );
-=======
             //edm::PtrVector<l1t::HGCalTriggerCell> coll;
             //clustersTCcollections_.push_back( coll );
             l1t::HGCalCluster obj( *tc );
             clustersTmp.push_back( obj );
->>>>>>> b04e07ff
         }
         else if ( tcPertinentClusters.size() > 0 ){
          
@@ -78,25 +51,13 @@
             uint targetClu = 0;
                         
             for( std::vector<int>::const_iterator iclu = tcPertinentClusters.begin(); iclu != tcPertinentClusters.end(); ++iclu ){
-<<<<<<< HEAD
-                double d = clusters_.at(0, *iclu).dist(*tc);
-=======
                 double d = clustersTmp.at( *iclu).dist(*tc);
->>>>>>> b04e07ff
                 if( d < minDist ){
                     minDist = d;
                     targetClu = *iclu;
                 }
             } 
 
-<<<<<<< HEAD
-            clusters_.at(0, targetClu).addTC( *tc );
-            
-        }
-        
-    }
-
-=======
             clustersTmp.at( targetClu).addTC( *tc );
             
         }
@@ -107,6 +68,5 @@
     for( unsigned i(0); i<clustersTmp.size(); ++i )
         clusters_.push_back( 0, clustersTmp.at(i) );
 
->>>>>>> b04e07ff
 }
 
