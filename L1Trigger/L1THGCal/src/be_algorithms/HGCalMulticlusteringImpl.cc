

#include "L1Trigger/L1THGCal/interface/be_algorithms/HGCalMulticlusteringImpl.h"
#include "L1Trigger/L1THGCal/interface/be_algorithms/HGCalShowerShape.h"
#include "DataFormats/Math/interface/deltaR.h"


HGCalMulticlusteringImpl::HGCalMulticlusteringImpl( const edm::ParameterSet& conf ) :
    dr_(conf.getParameter<double>("dR_multicluster")),
    ptC3dThreshold_(conf.getParameter<double>("minPt_multicluster")),
    multiclusterAlgoType_(conf.getParameter<string>("type_multicluster")),
    distDbscan_(conf.getParameter<double>("dist_dbscan_multicluster")),
    minNDbscan_(conf.getParameter<unsigned>("minN_dbscan_multicluster"))
{    
    edm::LogInfo("HGCalMulticlusterParameters") << "Multicluster dR for Near Neighbour search: " << dr_;  
    edm::LogInfo("HGCalMulticlusterParameters") << "Multicluster minimum transverse-momentum: " << ptC3dThreshold_;
    edm::LogInfo("HGCalMulticlusterParameters") << "Multicluster DBSCAN Clustering distance: " << distDbscan_;
    edm::LogInfo("HGCalMulticlusterParameters") << "Multicluster clustering min number of subclusters: " << minNDbscan_;
    edm::LogInfo("HGCalMulticlusterParameters") << "Multicluster type of multiclustering algortihm: " << multiclusterAlgoType_;
}


bool HGCalMulticlusteringImpl::isPertinent( const l1t::HGCalCluster & clu, 
                                            const l1t::HGCalMulticluster & mclu, 
                                            double dR ) const
{
    HGCalDetId cluDetId( clu.detId() );
    HGCalDetId firstClusterDetId( mclu.detId() );
    
    if( cluDetId.zside() != firstClusterDetId.zside() ){
        return false;
    }
    if( ( mclu.centreProj() - clu.centreProj() ).mag() < dR ){
        return true;
    }
    return false;

}


void HGCalMulticlusteringImpl::findNeighbor( const std::vector<std::pair<unsigned int,double>>&  rankedList,
                                             unsigned int searchInd,
                                             const std::vector<edm::Ptr<l1t::HGCalCluster>>& clustersPtrs, 
                                             std::vector<unsigned int>& neighbors
                                            ){

    if(clustersPtrs.size() <= searchInd || clustersPtrs.size() < rankedList.size()){
        throw cms::Exception("IndexOutOfBound: clustersPtrs in 'findNeighbor'");
    }

    for(unsigned int ind = searchInd+1; ind < rankedList.size() && fabs(rankedList.at(ind).second - rankedList.at(searchInd).second) < distDbscan_ ; ind++){

        if(clustersPtrs.size() <= rankedList.at(ind).first){
            throw cms::Exception("IndexOutOfBound: clustersPtrs in 'findNeighbor'");

        } else if(((*(clustersPtrs[rankedList.at(ind).first])).centreProj() - (*(clustersPtrs[rankedList.at(searchInd).first])).centreProj()).mag() < distDbscan_){
            neighbors.push_back(ind);
        }
    }

    for(unsigned int ind = 0; ind < searchInd && fabs(rankedList.at(searchInd).second - rankedList.at(ind).second) < distDbscan_ ; ind++){

        if(clustersPtrs.size() <= rankedList.at(ind).first){
            throw cms::Exception("IndexOutOfBound: clustersPtrs in 'findNeighbor'");

        } else if(((*(clustersPtrs[rankedList.at(ind).first])).centreProj() - (*(clustersPtrs[rankedList.at(searchInd).first])).centreProj()).mag() < distDbscan_){
            neighbors.push_back(ind);
        }
    }
}


void HGCalMulticlusteringImpl::clusterizeDR( const std::vector<edm::Ptr<l1t::HGCalCluster>> & clustersPtrs, 
                                           l1t::HGCalMulticlusterBxCollection & multiclusters,
                                           const HGCalTriggerGeometryBase & triggerGeometry)
{

    std::vector<l1t::HGCalMulticluster> multiclustersTmp;

    int iclu = 0;
    for(std::vector<edm::Ptr<l1t::HGCalCluster>>::const_iterator clu = clustersPtrs.begin(); clu != clustersPtrs.end(); ++clu, ++iclu){
        
        int imclu=0;
        vector<int> tcPertinentMulticlusters;
        for( const auto& mclu : multiclustersTmp ){
            if( this->isPertinent(**clu, mclu, dr_) ){
                tcPertinentMulticlusters.push_back(imclu);
            }
            ++imclu;
        }
        if( tcPertinentMulticlusters.empty() ){
            multiclustersTmp.emplace_back( *clu );
        }
        else{
            unsigned minDist = 1;
            unsigned targetMulticlu = 0; 
            for( int imclu : tcPertinentMulticlusters ){
                double d = ( multiclustersTmp.at(imclu).centreProj() - (*clu)->centreProj() ).mag() ;
                if( d < minDist ){
                    minDist = d;
                    targetMulticlu = imclu;
                }
            } 

            multiclustersTmp.at( targetMulticlu ).addConstituent( *clu );
            
        }        
    }

    /* making the collection of multiclusters */
    for( unsigned i(0); i<multiclustersTmp.size(); ++i ){

<<<<<<< HEAD
        double calibPt=0.;
        if(applyLayerWeights_){
            const edm::PtrVector<l1t::HGCalCluster> &pertinentClu = multiclustersTmp.at(i).constituents();
            for( edm::PtrVector<l1t::HGCalCluster>::const_iterator  it_clu=pertinentClu.begin(); it_clu<pertinentClu.end(); it_clu++){
                unsigned layerN = triggerTools_.layerWithOffset((*it_clu)->detId()); 
                calibPt += layerWeights_.at(layerN) * (*it_clu)->mipPt();
            }     
        }
        else{        
            calibPt = multiclustersTmp.at(i).pt() * calibSF_; 
        }
=======
      // compute the eta, phi observables for multicluster starting from its barycenter x,y,z position + pT as scalar sum of pT of constituents

        double sumPt=0.;

        const std::vector<edm::Ptr<l1t::HGCalCluster>> &pertinentClu = multiclustersTmp.at(i).constituents();
        for( std::vector<edm::Ptr<l1t::HGCalCluster>>::const_iterator  it_clu=pertinentClu.begin(); it_clu<pertinentClu.end(); it_clu++) sumPt +=(*it_clu)->pt();
        math::PtEtaPhiMLorentzVector multiclusterP4(  sumPt,
                                                      multiclustersTmp.at(i).centre().eta(),
                                                      multiclustersTmp.at(i).centre().phi(),
                                                      0. );
        multiclustersTmp.at(i).setP4( multiclusterP4 );
>>>>>>> 3f4e93ad


        if( multiclustersTmp.at(i).pt() > ptC3dThreshold_ ){

            //compute shower shape
            multiclustersTmp.at(i).showerLength(shape_.showerLength(multiclustersTmp.at(i)));
            multiclustersTmp.at(i).coreShowerLength(shape_.coreShowerLength(multiclustersTmp.at(i), triggerGeometry));
            multiclustersTmp.at(i).firstLayer(shape_.firstLayer(multiclustersTmp.at(i)));
            multiclustersTmp.at(i).maxLayer(shape_.maxLayer(multiclustersTmp.at(i)));
            multiclustersTmp.at(i).sigmaEtaEtaTot(shape_.sigmaEtaEtaTot(multiclustersTmp.at(i)));
            multiclustersTmp.at(i).sigmaEtaEtaMax(shape_.sigmaEtaEtaMax(multiclustersTmp.at(i)));
            multiclustersTmp.at(i).sigmaPhiPhiTot(shape_.sigmaPhiPhiTot(multiclustersTmp.at(i)));
            multiclustersTmp.at(i).sigmaPhiPhiMax(shape_.sigmaPhiPhiMax(multiclustersTmp.at(i)));
            multiclustersTmp.at(i).sigmaZZ(shape_.sigmaZZ(multiclustersTmp.at(i)));
            multiclustersTmp.at(i).sigmaRRTot(shape_.sigmaRRTot(multiclustersTmp.at(i)));
            multiclustersTmp.at(i).sigmaRRMax(shape_.sigmaRRMax(multiclustersTmp.at(i)));
            multiclustersTmp.at(i).sigmaRRMean(shape_.sigmaRRMean(multiclustersTmp.at(i)));
            multiclustersTmp.at(i).eMax(shape_.eMax(multiclustersTmp.at(i)));

            multiclusters.push_back( 0, multiclustersTmp.at(i));  
        }
    }
    
}
void HGCalMulticlusteringImpl::clusterizeDBSCAN( const std::vector<edm::Ptr<l1t::HGCalCluster>> & clustersPtrs, 
                                                 l1t::HGCalMulticlusterBxCollection & multiclusters,
                                                 const HGCalTriggerGeometryBase & triggerGeometry)
{

<<<<<<< HEAD
    std::vector<l1t::HGCalMulticluster> multiclustersTmp;
    l1t::HGCalMulticluster mcluTmp;
    std::vector<bool> visited(clustersPtrs.size(),false);
    std::vector<bool> merged (clustersPtrs.size(),false);
    std::vector<std::pair<unsigned int,double>>  rankedList;
    rankedList.reserve(clustersPtrs.size());
    std::vector<std::vector<unsigned int>> neighborList;
    neighborList.reserve(clustersPtrs.size());

    int iclu = 0, imclu = 0, neighNo;
    double dist = 0.;

    for(edm::PtrVector<l1t::HGCalCluster>::const_iterator clu = clustersPtrs.begin(); clu != clustersPtrs.end(); ++clu, ++iclu){
        dist = (*clu)->centreProj().mag()*HGCalDetId((*clu)->detId()).zside();
        rankedList.push_back(std::make_pair(iclu,dist));
    }  
    iclu = 0;
    std::sort(rankedList.begin(), rankedList.end(), [](auto &left, auto &right) {
            return left.second < right.second;
            });

    for(const auto& cluRanked: rankedList){
        std::vector<unsigned int> neighbors;      

        if(!visited.at(iclu)){
            visited.at(iclu) = true;
            findNeighbor(rankedList, iclu, clustersPtrs, neighbors);
            neighborList.push_back(std::move(neighbors));

            if(neighborList.at(iclu).size() >= minNDbscan_) {
                multiclustersTmp.emplace_back( clustersPtrs[cluRanked.first] );
                merged.at(iclu) = true;
                /* dynamic range loop: range-based loop syntax cannot be employed */
                for(unsigned int neighInd = 0; neighInd < neighborList.at(iclu).size(); neighInd++){
                    neighNo = neighborList.at(iclu).at(neighInd);
                    /* This condition also ensures merging of clusters visited by other clusters but not merged. */
                    if(!merged.at(neighNo) ){
                        merged.at(neighNo) = true;          
                        multiclustersTmp.at(imclu).addConstituent( clustersPtrs[rankedList.at(neighNo).first] );

                        if(!visited.at(neighNo)){
                            visited.at(neighNo) = true;
                            std::vector<unsigned int> secNeighbors;
                            findNeighbor(rankedList, neighNo,clustersPtrs, secNeighbors);
                                            
                            if(secNeighbors.size() >= minNDbscan_){
                                neighborList.at(iclu).insert(neighborList.at(iclu).end(), secNeighbors.begin(), secNeighbors.end());
                            }
                        }
                    }
                }
                imclu++;
=======
  std::vector<l1t::HGCalMulticluster> multiclustersTmp;
  l1t::HGCalMulticluster mcluTmp;
  std::vector<bool> visited(clustersPtrs.size(),false);
  std::vector<bool> merged (clustersPtrs.size(),false);
  std::vector<std::pair<unsigned int,double>>  rankedList;
  rankedList.reserve(clustersPtrs.size());
  std::vector<std::vector<unsigned int>> neighborList;
  neighborList.reserve(clustersPtrs.size());

  int iclu = 0, imclu = 0, neighNo;
  double dist = 0.;

  for(std::vector<edm::Ptr<l1t::HGCalCluster>>::const_iterator clu = clustersPtrs.begin(); clu != clustersPtrs.end(); ++clu, ++iclu){
    dist = (*clu)->centreProj().mag()*HGCalDetId((*clu)->detId()).zside();
    rankedList.push_back(std::make_pair(iclu,dist));
  }  
  iclu = 0;
  std::sort(rankedList.begin(), rankedList.end(), [](auto &left, auto &right) {
      return left.second < right.second;
    });

  for(auto cluRanked: rankedList){
    std::vector<unsigned int> neighbors;      
    
    if(!visited.at(iclu)){
      visited.at(iclu) = true;
      findNeighbor(rankedList, iclu, clustersPtrs, neighbors);
      neighborList.push_back(std::move(neighbors));

      if(neighborList.at(iclu).size() >= minNDbscan_) {
        multiclustersTmp.emplace_back( clustersPtrs[cluRanked.first] );
        merged.at(iclu) = true;
        /* dynamic range loop: range-based loop syntax cannot be employed */
        for(unsigned int neighInd = 0; neighInd < neighborList.at(iclu).size(); neighInd++){
          neighNo = neighborList.at(iclu).at(neighInd);

          if(!visited.at(neighNo)){
            visited.at(neighNo) = true;
            std::vector<unsigned int> secNeighbors;
            findNeighbor(rankedList, neighNo,clustersPtrs, secNeighbors);
            multiclustersTmp.at(imclu).addConstituent( clustersPtrs[rankedList.at(neighNo).first]);
            merged.at(neighNo) = true;
            
            if(secNeighbors.size() >= minNDbscan_){
              neighborList.at(iclu).insert(neighborList.at(iclu).end(), secNeighbors.begin(), secNeighbors.end());
>>>>>>> 3f4e93ad
            }
        }
        else neighborList.push_back(std::move(neighbors));
        iclu++;    
    }
<<<<<<< HEAD
    /* making the collection of multiclusters */
    for( unsigned i(0); i<multiclustersTmp.size(); ++i ){
        math::PtEtaPhiMLorentzVector calibP4( multiclustersTmp.at(i).pt() * calibSF_, 
                multiclustersTmp.at(i).eta(), 
                multiclustersTmp.at(i).phi(), 
                0. );
        // overwriting the 4p with the calibrated 4p     
        multiclustersTmp.at(i).setP4( calibP4 );

        if( multiclustersTmp.at(i).pt() > ptC3dThreshold_ ){

            //compute shower shape
            multiclustersTmp.at(i).showerLength(shape_.showerLength(multiclustersTmp.at(i)));
            multiclustersTmp.at(i).firstLayer(shape_.firstLayer(multiclustersTmp.at(i)));
            multiclustersTmp.at(i).sigmaEtaEtaTot(shape_.sigmaEtaEtaTot(multiclustersTmp.at(i)));
            multiclustersTmp.at(i).sigmaEtaEtaMax(shape_.sigmaEtaEtaMax(multiclustersTmp.at(i)));
            multiclustersTmp.at(i).sigmaPhiPhiTot(shape_.sigmaPhiPhiTot(multiclustersTmp.at(i)));
            multiclustersTmp.at(i).sigmaPhiPhiMax(shape_.sigmaPhiPhiMax(multiclustersTmp.at(i)));
            multiclustersTmp.at(i).sigmaZZ(shape_.sigmaZZ(multiclustersTmp.at(i)));
            multiclustersTmp.at(i).sigmaRRTot(shape_.sigmaRRTot(multiclustersTmp.at(i)));
            multiclustersTmp.at(i).sigmaRRMax(shape_.sigmaRRMax(multiclustersTmp.at(i)));
            multiclustersTmp.at(i).eMax(shape_.eMax(multiclustersTmp.at(i)));
            multiclusters.push_back( 0, multiclustersTmp.at(i));  
        }
=======
    else neighborList.push_back(std::move(neighbors));
    iclu++;    
  }
  /* making the collection of multiclusters */
  for( unsigned i(0); i<multiclustersTmp.size(); ++i ){

    // compute the eta, phi observables for multicluster starting from its barycenter x,y,z position + pT as scalar sum of pT of constituents

    double sumPt=0.;

    const std::vector<edm::Ptr<l1t::HGCalCluster>> &pertinentClu = multiclustersTmp.at(i).constituents();
    for( std::vector<edm::Ptr<l1t::HGCalCluster>>::const_iterator  it_clu=pertinentClu.begin(); it_clu<pertinentClu.end(); it_clu++) sumPt +=(*it_clu)->pt();

    math::PtEtaPhiMLorentzVector multiclusterP4(  sumPt,
                                                  multiclustersTmp.at(i).centre().eta(),
                                                  multiclustersTmp.at(i).centre().phi(),
                                                  0. );
    multiclustersTmp.at(i).setP4( multiclusterP4 );

    
    if( multiclustersTmp.at(i).pt() > ptC3dThreshold_ ){
      
      //compute shower shape
      multiclustersTmp.at(i).set_showerLength(shape_.showerLength(multiclustersTmp.at(i)));
      multiclustersTmp.at(i).set_coreShowerLength(shape_.coreShowerLength(multiclustersTmp.at(i), triggerGeometry));
      multiclustersTmp.at(i).set_firstLayer(shape_.firstLayer(multiclustersTmp.at(i)));
      multiclustersTmp.at(i).set_maxLayer(shape_.maxLayer(multiclustersTmp.at(i)));
      multiclustersTmp.at(i).set_sigmaEtaEtaTot(shape_.sigmaEtaEtaTot(multiclustersTmp.at(i)));
      multiclustersTmp.at(i).set_sigmaEtaEtaMax(shape_.sigmaEtaEtaMax(multiclustersTmp.at(i)));
      multiclustersTmp.at(i).set_sigmaPhiPhiTot(shape_.sigmaPhiPhiTot(multiclustersTmp.at(i)));
      multiclustersTmp.at(i).set_sigmaPhiPhiMax(shape_.sigmaPhiPhiMax(multiclustersTmp.at(i)));
      multiclustersTmp.at(i).set_sigmaZZ(shape_.sigmaZZ(multiclustersTmp.at(i)));
      multiclustersTmp.at(i).set_sigmaRRTot(shape_.sigmaRRTot(multiclustersTmp.at(i)));
      multiclustersTmp.at(i).set_sigmaRRMax(shape_.sigmaRRMax(multiclustersTmp.at(i)));
      multiclustersTmp.at(i).set_sigmaRRMean(shape_.sigmaRRMean(multiclustersTmp.at(i)));
      multiclustersTmp.at(i).set_eMax(shape_.eMax(multiclustersTmp.at(i)));

      multiclusters.push_back( 0, multiclustersTmp.at(i));  
>>>>>>> 3f4e93ad
    }

}<|MERGE_RESOLUTION|>--- conflicted
+++ resolved
@@ -110,21 +110,7 @@
     /* making the collection of multiclusters */
     for( unsigned i(0); i<multiclustersTmp.size(); ++i ){
 
-<<<<<<< HEAD
-        double calibPt=0.;
-        if(applyLayerWeights_){
-            const edm::PtrVector<l1t::HGCalCluster> &pertinentClu = multiclustersTmp.at(i).constituents();
-            for( edm::PtrVector<l1t::HGCalCluster>::const_iterator  it_clu=pertinentClu.begin(); it_clu<pertinentClu.end(); it_clu++){
-                unsigned layerN = triggerTools_.layerWithOffset((*it_clu)->detId()); 
-                calibPt += layerWeights_.at(layerN) * (*it_clu)->mipPt();
-            }     
-        }
-        else{        
-            calibPt = multiclustersTmp.at(i).pt() * calibSF_; 
-        }
-=======
-      // compute the eta, phi observables for multicluster starting from its barycenter x,y,z position + pT as scalar sum of pT of constituents
-
+        // compute the eta, phi observables for multicluster starting from its barycenter x,y,z position + pT as scalar sum of pT of constituents
         double sumPt=0.;
 
         const std::vector<edm::Ptr<l1t::HGCalCluster>> &pertinentClu = multiclustersTmp.at(i).constituents();
@@ -134,7 +120,6 @@
                                                       multiclustersTmp.at(i).centre().phi(),
                                                       0. );
         multiclustersTmp.at(i).setP4( multiclusterP4 );
->>>>>>> 3f4e93ad
 
 
         if( multiclustersTmp.at(i).pt() > ptC3dThreshold_ ){
@@ -164,60 +149,6 @@
                                                  const HGCalTriggerGeometryBase & triggerGeometry)
 {
 
-<<<<<<< HEAD
-    std::vector<l1t::HGCalMulticluster> multiclustersTmp;
-    l1t::HGCalMulticluster mcluTmp;
-    std::vector<bool> visited(clustersPtrs.size(),false);
-    std::vector<bool> merged (clustersPtrs.size(),false);
-    std::vector<std::pair<unsigned int,double>>  rankedList;
-    rankedList.reserve(clustersPtrs.size());
-    std::vector<std::vector<unsigned int>> neighborList;
-    neighborList.reserve(clustersPtrs.size());
-
-    int iclu = 0, imclu = 0, neighNo;
-    double dist = 0.;
-
-    for(edm::PtrVector<l1t::HGCalCluster>::const_iterator clu = clustersPtrs.begin(); clu != clustersPtrs.end(); ++clu, ++iclu){
-        dist = (*clu)->centreProj().mag()*HGCalDetId((*clu)->detId()).zside();
-        rankedList.push_back(std::make_pair(iclu,dist));
-    }  
-    iclu = 0;
-    std::sort(rankedList.begin(), rankedList.end(), [](auto &left, auto &right) {
-            return left.second < right.second;
-            });
-
-    for(const auto& cluRanked: rankedList){
-        std::vector<unsigned int> neighbors;      
-
-        if(!visited.at(iclu)){
-            visited.at(iclu) = true;
-            findNeighbor(rankedList, iclu, clustersPtrs, neighbors);
-            neighborList.push_back(std::move(neighbors));
-
-            if(neighborList.at(iclu).size() >= minNDbscan_) {
-                multiclustersTmp.emplace_back( clustersPtrs[cluRanked.first] );
-                merged.at(iclu) = true;
-                /* dynamic range loop: range-based loop syntax cannot be employed */
-                for(unsigned int neighInd = 0; neighInd < neighborList.at(iclu).size(); neighInd++){
-                    neighNo = neighborList.at(iclu).at(neighInd);
-                    /* This condition also ensures merging of clusters visited by other clusters but not merged. */
-                    if(!merged.at(neighNo) ){
-                        merged.at(neighNo) = true;          
-                        multiclustersTmp.at(imclu).addConstituent( clustersPtrs[rankedList.at(neighNo).first] );
-
-                        if(!visited.at(neighNo)){
-                            visited.at(neighNo) = true;
-                            std::vector<unsigned int> secNeighbors;
-                            findNeighbor(rankedList, neighNo,clustersPtrs, secNeighbors);
-                                            
-                            if(secNeighbors.size() >= minNDbscan_){
-                                neighborList.at(iclu).insert(neighborList.at(iclu).end(), secNeighbors.begin(), secNeighbors.end());
-                            }
-                        }
-                    }
-                }
-                imclu++;
-=======
   std::vector<l1t::HGCalMulticluster> multiclustersTmp;
   l1t::HGCalMulticluster mcluTmp;
   std::vector<bool> visited(clustersPtrs.size(),false);
@@ -237,11 +168,11 @@
   iclu = 0;
   std::sort(rankedList.begin(), rankedList.end(), [](auto &left, auto &right) {
       return left.second < right.second;
-    });
-
-  for(auto cluRanked: rankedList){
+      });
+
+  for(const auto& cluRanked: rankedList){
     std::vector<unsigned int> neighbors;      
-    
+
     if(!visited.at(iclu)){
       visited.at(iclu) = true;
       findNeighbor(rankedList, iclu, clustersPtrs, neighbors);
@@ -253,48 +184,25 @@
         /* dynamic range loop: range-based loop syntax cannot be employed */
         for(unsigned int neighInd = 0; neighInd < neighborList.at(iclu).size(); neighInd++){
           neighNo = neighborList.at(iclu).at(neighInd);
-
-          if(!visited.at(neighNo)){
-            visited.at(neighNo) = true;
-            std::vector<unsigned int> secNeighbors;
-            findNeighbor(rankedList, neighNo,clustersPtrs, secNeighbors);
-            multiclustersTmp.at(imclu).addConstituent( clustersPtrs[rankedList.at(neighNo).first]);
-            merged.at(neighNo) = true;
-            
-            if(secNeighbors.size() >= minNDbscan_){
-              neighborList.at(iclu).insert(neighborList.at(iclu).end(), secNeighbors.begin(), secNeighbors.end());
->>>>>>> 3f4e93ad
+          /* This condition also ensures merging of clusters visited by other clusters but not merged. */
+          if(!merged.at(neighNo) ){
+            merged.at(neighNo) = true;          
+            multiclustersTmp.at(imclu).addConstituent( clustersPtrs[rankedList.at(neighNo).first] );
+
+            if(!visited.at(neighNo)){
+              visited.at(neighNo) = true;
+              std::vector<unsigned int> secNeighbors;
+              findNeighbor(rankedList, neighNo,clustersPtrs, secNeighbors);
+
+              if(secNeighbors.size() >= minNDbscan_){
+                neighborList.at(iclu).insert(neighborList.at(iclu).end(), secNeighbors.begin(), secNeighbors.end());
+              }
             }
-        }
-        else neighborList.push_back(std::move(neighbors));
-        iclu++;    
-    }
-<<<<<<< HEAD
-    /* making the collection of multiclusters */
-    for( unsigned i(0); i<multiclustersTmp.size(); ++i ){
-        math::PtEtaPhiMLorentzVector calibP4( multiclustersTmp.at(i).pt() * calibSF_, 
-                multiclustersTmp.at(i).eta(), 
-                multiclustersTmp.at(i).phi(), 
-                0. );
-        // overwriting the 4p with the calibrated 4p     
-        multiclustersTmp.at(i).setP4( calibP4 );
-
-        if( multiclustersTmp.at(i).pt() > ptC3dThreshold_ ){
-
-            //compute shower shape
-            multiclustersTmp.at(i).showerLength(shape_.showerLength(multiclustersTmp.at(i)));
-            multiclustersTmp.at(i).firstLayer(shape_.firstLayer(multiclustersTmp.at(i)));
-            multiclustersTmp.at(i).sigmaEtaEtaTot(shape_.sigmaEtaEtaTot(multiclustersTmp.at(i)));
-            multiclustersTmp.at(i).sigmaEtaEtaMax(shape_.sigmaEtaEtaMax(multiclustersTmp.at(i)));
-            multiclustersTmp.at(i).sigmaPhiPhiTot(shape_.sigmaPhiPhiTot(multiclustersTmp.at(i)));
-            multiclustersTmp.at(i).sigmaPhiPhiMax(shape_.sigmaPhiPhiMax(multiclustersTmp.at(i)));
-            multiclustersTmp.at(i).sigmaZZ(shape_.sigmaZZ(multiclustersTmp.at(i)));
-            multiclustersTmp.at(i).sigmaRRTot(shape_.sigmaRRTot(multiclustersTmp.at(i)));
-            multiclustersTmp.at(i).sigmaRRMax(shape_.sigmaRRMax(multiclustersTmp.at(i)));
-            multiclustersTmp.at(i).eMax(shape_.eMax(multiclustersTmp.at(i)));
-            multiclusters.push_back( 0, multiclustersTmp.at(i));  
-        }
-=======
+          }
+        }
+        imclu++;
+      }
+    }
     else neighborList.push_back(std::move(neighbors));
     iclu++;    
   }
@@ -302,38 +210,36 @@
   for( unsigned i(0); i<multiclustersTmp.size(); ++i ){
 
     // compute the eta, phi observables for multicluster starting from its barycenter x,y,z position + pT as scalar sum of pT of constituents
-
     double sumPt=0.;
 
     const std::vector<edm::Ptr<l1t::HGCalCluster>> &pertinentClu = multiclustersTmp.at(i).constituents();
     for( std::vector<edm::Ptr<l1t::HGCalCluster>>::const_iterator  it_clu=pertinentClu.begin(); it_clu<pertinentClu.end(); it_clu++) sumPt +=(*it_clu)->pt();
 
     math::PtEtaPhiMLorentzVector multiclusterP4(  sumPt,
-                                                  multiclustersTmp.at(i).centre().eta(),
-                                                  multiclustersTmp.at(i).centre().phi(),
-                                                  0. );
+        multiclustersTmp.at(i).centre().eta(),
+        multiclustersTmp.at(i).centre().phi(),
+        0. );
     multiclustersTmp.at(i).setP4( multiclusterP4 );
 
-    
+
     if( multiclustersTmp.at(i).pt() > ptC3dThreshold_ ){
-      
+
       //compute shower shape
-      multiclustersTmp.at(i).set_showerLength(shape_.showerLength(multiclustersTmp.at(i)));
-      multiclustersTmp.at(i).set_coreShowerLength(shape_.coreShowerLength(multiclustersTmp.at(i), triggerGeometry));
-      multiclustersTmp.at(i).set_firstLayer(shape_.firstLayer(multiclustersTmp.at(i)));
-      multiclustersTmp.at(i).set_maxLayer(shape_.maxLayer(multiclustersTmp.at(i)));
-      multiclustersTmp.at(i).set_sigmaEtaEtaTot(shape_.sigmaEtaEtaTot(multiclustersTmp.at(i)));
-      multiclustersTmp.at(i).set_sigmaEtaEtaMax(shape_.sigmaEtaEtaMax(multiclustersTmp.at(i)));
-      multiclustersTmp.at(i).set_sigmaPhiPhiTot(shape_.sigmaPhiPhiTot(multiclustersTmp.at(i)));
-      multiclustersTmp.at(i).set_sigmaPhiPhiMax(shape_.sigmaPhiPhiMax(multiclustersTmp.at(i)));
-      multiclustersTmp.at(i).set_sigmaZZ(shape_.sigmaZZ(multiclustersTmp.at(i)));
-      multiclustersTmp.at(i).set_sigmaRRTot(shape_.sigmaRRTot(multiclustersTmp.at(i)));
-      multiclustersTmp.at(i).set_sigmaRRMax(shape_.sigmaRRMax(multiclustersTmp.at(i)));
-      multiclustersTmp.at(i).set_sigmaRRMean(shape_.sigmaRRMean(multiclustersTmp.at(i)));
-      multiclustersTmp.at(i).set_eMax(shape_.eMax(multiclustersTmp.at(i)));
+      multiclustersTmp.at(i).showerLength(shape_.showerLength(multiclustersTmp.at(i)));
+      multiclustersTmp.at(i).coreShowerLength(shape_.coreShowerLength(multiclustersTmp.at(i), triggerGeometry));
+      multiclustersTmp.at(i).firstLayer(shape_.firstLayer(multiclustersTmp.at(i)));
+      multiclustersTmp.at(i).maxLayer(shape_.maxLayer(multiclustersTmp.at(i)));
+      multiclustersTmp.at(i).sigmaEtaEtaTot(shape_.sigmaEtaEtaTot(multiclustersTmp.at(i)));
+      multiclustersTmp.at(i).sigmaEtaEtaMax(shape_.sigmaEtaEtaMax(multiclustersTmp.at(i)));
+      multiclustersTmp.at(i).sigmaPhiPhiTot(shape_.sigmaPhiPhiTot(multiclustersTmp.at(i)));
+      multiclustersTmp.at(i).sigmaPhiPhiMax(shape_.sigmaPhiPhiMax(multiclustersTmp.at(i)));
+      multiclustersTmp.at(i).sigmaZZ(shape_.sigmaZZ(multiclustersTmp.at(i)));
+      multiclustersTmp.at(i).sigmaRRTot(shape_.sigmaRRTot(multiclustersTmp.at(i)));
+      multiclustersTmp.at(i).sigmaRRMax(shape_.sigmaRRMax(multiclustersTmp.at(i)));
+      multiclustersTmp.at(i).sigmaRRMean(shape_.sigmaRRMean(multiclustersTmp.at(i)));
+      multiclustersTmp.at(i).eMax(shape_.eMax(multiclustersTmp.at(i)));
 
       multiclusters.push_back( 0, multiclustersTmp.at(i));  
->>>>>>> 3f4e93ad
-    }
-
+    }
+  }
 }