#include "L1Trigger/L1THGCal/interface/HGCalTriggerBackendProcessor.h"

HGCalTriggerBackendProcessor::
HGCalTriggerBackendProcessor(const edm::ParameterSet& conf, edm::ConsumesCollector&& cc) {
  const std::vector<edm::ParameterSet> be_confs = 
    conf.getParameterSetVector("algorithms");
  for( const auto& algo_cfg : be_confs ) {
    const std::string& algo_name = 
      algo_cfg.getParameter<std::string>("AlgorithmName");
    HGCalTriggerBackendAlgorithmBase* algo = 
      HGCalTriggerBackendAlgorithmFactory::get()->create(algo_name,algo_cfg,cc);
    algorithms_.emplace_back(algo);
  }
}

void HGCalTriggerBackendProcessor::setGeometry(const HGCalTriggerGeometryBase* const geom) {
  for( const auto& algo : algorithms_ ) {
    algo->setGeometry(geom);
  }
}


void HGCalTriggerBackendProcessor::setProduces(edm::EDProducer& prod) const {
  for( const auto& algo : algorithms_ ) {
    algo->setProduces(prod);
  }
}

<<<<<<< HEAD
void HGCalTriggerBackendProcessor::
run(const l1t::HGCFETriggerDigiCollection& coll, const edm::EventSetup& es) {
  for( auto& algo : algorithms_ ) {
    algo->run(coll, es);
=======
void HGCalTriggerBackendProcessor::run(const l1t::HGCFETriggerDigiCollection& coll, 
		const edm::EventSetup& es,
		const edm::Event &e
		) {
  for( auto& algo : algorithms_ ) {
    algo->run(coll, es,e);
>>>>>>> 0abf3844
  }
}

void HGCalTriggerBackendProcessor::putInEvent(edm::Event& evt) {
  for( auto& algo : algorithms_ ) {
    algo->putInEvent(evt);
  }
}

void HGCalTriggerBackendProcessor::reset() {
  for( auto& algo : algorithms_ ) {
    algo->reset();
  }
}
<|MERGE_RESOLUTION|>--- conflicted
+++ resolved
@@ -26,19 +26,12 @@
   }
 }
 
-<<<<<<< HEAD
-void HGCalTriggerBackendProcessor::
-run(const l1t::HGCFETriggerDigiCollection& coll, const edm::EventSetup& es) {
-  for( auto& algo : algorithms_ ) {
-    algo->run(coll, es);
-=======
 void HGCalTriggerBackendProcessor::run(const l1t::HGCFETriggerDigiCollection& coll, 
 		const edm::EventSetup& es,
 		const edm::Event &e
 		) {
   for( auto& algo : algorithms_ ) {
     algo->run(coll, es,e);
->>>>>>> 0abf3844
   }
 }
 
