import FWCore.ParameterSet.Config as cms
import SimCalorimetry.HGCalSimProducers.hgcalDigitizer_cfi as digiparam
import RecoLocalCalo.HGCalRecProducers.HGCalUncalibRecHit_cfi as recoparam
import RecoLocalCalo.HGCalRecProducers.HGCalRecHit_cfi as recocalibparam 

fe_codec = cms.PSet( CodecName  = cms.string('HGCalTriggerCellBestChoiceCodec'),
                     CodecIndex = cms.uint32(2),
                     NData = cms.uint32(12),
                     MaxCellsInModule = cms.uint32(116),
                     DataLength = cms.uint32(8),
                     linLSB = cms.double(100./1024.),
                     triggerCellTruncationBits = cms.uint32(7),
                     #take the following parameters from the digitization config file
                     adcsaturation = digiparam.hgceeDigitizer.digiCfg.feCfg.adcSaturation_fC,
                     adcnBits = digiparam.hgceeDigitizer.digiCfg.feCfg.adcNbits,
                     tdcsaturation = digiparam.hgceeDigitizer.digiCfg.feCfg.tdcSaturation_fC,
                     tdcnBits = digiparam.hgceeDigitizer.digiCfg.feCfg.tdcNbits,
                     tdcOnsetfC = digiparam.hgceeDigitizer.digiCfg.feCfg.tdcOnset_fC,
<<<<<<< HEAD
                     TCThreshold = cms.int32(10)
=======
                     TCThreshold_fC = cms.double(1.)
>>>>>>> 7a72d47b
                     )

calib_parValues = cms.PSet( cellLSB =  cms.double( fe_codec.linLSB.value() * (2 ** fe_codec.triggerCellTruncationBits.value() ) ),
                             fCperMIPee = recoparam.HGCalUncalibRecHit.HGCEEConfig.fCPerMIP,
                             fCperMIPfh = recoparam.HGCalUncalibRecHit.HGCHEFConfig.fCPerMIP,
                             dEdXweights = recocalibparam.HGCalRecHit.layerWeights,
                             thickCorr = recocalibparam.HGCalRecHit.thicknessCorrection                     
                             )
<<<<<<< HEAD

cluster_algo =  cms.PSet( AlgorithmName = cms.string('FullModuleSumAlgoBestChoice'),
                          FECodec = fe_codec,
                          HGCalEESensitive_tag = cms.string('HGCalEESensitive'),
                          HGCalHESiliconSensitive_tag = cms.string('HGCalHESiliconSensitive'),
                          calib_parameters = calib_parValues.clone()
=======
C2d_parValues = cms.PSet( seeding_threshold = cms.double(4), # MipT
                          clustering_threshold = cms.double(2), # MipT
                          dR_cluster = cms.double(5.) # in cm
                         )

C3d_parValues = cms.PSet( dR_multicluster = cms.double(0.01) )

cluster_algo =  cms.PSet( AlgorithmName = cms.string('HGCClusterAlgoBestChoice'),
                          FECodec = fe_codec,
                          HGCalEESensitive_tag = cms.string('HGCalEESensitive'),
                          HGCalHESiliconSensitive_tag = cms.string('HGCalHESiliconSensitive'),
                          calib_parameters = calib_parValues.clone(),
                          C2d_parameters = C2d_parValues.clone(),
                          C3d_parameters = C3d_parValues.clone()
>>>>>>> 7a72d47b
                          )

hgcalTriggerPrimitiveDigiProducer = cms.EDProducer(
    "HGCalTriggerDigiProducer",
    eeDigis = cms.InputTag('mix:HGCDigisEE'),
    fhDigis = cms.InputTag('mix:HGCDigisHEfront'),
    #bhDigis = cms.InputTag('mix:HGCDigisHEback'),
    FECodec = fe_codec.clone(),
    BEConfiguration = cms.PSet( 
        algorithms = cms.VPSet( cluster_algo )
        )
    )

hgcalTriggerPrimitiveDigiFEReproducer = cms.EDProducer(
    "HGCalTriggerDigiFEReproducer",
    feDigis = cms.InputTag('hgcalTriggerPrimitiveDigiProducer'),
    FECodec = fe_codec.clone(),
    BEConfiguration = cms.PSet( 
        algorithms = cms.VPSet( cluster_algo )
        )
    )<|MERGE_RESOLUTION|>--- conflicted
+++ resolved
@@ -16,11 +16,7 @@
                      tdcsaturation = digiparam.hgceeDigitizer.digiCfg.feCfg.tdcSaturation_fC,
                      tdcnBits = digiparam.hgceeDigitizer.digiCfg.feCfg.tdcNbits,
                      tdcOnsetfC = digiparam.hgceeDigitizer.digiCfg.feCfg.tdcOnset_fC,
-<<<<<<< HEAD
-                     TCThreshold = cms.int32(10)
-=======
                      TCThreshold_fC = cms.double(1.)
->>>>>>> 7a72d47b
                      )
 
 calib_parValues = cms.PSet( cellLSB =  cms.double( fe_codec.linLSB.value() * (2 ** fe_codec.triggerCellTruncationBits.value() ) ),
@@ -29,14 +25,6 @@
                              dEdXweights = recocalibparam.HGCalRecHit.layerWeights,
                              thickCorr = recocalibparam.HGCalRecHit.thicknessCorrection                     
                              )
-<<<<<<< HEAD
-
-cluster_algo =  cms.PSet( AlgorithmName = cms.string('FullModuleSumAlgoBestChoice'),
-                          FECodec = fe_codec,
-                          HGCalEESensitive_tag = cms.string('HGCalEESensitive'),
-                          HGCalHESiliconSensitive_tag = cms.string('HGCalHESiliconSensitive'),
-                          calib_parameters = calib_parValues.clone()
-=======
 C2d_parValues = cms.PSet( seeding_threshold = cms.double(4), # MipT
                           clustering_threshold = cms.double(2), # MipT
                           dR_cluster = cms.double(5.) # in cm
@@ -51,7 +39,6 @@
                           calib_parameters = calib_parValues.clone(),
                           C2d_parameters = C2d_parValues.clone(),
                           C3d_parameters = C3d_parValues.clone()
->>>>>>> 7a72d47b
                           )
 
 hgcalTriggerPrimitiveDigiProducer = cms.EDProducer(
