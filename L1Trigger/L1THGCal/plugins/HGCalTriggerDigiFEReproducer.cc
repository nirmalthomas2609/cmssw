#include "FWCore/Framework/interface/Frameworkfwd.h"
#include "FWCore/Framework/interface/EDProducer.h"

#include "FWCore/Framework/interface/Event.h"
#include "FWCore/Framework/interface/MakerMacros.h"

#include "DataFormats/L1THGCal/interface/HGCFETriggerDigi.h"
#include "DataFormats/L1THGCal/interface/HGCFETriggerDigiFwd.h"
#include "DataFormats/HGCDigi/interface/HGCDigiCollections.h"

#include "L1Trigger/L1THGCal/interface/HGCalTriggerGeometryBase.h"
#include "L1Trigger/L1THGCal/interface/HGCalTriggerFECodecBase.h"
#include "L1Trigger/L1THGCal/interface/HGCalTriggerBackendProcessor.h"

#include <sstream>
#include <memory>

class HGCalTriggerDigiFEReproducer : public edm::EDProducer 
{  
    public:    
        HGCalTriggerDigiFEReproducer(const edm::ParameterSet&);
        ~HGCalTriggerDigiFEReproducer() { }

        virtual void beginRun(const edm::Run&, const edm::EventSetup&);
        virtual void produce(edm::Event&, const edm::EventSetup&);

    private:
        // inputs
        edm::EDGetToken inputdigi_;
        edm::ESHandle<HGCalTriggerGeometryBase> triggerGeometry_;
        // algorithm containers
        std::unique_ptr<HGCalTriggerFECodecBase> codec_;
        std::unique_ptr<HGCalTriggerBackendProcessor> backEndProcessor_;
};

DEFINE_FWK_MODULE(HGCalTriggerDigiFEReproducer);


/*****************************************************************/
HGCalTriggerDigiFEReproducer::HGCalTriggerDigiFEReproducer(const edm::ParameterSet& conf):
<<<<<<< HEAD
    inputdigi_(consumes<l1t::HGCFETriggerDigiCollection>(conf.getParameter<edm::InputTag>("feDigis")))
=======
    inputdigi_(consumes<l1t::HGCFETriggerDigiCollection>(conf.getParameter<edm::InputTag>("feDigis"))), 
    backEndProcessor_(new HGCalTriggerBackendProcessor(conf.getParameterSet("BEConfiguration"), consumesCollector())) 
>>>>>>> 0abf3844
/*****************************************************************/
{
    //setup FE codec
    const edm::ParameterSet& feCodecConfig =  conf.getParameterSet("FECodec");
    const std::string& feCodecName = feCodecConfig.getParameter<std::string>("CodecName");
    HGCalTriggerFECodecBase* codec = HGCalTriggerFECodecFactory::get()->create(feCodecName,feCodecConfig);
    codec_.reset(codec);
    codec_->unSetDataPayload();

    produces<l1t::HGCFETriggerDigiCollection>();
<<<<<<< HEAD
    //setup BE processor
    backEndProcessor_ = std::make_unique<HGCalTriggerBackendProcessor>(conf.getParameterSet("BEConfiguration"));
=======
    //setup BE processor it's in the constructor
    //backEndProcessor_ = std::make_unique<HGCalTriggerBackendProcessor>(conf.getParameterSet("BEConfiguration"));
>>>>>>> 0abf3844
    // register backend processor products
    backEndProcessor_->setProduces(*this);
}

/*****************************************************************/
void HGCalTriggerDigiFEReproducer::beginRun(const edm::Run& /*run*/, const edm::EventSetup& es) 
/*****************************************************************/
{
    es.get<IdealGeometryRecord>().get(triggerGeometry_);
    codec_->setGeometry(triggerGeometry_.product());
    backEndProcessor_->setGeometry(triggerGeometry_.product());
}

/*****************************************************************/
void HGCalTriggerDigiFEReproducer::produce(edm::Event& e, const edm::EventSetup& es)
/*****************************************************************/
{
    std::unique_ptr<l1t::HGCFETriggerDigiCollection> fe_output( new l1t::HGCFETriggerDigiCollection );

    edm::Handle<l1t::HGCFETriggerDigiCollection> digis_h;

    e.getByToken(inputdigi_,digis_h);

    const l1t::HGCFETriggerDigiCollection& digis = *digis_h;

    fe_output->reserve(digis.size());
    std::stringstream output;
    for( const auto& digi_in : digis ) 
    {    
        fe_output->push_back(l1t::HGCFETriggerDigi());
        l1t::HGCFETriggerDigi& digi_out = fe_output->back();
        codec_->setDataPayload(digi_in);
        codec_->encode(digi_out);
        digi_out.setDetId( digi_in.getDetId<HGCalDetId>() );
        codec_->print(digi_out,output);
        edm::LogInfo("HGCalTriggerDigiFEReproducer")
            << output.str();
        codec_->unSetDataPayload();
        output.str(std::string());
        output.clear();
    }

    // get the orphan handle and fe digi collection
    auto fe_digis_handle = e.put(std::move(fe_output));
    auto fe_digis_coll = *fe_digis_handle;

    //now we run the emulation of the back-end processor
<<<<<<< HEAD
    backEndProcessor_->run(fe_digis_coll, es);
=======
    backEndProcessor_->run(fe_digis_coll,es,e);
>>>>>>> 0abf3844
    backEndProcessor_->putInEvent(e);
    backEndProcessor_->reset();  
}<|MERGE_RESOLUTION|>--- conflicted
+++ resolved
@@ -38,12 +38,8 @@
 
 /*****************************************************************/
 HGCalTriggerDigiFEReproducer::HGCalTriggerDigiFEReproducer(const edm::ParameterSet& conf):
-<<<<<<< HEAD
-    inputdigi_(consumes<l1t::HGCFETriggerDigiCollection>(conf.getParameter<edm::InputTag>("feDigis")))
-=======
     inputdigi_(consumes<l1t::HGCFETriggerDigiCollection>(conf.getParameter<edm::InputTag>("feDigis"))), 
     backEndProcessor_(new HGCalTriggerBackendProcessor(conf.getParameterSet("BEConfiguration"), consumesCollector())) 
->>>>>>> 0abf3844
 /*****************************************************************/
 {
     //setup FE codec
@@ -54,13 +50,8 @@
     codec_->unSetDataPayload();
 
     produces<l1t::HGCFETriggerDigiCollection>();
-<<<<<<< HEAD
-    //setup BE processor
-    backEndProcessor_ = std::make_unique<HGCalTriggerBackendProcessor>(conf.getParameterSet("BEConfiguration"));
-=======
     //setup BE processor it's in the constructor
     //backEndProcessor_ = std::make_unique<HGCalTriggerBackendProcessor>(conf.getParameterSet("BEConfiguration"));
->>>>>>> 0abf3844
     // register backend processor products
     backEndProcessor_->setProduces(*this);
 }
@@ -108,11 +99,7 @@
     auto fe_digis_coll = *fe_digis_handle;
 
     //now we run the emulation of the back-end processor
-<<<<<<< HEAD
-    backEndProcessor_->run(fe_digis_coll, es);
-=======
     backEndProcessor_->run(fe_digis_coll,es,e);
->>>>>>> 0abf3844
     backEndProcessor_->putInEvent(e);
     backEndProcessor_->reset();  
 }