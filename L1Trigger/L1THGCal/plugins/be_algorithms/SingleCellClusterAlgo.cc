--- conflicted
+++ resolved
@@ -10,13 +10,8 @@
 {
     public:
 
-<<<<<<< HEAD
-        SingleCellClusterAlgo(const edm::ParameterSet& conf,edm::ConsumesCollector&cc):
-            Algorithm<HGCalBestChoiceCodec>(conf,cc),
-=======
         SingleCellClusterAlgo(const edm::ParameterSet& conf):
             Algorithm<HGCalTriggerCellBestChoiceCodec>(conf),
->>>>>>> 19d4f053
             cluster_product_( new l1t::HGCalClusterBxCollection ){}
 
         virtual void setProduces(edm::EDProducer& prod) const override final 
@@ -24,14 +19,10 @@
             prod.produces<l1t::HGCalClusterBxCollection>(name());
         }
 
-<<<<<<< HEAD
         virtual void run(const l1t::HGCFETriggerDigiCollection& coll,
                 	 const std::unique_ptr<HGCalTriggerGeometryBase>& geom,
 		         const edm::Event&evt
 			 ) override final;
-=======
-        virtual void run(const l1t::HGCFETriggerDigiCollection& coll) override final;
->>>>>>> 19d4f053
 
         virtual void putInEvent(edm::Event& evt) override final 
         {
@@ -49,14 +40,10 @@
 };
 
 /*****************************************************************/
-<<<<<<< HEAD
 void SingleCellClusterAlgo::run(const l1t::HGCFETriggerDigiCollection& coll,
         const std::unique_ptr<HGCalTriggerGeometryBase>& geom,
 	const edm::Event&evt
 	) 
-=======
-void SingleCellClusterAlgo::run(const l1t::HGCFETriggerDigiCollection& coll) 
->>>>>>> 19d4f053
 /*****************************************************************/
 {
     for( const auto& digi : coll ) 
