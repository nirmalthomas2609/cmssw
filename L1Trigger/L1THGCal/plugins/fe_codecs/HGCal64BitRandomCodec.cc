--- conflicted
+++ resolved
@@ -15,11 +15,7 @@
 }
 
 void HGCal64BitRandomCodec::
-<<<<<<< HEAD
-setDataPayloadImpl(const Module& mod, 
-=======
 setDataPayloadImpl(const HGCalTriggerGeometryBase& geom, 
->>>>>>> 86491005
                    const l1t::HGCFETriggerDigi& digi) {
   codecImpl_.setDataPayload(data_);
 }
