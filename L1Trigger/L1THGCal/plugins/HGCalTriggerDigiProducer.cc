#include "FWCore/Framework/interface/Frameworkfwd.h"
#include "FWCore/Framework/interface/EDProducer.h"

#include "FWCore/Framework/interface/Event.h"
#include "FWCore/Framework/interface/MakerMacros.h"

#include "DataFormats/L1THGCal/interface/HGCFETriggerDigi.h"
#include "DataFormats/L1THGCal/interface/HGCFETriggerDigiFwd.h"
#include "DataFormats/HGCDigi/interface/HGCDigiCollections.h"
#include "DataFormats/ForwardDetId/interface/HGCTriggerDetId.h"

#include "L1Trigger/L1THGCal/interface/HGCalTriggerGeometryBase.h"
#include "L1Trigger/L1THGCal/interface/HGCalTriggerFECodecBase.h"
#include "L1Trigger/L1THGCal/interface/HGCalTriggerBackendProcessor.h"

#include <sstream>
#include <memory>

class HGCalTriggerDigiProducer : public edm::EDProducer {  
 public:    
  HGCalTriggerDigiProducer(const edm::ParameterSet&);
  ~HGCalTriggerDigiProducer() { }
  
  virtual void beginRun(const edm::Run&, 
                        const edm::EventSetup&);
  virtual void produce(edm::Event&, const edm::EventSetup&);
  
 private:
  // inputs
  edm::EDGetToken inputee_, inputfh_, inputbh_;
  // algorithm containers
  std::unique_ptr<HGCalTriggerGeometryBase> triggerGeometry_;
  std::unique_ptr<HGCalTriggerFECodecBase> codec_;
  HGCalTriggerBackendProcessor backEndProcessor_;
};

DEFINE_FWK_MODULE(HGCalTriggerDigiProducer);

HGCalTriggerDigiProducer::
HGCalTriggerDigiProducer(const edm::ParameterSet& conf):
  inputee_(consumes<HGCEEDigiCollection>(conf.getParameter<edm::InputTag>("eeDigis"))),
  inputfh_(consumes<HGCHEDigiCollection>(conf.getParameter<edm::InputTag>("fhDigis"))), 
  //inputbh_(consumes<HGCHEDigiCollection>(conf.getParameter<edm::InputTag>("bhDigis"))), 
  backEndProcessor_(conf.getParameterSet("BEConfiguration")) {
  
  //setup geometry configuration
  const edm::ParameterSet& geometryConfig = 
    conf.getParameterSet("TriggerGeometry");
  const std::string& trigGeomName = 
    geometryConfig.getParameter<std::string>("TriggerGeometryName");
  HGCalTriggerGeometryBase* geometry = 
    HGCalTriggerGeometryFactory::get()->create(trigGeomName,geometryConfig);
  triggerGeometry_.reset(geometry);
  
  //setup FE codec
  const edm::ParameterSet& feCodecConfig = 
    conf.getParameterSet("FECodec");
  const std::string& feCodecName = 
    feCodecConfig.getParameter<std::string>("CodecName");
  HGCalTriggerFECodecBase* codec =
    HGCalTriggerFECodecFactory::get()->create(feCodecName,feCodecConfig);
  codec_.reset(codec);
  codec_->unSetDataPayload();
  
  produces<l1t::HGCFETriggerDigiCollection>();
  // register backend processor products
  backEndProcessor_.setProduces(*this);
}

void HGCalTriggerDigiProducer::beginRun(const edm::Run& /*run*/, 
                                          const edm::EventSetup& es) {
  triggerGeometry_->reset();
  HGCalTriggerGeometryBase::es_info info;
  const std::string& ee_sd_name = triggerGeometry_->eeSDName();
  const std::string& fh_sd_name = triggerGeometry_->fhSDName();
  const std::string& bh_sd_name = triggerGeometry_->bhSDName();
  es.get<IdealGeometryRecord>().get(ee_sd_name,info.geom_ee);
  es.get<IdealGeometryRecord>().get(fh_sd_name,info.geom_fh);
  es.get<IdealGeometryRecord>().get(bh_sd_name,info.geom_bh);
  es.get<IdealGeometryRecord>().get(ee_sd_name,info.topo_ee);
  es.get<IdealGeometryRecord>().get(fh_sd_name,info.topo_fh);
  es.get<IdealGeometryRecord>().get(bh_sd_name,info.topo_bh);
  triggerGeometry_->initialize(info);
}

void HGCalTriggerDigiProducer::produce(edm::Event& e, const edm::EventSetup& es) {
  std::unique_ptr<l1t::HGCFETriggerDigiCollection> 
    fe_output( new l1t::HGCFETriggerDigiCollection );
  
  edm::Handle<HGCEEDigiCollection> ee_digis_h;
  edm::Handle<HGCHEDigiCollection> fh_digis_h, bh_digis_h;

  e.getByToken(inputee_,ee_digis_h);
  e.getByToken(inputfh_,fh_digis_h);
  //e.getByToken(inputbh_,bh_digis_h);

  const HGCEEDigiCollection& ee_digis = *ee_digis_h;
  const HGCHEDigiCollection& fh_digis = *fh_digis_h;
  const HGCHEDigiCollection& bh_digis = *bh_digis_h;

<<<<<<< HEAD
  // First find modules containing hits and prepare list of hits for each module
  std::unordered_map<uint32_t, HGCEEDigiCollection> hit_modules_ee;
  for(const auto& eedata : ee_digis) {
    const auto& module = triggerGeometry_->getModuleFromCell(eedata.id());
    auto itr_insert = hit_modules_ee.emplace(module->moduleId(),HGCEEDigiCollection());
    itr_insert.first->second.push_back(eedata);
  }
  std::unordered_map<uint32_t,HGCHEDigiCollection> hit_modules_fh;
  for(const auto& fhdata : fh_digis) {
    const auto& module = triggerGeometry_->getModuleFromCell(fhdata.id());
    auto itr_insert = hit_modules_fh.emplace(module->moduleId(), HGCHEDigiCollection());
    itr_insert.first->second.push_back(fhdata);
  }
  // loop on modules containing hits and call front-end processing
  // we produce one output trigger digi per module in the FE
  for( const auto& module_hits : hit_modules_ee ) {        
    const auto& module = triggerGeometry_->modules().at(module_hits.first);
=======
  //we produce one output trigger digi per module in the FE
  //so we use the geometry to tell us what to loop over
  fe_output->reserve(triggerGeometry_->modules().size());
  std::stringstream output;
  for( const auto& module : triggerGeometry_->modules() ) {    
>>>>>>> 9506526c
    fe_output->push_back(l1t::HGCFETriggerDigi());
    l1t::HGCFETriggerDigi& digi = fe_output->back();
    codec_->setDataPayload(*module,module_hits.second,HGCHEDigiCollection(),HGCHEDigiCollection());
    codec_->encode(digi);
<<<<<<< HEAD
    digi.setDetId( HGCalDetId(module_hits.first) );
    std::stringstream output;
    codec_->print(digi,output);
    edm::LogInfo("HGCalTriggerDigiProducer")
      << output.str();
    codec_->unSetDataPayload(); 
  } //end loop on EE modules
  for( const auto& module_hits : hit_modules_fh ) {        
    const auto& module = triggerGeometry_->modules().at(module_hits.first);
    fe_output->push_back(l1t::HGCFETriggerDigi());
    l1t::HGCFETriggerDigi& digi = fe_output->back();
    codec_->setDataPayload(*module,HGCEEDigiCollection(),module_hits.second,HGCHEDigiCollection());
    codec_->encode(digi);
    digi.setDetId( HGCalDetId(module_hits.first) );
    std::stringstream output;
=======
    digi.setDetId( HGCalDetId(module.first) );
>>>>>>> 9506526c
    codec_->print(digi,output);
    edm::LogInfo("HGCalTriggerDigiProducer")
      << output.str();
    codec_->unSetDataPayload();
<<<<<<< HEAD
  } //end loop on FH modules

=======
    output.str(std::string());
    output.clear();
  }
>>>>>>> 9506526c

  // get the orphan handle and fe digi collection
  auto fe_digis_handle = e.put(std::move(fe_output));
  auto fe_digis_coll = *fe_digis_handle;
  
  //now we run the emulation of the back-end processor
  backEndProcessor_.run(fe_digis_coll,triggerGeometry_);
  backEndProcessor_.putInEvent(e);
  backEndProcessor_.reset();  
}<|MERGE_RESOLUTION|>--- conflicted
+++ resolved
@@ -98,7 +98,6 @@
   const HGCHEDigiCollection& fh_digis = *fh_digis_h;
   const HGCHEDigiCollection& bh_digis = *bh_digis_h;
 
-<<<<<<< HEAD
   // First find modules containing hits and prepare list of hits for each module
   std::unordered_map<uint32_t, HGCEEDigiCollection> hit_modules_ee;
   for(const auto& eedata : ee_digis) {
@@ -114,26 +113,21 @@
   }
   // loop on modules containing hits and call front-end processing
   // we produce one output trigger digi per module in the FE
+  fe_output->reserve(hit_modules_ee.size() + hit_modules_fh.size());
+  std::stringstream output;
   for( const auto& module_hits : hit_modules_ee ) {        
     const auto& module = triggerGeometry_->modules().at(module_hits.first);
-=======
-  //we produce one output trigger digi per module in the FE
-  //so we use the geometry to tell us what to loop over
-  fe_output->reserve(triggerGeometry_->modules().size());
-  std::stringstream output;
-  for( const auto& module : triggerGeometry_->modules() ) {    
->>>>>>> 9506526c
     fe_output->push_back(l1t::HGCFETriggerDigi());
     l1t::HGCFETriggerDigi& digi = fe_output->back();
     codec_->setDataPayload(*module,module_hits.second,HGCHEDigiCollection(),HGCHEDigiCollection());
     codec_->encode(digi);
-<<<<<<< HEAD
     digi.setDetId( HGCalDetId(module_hits.first) );
-    std::stringstream output;
     codec_->print(digi,output);
     edm::LogInfo("HGCalTriggerDigiProducer")
       << output.str();
     codec_->unSetDataPayload(); 
+    output.str(std::string());
+    output.clear();
   } //end loop on EE modules
   for( const auto& module_hits : hit_modules_fh ) {        
     const auto& module = triggerGeometry_->modules().at(module_hits.first);
@@ -142,22 +136,14 @@
     codec_->setDataPayload(*module,HGCEEDigiCollection(),module_hits.second,HGCHEDigiCollection());
     codec_->encode(digi);
     digi.setDetId( HGCalDetId(module_hits.first) );
-    std::stringstream output;
-=======
-    digi.setDetId( HGCalDetId(module.first) );
->>>>>>> 9506526c
     codec_->print(digi,output);
     edm::LogInfo("HGCalTriggerDigiProducer")
       << output.str();
     codec_->unSetDataPayload();
-<<<<<<< HEAD
+    output.str(std::string());
+    output.clear();
   } //end loop on FH modules
 
-=======
-    output.str(std::string());
-    output.clear();
-  }
->>>>>>> 9506526c
 
   // get the orphan handle and fe digi collection
   auto fe_digis_handle = e.put(std::move(fe_output));
