#include "FWCore/Framework/interface/Frameworkfwd.h"
#include "FWCore/Framework/interface/EDProducer.h"

#include "FWCore/Framework/interface/Event.h"
#include "FWCore/Framework/interface/MakerMacros.h"

#include "DataFormats/L1THGCal/interface/HGCFETriggerDigi.h"
#include "DataFormats/L1THGCal/interface/HGCFETriggerDigiFwd.h"
#include "DataFormats/HGCDigi/interface/HGCDigiCollections.h"

#include "L1Trigger/L1THGCal/interface/HGCalTriggerGeometryBase.h"
#include "L1Trigger/L1THGCal/interface/HGCalTriggerFECodecBase.h"
#include "L1Trigger/L1THGCal/interface/HGCalTriggerBackendProcessor.h"

#include <sstream>
#include <memory>


class HGCalTriggerDigiProducer : public edm::EDProducer {  
 public:    
  HGCalTriggerDigiProducer(const edm::ParameterSet&);
  ~HGCalTriggerDigiProducer() { }
  
  virtual void beginRun(const edm::Run&, 
                        const edm::EventSetup&);
  virtual void produce(edm::Event&, const edm::EventSetup&);
  
 private:
  // inputs
  edm::EDGetToken inputee_, inputfh_, inputbh_;
  edm::ESHandle<HGCalTriggerGeometryBase> triggerGeometry_;
  // algorithm containers
  std::unique_ptr<HGCalTriggerFECodecBase> codec_;
  std::unique_ptr<HGCalTriggerBackendProcessor> backEndProcessor_;
};

DEFINE_FWK_MODULE(HGCalTriggerDigiProducer);

HGCalTriggerDigiProducer::
HGCalTriggerDigiProducer(const edm::ParameterSet& conf):
  inputee_(consumes<HGCEEDigiCollection>(conf.getParameter<edm::InputTag>("eeDigis"))),
  inputfh_(consumes<HGCHEDigiCollection>(conf.getParameter<edm::InputTag>("fhDigis"))), 
  //inputbh_(consumes<HGCHEDigiCollection>(conf.getParameter<edm::InputTag>("bhDigis"))), 
  backEndProcessor_(new HGCalTriggerBackendProcessor(conf.getParameterSet("BEConfiguration"),consumesCollector()) )
{
  //setup FE codec
  const edm::ParameterSet& feCodecConfig = conf.getParameterSet("FECodec");
  const std::string& feCodecName = feCodecConfig.getParameter<std::string>("CodecName");
  HGCalTriggerFECodecBase* codec = HGCalTriggerFECodecFactory::get()->create(feCodecName,feCodecConfig);
  codec_.reset(codec);
  codec_->unSetDataPayload();
  
  produces<l1t::HGCFETriggerDigiCollection>();
<<<<<<< HEAD
  //setup BE processor
  //backEndProcessor_ = std::make_unique<HGCalTriggerBackendProcessor>(conf.getParameterSet("BEConfiguration"));
=======
>>>>>>> 7dc0f7c7
  // register backend processor products
  backEndProcessor_->setProduces(*this);

}

void HGCalTriggerDigiProducer::beginRun(const edm::Run& /*run*/, 
                                          const edm::EventSetup& es) {
  es.get<IdealGeometryRecord>().get(triggerGeometry_);
  codec_->setGeometry(triggerGeometry_.product());
  backEndProcessor_->setGeometry(triggerGeometry_.product());

}

void HGCalTriggerDigiProducer::produce(edm::Event& e, const edm::EventSetup& es) {

  std::unique_ptr<l1t::HGCFETriggerDigiCollection> 
    fe_output( new l1t::HGCFETriggerDigiCollection );
  
  edm::Handle<HGCEEDigiCollection> ee_digis_h;
  edm::Handle<HGCHEDigiCollection> fh_digis_h, bh_digis_h;

  e.getByToken(inputee_,ee_digis_h);
  e.getByToken(inputfh_,fh_digis_h);
  //e.getByToken(inputbh_,bh_digis_h);

  const HGCEEDigiCollection& ee_digis = *ee_digis_h;
  const HGCHEDigiCollection& fh_digis = *fh_digis_h;
  //const HGCHEDigiCollection& bh_digis = *bh_digis_h;

  // First find modules containing hits and prepare list of hits for each module
  std::unordered_map<uint32_t, HGCEEDigiCollection> hit_modules_ee;
  for(const auto& eedata : ee_digis) {
    uint32_t module = triggerGeometry_->getModuleFromCell(eedata.id());
    auto itr_insert = hit_modules_ee.emplace(module,HGCEEDigiCollection());
    itr_insert.first->second.push_back(eedata);
  }
  std::unordered_map<uint32_t,HGCHEDigiCollection> hit_modules_fh;
  for(const auto& fhdata : fh_digis) {
    uint32_t module = triggerGeometry_->getModuleFromCell(fhdata.id());
    auto itr_insert = hit_modules_fh.emplace(module, HGCHEDigiCollection());
    itr_insert.first->second.push_back(fhdata);
  }
  // loop on modules containing hits and call front-end processing
  // we produce one output trigger digi per module in the FE
  fe_output->reserve(hit_modules_ee.size() + hit_modules_fh.size());
  std::stringstream output;
  for( const auto& module_hits : hit_modules_ee ) {        
    fe_output->push_back(l1t::HGCFETriggerDigi());
    l1t::HGCFETriggerDigi& digi = fe_output->back();
    codec_->setDataPayload(module_hits.second,HGCHEDigiCollection(),HGCHEDigiCollection());
    codec_->encode(digi);
    digi.setDetId( DetId(module_hits.first) );
    codec_->print(digi,output);
    edm::LogInfo("HGCalTriggerDigiProducer")
      << output.str();
    codec_->unSetDataPayload(); 
    output.str(std::string());
    output.clear();
  } //end loop on EE modules
  for( const auto& module_hits : hit_modules_fh ) {        
    fe_output->push_back(l1t::HGCFETriggerDigi());
    l1t::HGCFETriggerDigi& digi = fe_output->back();
    codec_->setDataPayload(HGCEEDigiCollection(),module_hits.second,HGCHEDigiCollection());
    codec_->encode(digi);
    digi.setDetId( DetId(module_hits.first) );
    codec_->print(digi,output);
    edm::LogInfo("HGCalTriggerDigiProducer")
      << output.str();
    codec_->unSetDataPayload();
    output.str(std::string());
    output.clear();
  } //end loop on FH modules


  // get the orphan handle and fe digi collection
  auto fe_digis_handle = e.put(std::move(fe_output));
  auto fe_digis_coll = *fe_digis_handle;
  
  //now we run the emulation of the back-end processor
  backEndProcessor_->reset();
  backEndProcessor_->run(fe_digis_coll,es,e);
  backEndProcessor_->putInEvent(e);
<<<<<<< HEAD
  //backEndProcessor_->reset();  
=======
>>>>>>> 7dc0f7c7
}<|MERGE_RESOLUTION|>--- conflicted
+++ resolved
@@ -14,7 +14,6 @@
 
 #include <sstream>
 #include <memory>
-
 
 class HGCalTriggerDigiProducer : public edm::EDProducer {  
  public:    
@@ -51,14 +50,8 @@
   codec_->unSetDataPayload();
   
   produces<l1t::HGCFETriggerDigiCollection>();
-<<<<<<< HEAD
-  //setup BE processor
-  //backEndProcessor_ = std::make_unique<HGCalTriggerBackendProcessor>(conf.getParameterSet("BEConfiguration"));
-=======
->>>>>>> 7dc0f7c7
   // register backend processor products
   backEndProcessor_->setProduces(*this);
-
 }
 
 void HGCalTriggerDigiProducer::beginRun(const edm::Run& /*run*/, 
@@ -70,7 +63,6 @@
 }
 
 void HGCalTriggerDigiProducer::produce(edm::Event& e, const edm::EventSetup& es) {
-
   std::unique_ptr<l1t::HGCFETriggerDigiCollection> 
     fe_output( new l1t::HGCFETriggerDigiCollection );
   
@@ -138,8 +130,4 @@
   backEndProcessor_->reset();
   backEndProcessor_->run(fe_digis_coll,es,e);
   backEndProcessor_->putInEvent(e);
-<<<<<<< HEAD
-  //backEndProcessor_->reset();  
-=======
->>>>>>> 7dc0f7c7
 }