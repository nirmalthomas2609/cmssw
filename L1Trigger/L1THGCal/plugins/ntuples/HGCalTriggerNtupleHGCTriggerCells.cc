--- conflicted
+++ resolved
@@ -74,15 +74,12 @@
   fill_simenergy_(conf.getParameter<bool>("FillSimEnergy")),
   filter_cells_in_multiclusters_(conf.getParameter<bool>("FilterCellsInMulticlusters"))
 {
-<<<<<<< HEAD
-=======
   fill_simenergy_ = conf.getParameter<bool>("FillSimEnergy");
   filter_cells_in_multiclusters_ = conf.getParameter<bool>("FilterCellsInMulticlusters");
   keV2fC_ = conf.getParameter<double>("keV2fC");
   fcPerMip_ = conf.getParameter<std::vector<double>>("fcPerMip");
   layerWeights_ = conf.getParameter<std::vector<double>>("layerWeights");
   thicknessCorrections_ = conf.getParameter<std::vector<double>>("thicknessCorrections");
->>>>>>> 3f4e93ad
 }
 
 void
@@ -164,7 +161,7 @@
     }
   }
 
-  triggerTools_.setEventSetup(es);
+  triggerTools_.eventSetup(es);
 
   clear();
   for(auto tc_itr=trigger_cells.begin(0); tc_itr!=trigger_cells.end(0); tc_itr++)
@@ -184,7 +181,7 @@
       tc_id_.emplace_back(tc_itr->detId());
       tc_subdet_.emplace_back(id.subdetId());
       tc_side_.emplace_back(id.zside());
-      tc_layer_.emplace_back(triggerTools_.getLayerWithOffset(id));
+      tc_layer_.emplace_back(triggerTools_.layerWithOffset(id));
       tc_wafer_.emplace_back(id.wafer());
       tc_wafertype_.emplace_back(id.waferType());
       tc_cell_.emplace_back(id.cell());
