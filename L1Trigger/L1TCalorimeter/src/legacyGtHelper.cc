--- conflicted
+++ resolved
@@ -15,12 +15,6 @@
 
     for(std::vector<l1t::Jet>::const_iterator itJet = input->begin();
 	itJet != input->end(); ++itJet){
-<<<<<<< HEAD
-      const unsigned newEta = gtEta(itJet->hwEta());
-      uint16_t linPt = (uint16_t)itJet->hwPt();
-      if(linPt > params->jetScale().linScaleMax() ) linPt = params->jetScale().linScaleMax();
-      const uint16_t rankPt = params->jetScale().rank(linPt);
-=======
       unsigned newPhi = itJet->hwPhi();
       unsigned newEta = gtEta(itJet->hwEta());
       uint16_t linPt = (uint16_t)itJet->hwPt();
@@ -34,7 +28,6 @@
 	newEta = 0xf;
 	newPhi = 0x1f;
       }
->>>>>>> c4c77bb6
 
       ROOT::Math::LorentzVector<ROOT::Math::PxPyPzE4D<double> > ldummy(0,0,0,0);
 
@@ -49,10 +42,6 @@
 
     for(std::vector<l1t::EGamma>::const_iterator itEGamma = input->begin();
 	itEGamma != input->end(); ++itEGamma){
-<<<<<<< HEAD
-      const unsigned newEta = gtEta(itEGamma->hwEta());
-      const uint16_t rankPt = (uint16_t)itEGamma->hwPt(); //max value?
-=======
       unsigned newEta = gtEta(itEGamma->hwEta());
       unsigned newPhi = itEGamma->hwPhi();
       const uint16_t rankPt = (uint16_t)itEGamma->hwPt(); //max value?
@@ -63,7 +52,6 @@
 	newEta = 0;
 	newPhi = 0;
       }
->>>>>>> c4c77bb6
 
       ROOT::Math::LorentzVector<ROOT::Math::PxPyPzE4D<double> > ldummy(0,0,0,0);
 
