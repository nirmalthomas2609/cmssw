--- conflicted
+++ resolved
@@ -27,7 +27,6 @@
 						 std::vector<l1t::Jet> * jets,
 						 std::vector<l1t::Jet> * preGtJets ){
 
-<<<<<<< HEAD
   std::string regionPUSType = params_->regionPUSType();
   std::vector<double> regionPUSParams = params_->regionPUSParams();
   int jetThreshold = params_->jetSeedThreshold();
@@ -39,23 +38,16 @@
     etaMask |= (bitValue<<i);
   }
 
-=======
->>>>>>> 1286b47b
   std::vector<l1t::CaloRegion> *subRegions = new std::vector<l1t::CaloRegion>();
   std::vector<l1t::Jet> *unSortedJets = new std::vector<l1t::Jet>();
   std::vector<l1t::Jet> *preGtEtaJets = new std::vector<l1t::Jet>();
   std::vector<l1t::Jet> *preRankJets = new std::vector<l1t::Jet>();
 
-<<<<<<< HEAD
   HICaloRingSubtraction(regions, subRegions, regionPUSParams, regionPUSType);
   TwoByTwoFinder(jetThreshold, etaMask, subRegions, preRankJets);
   //slidingWindowJetFinder(0, subRegions, unSortedJets);
   JetToGtPtScales(params_, preRankJets, unSortedJets);
   //verboseDumpJets(*unSortedJets);
-=======
-  HICaloRingSubtraction(regions, subRegions, params_);
-  TwoByTwoFinder(subRegions, unSortedJets);
->>>>>>> 1286b47b
   SortJets(unSortedJets, preGtEtaJets);
   JetToGtEtaScales(params_, preGtEtaJets, preGtJets);
   JetToGtEtaScales(params_, preGtEtaJets, jets);
