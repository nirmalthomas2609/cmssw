// CaloParamsHelper.h
// Author: R. Alex Barbieri
//
// Wrapper class for CaloParams and Et scales

#include <iostream>

#include "CondFormats/L1TObjects/interface/CaloParams.h"

#include "CondFormats/L1TObjects/interface/L1CaloEtScale.h"
#include "CondFormats/DataRecord/interface/L1EmEtScaleRcd.h"
#include "CondFormats/DataRecord/interface/L1JetEtScaleRcd.h"
#include "CondFormats/DataRecord/interface/L1HtMissScaleRcd.h"
#include "CondFormats/DataRecord/interface/L1HfRingEtScaleRcd.h"

#ifndef CaloParamsHelper_h
#define CaloParamsHelper_h

namespace l1t {

  class CaloParamsHelper : public CaloParams {

  public:
    // DO NOT ADD ENTRIES ANYWHERE BUT DIRECTLY BEFORE "NUM_CALOPARAMNODES"
    // DO NOT CHANGE NUMERICAL VALUES OF ANY ALREADY EXISTING FIELDS, YOU CAN ONLY EXTEND, AT THE END.
    enum { regionPUS=0,
	   egTrimming=1, egMaxHOverE=2, egCompressShapes=3, egShapeId=4, egCalibration=5, egPUS=6, egIsolation=7,
	   tauCalibration=8, tauPUS=9, tauIsolation=10,
	   jetPUS=11, jetCalibration=12,
	   hiCentrality=13, hiQ2=14,
	   tauEtToHFRingEt=15,
           tauCompress=16,
           layer1ECal=17,
           layer1HCal=18,
           layer1HF=19,
	   jetCompressEta=20, jetCompressPt=21,
	   metCalibration=22, metHFCalibration=23, etSumEttCalibration=24, etSumEcalSumCalibration=25,
	   tauIsolation2=26,
           egBypassEGVetosFlag=27,
           jetBypassPUSFlag=28,
           egHOverEBarrel=29,
           egHOverEEndcap=30,
	   etSumMetPUS=31,
	   etSumBypassMetPUSFlag=32,
	   egBypassExtHoE=33,
	   egIsolation2=34,
	   etSumEttPUS=35,
	   etSumBypassEttPUSFlag=36,
	   etSumEcalSumPUS=37,
	   etSumBypassEcalSumPUSFlag=38,
	   layer1HOverE=39,
	   PUTowerThreshold=40,
	   tauTrimmingShapeVeto=41,
	   egBypassShapeFlag=42,
	   egBypassECALFGFlag=43,
	   egBypassHoEFlag=44,
	   etSumCentralityLower=45,
	   etSumCentralityUpper=46,
           jetPUSUsePhiRingFlag=47,
<<<<<<< HEAD
	   metPhiCalibration=48,
	   metHFPhiCalibration=49,
	   NUM_CALOPARAMNODES=50
=======
	   NUM_CALOPARAMNODES=48
>>>>>>> 34797502
    };

    CaloParamsHelper() { pnode_.resize(NUM_CALOPARAMNODES); }
    CaloParamsHelper(const CaloParams);
    ~CaloParamsHelper() {}
    


    bool isValidForStage1() const {return true; } 
    bool isValidForStage2() const {return (version_ >= 2); }

    L1CaloEtScale emScale() const { return emScale_; }
    void setEmScale(L1CaloEtScale emScale) { emScale_ = emScale; }
    L1CaloEtScale jetScale() const { return jetScale_; }
    void setJetScale(L1CaloEtScale jetScale) { jetScale_ = jetScale; }
    L1CaloEtScale HtMissScale() const {return HtMissScale_;}
    L1CaloEtScale HfRingScale() const {return HfRingScale_;}
    void setHtMissScale(L1CaloEtScale HtMissScale){HtMissScale_ = HtMissScale;}
    void setHfRingScale(L1CaloEtScale HfRingScale){HfRingScale_ = HfRingScale;}

    // towers
    double towerLsbH() const { return towerp_.lsbH_; }
    double towerLsbE() const { return towerp_.lsbE_; }
    double towerLsbSum() const { return towerp_.lsbSum_; }
    int towerNBitsH() const { return towerp_.nBitsH_; }
    int towerNBitsE() const { return towerp_.nBitsE_; }
    int towerNBitsSum() const { return towerp_.nBitsSum_; }
    int towerNBitsRatio() const { return towerp_.nBitsRatio_; }
    int towerMaskE() const { return towerp_.maskE_; }
    int towerMaskH() const { return towerp_.maskH_; }
    int towerMaskSum() const { return towerp_.maskSum_; }
    int towerMaskRatio() const { return towerp_.maskRatio_; }
    bool doTowerEncoding() const { return towerp_.doEncoding_; }

    void setTowerLsbH(double lsb) { towerp_.lsbH_ = lsb; }
    void setTowerLsbE(double lsb) { towerp_.lsbE_ = lsb; }
    void setTowerLsbSum(double lsb) { towerp_.lsbSum_ = lsb; }
    void setTowerNBitsH(int n) { towerp_.nBitsH_ = n; towerp_.maskH_ = std::pow(2,n)-1; }
    void setTowerNBitsE(int n) { towerp_.nBitsE_ = n; towerp_.maskE_ = std::pow(2,n)-1; }
    void setTowerNBitsSum(int n) { towerp_.nBitsSum_ = n; towerp_.maskSum_ = std::pow(2,n)-1; }
    void setTowerNBitsRatio(int n) { towerp_.nBitsRatio_ = n; towerp_.maskRatio_ = std::pow(2,n)-1; }
    void setTowerEncoding(bool doit) { towerp_.doEncoding_ = doit; }


    // regions
    double regionLsb() const { return regionLsb_; }
    std::string const& regionPUSType() const { return pnode_[regionPUS].type_; }
    std::vector<double> const& regionPUSParams() const { return pnode_[regionPUS].dparams_; }
    l1t::LUT* regionPUSLUT() {return &pnode_[regionPUS].LUT_; }
    l1t::LUT const* regionPUSLUT() const {return &pnode_[regionPUS].LUT_; }

    int regionPUSValue(int PUM0, int eta) const
    {
      int puSub = ceil(regionPUSParams()[18*eta+PUM0]*2);
      return puSub;
    }

    void setRegionLsb(double lsb) { regionLsb_ = lsb; }
    void setRegionPUSType(std::string type) { pnode_[regionPUS].type_ = type; }
    void setRegionPUSParams(const std::vector<double> & params) { pnode_[regionPUS].dparams_ = params; }
    void setRegionPUSLUT(const l1t::LUT & lut) { pnode_[regionPUS].LUT_ = lut; }

    int pileUpTowerThreshold() const {return pnode_[PUTowerThreshold].iparams_[0]; }
    void setPileUpTowerThreshold(int thresh) { 
      pnode_[PUTowerThreshold].iparams_.resize(1);
      pnode_[PUTowerThreshold].iparams_[0] = thresh; 
    }

    // EG
    int egEtaCut() const {
      if (pnode_[egPUS].version_ ==1)
	return pnode_[egPUS].iparams_[0];
      else
	return 0;
    }
    double egLsb() const { return egp_.lsb_; }
    double egSeedThreshold() const { return egp_.seedThreshold_; }
    double egNeighbourThreshold() const { return egp_.neighbourThreshold_; }
    double egHcalThreshold() const { return egp_.hcalThreshold_; }
    l1t::LUT* egTrimmingLUT() { return &pnode_[egTrimming].LUT_; }
    l1t::LUT const* egTrimmingLUT() const { return &pnode_[egTrimming].LUT_; }
    double egMaxHcalEt() const { return egp_.maxHcalEt_; }
    double egMaxPtHOverE() const {return egp_.maxPtHOverE_;}
    l1t::LUT* egMaxHOverELUT() { return &pnode_[egMaxHOverE].LUT_; }
    l1t::LUT const* egMaxHOverELUT() const { return &pnode_[egMaxHOverE].LUT_; }
    l1t::LUT* egCompressShapesLUT() { return &pnode_[egCompressShapes].LUT_; }
    l1t::LUT const* egCompressShapesLUT() const { return &pnode_[egCompressShapes].LUT_; }
    l1t::LUT* egShapeIdLUT() { return &pnode_[egShapeId].LUT_; }
    l1t::LUT const* egShapeIdLUT() const { return &pnode_[egShapeId].LUT_; }
    int egMinPtJetIsolation() const { return egp_.minPtJetIsolation_; }
    int egMaxPtJetIsolation() const { return egp_.maxPtJetIsolation_; }
    int egMinPtHOverEIsolation() const { return egp_.minPtHOverEIsolation_; }
    int egMaxPtHOverEIsolation() const { return egp_.maxPtHOverEIsolation_; }
    unsigned egBypassEGVetos() const { return pnode_[egBypassEGVetosFlag].uparams_[0]; }
    unsigned egBypassExtHOverE() const { return pnode_[egBypassExtHoE].uparams_[0]; }
    unsigned egBypassShape() const {
      if(pnode_[egBypassShapeFlag].uparams_.empty()) return 0;
      else return pnode_[egBypassShapeFlag].uparams_[0];
    }
    unsigned egBypassECALFG()  const {
      if(pnode_[egBypassECALFGFlag].uparams_.empty()) return 0;
      else return pnode_[egBypassECALFGFlag].uparams_[0];
    }
    unsigned egBypassHoE() const {
      if(pnode_[egBypassHoEFlag].uparams_.empty()) return 0;
      else return pnode_[egBypassHoEFlag].uparams_[0];
    }

    int egHOverEcutBarrel() const {return pnode_[egHOverEBarrel].iparams_[0]; }
    int egHOverEcutEndcap() const {return pnode_[egHOverEEndcap].iparams_[0]; }

    unsigned egIsoAreaNrTowersEta()const{return egp_.isoAreaNrTowersEta_;}
    unsigned egIsoAreaNrTowersPhi()const{return egp_.isoAreaNrTowersPhi_;}
    unsigned egIsoVetoNrTowersPhi()const{return egp_.isoVetoNrTowersPhi_;}
    const std::string & egPUSType() const { return pnode_[egPUS].type_; }
    const std::vector<double> & egPUSParams() const { return pnode_[egPUS].dparams_; }
    double egPUSParam(int ipar) const { return pnode_[egPUS].dparams_.at(ipar); }

    std::string const& egIsolationType() const { return pnode_[egIsolation].type_; }
    l1t::LUT const* egIsolationLUT() const { return &pnode_[egIsolation].LUT_; }
    l1t::LUT* egIsolationLUT() { return &pnode_[egIsolation].LUT_; }
    l1t::LUT const* egIsolationLUT2() const { return &pnode_[egIsolation2].LUT_; }
    l1t::LUT* egIsolationLUT2() { return &pnode_[egIsolation2].LUT_; }
    std::string const& egCalibrationType() const { return pnode_[egCalibration].type_; }
    std::vector<double> const& egCalibrationParams() const { return pnode_[egCalibration].dparams_; }
    l1t::LUT const* egCalibrationLUT() const { return &pnode_[egCalibration].LUT_; }
    l1t::LUT* egCalibrationLUT() { return &pnode_[egCalibration].LUT_; }

    void setEgEtaCut(int mask) {
      pnode_[egPUS].iparams_.resize(1);
      pnode_[egPUS].iparams_[0] = mask;
    }
    void setEgLsb(double lsb) { egp_.lsb_ = lsb; }
    void setEgSeedThreshold(double thresh) { egp_.seedThreshold_ = thresh; }
    void setEgNeighbourThreshold(double thresh) { egp_.neighbourThreshold_ = thresh; }
    void setEgHcalThreshold(double thresh) { egp_.hcalThreshold_ = thresh; }
    void setEgTrimmingLUT(const l1t::LUT & lut) { pnode_[egTrimming].LUT_ = lut; }
    void setEgMaxHcalEt(double cut) { egp_.maxHcalEt_ = cut; }
    void setEgMaxPtHOverE(double thresh) { egp_.maxPtHOverE_ = thresh;}
    void setEgMaxHOverELUT(const l1t::LUT & lut) { pnode_[egMaxHOverE].LUT_ = lut; }
    void setEgCompressShapesLUT(const l1t::LUT & lut) { pnode_[egCompressShapes].LUT_ = lut; }
    void setEgShapeIdLUT(const l1t::LUT & lut) { pnode_[egShapeId].LUT_ = lut; }
    void setEgMinPtJetIsolation(int cutValue) { egp_.minPtJetIsolation_ = cutValue; }
    void setEgMaxPtJetIsolation(int cutValue) { egp_.maxPtJetIsolation_ = cutValue; }
    void setEgMinPtHOverEIsolation(int cutValue) { egp_.minPtHOverEIsolation_ = cutValue; }
    void setEgMaxPtHOverEIsolation(int cutValue) { egp_.maxPtHOverEIsolation_ = cutValue; }
    void setEgBypassEGVetos(unsigned flag) { 
      pnode_[egBypassEGVetosFlag].uparams_.resize(1);
      pnode_[egBypassEGVetosFlag].uparams_[0] = flag; 
    }
    void setEgBypassExtHOverE(unsigned flag) {
      pnode_[egBypassExtHoE].uparams_.resize(1);
      pnode_[egBypassExtHoE].uparams_[0] = flag;
    }
    void setEgBypassShape(unsigned flag) {
      pnode_[egBypassShapeFlag].uparams_.resize(1);
      pnode_[egBypassShapeFlag].uparams_[0] = flag;
    }
    void setEgBypassECALFG(unsigned flag) {
      pnode_[egBypassECALFGFlag].uparams_.resize(1);
      pnode_[egBypassECALFGFlag].uparams_[0] = flag;
    }
    void setEgBypassHoE(unsigned flag) {
      pnode_[egBypassHoEFlag].uparams_.resize(1);
      pnode_[egBypassHoEFlag].uparams_[0] = flag;
    }
    void setEgHOverEcutBarrel(int cut) { 
      pnode_[egHOverEBarrel].iparams_.resize(1);
      pnode_[egHOverEBarrel].iparams_[0] = cut; 
    }
    void setEgHOverEcutEndcap(int cut) { 
      pnode_[egHOverEEndcap].iparams_.resize(1);
      pnode_[egHOverEEndcap].iparams_[0] = cut; 
    }

    void setEgIsoAreaNrTowersEta(unsigned iEgIsoAreaNrTowersEta){egp_.isoAreaNrTowersEta_=iEgIsoAreaNrTowersEta;}
    void setEgIsoAreaNrTowersPhi(unsigned iEgIsoAreaNrTowersPhi){egp_.isoAreaNrTowersPhi_=iEgIsoAreaNrTowersPhi;}
    void setEgIsoVetoNrTowersPhi(unsigned iEgIsoVetoNrTowersPhi){egp_.isoVetoNrTowersPhi_=iEgIsoVetoNrTowersPhi;}
    void setEgPUSType(std::string type) { pnode_[egPUS].type_ = type; }
    void setEgPUSParams(const std::vector<double> & params) { pnode_[egPUS].dparams_ = params; }
    void setEgIsolationType(std::string type) { pnode_[egIsolation].type_ = type; }
    void setEgIsolationLUT(const l1t::LUT & lut) { pnode_[egIsolation].LUT_ = lut; }
    void setEgIsolationLUT2(const l1t::LUT & lut) { pnode_[egIsolation2].LUT_ = lut; }
    void setEgCalibrationType(std::string type) { pnode_[egCalibration].type_ = type; }
    void setEgCalibrationParams(std::vector<double> params) { pnode_[egCalibration].dparams_ = params; }
    void setEgCalibrationLUT(const l1t::LUT & lut) { pnode_[egCalibration].LUT_ = lut; }

    // - recently imported:
    std::string const& egShapeIdType() const { return pnode_[egShapeId].type_; }
    void setEgShapeIdType(std::string type) { pnode_[egShapeId].type_ = type; }
    unsigned egShapeIdVersion() const { return pnode_[egShapeId].version_; }
    void setEgShapeIdVersion(unsigned version) { pnode_[egShapeId].version_ = version; }
    unsigned egCalibrationVersion() const { return pnode_[egCalibration].version_; }
    void setEgCalibrationVersion(unsigned version) { pnode_[egCalibration].version_ = version; }

    // tau
    int tauRegionMask() const {
      if (pnode_[tauPUS].version_ ==1)
	return pnode_[tauPUS].iparams_[0];
      else
	return 0;
    }
    double tauLsb() const { return taup_.lsb_; }
    double tauSeedThreshold() const { return taup_.seedThreshold_; }
    double tauNeighbourThreshold() const { return taup_.neighbourThreshold_; }
    double tauMaxPtTauVeto() const { return taup_.maxPtTauVeto_;}
    double tauMinPtJetIsolationB() const { return taup_.minPtJetIsolationB_;}
    double tauMaxJetIsolationB() const { return taup_.maxJetIsolationB_; }
    double tauMaxJetIsolationA() const { return taup_.maxJetIsolationA_; }
    int    isoTauEtaMin() const { return taup_.isoEtaMin_; }
    int    isoTauEtaMax() const { return taup_.isoEtaMax_; }
    std::string tauPUSType() const { return pnode_[tauPUS].type_; }
    const  std::vector<double> & tauPUSParams() const { return pnode_[tauPUS].dparams_; }
    double tauPUSParam(int ipar) const { return pnode_[tauPUS].dparams_.at(ipar); }

    l1t::LUT* tauIsolationLUT() { return &pnode_[tauIsolation].LUT_; }
    l1t::LUT const* tauIsolationLUT() const { return &pnode_[tauIsolation].LUT_; }
    l1t::LUT* tauIsolationLUT2() { return &pnode_[tauIsolation2].LUT_; }
    l1t::LUT const* tauIsolationLUT2() const { return &pnode_[tauIsolation2].LUT_; }
    l1t::LUT* tauTrimmingShapeVetoLUT() {return &pnode_[tauTrimmingShapeVeto].LUT_; }
    l1t::LUT const* tauTrimmingShapeVetoLUT() const {return &pnode_[tauTrimmingShapeVeto].LUT_; }

    std::string const&  tauCalibrationType() const { return pnode_[tauCalibration].type_; }
    std::vector<double> const&  tauCalibrationParams() const { return pnode_[tauCalibration].dparams_; }
    l1t::LUT* tauCalibrationLUT() { return &pnode_[tauCalibration].LUT_; }
    l1t::LUT const* tauCalibrationLUT() const { return &pnode_[tauCalibration].LUT_; }
    l1t::LUT* tauCompressLUT() { return &pnode_[tauCompress].LUT_; }
    l1t::LUT const* tauCompressLUT() const { return &pnode_[tauCompress].LUT_; }

    l1t::LUT const* tauEtToHFRingEtLUT() const { return &pnode_[tauEtToHFRingEt].LUT_; }
    l1t::LUT* tauEtToHFRingEtLUT() { return &pnode_[tauEtToHFRingEt].LUT_; }

    unsigned tauIsoAreaNrTowersEta()const{return taup_.isoAreaNrTowersEta_;}
    unsigned tauIsoAreaNrTowersPhi()const{return taup_.isoAreaNrTowersPhi_;}
    unsigned tauIsoVetoNrTowersPhi()const{return taup_.isoVetoNrTowersPhi_;}

    void setTauRegionMask(int mask) {
      pnode_[tauPUS].iparams_.resize(1);
      pnode_[tauPUS].iparams_[0] = mask;
    }
    void setTauLsb(double lsb) { taup_.lsb_ = lsb; }
    void setTauSeedThreshold(double thresh) { taup_.seedThreshold_ = thresh; }
    void setTauNeighbourThreshold(double thresh) { taup_.neighbourThreshold_ = thresh; }
    void setTauMaxPtTauVeto(double limit) { taup_.maxPtTauVeto_ = limit; }
    void setTauMinPtJetIsolationB(double limit) { taup_.minPtJetIsolationB_ = limit; }
    void setTauMaxJetIsolationB(double limit) { taup_.maxJetIsolationB_ = limit; }
    void setTauMaxJetIsolationA(double cutValue) { taup_.maxJetIsolationA_ = cutValue; }
    void setIsoTauEtaMin(int value) { taup_.isoEtaMin_ = value; }
    void setIsoTauEtaMax(int value) { taup_.isoEtaMax_ = value; }
    void setTauPUSType(std::string type) { pnode_[tauPUS].type_ = type; }
    void setTauIsolationLUT(const l1t::LUT & lut) { pnode_[tauIsolation].LUT_ = lut; }
    void setTauIsolationLUT2(const l1t::LUT & lut) { pnode_[tauIsolation2].LUT_ = lut; }
    void setTauTrimmingShapeVetoLUT(const l1t::LUT & lut) { pnode_[tauTrimmingShapeVeto].LUT_ = lut; }

    void setTauCalibrationType(std::string type) { pnode_[tauCalibration].type_ = type; }
    void setTauIsoAreaNrTowersEta(unsigned iTauIsoAreaNrTowersEta){taup_.isoAreaNrTowersEta_=iTauIsoAreaNrTowersEta;}
    void setTauIsoAreaNrTowersPhi(unsigned iTauIsoAreaNrTowersPhi){taup_.isoAreaNrTowersPhi_=iTauIsoAreaNrTowersPhi;}
    void setTauIsoVetoNrTowersPhi(unsigned iTauIsoVetoNrTowersPhi){taup_.isoVetoNrTowersPhi_=iTauIsoVetoNrTowersPhi;}

    void setTauCalibrationParams(std::vector<double> params) { pnode_[tauCalibration].dparams_ = params; }
    void setTauCalibrationLUT(const l1t::LUT & lut) { pnode_[tauCalibration].LUT_ = lut; }
    void setTauCompressLUT(const l1t::LUT & lut) { pnode_[tauCompress].LUT_ = lut; }
    void setTauPUSParams(const std::vector<double> & params) { pnode_[tauPUS].dparams_ = params; }

    void setTauEtToHFRingEtLUT(const l1t::LUT & lut) { pnode_[tauEtToHFRingEt].LUT_ = lut; }

    // jets
    double jetLsb() const { return jetp_.lsb_; }
    double jetSeedThreshold() const { return jetp_.seedThreshold_; }
    double jetNeighbourThreshold() const { return jetp_.neighbourThreshold_; }
    int jetRegionMask() const {
      if (pnode_[jetPUS].version_ ==1)
	return pnode_[jetPUS].iparams_[0];
      else
	return 0;
    }

    unsigned jetBypassPUS() const { return pnode_[jetBypassPUSFlag].uparams_[0]; }
    unsigned jetPUSUsePhiRing() const { return pnode_[jetPUSUsePhiRingFlag].uparams_[0]; }

    std::string jetPUSType() const { return pnode_[jetPUS].type_; }
    std::vector<double> const& jetPUSParams() const { return pnode_[jetPUS].dparams_; }
    std::string const& jetCalibrationType() const { return pnode_[jetCalibration].type_; }
    std::vector<double> const& jetCalibrationParams() const { return pnode_[jetCalibration].dparams_; }

    l1t::LUT* jetCalibrationLUT() { return &pnode_[jetCalibration].LUT_; }
    l1t::LUT const* jetCalibrationLUT() const { return &pnode_[jetCalibration].LUT_; }
    l1t::LUT* jetCompressPtLUT() { return &pnode_[jetCompressPt].LUT_; }
    l1t::LUT const* jetCompressPtLUT() const { return &pnode_[jetCompressPt].LUT_; }
    l1t::LUT* jetCompressEtaLUT() { return &pnode_[jetCompressEta].LUT_; }
    l1t::LUT const* jetCompressEtaLUT() const { return &pnode_[jetCompressEta].LUT_; }

    void setJetLsb(double lsb) { jetp_.lsb_ = lsb; }
    void setJetSeedThreshold(double thresh) { jetp_.seedThreshold_ = thresh; }
    void setJetNeighbourThreshold(double thresh) { jetp_.neighbourThreshold_ = thresh; }
    void setJetRegionMask(int mask) {
      pnode_[jetPUS].iparams_.resize(1);
      pnode_[jetPUS].iparams_[0] = mask;
    }
    void setJetPUSType(std::string type) { pnode_[jetPUS].type_ = type; }
    void setJetPUSParams(std::vector<double> params) { pnode_[jetPUS].dparams_ = params; }
    void setJetCalibrationType(std::string type) { pnode_[jetCalibration].type_ = type; }
    void setJetCalibrationParams(std::vector<double> params) { pnode_[jetCalibration].dparams_ = params; }
    void setJetCalibrationLUT(const l1t::LUT & lut) { pnode_[jetCalibration].LUT_ = lut; }
    void setJetCompressEtaLUT(const l1t::LUT & lut) { pnode_[jetCompressEta].LUT_ = lut; }
    void setJetCompressPtLUT(const l1t::LUT & lut) { pnode_[jetCompressPt].LUT_ = lut; }
    void setJetBypassPUS(unsigned flag) { 
      pnode_[jetBypassPUSFlag].uparams_.resize(1);
      pnode_[jetBypassPUSFlag].uparams_[0] = flag; 
    }
    void setJetPUSUsePhiRing(unsigned flag) { 
      pnode_[jetPUSUsePhiRingFlag].uparams_.resize(1);
      pnode_[jetPUSUsePhiRingFlag].uparams_[0] = flag; 
    }
    
    // sums

    double etSumLsb() const { return etSumLsb_; }
    int etSumEtaMin(unsigned isum) const;
    int etSumEtaMax(unsigned isum) const;
    double etSumEtThreshold(unsigned isum) const;
    unsigned etSumBypassMetPUS() const { return pnode_[etSumBypassMetPUSFlag].uparams_[0]; }
    unsigned etSumBypassEttPUS() const { return pnode_[etSumBypassEttPUSFlag].uparams_[0]; }
    unsigned etSumBypassEcalSumPUS() const { return pnode_[etSumBypassEcalSumPUSFlag].uparams_[0]; }
    std::string const& etSumMetPUSType() const { return pnode_[etSumMetPUS].type_; }
    std::string const& etSumEttPUSType() const { return pnode_[etSumEttPUS].type_; }
    std::string const& etSumEcalSumPUSType() const { return pnode_[etSumEcalSumPUS].type_; }
    std::string const& metCalibrationType() const { return pnode_[metCalibration].type_; }
    std::string const& metHFCalibrationType() const { return pnode_[metHFCalibration].type_; }
    std::string const& etSumEttCalibrationType() const { return pnode_[etSumEttCalibration].type_; }
    std::string const& etSumEcalSumCalibrationType() const { return pnode_[etSumEcalSumCalibration].type_; }

    l1t::LUT* etSumMetPUSLUT() { return &pnode_[etSumMetPUS].LUT_; }
    l1t::LUT const* etSumMetPUSLUT() const { return &pnode_[etSumMetPUS].LUT_; }
    l1t::LUT* etSumEttPUSLUT() { return &pnode_[etSumEttPUS].LUT_; }
    l1t::LUT const* etSumEttPUSLUT() const { return &pnode_[etSumEttPUS].LUT_; }
    l1t::LUT* etSumEcalSumPUSLUT() { return &pnode_[etSumEcalSumPUS].LUT_; }
    l1t::LUT const* etSumEcalSumPUSLUT() const { return &pnode_[etSumEcalSumPUS].LUT_; }
    l1t::LUT* metCalibrationLUT() { return &pnode_[metCalibration].LUT_; }
    l1t::LUT const* metCalibrationLUT() const { return &pnode_[metCalibration].LUT_; }
    l1t::LUT* metHFCalibrationLUT() { return &pnode_[metHFCalibration].LUT_; }
    l1t::LUT const* metHFCalibrationLUT() const { return &pnode_[metHFCalibration].LUT_; }
    l1t::LUT* etSumEttCalibrationLUT() { return &pnode_[etSumEttCalibration].LUT_; }
    l1t::LUT const* etSumEttCalibrationLUT() const { return &pnode_[etSumEttCalibration].LUT_; }
    l1t::LUT* etSumEcalSumCalibrationLUT() { return &pnode_[etSumEcalSumCalibration].LUT_; }
    l1t::LUT const* etSumEcalSumCalibrationLUT() const { return &pnode_[etSumEcalSumCalibration].LUT_; }
    l1t::LUT* metPhiCalibrationLUT() { return &pnode_[metPhiCalibration].LUT_; }
    l1t::LUT const* metPhiCalibrationLUT() const { return &pnode_[metPhiCalibration].LUT_; }
    l1t::LUT* metHFPhiCalibrationLUT() { return &pnode_[metHFPhiCalibration].LUT_; }
    l1t::LUT const* metHFPhiCalibrationLUT() const { return &pnode_[metHFPhiCalibration].LUT_; }

    void setEtSumLsb(double lsb) { etSumLsb_ = lsb; }
    void setEtSumEtaMin(unsigned isum, int eta);
    void setEtSumEtaMax(unsigned isum, int eta);
    void setEtSumEtThreshold(unsigned isum, double thresh);
    void setEtSumMetPUSType(std::string type) { pnode_[etSumMetPUS].type_ = type; }
    void setEtSumEttPUSType(std::string type) { pnode_[etSumEttPUS].type_ = type; }
    void setEtSumEcalSumPUSType(std::string type) { pnode_[etSumEcalSumPUS].type_ = type; }
    void setMetCalibrationType(std::string type) { pnode_[metCalibration].type_ = type; }
    void setMetHFCalibrationType(std::string type) { pnode_[metHFCalibration].type_ = type; }
    void setEtSumEttCalibrationType(std::string type) { pnode_[etSumEttCalibration].type_ = type; }
    void setEtSumEcalSumCalibrationType(std::string type) { pnode_[etSumEcalSumCalibration].type_ = type; }
    void setEtSumBypassMetPUS(unsigned flag) { 
      pnode_[etSumBypassMetPUSFlag].uparams_.resize(1);
      pnode_[etSumBypassMetPUSFlag].uparams_[0] = flag; 
    }
    void setEtSumBypassEttPUS(unsigned flag) { 
      pnode_[etSumBypassEttPUSFlag].uparams_.resize(1);
      pnode_[etSumBypassEttPUSFlag].uparams_[0] = flag; 
    }
    void setEtSumBypassEcalSumPUS(unsigned flag) { 
      pnode_[etSumBypassEcalSumPUSFlag].uparams_.resize(1);
      pnode_[etSumBypassEcalSumPUSFlag].uparams_[0] = flag; 
    }


    void setEtSumMetPUSLUT(const l1t::LUT & lut) { pnode_[etSumMetPUS].LUT_ = lut; }
    void setEtSumEttPUSLUT(const l1t::LUT & lut) { pnode_[etSumEttPUS].LUT_ = lut; }
    void setEtSumEcalSumPUSLUT(const l1t::LUT & lut) { pnode_[etSumEcalSumPUS].LUT_ = lut; }
    void setMetCalibrationLUT(const l1t::LUT & lut) { pnode_[metCalibration].LUT_ = lut; }
    void setMetHFCalibrationLUT(const l1t::LUT & lut) { pnode_[metHFCalibration].LUT_ = lut; }
    void setEtSumEttCalibrationLUT(const l1t::LUT & lut) { pnode_[etSumEttCalibration].LUT_ = lut; }
    void setEtSumEcalSumCalibrationLUT(const l1t::LUT & lut) { pnode_[etSumEcalSumCalibration].LUT_ = lut; }
    void setMetPhiCalibrationLUT(const l1t::LUT & lut) { pnode_[metPhiCalibration].LUT_ = lut; }
    void setMetHFPhiCalibrationLUT(const l1t::LUT & lut) { pnode_[metHFPhiCalibration].LUT_ = lut; }

    // HI centrality
    int centralityRegionMask() const {
      if(pnode_[hiCentrality].version_ == 1)
	return pnode_[hiCentrality].iparams_[0] ;
      else
	return 0;
    }
    std::vector<int> minimumBiasThresholds() const {
      if(pnode_[hiCentrality].version_ == 1 && pnode_[hiCentrality].iparams_.size()==5) {
	std::vector<int> newVec;
	for(int i = 0; i<4; i++) {
	  newVec.push_back(pnode_[hiCentrality].iparams_.at(i+1));
	}
	return newVec;
      } else {
	std::vector<int> newVec;
	return newVec;
      }
    }
    l1t::LUT * centralityLUT() { return &pnode_[hiCentrality].LUT_; }
    l1t::LUT const* centralityLUT() const { return &pnode_[hiCentrality].LUT_; }
    void setCentralityRegionMask(int mask) {
      pnode_[hiCentrality].iparams_.resize(5);
      pnode_[hiCentrality].iparams_[0] = mask;
    }
    void setMinimumBiasThresholds(std::vector<int> thresholds) {
      pnode_[hiCentrality].iparams_.resize(5);
      for(int i = 0; i<4; i++) {
	pnode_[hiCentrality].iparams_[i+1] = thresholds.at(i);
      }
    }
    void setCentralityLUT(const l1t::LUT & lut) { pnode_[hiCentrality].LUT_ = lut; }

    // HI Q2
    l1t::LUT * q2LUT() { return &pnode_[hiQ2].LUT_; }
    l1t::LUT const* q2LUT() const { return &pnode_[hiQ2].LUT_; }
    void setQ2LUT(const l1t::LUT & lut) { pnode_[hiQ2].LUT_ = lut; }

    // HI parameters
    double etSumCentLower(unsigned centClass) const {
      if (pnode_[etSumCentralityLower].dparams_.size()>centClass)
	return pnode_[etSumCentralityLower].dparams_.at(centClass);
      else return 0.;
    }
    double etSumCentUpper(unsigned centClass) const { 
      if (pnode_[etSumCentralityUpper].dparams_.size()>centClass)
	return pnode_[etSumCentralityUpper].dparams_.at(centClass);
      else return 0.;
    }
    void setEtSumCentLower(unsigned centClass, double loBound){
      if (pnode_[etSumCentralityLower].dparams_.size()<=centClass) 
	pnode_[etSumCentralityLower].dparams_.resize(centClass+1);
      pnode_[etSumCentralityLower].dparams_.at(centClass) = loBound;
    }
    void setEtSumCentUpper(unsigned centClass, double upBound) {
      if (pnode_[etSumCentralityUpper].dparams_.size()<=centClass) 
	pnode_[etSumCentralityUpper].dparams_.resize(centClass+1);
      pnode_[etSumCentralityUpper].dparams_.at(centClass) = upBound;
    }
    
    // Layer 1 LUT specification
    std::vector<double> const& layer1ECalScaleFactors() const { return pnode_[layer1ECal].dparams_; }
    std::vector<double> const& layer1HCalScaleFactors() const { return pnode_[layer1HCal].dparams_; }
    std::vector<double> const& layer1HFScaleFactors()   const { return pnode_[layer1HF  ].dparams_; }
    std::vector<int> const& layer1ECalScaleETBins() const { return pnode_[layer1ECal].iparams_; }
    std::vector<int> const& layer1HCalScaleETBins() const { return pnode_[layer1HCal].iparams_; }
    std::vector<int> const& layer1HFScaleETBins()   const { return pnode_[layer1HF  ].iparams_; }
    std::vector<unsigned> const& layer1ECalScalePhiBins() const { return pnode_[layer1ECal].uparams_; }
    std::vector<unsigned> const& layer1HCalScalePhiBins() const { return pnode_[layer1HCal].uparams_; }
    std::vector<unsigned> const& layer1HFScalePhiBins()   const { return pnode_[layer1HF  ].uparams_; }
    void setLayer1ECalScaleFactors(std::vector<double> params) { pnode_[layer1ECal].dparams_ = std::move(params); }
    void setLayer1HCalScaleFactors(std::vector<double> params) { pnode_[layer1HCal].dparams_ = std::move(params); }
    void setLayer1HFScaleFactors(std::vector<double> params)   { pnode_[layer1HF  ].dparams_ = std::move(params); }
    void setLayer1ECalScaleETBins(std::vector<int> params) { pnode_[layer1ECal].iparams_ = std::move(params); }
    void setLayer1HCalScaleETBins(std::vector<int> params) { pnode_[layer1HCal].iparams_ = std::move(params); }
    void setLayer1HFScaleETBins(std::vector<int> params)   { pnode_[layer1HF  ].iparams_ = std::move(params); }
    void setLayer1ECalScalePhiBins(std::vector<unsigned> params) { pnode_[layer1ECal].uparams_ = std::move(params); }
    void setLayer1HCalScalePhiBins(std::vector<unsigned> params) { pnode_[layer1HCal].uparams_ = std::move(params); }
    void setLayer1HFScalePhiBins(std::vector<unsigned> params)   { pnode_[layer1HF  ].uparams_ = std::move(params); }

    std::vector<unsigned> const& layer1SecondStageLUT() const { return pnode_[layer1HOverE].uparams_; }
    void setLayer1SecondStageLUT(const std::vector<unsigned>& lut) { pnode_[layer1HOverE].uparams_ = lut; }

    void setNode(int pos, const Node &n){ pnode_[pos] = n; }
    const std::vector<Node>& getNodes(void) const { return pnode_; }

  private:
    L1CaloEtScale emScale_;
    L1CaloEtScale jetScale_;
    L1CaloEtScale HtMissScale_;
    L1CaloEtScale HfRingScale_;
    friend std::ostream & operator<<(std::ostream &os, const CaloParamsHelper& h);
  };

  std::ostream & operator<<(std::ostream &os, const l1t::CaloParamsHelper& p);
  
}



#endif
<|MERGE_RESOLUTION|>--- conflicted
+++ resolved
@@ -56,14 +56,10 @@
 	   egBypassHoEFlag=44,
 	   etSumCentralityLower=45,
 	   etSumCentralityUpper=46,
-           jetPUSUsePhiRingFlag=47,
-<<<<<<< HEAD
+     jetPUSUsePhiRingFlag=47,
 	   metPhiCalibration=48,
 	   metHFPhiCalibration=49,
 	   NUM_CALOPARAMNODES=50
-=======
-	   NUM_CALOPARAMNODES=48
->>>>>>> 34797502
     };
 
     CaloParamsHelper() { pnode_.resize(NUM_CALOPARAMNODES); }
