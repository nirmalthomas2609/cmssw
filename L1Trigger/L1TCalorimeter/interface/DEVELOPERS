Jim Brooke : jim.brooke@SPAMNOTcern.ch
<<<<<<< HEAD
Leonard Apanasevich : apana@SPAMNOTfnal.gov
R. Alex Barbieri : luck@SPAMNOTmit.edu
=======
R. Alex Barbieri : luck@SPAMNOTmit.edu
Wei Li: davidlw@SPAMNOTrice.edu
>>>>>>> bc44c566
<|MERGE_RESOLUTION|>--- conflicted
+++ resolved
@@ -1,8 +1,4 @@
 Jim Brooke : jim.brooke@SPAMNOTcern.ch
-<<<<<<< HEAD
 Leonard Apanasevich : apana@SPAMNOTfnal.gov
 R. Alex Barbieri : luck@SPAMNOTmit.edu
-=======
-R. Alex Barbieri : luck@SPAMNOTmit.edu
-Wei Li: davidlw@SPAMNOTrice.edu
->>>>>>> bc44c566
+Wei Li: davidlw@SPAMNOTrice.edu