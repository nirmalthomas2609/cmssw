#
# hachConditions.py  Load ES Producers for any conditions not yet in GT...
#
# The intention is that this file should shrink with time as conditions are added to GT.
#

import FWCore.ParameterSet.Config as cms
import sys
from Configuration.Eras.Modifier_run2_HI_specific_cff import run2_HI_specific
#from Configuration.Eras.Era_Run2_2016_pA_cff import Run2_2016_pA
from Configuration.Eras.Modifier_pA_2016_cff import pA_2016


#
# Legacy Trigger:  No Hacks Needed
#
from Configuration.Eras.Modifier_stage1L1Trigger_cff import stage1L1Trigger
from Configuration.Eras.Modifier_stage2L1Trigger_cff import stage2L1Trigger
#if not (stage1L1Trigger.isChosen() or stage2L1Trigger.isChosen()):
#    sys.stderr.write("L1TCalorimeter conditions configured for Run1 (Legacy) trigger. \n")
# 

#
# Stage-1 Trigger
#
if stage1L1Trigger.isChosen() and not stage2L1Trigger.isChosen():
    # Switch between HI and PP calo configuration:
    if (run2_HI_specific.isChosen()):
        from L1Trigger.L1TCalorimeter.caloConfigStage1HI_cfi import *
    else:
        from L1Trigger.L1TCalorimeter.caloConfigStage1PP_cfi import *
    # Override Calo Scales:
    from L1Trigger.L1TCalorimeter.caloScalesStage1_cff import *
    # CaloParams is in the DB for Stage-1

#
# Stage-2 Trigger
#
if stage2L1Trigger.isChosen():
    if pA_2016.isChosen():
        from L1Trigger.L1TCalorimeter.caloStage2Params_2016_v3_3_1_HI_cfi import *    
    else:
<<<<<<< HEAD
        from L1Trigger.L1TCalorimeter.caloStage2Params_2016_v3_3_1_cfi import *    
=======
        sys.stderr.write("L1TCalorimeter Conditions configured for Stage-2 (2016) trigger. \n")
        from L1Trigger.L1TCalorimeter.caloStage2Params_2017_v1_5_cfi import *    
>>>>>>> 1b9c1709
    
    # What about CaloConfig?  Related:  How will we switch PP/HH?
    #<|MERGE_RESOLUTION|>--- conflicted
+++ resolved
@@ -40,12 +40,8 @@
     if pA_2016.isChosen():
         from L1Trigger.L1TCalorimeter.caloStage2Params_2016_v3_3_1_HI_cfi import *    
     else:
-<<<<<<< HEAD
-        from L1Trigger.L1TCalorimeter.caloStage2Params_2016_v3_3_1_cfi import *    
-=======
-        sys.stderr.write("L1TCalorimeter Conditions configured for Stage-2 (2016) trigger. \n")
         from L1Trigger.L1TCalorimeter.caloStage2Params_2017_v1_5_cfi import *    
->>>>>>> 1b9c1709
+
     
     # What about CaloConfig?  Related:  How will we switch PP/HH?
     #