#
# hachConditions.py  Load ES Producers for any conditions not yet in GT...
#
# The intention is that this file should shrink with time as conditions are added to GT.
#

import FWCore.ParameterSet.Config as cms
from Configuration.StandardSequences.Eras import eras

#
# Legacy Trigger:  No Hacks Needed
#
#if not (eras.stage1L1Trigger.isChosen() or eras.stage2L1Trigger.isChosen()):
#    print "L1TCalorimeter conditions configured for Run1 (Legacy) trigger. "
# 

#
# Stage-1 Trigger
#
if eras.stage1L1Trigger.isChosen() and not eras.stage2L1Trigger.isChosen():
    print "L1TCalorimeter Conditions configured for Stage-1 (2015) trigger. "    
    # Switch between HI and PP calo configuration:
    if (eras.run2_HI_specific.isChosen()):
        from L1Trigger.L1TCalorimeter.caloConfigStage1HI_cfi import *
    else:
        from L1Trigger.L1TCalorimeter.caloConfigStage1PP_cfi import *
    # Override Calo Scales:
    from L1Trigger.L1TCalorimeter.caloScalesStage1_cff import *
    # CaloParams is in the DB for Stage-1

#
# Stage-2 Trigger
#
if eras.stage2L1Trigger.isChosen():
    print "L1TCalorimeter Conditions configured for Stage-2 (2016) trigger. "
    # from L1Trigger.L1TCalorimeter.simCaloStage2Layer1Digis_cfi import simCaloStage2Layer1Digis    
<<<<<<< HEAD
    from L1Trigger.L1TCalorimeter.caloStage2Params_2016_v2_1_cfi import *
=======
    from L1Trigger.L1TCalorimeter.caloStage2Params_2016_v2_2_cfi import *
>>>>>>> 136b0a79
    #
    # What about CaloConfig?  Related:  How will we switch PP/HH?
    #<|MERGE_RESOLUTION|>--- conflicted
+++ resolved
@@ -34,11 +34,7 @@
 if eras.stage2L1Trigger.isChosen():
     print "L1TCalorimeter Conditions configured for Stage-2 (2016) trigger. "
     # from L1Trigger.L1TCalorimeter.simCaloStage2Layer1Digis_cfi import simCaloStage2Layer1Digis    
-<<<<<<< HEAD
-    from L1Trigger.L1TCalorimeter.caloStage2Params_2016_v2_1_cfi import *
-=======
     from L1Trigger.L1TCalorimeter.caloStage2Params_2016_v2_2_cfi import *
->>>>>>> 136b0a79
     #
     # What about CaloConfig?  Related:  How will we switch PP/HH?
     #