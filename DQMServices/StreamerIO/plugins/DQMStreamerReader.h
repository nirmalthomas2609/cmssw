--- conflicted
+++ resolved
@@ -73,14 +73,8 @@
   DQMFileIterator fiterator_;
 
   std::unique_ptr<StreamerInputFile> streamReader_;
-<<<<<<< HEAD
   std::shared_ptr<EventSkipperByID> eventSkipperByID_;
-
-  DQMFileIterator fiterator_;
-=======
-  boost::shared_ptr<EventSkipperByID> eventSkipperByID_;
   TriggerSelectorPtr eventSelector_;
->>>>>>> 38261658
 };
 
 }  //end-of-namespace-def
