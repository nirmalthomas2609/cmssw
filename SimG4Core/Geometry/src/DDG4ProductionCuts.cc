--- conflicted
+++ resolved
@@ -82,15 +82,9 @@
   G4Region* region = nullptr;
   G4RegionStore* store = G4RegionStore::GetInstance();
   for (auto const& vv : vec_) {
-<<<<<<< HEAD
     unsigned int num = map_.toString(keywordRegion_, vv.second, regionName);
     edm::LogVerbatim("Geometry") << "  num  " << num << " regionName: " << regionName << ", the store of size "
                                  << store->size();
-=======
-    unsigned int num = map_->toString(keywordRegion_, vv.second, regionName);
-    edm::LogVerbatim("Geometry") << "  num  " << num << " regionName: " << regionName << " " << store;
->>>>>>> 77877660
-
     if (num != 1) {
       throw cms::Exception("SimG4CoreGeometry", " DDG4ProductionCuts::initialize: Problem with Region tags.");
     }
