<flags CXXFLAGS="-Wno-sign-compare -Wno-unused-variable -Os"/>
<use   name="FWCore/Utilities"/>
<use   name="FWCore/PluginManager"/>
<use   name="FWCore/MessageLogger"/>
<use   name="FWCore/Framework"/>
<use   name="FWCore/Concurrency"/>
<use   name="boost"/>
<use   name="boost_program_options"/>
<<<<<<< HEAD
<use   name="CondCore/ORA"/>
<use   name="CondCore/DBCommon"/>
=======
>>>>>>> 9d1bd68b
<use   name="CondCore/CondDB"/>
<use   name="CondFormats/HLTObjects"/>
<use   name="CondFormats/Alignment"/>
<use   name="CondFormats/BeamSpotObjects"/>
<use   name="CondFormats/CastorObjects"/>
<use   name="CondFormats/HIObjects"/>
<use   name="CondFormats/CSCObjects"/>
<use   name="CondFormats/DTObjects"/>
<use   name="CondFormats/ESObjects"/>
<use   name="CondFormats/EcalObjects"/>
<use   name="CondFormats/EgammaObjects"/>
<use   name="CondFormats/Luminosity"/>
<use   name="CondFormats/HcalObjects"/>
<use   name="CondFormats/JetMETObjects"/>
<use   name="CondFormats/L1TObjects"/>
<use   name="CondFormats/PhysicsToolsObjects"/>
<use   name="CondFormats/GeometryObjects"/>
<use   name="CondFormats/RecoMuonObjects"/>
<use   name="CondFormats/RPCObjects"/>
<use   name="CondFormats/RunInfo"/>
<use   name="CondFormats/SiPixelObjects"/>
<use   name="CondFormats/SiStripObjects"/>
<use   name="CondFormats/Common"/>
<use   name="CondFormats/BTauObjects"/>
<use   name="CondFormats/MFObjects"/>
<export>
  <lib   name="1"/>
</export><|MERGE_RESOLUTION|>--- conflicted
+++ resolved
@@ -6,11 +6,6 @@
 <use   name="FWCore/Concurrency"/>
 <use   name="boost"/>
 <use   name="boost_program_options"/>
-<<<<<<< HEAD
-<use   name="CondCore/ORA"/>
-<use   name="CondCore/DBCommon"/>
-=======
->>>>>>> 9d1bd68b
 <use   name="CondCore/CondDB"/>
 <use   name="CondFormats/HLTObjects"/>
 <use   name="CondFormats/Alignment"/>
