--- conflicted
+++ resolved
@@ -1,13 +1,10 @@
 #include "CondCore/CondDB/interface/Exception.h"
 #include "SessionImpl.h"
-<<<<<<< HEAD
-=======
 #include "DbConnectionString.h"
 // for the ORA bridge
 #include "OraDbSchema.h"
 #include "CondCore/DBCommon/interface/DbConnection.h"
 #include "CondCore/DBCommon/interface/DbTransaction.h"
->>>>>>> 7c6a8cab
 //
 #include "RelationalAccess/ISessionProxy.h"
 #include "RelationalAccess/ITransaction.h"
@@ -61,7 +58,6 @@
     };
 
     SessionImpl::SessionImpl():
-<<<<<<< HEAD
       coralSession(){
     }
 
@@ -71,36 +67,9 @@
 
     SessionImpl::~SessionImpl(){
       close();
-=======
-      configuration(),
-      coralSession(),
-      connectionString(""){
     }
 
     SessionImpl::~SessionImpl(){
-    }
-    
-    void SessionImpl::connect( const std::string& connectionString, 
-			       bool readOnly ){
-      connect( connectionString, "", readOnly );
-    }
-
-    void SessionImpl::connect( const std::string& connectionStr, 
-			       const std::string& transactionId,
-			       bool readOnly ){
-      disconnect();
-      coral::ConnectionService connectionService;
-      configuration.configure( connectionService.configuration() );
-      coralSession.reset( connectionService.connect( getRealConnectionString( connectionStr, transactionId ), 
-						     readOnly?coral::ReadOnly:coral::Update ) );
-      connectionString = connectionStr;
-    }
-
-    // only required by the ORAWrapper ?
-    void SessionImpl::connect( boost::shared_ptr<coral::ISessionProxy>& csession ){
-      disconnect();
-      coralSession = csession;
->>>>>>> 7c6a8cab
     }
     
     void SessionImpl::close(){
