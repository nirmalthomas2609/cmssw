#include <cassert>
#include <iostream>

#include <cuda.h>
#include <cuda_runtime.h>

#include "DataFormats/CaloRecHit/interface/CaloRecHit.h"
#include "HeterogeneousCore/CUDAUtilities/interface/exitSansCUDADevices.h"

__global__ void kernel_test_calo_rechit(CaloRecHit* other) {
  CaloRecHit rh{DetId(0), 10, 1, 0, 0};
  other->setEnergy(rh.energy());
  other->setTime(rh.time());
  other->setFlagField(10, 31, 1);
}

void test_calo_rechit() {
  auto check_error = [](auto code) {
    if (code != cudaSuccess) {
      std::cout << cudaGetErrorString(code) << std::endl;
      assert(false);
    }
  };

  CaloRecHit h_rh, h_rh_test{DetId(0), 10, 1, 0, 0};
  h_rh_test.setFlagField(10, 31, 1);
  CaloRecHit* d_rh;

  cudaMalloc((void**)&d_rh, sizeof(CaloRecHit));
  cudaMemcpy(d_rh, &h_rh, sizeof(CaloRecHit), cudaMemcpyHostToDevice);
  kernel_test_calo_rechit<<<1, 1>>>(d_rh);
  cudaDeviceSynchronize();
  check_error(cudaGetLastError());
  cudaMemcpy(&h_rh, d_rh, sizeof(CaloRecHit), cudaMemcpyDeviceToHost);

  std::cout << h_rh << std::endl;
  std::cout << h_rh_test << std::endl;
  assert(h_rh.energy() == h_rh_test.energy());
  assert(h_rh.time() == h_rh_test.time());
  assert(h_rh.flags() == h_rh_test.flags());
  assert(h_rh.aux() == h_rh_test.aux());
  assert(h_rh.detid() == h_rh_test.detid());
}

int main(int argc, char** argv) {
<<<<<<< HEAD
  int nDevices;
  cudaGetDeviceCount(&nDevices);
  std::cout << "nDevices = " << nDevices << std::endl;

  if (nDevices > 0)
    test_calo_rechit();
=======
  exitSansCUDADevices();

  test_calo_rechit();
>>>>>>> 835f837a

  std::cout << "all good!" << std::endl;
  return 0;
}<|MERGE_RESOLUTION|>--- conflicted
+++ resolved
@@ -43,18 +43,9 @@
 }
 
 int main(int argc, char** argv) {
-<<<<<<< HEAD
-  int nDevices;
-  cudaGetDeviceCount(&nDevices);
-  std::cout << "nDevices = " << nDevices << std::endl;
-
-  if (nDevices > 0)
-    test_calo_rechit();
-=======
   exitSansCUDADevices();
 
   test_calo_rechit();
->>>>>>> 835f837a
 
   std::cout << "all good!" << std::endl;
   return 0;
