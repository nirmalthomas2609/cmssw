#ifndef EgammaReco_SuperCluster_h
#define EgammaReco_SuperCluster_h
/** \class reco::SuperCluster SuperCluster.h DataFormats/EgammaReco/interface/SuperCluster.h
 *  
 * A SuperCluster reconstructed in the Electromagnetic Calorimeter
 * contains references to seed and constituent BasicClusters
 *
 * \author Luca Lista, INFN
 *
<<<<<<< HEAD
 * \version $Id: SuperCluster.h,v 1.25 2012/10/22 20:23:27 argiro Exp $
=======
 * \version $Id: SuperCluster.h,v 1.27 2013/06/14 14:27:52 lgray Exp $
>>>>>>> db1e6b70
 *
 */
#include "DataFormats/Math/interface/Point3D.h"
#include "DataFormats/CaloRecHit/interface/CaloCluster.h"
#include "DataFormats/CaloRecHit/interface/CaloClusterFwd.h"
#include "DataFormats/DetId/interface/DetId.h"


namespace reco {
  class SuperCluster : public CaloCluster {
  public:
    typedef std::vector<std::pair<CaloClusterPtr::key_type,CaloClusterPtr> > EEtoPSAssociation;
    // cluster index to range in PS cluster vector
    typedef std::vector<std::pair<CaloClusterPtr::key_type,std::pair<size_t,size_t> > > EEtoPSAssociationInternal;
    typedef math::XYZPoint Point;

    /// default constructor
    SuperCluster() : CaloCluster(0., Point(0.,0.,0.)), preshowerEnergy_(0), rawEnergy_(-1.), phiWidth_(0), etaWidth_(0), preshowerEnergy1_(0), preshowerEnergy2_(0) {}

    /// constructor defined by CaloCluster - will have to use setSeed and add() separately
    SuperCluster( double energy, const Point& position );

    SuperCluster( double energy, const Point& position,
                  const CaloClusterPtr & seed,
                  const CaloClusterPtrVector& clusters,
		  double Epreshower=0.,
		  double phiWidth=0., double etaWidth=0.,
		  double Epreshower1=0., double Epreshower2=0.);

    // to be merged in the previous one? -- FIXME
    SuperCluster( double energy, const Point& position,
                  const CaloClusterPtr & seed,
                  const CaloClusterPtrVector& clusters,
                  const CaloClusterPtrVector& preshowerClusters,
		  double Epreshower=0.,
		  double phiWidth=0., double etaWidth=0.,
		  double Epreshower1=0., double Epreshower2=0.);


    /// raw uncorrected energy (sum of energies of component BasicClusters)
    double rawEnergy() const { return rawEnergy_; }

    /// energy deposited in preshower 
    double preshowerEnergy() const { return preshowerEnergy_; }
    double preshowerEnergyPlane1() const {return preshowerEnergy1_; }
    double preshowerEnergyPlane2() const {return preshowerEnergy2_; }

    /// obtain phi and eta width of the Super Cluster
    double phiWidth() const { return phiWidth_; }
    double etaWidth() const { return etaWidth_; }

    //Assign new variables to supercluster
    void setPreshowerEnergy( double preshowerEnergy ) { preshowerEnergy_ = preshowerEnergy; };
    void setPreshowerEnergyPlane1( double preshowerEnergy1 ) { preshowerEnergy1_ = preshowerEnergy1; }; 
    void setPreshowerEnergyPlane2( double preshowerEnergy2 ) { preshowerEnergy2_ = preshowerEnergy2; }; 
    void setPhiWidth( double pw ) { phiWidth_ = pw; }
    void setEtaWidth( double ew ) { etaWidth_ = ew; }

    /// seed BasicCluster
    const CaloClusterPtr & seed() const { return seed_; }

    /// const access to the cluster list itself
    const CaloClusterPtrVector& clusters() const { return clusters_; }

    /// const access to the preshower cluster list itself
    const CaloClusterPtrVector& preshowerClusters() const { return preshowerClusters_; }

    /// fist iterator over BasicCluster constituents
    CaloCluster_iterator clustersBegin() const { return clusters_.begin(); }

    /// last iterator over BasicCluster constituents
    CaloCluster_iterator clustersEnd() const { return clusters_.end(); }

    /// fist iterator over PreshowerCluster constituents
    CaloCluster_iterator preshowerClustersBegin() const { return preshowerClusters_.begin(); }

    /// last iterator over PreshowerCluster constituents
    CaloCluster_iterator preshowerClustersEnd() const { return preshowerClusters_.end(); }

    /// number of BasicCluster constituents
    size_t clustersSize() const { return clusters_.size(); }

    /// number of BasicCluster PreShower constituents
    size_t preshowerClustersSize() const { return preshowerClusters_.size(); }

    /// list of used xtals by DetId // now inherited by CaloCluster
    //std::vector<DetId> getHitsByDetId() const { return usedHits_; }

    /// set reference to seed BasicCluster
    void setSeed( const CaloClusterPtr & r ) { seed_ = r; }

    /// add reference to constituent BasicCluster
    void addCluster( const CaloClusterPtr & r ) { 
      clusters_.push_back( r ); 
      computeRawEnergy();
    }

    /// add reference to constituent BasicCluster
    void addPreshowerCluster( const CaloClusterPtr & r ) { preshowerClusters_.push_back( r ); }

    /** Set preshower planes status :
        0 : both planes working
        1 : only first plane working
        2 : only second plane working
        3 : both planes dead */        

    void setPreshowerPlanesStatus(const uint32_t& status){
      uint32_t flags = flags_ & flagsMask_;
      flags_= flags | (status << flagsOffset_);
    }

    /** Get preshower planes status :
        0 : both planes working
        1 : only first plane working
        2 : only second plane working
        3 : both planes dead */    
    const int  getPreshowerPlanesStatus() const {
      return (flags_>>flagsOffset_);
    }

  private:

    void computeRawEnergy();

    /// reference to BasicCluster seed
    CaloClusterPtr seed_;

    /// references to BasicCluster constitunets
    CaloClusterPtrVector clusters_;

    /// references to BasicCluster constitunets
    CaloClusterPtrVector preshowerClusters_;

    /// used hits by detId - retrieved from BC constituents -- now inherited from CaloCluster
    //std::vector<DetId> usedHits_;

    double preshowerEnergy_;

    double rawEnergy_;
    
    double phiWidth_;
    double etaWidth_;

    double preshowerEnergy1_;
    double preshowerEnergy2_;

    EEtoPSAssociationInternal ee2ps;
  };

}
#endif<|MERGE_RESOLUTION|>--- conflicted
+++ resolved
@@ -7,11 +7,7 @@
  *
  * \author Luca Lista, INFN
  *
-<<<<<<< HEAD
  * \version $Id: SuperCluster.h,v 1.25 2012/10/22 20:23:27 argiro Exp $
-=======
- * \version $Id: SuperCluster.h,v 1.27 2013/06/14 14:27:52 lgray Exp $
->>>>>>> db1e6b70
  *
  */
 #include "DataFormats/Math/interface/Point3D.h"
