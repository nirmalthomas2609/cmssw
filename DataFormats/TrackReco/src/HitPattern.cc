--- conflicted
+++ resolved
@@ -749,715 +749,7 @@
         stream << getHitPattern(category, i) << std::endl;
     }
 
-<<<<<<< HEAD
-uint32_t HitPattern::encode(DetId id, uint32_t hitType, unsigned int i){
-  
-  // ignore the rec hit if the number of hit is larger than the max
-  if (i >= 32 * PatternSize / HitSize) return 0;
-
-  // get rec hit det id and rec hit type
-  uint32_t detid = id.det();
-
-  // init pattern of this hit to 0
-  uint32_t pattern = 0;
-
-  // adding tracker/muon detector bit
-  pattern += ((detid)&SubDetectorMask)<<SubDetectorOffset;
-  
-  // adding substructure (PXB,PXF,TIB,TID,TOB,TEC, or DT,CSC,RPC) bits 
-  uint32_t subdet = id.subdetId();
-  pattern += ((subdet)&SubstrMask)<<SubstrOffset;
-  
-  // adding layer/disk/wheel bits
-  uint32_t layer = 0;
-  if (detid == DetId::Tracker) {
-    if (subdet == PixelSubdetector::PixelBarrel) 
-      layer = PXBDetId(id).layer();
-    else if (subdet == PixelSubdetector::PixelEndcap)
-      layer = PXFDetId(id).disk();
-    else if (subdet == StripSubdetector::TIB)
-      layer = TIBDetId(id).layer();
-    else if (subdet == StripSubdetector::TID)
-      layer = TIDDetId(id).wheel();
-    else if (subdet == StripSubdetector::TOB)
-      layer = TOBDetId(id).layer();
-    else if (subdet == StripSubdetector::TEC)
-      layer = TECDetId(id).wheel();
-  } else if (detid == DetId::Muon) {
-    if (subdet == (uint32_t) MuonSubdetId::DT) 
-      layer = ((DTLayerId(id.rawId()).station()-1)<<2) + DTLayerId(id.rawId()).superLayer();
-    else if (subdet == (uint32_t) MuonSubdetId::CSC)
-      layer = ((CSCDetId(id.rawId()).station()-1)<<2) +  (CSCDetId(id.rawId()).ring()-1);
-    else if (subdet == (uint32_t) MuonSubdetId::RPC) {
-      RPCDetId rpcid(id.rawId());
-      layer = ((rpcid.station()-1)<<2) + abs(rpcid.region());
-      if (rpcid.station() <= 2) layer += 2*(rpcid.layer()-1);
-    }
-  }
-  pattern += (layer&LayerMask)<<LayerOffset;
-
-  // adding mono/stereo bit
-  uint32_t side = 0;
-  if (detid == DetId::Tracker) {
-       side = isStereo(id);
-  } else if (detid == DetId::Muon) {
-       side = 0;
-  }
-  pattern += (side&SideMask)<<SideOffset;
-
-  // adding hit type bits
-  pattern += (hitType&HitTypeMask)<<HitTypeOffset;
-
-  return pattern;
-}
-
-
-void HitPattern::setHitPattern(int position, uint32_t pattern) {
-  int offset = position * HitSize;
-  for (int i=0; i<HitSize; i++) {
-    int pos = offset + i;
-    uint32_t bit = (pattern >> i) & 0x1;
-    hitPattern_[pos / 32] += bit << ((offset + i) % 32); 
-  }
-}
-
-void HitPattern::appendHit(const TrackingRecHit & hit){
-
-  // get rec hit det id and rec hit type
-  DetId id = hit.geographicalId();
-  uint32_t detid = id.det();
-  uint32_t subdet = id.subdetId();
-
-  std::vector<const TrackingRecHit*> hits;
-
-
-  if (detid == DetId::Tracker)
-    hits.push_back(&hit);
-   
-  if (detid == DetId::Muon) {
-
-    if (subdet == (uint32_t) MuonSubdetId::DT){
-
-      // DT rechit (granularity 2)
-      if(hit.dimension() == 1)
-	hits.push_back(&hit);
-      
-      // 4D segment (granularity 0) 
-      else if(hit.dimension() > 1){ // Both 2 and 4 dim cases. MB4s have 2D, but formatted in 4D segments 
-	std::vector<const TrackingRecHit*> seg2D = hit.recHits(); // 4D --> 2D
-	// load 1D hits (2D --> 1D)
-	for(std::vector<const TrackingRecHit*>::const_iterator it = seg2D.begin(); it != seg2D.end(); ++it){
-	  std::vector<const TrackingRecHit*> hits1D =  (*it)->recHits();
-	  copy(hits1D.begin(),hits1D.end(),back_inserter(hits));
-	}
-      }
-    }
-
-    else if (subdet == (uint32_t) MuonSubdetId::CSC){
-      
-      // CSC rechit (granularity 2)
-      if(hit.dimension() == 2)
-	hits.push_back(&hit);
-
-      // 4D segment (granularity 0) 
-      if(hit.dimension() == 4)
-	hits = hit.recHits(); // load 2D hits (4D --> 1D)
-    }
-   
-    else if (subdet == (uint32_t) MuonSubdetId::RPC) {
-      hits.push_back(&hit);
-    }
-  }
-
-  unsigned int i =  numberOfHits();
-  for(std::vector<const TrackingRecHit*>::const_iterator it = hits.begin(); it != hits.end(); ++it)
-    set(**it,i++);
-
-
-}
-
-
-uint32_t HitPattern::getHitPattern(int position) const {
-/* Note: you are not taking a consecutive sequence of HitSize bits starting from position*HitSize
-         as the bit order in the words are reversed. 
-         e.g. if position = 0 you take the lowest 10 bits of the first word.
-    
-         I hope this can clarify what is the memory layout of such thing
-
- straight 01234567890123456789012345678901 | 23456789012345678901234567890123 | 4567
- (global) 0         1         2         3  | 3       4         5         6    | 6  
- words    [--------------0---------------] | [--------------1---------------] | [---   
- word     01234567890123456789012345678901 | 01234567890123456789012345678901 | 0123
-  (str)   0         1         2         3  | 0         1         2         3  | 0
-          [--------------0---------------] | [--------------1---------------] | [---   
- word     10987654321098765432109876543210 | 10987654321098765432109876543210 | 1098
-  (rev)   32         21        10        0 | 32         21        10        0 | 32  
- reverse  10987654321098765432109876543210 | 32109876543210987654321098765432 | 5432
-          32         21        10        0 | 6  65        54        43      3   9
-
-         ugly enough, but it's not my fault, I was not even in CMS at that time   [gpetrucc] */
-  uint16_t bitEndOffset = (position+1) * HitSize;
-  uint8_t secondWord   = (bitEndOffset >> 5);
-  uint8_t secondWordBits = bitEndOffset & (32-1); // that is, bitEndOffset % 32
-  if (secondWordBits >= HitSize) { // full block is in this word
-      uint8_t lowBitsToTrash = secondWordBits - HitSize;
-      uint32_t myResult = (hitPattern_[secondWord] >> lowBitsToTrash) & ((1 << HitSize)-1);
-      return myResult;
-  } else {
-      uint8_t  firstWordBits   = HitSize - secondWordBits;
-      uint32_t firstWordBlock  = hitPattern_[secondWord-1] >> (32-firstWordBits);
-      uint32_t secondWordBlock = hitPattern_[secondWord] & ((1<<secondWordBits)-1);
-      uint32_t myResult = firstWordBlock + (secondWordBlock << firstWordBits);
-      return myResult;
-  }
-}
-
-
-
-
-
-bool HitPattern::hasValidHitInFirstPixelBarrel() const {
-  for (int i=0; i<(PatternSize * 32) / HitSize; i++) {
-    uint32_t pattern = getHitPattern(i);
-    if (pattern == 0) break;
-    if (pixelBarrelHitFilter(pattern)) {
-      if (getLayer(pattern) == 1) {
-        if (validHitFilter(pattern)) {
-          return true;
-        }
-      }
-    }
-  }
-  return false;
-}
-
-bool HitPattern::hasValidHitInFirstPixelEndcap() const {
-  for (int i=0; i<(PatternSize * 32) / HitSize; i++) {
-    uint32_t pattern = getHitPattern(i);
-    if (pattern == 0) break;
-    if (pixelEndcapHitFilter(pattern)) {
-      if (getLayer(pattern) == 1) {
-        if (validHitFilter(pattern)) {
-          return true;
-        }
-      }
-    }
-  }
-  return false;
-}
-
-int HitPattern::numberOfHits() const {
-  int count = 0;
-  for (int i=0; i<(PatternSize * 32) / HitSize; i++) {
-    uint32_t pattern = getHitPattern(i);
-    if (pattern == 0) break;
-    ++count;
-  }
-  return count;
-}
-
-int HitPattern::numberOfValidStripLayersWithMonoAndStereo (uint32_t stripdet, uint32_t layer) const {
-  static const int nHits = (PatternSize * 32) / HitSize;
-  bool hasMono[SubstrMask + 1][LayerMask + 1];
-  //     printf("sizeof(hasMono) = %d\n", sizeof(hasMono));
-  memset(hasMono, 0, sizeof(hasMono));
-  bool hasStereo[SubstrMask + 1][LayerMask + 1];
-  memset(hasStereo, 0, sizeof(hasStereo));
-  // mark which layers have mono/stereo hits
-  for (int i = 0; i < nHits; i++) {
-    uint32_t pattern = getHitPattern(i);
-    if (pattern == 0) break;
-    if (validHitFilter(pattern) && stripHitFilter(pattern)) {
-      if (stripdet!=0 && getSubStructure(pattern)!=stripdet) continue; 
-      if (layer!=0    && getSubSubStructure(pattern)!=layer) continue;
-      switch (getSide(pattern)) {
-      case 0: // mono
-      hasMono[getSubStructure(pattern)][getLayer(pattern)] 
-        = true;
-      break;
-      case 1: // stereo
-      hasStereo[getSubStructure(pattern)][getLayer(pattern)]
-        = true;
-      break;
-      default:
-      break;
-      }
-    }
-    
-  }
-  // count how many layers have mono and stereo hits
-  int count = 0;
-  for (int i = 0; i < SubstrMask + 1; ++i) 
-    for (int j = 0; j < LayerMask + 1; ++j)
-      if (hasMono[i][j] && hasStereo[i][j])
-      count++;
-  return count;
-}
-
-uint32_t HitPattern::getTrackerLayerCase(uint32_t substr, uint32_t layer) const {
-  uint32_t tk_substr_layer = 
-    (1 << SubDetectorOffset) +
-    ((substr & SubstrMask) << SubstrOffset) +
-    ((layer & LayerMask) << LayerOffset);
-  
-  uint32_t mask =
-    (SubDetectorMask << SubDetectorOffset) +
-    (SubstrMask << SubstrOffset) +
-    (LayerMask << LayerOffset);
-  
-  // crossed
-  //   layer case 0: valid + (missing, off, bad) ==> with measurement
-  //   layer case 1: missing + (off, bad) ==> without measurement
-  //   layer case 2: off, bad ==> totally off or bad, cannot say much
-  // not crossed
-  //   layer case 999999: track outside acceptance or in gap ==> null
-
-  uint32_t layerCase = 999999;
-  for (int i=0; i<(PatternSize * 32) / HitSize; i++)
-  {
-    uint32_t pattern = getHitPattern(i);
-    if (pattern == 0) break;
-    if ((pattern & mask) == tk_substr_layer) {
-      uint32_t hitType = (pattern >> HitTypeOffset) & HitTypeMask; // 0,1,2,3
-      if (hitType < layerCase) {
-        layerCase = hitType;
-        if (hitType == 3) layerCase = 2;
-      }
-    }
-  }
-  return layerCase;
-}
-
-uint32_t HitPattern::getTrackerMonoStereo (uint32_t substr, uint32_t layer) const
-{
-  uint32_t tk_substr_layer = 
-    (1 << SubDetectorOffset) +
-    ((substr & SubstrMask) << SubstrOffset) +
-    ((layer & LayerMask) << LayerOffset);
-
-  uint32_t mask =
-    (SubDetectorMask << SubDetectorOffset) +
-    (SubstrMask << SubstrOffset) +
-    (LayerMask << LayerOffset);
-
-  //	0:		neither a valid mono nor a valid stereo hit
-  //    MONO:		valid mono hit
-  //	STEREO:		valid stereo hit
-  //	MONO | STEREO:	both
-  uint32_t monoStereo = 0;
-  for (int i=0; i<(PatternSize * 32) / HitSize; i++)
-  {
-    uint32_t pattern = getHitPattern(i);
-    if (pattern == 0) break;
-    if ((pattern & mask) == tk_substr_layer)
-    {
-      uint32_t hitType = (pattern >> HitTypeOffset) & HitTypeMask; // 0,1,2,3
-      if (hitType == 0) { // valid hit
-	   switch (getSide(pattern)) {
-	   case 0: // mono
-		monoStereo |= MONO;
-		break;
-	   case 1: // stereo
-		monoStereo |= STEREO;
-		break;
-	   default:
-		break;
-	   }
-      }
-    }
-  }
-  return monoStereo;
-}
-
-
-
-int HitPattern::pixelBarrelLayersWithMeasurement() const {
-  int count = 0;
-  uint32_t substr = PixelSubdetector::PixelBarrel;
-  uint32_t NPixBarrel = 4;
-  for (uint32_t layer=1; layer<=NPixBarrel; layer++) {
-    if (getTrackerLayerCase(substr, layer) == 0) count++;
-  }
-  return count;
-}
-
-int HitPattern::pixelEndcapLayersWithMeasurement() const {
-  int count = 0;
-  uint32_t substr = PixelSubdetector::PixelEndcap;
-  uint32_t NPixForward = 3;
-  for (uint32_t layer=1; layer<=NPixForward; layer++) {
-    if (getTrackerLayerCase(substr, layer) == 0) count++;
-  }
-  return count;
-}
-
-int HitPattern::stripTIBLayersWithMeasurement() const {
-  int count = 0;
-  uint32_t substr = StripSubdetector::TIB;
-  for (uint32_t layer=1; layer<=4; layer++) {
-    if (getTrackerLayerCase(substr, layer) == 0) count++;
-  }
-  return count;
-}
-
-int HitPattern::stripTIDLayersWithMeasurement() const {
-  int count = 0;
-  uint32_t substr = StripSubdetector::TID;
-  for (uint32_t layer=1; layer<=3; layer++) {
-    if (getTrackerLayerCase(substr, layer) == 0) count++;
-  }
-  return count;
-}
-
-int HitPattern::stripTOBLayersWithMeasurement() const {
-  int count = 0;
-  uint32_t substr = StripSubdetector::TOB;
-  for (uint32_t layer=1; layer<=6; layer++) {
-    if (getTrackerLayerCase(substr, layer) == 0) count++;
-  }
-  return count;
-}
-
-int HitPattern::stripTECLayersWithMeasurement() const {
-  int count = 0;
-  uint32_t substr = StripSubdetector::TEC;
-  for (uint32_t layer=1; layer<=9; layer++) {
-    if (getTrackerLayerCase(substr, layer) == 0) count++;
-  }
-  return count;
-}
-
-
-int HitPattern::pixelBarrelLayersWithoutMeasurement() const {
-  int count = 0;
-  uint32_t substr = PixelSubdetector::PixelBarrel;
-  uint32_t NPixBarrel = 4;
-  for (uint32_t layer=1; layer<=NPixBarrel; layer++) {
-    if (getTrackerLayerCase(substr, layer) == 1) count++;
-  }
-  return count;
-}
-
-int HitPattern::pixelEndcapLayersWithoutMeasurement() const {
-  int count = 0;
-  uint32_t substr = PixelSubdetector::PixelEndcap;
-  uint32_t NPixForward = 3;
-  for (uint32_t layer=1; layer<=NPixForward; layer++) {
-    if (getTrackerLayerCase(substr, layer) == 1) count++;
-  }
-  return count;
-}
-
-int HitPattern::stripTIBLayersWithoutMeasurement() const {
-  int count = 0;
-  uint32_t substr = StripSubdetector::TIB;
-  for (uint32_t layer=1; layer<=4; layer++) {
-    if (getTrackerLayerCase(substr, layer) == 1) count++;
-  }
-  return count;
-}
-
-int HitPattern::stripTIDLayersWithoutMeasurement() const {
-  int count = 0;
-  uint32_t substr = StripSubdetector::TID;
-  for (uint32_t layer=1; layer<=3; layer++) {
-    if (getTrackerLayerCase(substr, layer) == 1) count++;
-  }
-  return count;
-}
-
-int HitPattern::stripTOBLayersWithoutMeasurement() const {
-  int count = 0;
-  uint32_t substr = StripSubdetector::TOB;
-  for (uint32_t layer=1; layer<=6; layer++) {
-    if (getTrackerLayerCase(substr, layer) == 1) count++;
-  }
-  return count;
-}
-
-int HitPattern::stripTECLayersWithoutMeasurement() const {
-  int count = 0;
-  uint32_t substr = StripSubdetector::TEC;
-  for (uint32_t layer=1; layer<=9; layer++) {
-    if (getTrackerLayerCase(substr, layer) == 1) count++;
-  }
-  return count;
-}
-
-
-int HitPattern::pixelBarrelLayersTotallyOffOrBad() const {
-  int count = 0;
-  uint32_t substr = PixelSubdetector::PixelBarrel;
-  uint32_t NPixBarrel = 4;
-  for (uint32_t layer=1; layer<=NPixBarrel; layer++) {
-    if (getTrackerLayerCase(substr, layer) == 2) count++;
-  }
-  return count;
-}
-
-int HitPattern::pixelEndcapLayersTotallyOffOrBad() const {
-  int count = 0;
-  uint32_t substr = PixelSubdetector::PixelEndcap;
-  uint32_t NPixForward = 3;
-  for (uint32_t layer=1; layer<=NPixForward; layer++) {
-    if (getTrackerLayerCase(substr, layer) == 2) count++;
-  }
-  return count;
-}
-
-int HitPattern::stripTIBLayersTotallyOffOrBad() const {
-  int count = 0;
-  uint32_t substr = StripSubdetector::TIB;
-  for (uint32_t layer=1; layer<=4; layer++) {
-    if (getTrackerLayerCase(substr, layer) == 2) count++;
-  }
-  return count;
-}
-
-int HitPattern::stripTIDLayersTotallyOffOrBad() const {
-  int count = 0;
-  uint32_t substr = StripSubdetector::TID;
-  for (uint32_t layer=1; layer<=3; layer++) {
-    if (getTrackerLayerCase(substr, layer) == 2) count++;
-  }
-  return count;
-}
-
-int HitPattern::stripTOBLayersTotallyOffOrBad() const {
-  int count = 0;
-  uint32_t substr = StripSubdetector::TOB;
-  for (uint32_t layer=1; layer<=6; layer++) {
-    if (getTrackerLayerCase(substr, layer) == 2) count++;
-  }
-  return count;
-}
-
-int HitPattern::stripTECLayersTotallyOffOrBad() const {
-  int count = 0;
-  uint32_t substr = StripSubdetector::TEC;
-  for (uint32_t layer=1; layer<=9; layer++) {
-    if (getTrackerLayerCase(substr, layer) == 2) count++;
-  }
-  return count;
-}
-
-
-int HitPattern::pixelBarrelLayersNull() const {
-  int count = 0;
-  uint32_t substr = PixelSubdetector::PixelBarrel;
-  uint32_t NPixBarrel = 4;
-  for (uint32_t layer=1; layer<=NPixBarrel; layer++) {
-    if (getTrackerLayerCase(substr, layer) == 999999) count++;
-  }
-  return count;
-}
-
-int HitPattern::pixelEndcapLayersNull() const {
-  int count = 0;
-  uint32_t substr = PixelSubdetector::PixelEndcap;
-  uint32_t NPixForward = 3;
-  for (uint32_t layer=1; layer<=NPixForward; layer++) {
-    if (getTrackerLayerCase(substr, layer) == 999999) count++;
-  }
-  return count;
-}
-
-int HitPattern::stripTIBLayersNull() const {
-  int count = 0;
-  uint32_t substr = StripSubdetector::TIB;
-  for (uint32_t layer=1; layer<=4; layer++) {
-    if (getTrackerLayerCase(substr, layer) == 999999) count++;
-  }
-  return count;
-}
-
-int HitPattern::stripTIDLayersNull() const {
-  int count = 0;
-  uint32_t substr = StripSubdetector::TID;
-  for (uint32_t layer=1; layer<=3; layer++) {
-    if (getTrackerLayerCase(substr, layer) == 999999) count++;
-  }
-  return count;
-}
-
-int HitPattern::stripTOBLayersNull() const {
-  int count = 0;
-  uint32_t substr = StripSubdetector::TOB;
-  for (uint32_t layer=1; layer<=6; layer++) {
-    if (getTrackerLayerCase(substr, layer) == 999999) count++;
-  }
-  return count;
-}
-
-int HitPattern::stripTECLayersNull() const {
-  int count = 0;
-  uint32_t substr = StripSubdetector::TEC;
-  for (uint32_t layer=1; layer<=9; layer++) {
-    if (getTrackerLayerCase(substr, layer) == 999999) count++;
-  }
-  return count;
-}
-
-void HitPattern::printHitPattern (int position, std::ostream &stream) const
-{
-     uint32_t pattern = getHitPattern(position);
-     stream << "\t";
-     if (muonHitFilter(pattern))
-	  stream << "muon";
-     if (trackerHitFilter(pattern))
-	  stream << "tracker";
-     stream << "\tsubstructure " << getSubStructure(pattern);
-     if (muonHitFilter(pattern)) {
-         stream << "\tstation " << getMuonStation(pattern);
-         if (muonDTHitFilter(pattern)) { 
-            stream << "\tdt superlayer " << getDTSuperLayer(pattern); 
-         } else if (muonCSCHitFilter(pattern)) { 
-            stream << "\tcsc ring " << getCSCRing(pattern); 
-         } else if (muonRPCHitFilter(pattern)) {
-            stream << "\trpc " << (getRPCregion(pattern) ? "endcaps" : "barrel") << ", layer " << getRPCLayer(pattern); 
-         } else {
-            stream << "(UNKNOWN Muon SubStructure!) \tsubsubstructure " << getSubStructure(pattern);
-         }
-     } else {
-         stream << "\tlayer " << getLayer(pattern);
-     }
-     stream << "\thit type " << getHitType(pattern);
-     stream << std::endl;
-}
-
-void HitPattern::print (std::ostream &stream) const
-{
-     stream << "HitPattern" << std::endl;
-     for (int i = 0; i < numberOfHits(); i++) 
-	  printHitPattern(i, stream);
-     std::ios_base::fmtflags flags = stream.flags();
-     stream.setf ( std::ios_base::hex, std::ios_base::basefield );  
-     stream.setf ( std::ios_base::showbase );               
-     for (int i = 0; i < numberOfHits(); i++) {
-	  uint32_t pattern = getHitPattern(i);
-	  stream << pattern << std::endl;
-     }
-     stream.flags(flags);
-}
-
-uint32_t HitPattern::isStereo (DetId i) 
-{
-     switch (i.det()) {
-     case DetId::Tracker:
-	  switch (i.subdetId()) {
-	  case PixelSubdetector::PixelBarrel:
-	  case PixelSubdetector::PixelEndcap:
-	       return 0;
-	  case StripSubdetector::TIB:
-	  {
-	       TIBDetId id = i;
-	       return id.isStereo();
-	  }
-	  case StripSubdetector::TID:
-	  {
-	       TIDDetId id = i;
-	       return id.isStereo();
-	  }
-	  case StripSubdetector::TOB:
-	  {
-	       TOBDetId id = i;
-	       return id.isStereo();
-	  }
-	  case StripSubdetector::TEC:
-	  {
-	       TECDetId id = i;
-	       return id.isStereo();
-	  }
-	  default:
-	       return 0;
-	  }
-	  break;
-     default:
-	  return 0;
-     }
-}
-
-int  HitPattern::muonStations(int subdet, int hitType) const {
-  int stations[4] = { 0,0,0,0 };
-  for (int i=0; i<(PatternSize * 32) / HitSize; i++) {
-    uint32_t pattern = getHitPattern(i);
-    if (pattern == 0) break;
-    if (muonHitFilter(pattern) &&
-        (subdet  == 0  || int(getSubStructure(pattern)) == subdet) &&
-        (hitType == -1 || int(getHitType(pattern))      == hitType)) {
-        stations[getMuonStation(pattern)-1] = 1;
-    }
-  }
-  return stations[0]+stations[1]+stations[2]+stations[3];
-}
-
-
-int HitPattern::innermostMuonStationWithHits(int hitType) const {
-  int ret = 0;
-  for (int i=0; i<(PatternSize * 32) / HitSize; i++) {
-    uint32_t pattern = getHitPattern(i);
-    if (pattern == 0) break;
-    if (muonHitFilter(pattern) &&
-        (hitType == -1 || int(getHitType(pattern)) == hitType)) {
-        int stat = getMuonStation(pattern);
-        if (ret == 0 || stat < ret) ret = stat;
-    }
-  }
-  return ret;
-}
-
-int HitPattern::outermostMuonStationWithHits(int hitType) const {
-  int ret = 0;
-  for (int i=0; i<(PatternSize * 32) / HitSize; i++) {
-    uint32_t pattern = getHitPattern(i);
-    if (pattern == 0) break;
-    if (muonHitFilter(pattern) &&
-        (hitType == -1 || int(getHitType(pattern)) == hitType)) {
-        int stat = getMuonStation(pattern);
-        if (ret == 0 || stat > ret) ret = stat;
-    }
-  }
-  return ret;
-}
-
-
-int HitPattern::numberOfDTStationsWithRPhiView() const {
-  int stations[4] = { 0,0,0,0 };
-  for (int i=0; i<(PatternSize * 32) / HitSize; i++) {
-    uint32_t pattern = getHitPattern(i);
-    if (pattern == 0) break;
-    if (muonDTHitFilter(pattern) && validHitFilter(pattern) && getDTSuperLayer(pattern) != 2) {
-        stations[getMuonStation(pattern)-1] = 1;
-    }
-  }
-  return stations[0]+stations[1]+stations[2]+stations[3];
-}
-
-int HitPattern::numberOfDTStationsWithRZView() const {
-  int stations[4] = { 0,0,0,0 };
-  for (int i=0; i<(PatternSize * 32) / HitSize; i++) {
-    uint32_t pattern = getHitPattern(i);
-    if (pattern == 0) break;
-    if (muonDTHitFilter(pattern) && validHitFilter(pattern) && getDTSuperLayer(pattern) == 2) {
-        stations[getMuonStation(pattern)-1] = 1;
-    }
-  }
-  return stations[0]+stations[1]+stations[2]+stations[3];
-}
-
-int HitPattern::numberOfDTStationsWithBothViews() const {
-  int stations[4][2] = { {0,0}, {0,0}, {0,0}, {0,0} };
-  for (int i=0; i<(PatternSize * 32) / HitSize; i++) {
-    uint32_t pattern = getHitPattern(i);
-    if (pattern == 0) break;
-    if (muonDTHitFilter(pattern) && validHitFilter(pattern)) {
-        stations[getMuonStation(pattern)-1][getDTSuperLayer(pattern) == 2] = 1;
-    }
-  }
-  return stations[0][0]*stations[0][1] + stations[1][0]*stations[1][1] + stations[2][0]*stations[2][1] + stations[3][0]*stations[3][1];
-=======
     stream.flags(flags);
->>>>>>> d2b7f73c
 }
 
 uint16_t HitPattern::isStereo(DetId i)
