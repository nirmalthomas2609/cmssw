#ifndef TrackReco_Track_h
#define TrackReco_Track_h
/** \class reco::Track Track.h DataFormats/TrackReco/interface/Track.h
 *
 * This class describes the reconstructed tracks that are stored in the AOD and
 * RECO. It also contains a reference to more detailed information about each
 * track, that is stoed in the TrackExtra object, available only in RECO.
 *
 * Note that most of the functions provided in this Track class rely on the existance of
 * the TrackExtra object, so will not work on AOD.
 *
 * The most useful functions are those provided in the TrackBase class from which this
 * inherits, all of which work on AOD.
 *
 * \author Luca Lista, INFN
 *
 *
 */
#include "DataFormats/TrackReco/interface/TrackBase.h"
#include "DataFormats/TrackReco/interface/TrackExtra.h"
#include "DataFormats/TrackReco/interface/TrackExtraFwd.h"
#include "DataFormats/TrackingRecHit/interface/TrackingRecHitFwd.h"
#include "FWCore/Utilities/interface/thread_safety_macros.h"

namespace reco
{

class Track : public TrackBase
{

public:

    /// default constructor
    Track() { }

    /// virtual destructor
    virtual ~Track();

    /// constructor from fit parameters and error matrix
    Track(double chi2, double ndof, const Point & referencePoint,
          const Vector & momentum, int charge, const CovarianceMatrix &,
          TrackAlgorithm = undefAlgorithm, TrackQuality quality = undefQuality);

    /// return true if the outermost hit is valid
    bool outerOk() const {
        return extra_->outerOk();
    }

    /// return true if the innermost hit is valid
    bool innerOk() const {
        return extra_->innerOk();
    }
   
    /// position of the innermost hit
    const math::XYZPoint & innerPosition()  const {
        return extra_->innerPosition();
    }

    /// momentum vector at the innermost hit position
    const math::XYZVector & innerMomentum() const {
        return extra_->innerMomentum();
    }
   
    /// position of the outermost hit
    const math::XYZPoint & outerPosition()  const {
        return extra_->outerPosition();
    }
   
    /// momentum vector at the outermost hit position
    const math::XYZVector & outerMomentum() const {
        return extra_->outerMomentum();
    }
   
    /// outermost trajectory state curvilinear errors
    CovarianceMatrix outerStateCovariance() const {
        return extra_->outerStateCovariance();
    }
   
    /// innermost trajectory state curvilinear errors
    CovarianceMatrix innerStateCovariance() const {
        return extra_->innerStateCovariance();
    }
   
    /// fill outermost trajectory state curvilinear errors
<<<<<<< HEAD
    CovarianceMatrix & fillOuter CMS_THREAD_SAFE ( CovarianceMatrix & v ) const { return extra_->fillOuter( v ); }
    /// fill outermost trajectory state curvilinear errors
    CovarianceMatrix & fillInner CMS_THREAD_SAFE ( CovarianceMatrix & v ) const { return extra_->fillInner( v ); }
=======
    CovarianceMatrix & fillOuter(CovarianceMatrix & v) const {
        return extra_->fillOuter(v);
    }
   
    /// fill outermost trajectory state curvilinear errors
    CovarianceMatrix & fillInner(CovarianceMatrix & v) const {
        return extra_->fillInner(v);
    }
   
>>>>>>> d2b7f73c
    /// DetId of the detector on which surface the outermost state is located
    unsigned int outerDetId() const {
        return extra_->outerDetId();
    }
   
    /// DetId of the detector on which surface the innermost state is located
    unsigned int innerDetId() const {
        return extra_->innerDetId();
    }
   
    /// Iterator to first hit on the track.
    trackingRecHit_iterator recHitsBegin() const {
        return extra_->recHitsBegin();
    }
   
    /// Iterator to last hit on the track.
    trackingRecHit_iterator recHitsEnd() const {
        return extra_->recHitsEnd();
    }
   
    /// Get i-th hit on the track.
    TrackingRecHitRef recHit(size_t i) const {
        return extra_->recHit(i);
    }
   
    /// Get number of RecHits. (Warning, this includes invalid hits, which are not physical hits).
    size_t recHitsSize() const {
        return extra_->recHitsSize();
    }
   
    /// x coordinate of momentum vector at the outermost hit position
    double outerPx()     const {
        return extra_->outerPx();
    }
   
    /// y coordinate of momentum vector at the outermost hit position
    double outerPy()     const {
        return extra_->outerPy();
    }
   
    /// z coordinate of momentum vector at the outermost hit position
    double outerPz()     const {
        return extra_->outerPz();
    }
   
    /// x coordinate of the outermost hit position
    double outerX()      const {
        return extra_->outerX();
    }
   
    /// y coordinate of the outermost hit position
    double outerY()      const {
        return extra_->outerY();
    }
   
    /// z coordinate of the outermost hit position
    double outerZ()      const {
        return extra_->outerZ();
    }
   
    /// magnitude of momentum vector at the outermost hit position
    double outerP()      const {
        return extra_->outerP();
    }
   
    /// transverse momentum at the outermost hit position
    double outerPt()     const {
        return extra_->outerPt();
    }
   
    /// azimuthal angle of the  momentum vector at the outermost hit position
    double outerPhi()    const {
        return extra_->outerPhi();
    }
   
    /// pseudorapidity of the  momentum vector at the outermost hit position
    double outerEta()    const {
        return extra_->outerEta();
    }
   
    /// polar angle of the  momentum vector at the outermost hit position
    double outerTheta()  const {
        return extra_->outerTheta();
    }
   
    /// polar radius of the outermost hit position
    double outerRadius() const {
        return extra_->outerRadius();
    }
   
    /// set reference to "extra" object
    void setExtra(const TrackExtraRef & ref) {
        extra_ = ref;
    }
   
    /// reference to "extra" object
    const TrackExtraRef & extra() const {
        return extra_;
    }

    /// Number of valid hits on track.
    unsigned short found() const {
        return  numberOfValidHits();
    }
   
    /// Number of lost (=invalid) hits on track.
    unsigned short lost() const {
        return  numberOfLostHits();
    }

    /// direction of how the hits were sorted in the original seed
    PropagationDirection seedDirection() const {
        return extra_->seedDirection();
    }

    /**  return the edm::reference to the trajectory seed in the original
     *   seeds collection. If the collection has been dropped from the
     *   Event, the reference may be invalid. Its validity should be tested,
     *   before the reference is actually used.
     */
    edm::RefToBase<TrajectorySeed> seedRef() const {
        return extra_->seedRef();
    }

    ///  Access the lightweight track residuals; these are stored in
    ///  TrackExtra and provide residual information with 4 bits of
    ///  precision per hit
    const TrackResiduals &residuals() const {
        return extra_->residuals();
    }
   
    /// return the residual (local x/y) for the hit in the ith position;
    /// this position is aligned with the position in the HitPattern
    double residualX(int position) const;
    double residualY(int position) const;

private:
    /// Reference to additional information stored only on RECO.
    TrackExtraRef extra_;

};

}

#endif
<|MERGE_RESOLUTION|>--- conflicted
+++ resolved
@@ -82,21 +82,14 @@
     }
    
     /// fill outermost trajectory state curvilinear errors
-<<<<<<< HEAD
-    CovarianceMatrix & fillOuter CMS_THREAD_SAFE ( CovarianceMatrix & v ) const { return extra_->fillOuter( v ); }
-    /// fill outermost trajectory state curvilinear errors
-    CovarianceMatrix & fillInner CMS_THREAD_SAFE ( CovarianceMatrix & v ) const { return extra_->fillInner( v ); }
-=======
-    CovarianceMatrix & fillOuter(CovarianceMatrix & v) const {
+    CovarianceMatrix & fillOuter CMS_THREAD_SAFE (CovarianceMatrix & v) const {
         return extra_->fillOuter(v);
     }
    
-    /// fill outermost trajectory state curvilinear errors
-    CovarianceMatrix & fillInner(CovarianceMatrix & v) const {
+    CovarianceMatrix & fillInner CMS_THREAD_SAFE (CovarianceMatrix & v) const {
         return extra_->fillInner(v);
     }
    
->>>>>>> d2b7f73c
     /// DetId of the detector on which surface the outermost state is located
     unsigned int outerDetId() const {
         return extra_->outerDetId();
