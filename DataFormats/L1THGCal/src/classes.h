--- conflicted
+++ resolved
@@ -5,11 +5,8 @@
 #include "DataFormats/L1THGCal/interface/HGCalMulticluster.h"
 #include "DataFormats/L1THGCal/interface/HGCalTower.h"
 #include "DataFormats/L1THGCal/interface/HGCalTriggerCell.h"
-<<<<<<< HEAD
-=======
 
 #include "DataFormats/L1THGCal/interface/ClusterShapes.h"
->>>>>>> 7a72d47b
 
 namespace DataFormats {
   namespace L1THGCal {
@@ -28,22 +25,15 @@
 
     l1t::HGCalTowerBxCollection   hgcalTowerBxColl;
     l1t::HGCalClusterBxCollection hgcalClusterBxColl;
-<<<<<<< HEAD
-=======
     l1t::HGCalMulticlusterBxCollection hgcalMulticlusterBxColl;
 
->>>>>>> 7a72d47b
     l1t::HGCalTriggerCellBxCollection   hgcalTriggerCellBxColl;
 
     edm::Wrapper<l1t::HGCalTowerBxCollection>   w_hgcalTowerBxColl;
     edm::Wrapper<l1t::HGCalClusterBxCollection> w_hgcalClusterBxColl;
-<<<<<<< HEAD
-    edm::Wrapper<l1t::HGCalTriggerCellBxCollection>   w_hgcalTriggerCellBxColl;
-=======
     edm::Wrapper<l1t::HGCalMulticlusterBxCollection> w_hgcalMulticlusterBxColl;
     edm::Wrapper<l1t::HGCalTriggerCellBxCollection>   w_hgcalTriggerCellBxColl;
 
     l1t::ClusterShapes clusterShapes;
->>>>>>> 7a72d47b
   }
 }