<library file="ReadMath.cc,WriteMath.cc,SealModule.cc" name="DataFormatsMath_test">
  <use name="FWCore/Framework"/>
  <use name="DataFormats/Common"/>
  <flags EDM_PLUGIN="1"/>
</library>
<<<<<<< HEAD

=======
>>>>>>> b815e414
<use name="rootmath"/>
<use name="rootgraphics"/>
<use name="DataFormats/Math"/>
<bin file="Matrices_t.cpp" name="DataFormatsMatrices_t">
</bin>

<bin file="ProjectMatrix_t.cpp" name="DataFormatsProjectMatrix_t">
</bin>

<bin file="FastMath_t.cpp" name="DataFormatsFastMath_t">
  <flags CXXFLAGS="-Wno-error=format -Wno-format -Wno-format-contains-nul"/>
  <flags REM_CXXFLAGS="-Wformat -ansi"/>
  <flags REM_CXXFLAGS="-Wformat-contains-nul"/>
</bin>

<bin file="testApproximations.cpp" name="testMathApproximations">
  <flags CXXFLAGS="-Wno-error=format -Wno-format -Wno-format-contains-nul"/>
  <flags REM_CXXFLAGS="-Wformat"/>
  <flags REM_CXXFLAGS="-Wformat-contains-nul"/>
  <flags REM_CXXFLAGS="-ansi"/>
</bin>

<bin file="testApproxMath.cpp" name="testMathApproxMath">
  <flags CXXFLAGS="-Wno-error=format -Wno-format -Wno-format-contains-nul"/>
  <flags REM_CXXFLAGS="-Wformat"/>
  <flags REM_CXXFLAGS="-Wformat-contains-nul"/>
  <flags REM_CXXFLAGS="-ansi"/>
</bin>

<release name="!.*ICC_X.*">
  <bin file="ExtVec_t.cpp" name="DataFormatsExtVec_t">
<<<<<<< HEAD
</bin>

</release>
=======
  </bin>
</release>

>>>>>>> b815e414
<bin file="SSEVec_t.cpp" name="DataFormatsSSEVec_t">
</bin>

<bin file="crossV4_t.cpp" name="DataFormatscrossV4_t">
  <use name="ofast-flag"/>
</bin>

<bin file="sign_t.cpp" name="DataFormatsSign_t">
</bin>

<bin file="eta_t.cpp" name="DataFormatsEta_t">
</bin>

<bin file="arc.cpp" name="DataFormatsAsin_t">
</bin>

<bin file="testAtan2.cpp">
  <flags CXXFLAGS="-fwrapv"/>
</bin>

<bin file="testAtan2.cpp" name="testAtan2FastMath">
  <use name="ofast-flag"/>
  <flags CXXFLAGS="-fwrapv"/>
</bin>

<bin file="testAtan2.cpp" name="testAtan2VDT">
  <use name="vdt"/>
  <flags CXXFLAGS="-fwrapv"/>
</bin>

<bin file="deltaR_t.cpp" name="DataFormatsDeltaR_t">
  <flags CXXFLAGS="-Wno-error=format -Wno-format -Wno-format-contains-nul"/>
  <flags REM_CXXFLAGS="-Wformat"/>
  <flags REM_CXXFLAGS="-Wformat-contains-nul"/>
  <flags REM_CXXFLAGS="-ansi"/>
</bin>

<bin file="Similarity_t.cpp" name="DataFormatsSimilarity_t">
</bin>

<bin file="Similarity_t.cpp" name="DataFormatsSimilarityFast_t">
  <use name="ofast-flag"/>
</bin>

<bin file="MulSymMatrix_t.cpp" name="DataFormatsMulSymMatrix_t">
</bin>

<bin file="CholeskyInvert_t.cpp" name="CholeskyInvert_t">
</bin>

<bin file="testGraph.cpp">
</bin>

<bin name="testDataFormatsMathPacking" file="testMiniFloat.cpp,testlogintpack.cpp,testRunner.cpp">
  <use name="cppunit"/>
</bin>

<iftool name="cuda-gcc-support">
<<<<<<< HEAD
  <bin file="cudaAtan2Test.cu" name="DFM_Atan2">
    <use name="cuda"/>
    <use name="vdt_headers"/>
    <use name="HeterogeneousCore/CUDAUtilities"/>
    <flags CUDA_FLAGS="--expt-relaxed-constexpr"/>
    <flags CXXFLAGS="-O3 -fwrapv"/>
  </bin>

  <bin file="cudaMathTest.cu" name="DFM_Math">
    <use name="cuda"/>
    <use name="vdt_headers"/>
    <use name="HeterogeneousCore/CUDAUtilities"/>
    <flags CUDA_FLAGS="--expt-relaxed-constexpr"/>
    <flags CXXFLAGS="-O3 -fwrapv"/>
  </bin>

  <bin file="cudaMathTest.cu" name="DFM_MathRepr">
    <use name="cuda"/>
    <use name="vdt_headers"/>
    <use name="HeterogeneousCore/CUDAUtilities"/>
    <flags CUDA_FLAGS="--expt-relaxed-constexpr -fmad=false -ftz=false -prec-div=true -prec-sqrt=true"/>
    <flags CXXFLAGS="-ffp-contract=off"/>
  </bin>

  <bin file="CholeskyInvert_t.cu" name="CholeskyInvertOnGPU_t">
    <use name="cuda"/>
    <use name="HeterogeneousCore/CUDAUtilities"/>
    <flags CUDA_FLAGS="-w"/>
  </bin>

=======

<bin file="cudaAtan2Test.cu" name="DFM_Atan2">
  <use name="cuda"/>
  <use name="vdt_headers"/>
  <use name="HeterogeneousCore/CUDAUtilities"/>
  <flags CUDA_FLAGS="--expt-relaxed-constexpr"/>
  <flags CXXFLAGS="-O3 -fwrapv"/>
</bin>

<bin file="cudaMathTest.cu" name="DFM_Math">
  <use name="cuda"/>
  <use name="vdt_headers"/>
  <use name="HeterogeneousCore/CUDAUtilities"/>
  <flags CUDA_FLAGS="--expt-relaxed-constexpr"/>
  <flags CXXFLAGS="-O3 -fwrapv"/>
</bin>

<bin file="cudaMathTest.cu" name="DFM_MathRepr">
  <use name="cuda"/>
  <use name="vdt_headers"/>
  <use name="HeterogeneousCore/CUDAUtilities"/>
  <flags CUDA_FLAGS="--expt-relaxed-constexpr -fmad=false -ftz=false -prec-div=true -prec-sqrt=true"/>
  <flags CXXFLAGS="-ffp-contract=off"/>
</bin>

<bin file="CholeskyInvert_t.cu" name="CholeskyInvertOnGPU_t">
  <use name="cuda"/>
  <use name="HeterogeneousCore/CUDAUtilities"/>
  <flags CUDA_FLAGS="-w"/>
</bin>

>>>>>>> b815e414
</iftool><|MERGE_RESOLUTION|>--- conflicted
+++ resolved
@@ -3,10 +3,7 @@
   <use name="DataFormats/Common"/>
   <flags EDM_PLUGIN="1"/>
 </library>
-<<<<<<< HEAD
 
-=======
->>>>>>> b815e414
 <use name="rootmath"/>
 <use name="rootgraphics"/>
 <use name="DataFormats/Math"/>
@@ -38,15 +35,9 @@
 
 <release name="!.*ICC_X.*">
   <bin file="ExtVec_t.cpp" name="DataFormatsExtVec_t">
-<<<<<<< HEAD
 </bin>
 
 </release>
-=======
-  </bin>
-</release>
-
->>>>>>> b815e414
 <bin file="SSEVec_t.cpp" name="DataFormatsSSEVec_t">
 </bin>
 
@@ -105,7 +96,6 @@
 </bin>
 
 <iftool name="cuda-gcc-support">
-<<<<<<< HEAD
   <bin file="cudaAtan2Test.cu" name="DFM_Atan2">
     <use name="cuda"/>
     <use name="vdt_headers"/>
@@ -135,38 +125,4 @@
     <use name="HeterogeneousCore/CUDAUtilities"/>
     <flags CUDA_FLAGS="-w"/>
   </bin>
-
-=======
-
-<bin file="cudaAtan2Test.cu" name="DFM_Atan2">
-  <use name="cuda"/>
-  <use name="vdt_headers"/>
-  <use name="HeterogeneousCore/CUDAUtilities"/>
-  <flags CUDA_FLAGS="--expt-relaxed-constexpr"/>
-  <flags CXXFLAGS="-O3 -fwrapv"/>
-</bin>
-
-<bin file="cudaMathTest.cu" name="DFM_Math">
-  <use name="cuda"/>
-  <use name="vdt_headers"/>
-  <use name="HeterogeneousCore/CUDAUtilities"/>
-  <flags CUDA_FLAGS="--expt-relaxed-constexpr"/>
-  <flags CXXFLAGS="-O3 -fwrapv"/>
-</bin>
-
-<bin file="cudaMathTest.cu" name="DFM_MathRepr">
-  <use name="cuda"/>
-  <use name="vdt_headers"/>
-  <use name="HeterogeneousCore/CUDAUtilities"/>
-  <flags CUDA_FLAGS="--expt-relaxed-constexpr -fmad=false -ftz=false -prec-div=true -prec-sqrt=true"/>
-  <flags CXXFLAGS="-ffp-contract=off"/>
-</bin>
-
-<bin file="CholeskyInvert_t.cu" name="CholeskyInvertOnGPU_t">
-  <use name="cuda"/>
-  <use name="HeterogeneousCore/CUDAUtilities"/>
-  <flags CUDA_FLAGS="-w"/>
-</bin>
-
->>>>>>> b815e414
 </iftool>