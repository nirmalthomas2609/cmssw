/**
 * Derived from the nVIDIA CUDA 8.0 samples by
 *
 *   Eyal Rozenberg <E.Rozenberg@cwi.nl>
 *
 * The derivation is specifically permitted in the nVIDIA CUDA Samples EULA
 * and the deriver is the owner of this code according to the EULA.
 *
 * Use this reasonably. If you want to discuss licensing formalities, please
 * contact the author.
 *
 *  Modified by VinInn for testing math funcs
 */

/* to run test
foreach f ( $CMSSW_BASE/test/$SCRAM_ARCH/DFM_Vector* )
echo $f; $f
end
*/

#include <algorithm>
#include <cassert>
#include <chrono>
#include <iomanip>
#include <iostream>
#include <memory>
#include <random>

#include "cuda/api_wrappers.h"

<<<<<<< HEAD
#include <DataFormats/Math/interface/approx_log.h>
#include <DataFormats/Math/interface/approx_exp.h>
#include <DataFormats/Math/interface/approx_atan2.h>

=======
>>>>>>> 835f837a
#ifdef __CUDACC__
#define inline __host__ __device__ inline
#include <vdt/sin.h>
#undef inline
#else
#include <vdt/sin.h>
#endif

#include "DataFormats/Math/interface/approx_log.h"
#include "DataFormats/Math/interface/approx_exp.h"
#include "DataFormats/Math/interface/approx_atan2.h"
#include "HeterogeneousCore/CUDAUtilities/interface/exitSansCUDADevices.h"

std::mt19937 eng;
std::mt19937 eng2;
std::uniform_real_distribution<float> rgen(0., 1.);

constexpr float myExp(float x) { return unsafe_expf<6>(x); }

constexpr float myLog(float x) { return unsafe_logf<6>(x); }

__host__ __device__ inline float mySin(float x) { return vdt::fast_sinf(x); }

constexpr int USEEXP = 0, USESIN = 1, USELOG = 2;

template <int USE, bool ADDY = false>
// __host__ __device__
constexpr float testFunc(float x, float y) {
  float ret = 0;
  if (USE == USEEXP)
    ret = myExp(x);
  else if (USE == USESIN)
    ret = mySin(x);
  else
    ret = myLog(x);
  return ADDY ? ret + y : ret;
}

template <int USE, bool ADDY>
__global__ void vectorOp(const float *A, const float *B, float *C, int numElements) {
  int i = blockDim.x * blockIdx.x + threadIdx.x;
  if (i < numElements) {
    C[i] = testFunc<USE, ADDY>(A[i], B[i]);
  }
}

template <int USE, bool ADDY>
void vectorOpH(const float *A, const float *B, float *C, int numElements) {
  for (int i = 0; i < numElements; ++i) {
    C[i] = testFunc<USE, ADDY>(A[i], B[i]);
  }
}

template <int USE, bool ADDY = false>
void go() {
  auto start = std::chrono::high_resolution_clock::now();
  auto delta = start - start;

  auto current_device = cuda::device::current::get();

  int numElements = 200000;
  size_t size = numElements * sizeof(float);
  std::cout << "[Vector of " << numElements << " elements]\n";

  auto h_A = std::make_unique<float[]>(numElements);
  auto h_B = std::make_unique<float[]>(numElements);
  auto h_C = std::make_unique<float[]>(numElements);
  auto h_C2 = std::make_unique<float[]>(numElements);

  std::generate(h_A.get(), h_A.get() + numElements, [&]() { return rgen(eng); });
  std::generate(h_B.get(), h_B.get() + numElements, [&]() { return rgen(eng); });

  delta -= (std::chrono::high_resolution_clock::now() - start);
  auto d_A = cuda::memory::device::make_unique<float[]>(current_device, numElements);
  auto d_B = cuda::memory::device::make_unique<float[]>(current_device, numElements);
  auto d_C = cuda::memory::device::make_unique<float[]>(current_device, numElements);

  cuda::memory::copy(d_A.get(), h_A.get(), size);
  cuda::memory::copy(d_B.get(), h_B.get(), size);
  delta += (std::chrono::high_resolution_clock::now() - start);
  std::cout << "cuda alloc+copy took " << std::chrono::duration_cast<std::chrono::milliseconds>(delta).count() << " ms"
            << std::endl;

  // Launch the Vector OP CUDA Kernel
  int threadsPerBlock = 256;
  int blocksPerGrid = (numElements + threadsPerBlock - 1) / threadsPerBlock;
  std::cout << "CUDA kernel launch with " << blocksPerGrid << " blocks of " << threadsPerBlock << " threads\n";

  delta -= (std::chrono::high_resolution_clock::now() - start);
  cuda::launch(vectorOp<USE, ADDY>, {blocksPerGrid, threadsPerBlock}, d_A.get(), d_B.get(), d_C.get(), numElements);
  delta += (std::chrono::high_resolution_clock::now() - start);
  std::cout << "cuda computation took " << std::chrono::duration_cast<std::chrono::milliseconds>(delta).count() << " ms"
            << std::endl;

  delta -= (std::chrono::high_resolution_clock::now() - start);
  cuda::launch(vectorOp<USE, ADDY>, {blocksPerGrid, threadsPerBlock}, d_A.get(), d_B.get(), d_C.get(), numElements);
  delta += (std::chrono::high_resolution_clock::now() - start);
  std::cout << "cuda computation took " << std::chrono::duration_cast<std::chrono::milliseconds>(delta).count() << " ms"
            << std::endl;

  delta -= (std::chrono::high_resolution_clock::now() - start);
  cuda::memory::copy(h_C.get(), d_C.get(), size);
  delta += (std::chrono::high_resolution_clock::now() - start);
  std::cout << "cuda copy back took " << std::chrono::duration_cast<std::chrono::milliseconds>(delta).count() << " ms"
            << std::endl;

  // on host now...
  delta -= (std::chrono::high_resolution_clock::now() - start);
  vectorOpH<USE, ADDY>(h_A.get(), h_B.get(), h_C2.get(), numElements);
  delta += (std::chrono::high_resolution_clock::now() - start);
  std::cout << "host computation took " << std::chrono::duration_cast<std::chrono::milliseconds>(delta).count() << " ms"
            << std::endl;

  delta -= (std::chrono::high_resolution_clock::now() - start);
  vectorOpH<USE, ADDY>(h_A.get(), h_B.get(), h_C2.get(), numElements);
  delta += (std::chrono::high_resolution_clock::now() - start);
  std::cout << "host computation took " << std::chrono::duration_cast<std::chrono::milliseconds>(delta).count() << " ms"
            << std::endl;

  // Verify that the result vector is correct
  double ave = 0;
  int maxDiff = 0;
  long long ndiff = 0;
  double fave = 0;
  float fmaxDiff = 0;
  for (int i = 0; i < numElements; ++i) {
    approx_math::binary32 g, c;
    g.f = testFunc<USE, ADDY>(h_A[i], h_B[i]);
    c.f = h_C[i];
    auto diff = std::abs(g.i32 - c.i32);
    maxDiff = std::max(diff, maxDiff);
    ave += diff;
    if (diff != 0)
      ++ndiff;
    auto fdiff = std::abs(g.f - c.f);
    fave += fdiff;
    fmaxDiff = std::max(fdiff, fmaxDiff);
    //           if (diff>7)
    //           std::cerr << "Large diff at element " << i << ' ' << diff << ' ' << std::hexfloat
    //                                  << g.f << "!=" << c.f << "\n";
  }
  std::cout << "ndiff ave, max " << ndiff << ' ' << ave / numElements << ' ' << maxDiff << std::endl;
  std::cout << "float ave, max " << fave / numElements << ' ' << fmaxDiff << std::endl;
  if (!ndiff) {
    std::cout << "Test PASSED\n";
    std::cout << "SUCCESS" << std::endl;
  }
  cudaDeviceSynchronize();
}

int main() {
<<<<<<< HEAD
  int count = 0;
  auto status = cudaGetDeviceCount(&count);
  if (status != cudaSuccess) {
    std::cerr << "Failed to initialise the CUDA runtime, the test will be skipped."
              << "\n";
    exit(EXIT_SUCCESS);
  }
  if (count == 0) {
    std::cerr << "No CUDA devices on this system, the test will be skipped."
              << "\n";
    exit(EXIT_SUCCESS);
  }
=======
  exitSansCUDADevices();
>>>>>>> 835f837a

  try {
    go<USEEXP>();
    go<USESIN>();
    go<USELOG>();
    go<USELOG, true>();
  } catch (cuda::runtime_error &ex) {
    std::cerr << "CUDA error: " << ex.what() << std::endl;
    exit(EXIT_FAILURE);
  } catch (...) {
    std::cerr << "A non-CUDA error occurred" << std::endl;
    exit(EXIT_FAILURE);
  }

  return EXIT_SUCCESS;
}<|MERGE_RESOLUTION|>--- conflicted
+++ resolved
@@ -28,13 +28,6 @@
 
 #include "cuda/api_wrappers.h"
 
-<<<<<<< HEAD
-#include <DataFormats/Math/interface/approx_log.h>
-#include <DataFormats/Math/interface/approx_exp.h>
-#include <DataFormats/Math/interface/approx_atan2.h>
-
-=======
->>>>>>> 835f837a
 #ifdef __CUDACC__
 #define inline __host__ __device__ inline
 #include <vdt/sin.h>
@@ -186,22 +179,7 @@
 }
 
 int main() {
-<<<<<<< HEAD
-  int count = 0;
-  auto status = cudaGetDeviceCount(&count);
-  if (status != cudaSuccess) {
-    std::cerr << "Failed to initialise the CUDA runtime, the test will be skipped."
-              << "\n";
-    exit(EXIT_SUCCESS);
-  }
-  if (count == 0) {
-    std::cerr << "No CUDA devices on this system, the test will be skipped."
-              << "\n";
-    exit(EXIT_SUCCESS);
-  }
-=======
   exitSansCUDADevices();
->>>>>>> 835f837a
 
   try {
     go<USEEXP>();
