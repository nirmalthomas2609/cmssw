--- conflicted
+++ resolved
@@ -38,101 +38,4 @@
 #include "DataFormats/Common/interface/PtrVector.h"
 #include "DataFormats/Common/interface/Ptr.h"
 
-<<<<<<< HEAD
-namespace DataFormats_JetReco {
-  struct dictionary3 {
-    reco::TrackJetCollection o6;
-    reco::TrackJetRef r6;
-    reco::TrackJetFwdRef fwdr6;
-    reco::TrackJetFwdPtr fwdp6;
-    reco::TrackJetRefVector rr6;
-    reco::TrackJetFwdRefVector fwdrr6;
-    reco::TrackJetFwdPtrVector fwdrp6;
-    reco::TrackJetRefProd rrr6;
-    edm::Wrapper<reco::TrackJetCollection> w6;
-    edm::Wrapper<reco::TrackJetRefVector> wrv6;
-    edm::Wrapper<reco::TrackJetFwdRefVector> wfwdrv6;
-    edm::Wrapper<reco::TrackJetFwdPtrVector> wfwdrp6;
-    edm::reftobase::Holder<reco::Candidate, reco::TrackJetRef> rtb6;
-    reco::JetTrackMatch<reco::TrackJetCollection> jtm6;
-
-    reco::JPTJetCollection o7;
-    reco::JPTJetRef r7;
-    reco::JPTJetRefVector rr7;
-    reco::JPTJetRefProd rrr7;
-    edm::Wrapper<reco::JPTJetCollection> w7;
-    edm::Wrapper<reco::JPTJetRefVector> wrv7;
-    edm::reftobase::Holder<reco::Candidate, reco::JPTJetRef> rtb7;
-    reco::JetTrackMatch<reco::JPTJetCollection> jtm7;
-
-    reco::PFClusterJetCollection o8;
-    reco::PFClusterJetRef r8;
-    reco::PFClusterJetFwdRef fwdr8;
-    reco::PFClusterJetFwdPtr fwdp8;
-    reco::PFClusterJetRefVector rr8;
-    reco::PFClusterJetFwdRefVector fwdrr8;
-    reco::PFClusterJetFwdPtrVector fwdrp8;
-    reco::PFClusterJetRefProd rrr8;
-    edm::Wrapper<reco::PFClusterJetCollection> w8;
-    edm::Wrapper<reco::PFClusterJetRefVector> wrv8;
-    edm::Wrapper<reco::PFClusterJetFwdRefVector> wfwdrv8;
-    edm::Wrapper<reco::PFClusterJetFwdPtrVector> wfwdrp8;
-    edm::reftobase::Holder<reco::Candidate, reco::PFClusterJetRef> rtb8;
-    reco::JetTrackMatch<reco::PFClusterJetCollection> jtm8;
-
-    StoredPileupJetIdentifier spujetid;
-    std::vector<StoredPileupJetIdentifier> spujetidvec;
-    edm::ValueMap<StoredPileupJetIdentifier> spujetidvmap;
-    edm::Wrapper<edm::ValueMap<StoredPileupJetIdentifier> > spujetidvmapw;
-
-    edm::reftobase::Holder<reco::Candidate,edm::RefToBase<reco::Jet> >  rtbb6;
-
-    edm::Wrapper<reco::JetFloatAssociation::Container>  jf_c_w;
-    reco::JetFloatAssociation::Container       jf_c;
-    reco::JetFloatAssociation::Ref             jf_r;
-    reco::JetFloatAssociation::RefProd         jf_rp;
-    reco::JetFloatAssociation::RefVector       jf_rv;
-
-    edm::Wrapper<reco::JetTracksAssociation::Container>  jt_c_w;
-    reco::JetTracksAssociation::Container       jt_c;
-    reco::JetTracksAssociation::Ref             jt_r;
-    reco::JetTracksAssociation::RefProd         jt_rp;
-    reco::JetTracksAssociation::RefVector       jt_rv;
-    reco::JetTracksAssociation::value_type      jt_vt;
-
-    edm::Wrapper<reco::JetExtendedAssociation::Container>  jea_c_w;
-    reco::JetExtendedAssociation::Container       jea_c;
-    reco::JetExtendedAssociation::Ref             jea_r;
-    reco::JetExtendedAssociation::RefProd         jea_rp;
-    reco::JetExtendedAssociation::RefVector       jea_rv;
-    std::pair<edm::RefToBase<reco::Jet>,reco::JetExtendedAssociation::JetExtendedData> jea_pair;
-
-    // RefToBase Holders for Jets
-    edm::RefToBase<reco::Jet>  rtbj;
-    edm::reftobase::IndirectHolder<reco::Jet> ihj;
-    edm::reftobase::IndirectVectorHolder<reco::Jet> ihvj;
-    edm::reftobase::Holder<reco::Jet, reco::CaloJetRef> hcj;
-    edm::reftobase::Holder<reco::Jet, reco::JPTJetRef> hjptj;
-    edm::reftobase::Holder<reco::Jet, reco::GenJetRef> hgj;
-    edm::reftobase::Holder<reco::Jet, reco::PFJetRef> hpfj;
-    edm::reftobase::Holder<reco::Jet, reco::TrackJetRef> htj;
-    edm::reftobase::Holder<reco::Jet, reco::PFClusterJetRef> hpfcj;
-    edm::reftobase::RefHolder<reco::CaloJetRef> rhcj;
-    edm::reftobase::RefHolder<reco::JPTJetRef> rhjptj;
-    edm::reftobase::RefHolder<reco::GenJetRef> rhgj;
-    edm::reftobase::RefHolder<reco::PFJetRef> rhpfj;
-    edm::reftobase::RefHolder<reco::TrackJetRef> rhtj;
-    edm::reftobase::RefHolder<reco::PFClusterJetRef> rhpfcj;
-    edm::RefToBaseVector<reco::Jet> jrtbv;
-    edm::Wrapper<edm::RefToBaseVector<reco::Jet> > jrtbv_w;
-    edm::reftobase::BaseVectorHolder<reco::Jet> * bvhj_p;    // pointer since it's pure virtual
-
-    // Generic association (used e.g. in TauReco)
-    edm::AssociationMap<edm::OneToOne<edm::View<reco::Jet>,edm::View<reco::Jet>,unsigned int> > v_j_v_j_am;
-    edm::Wrapper<edm::AssociationMap<edm::OneToOne<edm::View<reco::Jet>,edm::View<reco::Jet>,unsigned int> > > v_j_v_j_am_w;
-    edm::helpers::KeyVal<edm::RefToBaseProd<reco::Jet>,edm::RefToBaseProd<reco::Jet> > v_j_v_j_kv;
-  };
-}
-=======
->>>>>>> b4065565
 #endif