<<<<<<< HEAD
<library   file="HcalDigiDump.cc" name="HcalDigiDump">
  <flags   EDM_PLUGIN="1"/>
  <use   name="DataFormats/HcalDigi"/>
  <use   name="FWCore/Framework"/>
  <use   name="FWCore/ParameterSet"/>
=======
<library file="HcalDigiDump.cc" name="HcalDigiDump">
  <use name="boost"/>
  <use name="DataFormats/HcalDigi"/>
  <use name="FWCore/Framework"/>
  <use name="FWCore/ParameterSet"/>
  <flags EDM_PLUGIN="1"/>
>>>>>>> 9524700a
</library>
<iftool name="cuda-gcc-support">
<bin name="test_hcal_digi" file="test_hcal_digi.cu">
  <use name="DataFormats/Common"/>
  <use name="DataFormats/DetId"/>
  <use name="DataFormats/HcalDetId"/>
  <use name="DataFormats/HcalDigi"/>
  <use name="HeterogeneousCore/CUDAUtilities"/>
</bin>
</iftool><|MERGE_RESOLUTION|>--- conflicted
+++ resolved
@@ -1,17 +1,8 @@
-<<<<<<< HEAD
-<library   file="HcalDigiDump.cc" name="HcalDigiDump">
-  <flags   EDM_PLUGIN="1"/>
-  <use   name="DataFormats/HcalDigi"/>
-  <use   name="FWCore/Framework"/>
-  <use   name="FWCore/ParameterSet"/>
-=======
 <library file="HcalDigiDump.cc" name="HcalDigiDump">
-  <use name="boost"/>
   <use name="DataFormats/HcalDigi"/>
   <use name="FWCore/Framework"/>
   <use name="FWCore/ParameterSet"/>
   <flags EDM_PLUGIN="1"/>
->>>>>>> 9524700a
 </library>
 <iftool name="cuda-gcc-support">
 <bin name="test_hcal_digi" file="test_hcal_digi.cu">
