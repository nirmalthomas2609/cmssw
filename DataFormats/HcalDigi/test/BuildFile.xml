<library file="HcalDigiDump.cc" name="HcalDigiDump">
<<<<<<< HEAD
  <flags EDM_PLUGIN="1"/>
  <use name="DataFormats/HcalDigi"/>
  <use name="FWCore/Framework"/>
  <use name="FWCore/ParameterSet"/>
=======
  <use name="DataFormats/HcalDigi"/>
  <use name="FWCore/Framework"/>
  <use name="FWCore/ParameterSet"/>
  <flags EDM_PLUGIN="1"/>
>>>>>>> b815e414
</library>

<iftool name="cuda-gcc-support">
<<<<<<< HEAD
  <bin name="test_hcal_digi" file="test_hcal_digi.cu">
    <use name="DataFormats/DetId"/>
    <use name="DataFormats/HcalDetId"/>
    <use name="DataFormats/HcalDigi"/>
    <use name="DataFormats/Common"/>
  </bin>

=======
<bin name="test_hcal_digi" file="test_hcal_digi.cu">
  <use name="DataFormats/Common"/>
  <use name="DataFormats/DetId"/>
  <use name="DataFormats/HcalDetId"/>
  <use name="DataFormats/HcalDigi"/>
  <use name="HeterogeneousCore/CUDAUtilities"/>
</bin>
>>>>>>> b815e414
</iftool><|MERGE_RESOLUTION|>--- conflicted
+++ resolved
@@ -1,33 +1,16 @@
 <library file="HcalDigiDump.cc" name="HcalDigiDump">
-<<<<<<< HEAD
   <flags EDM_PLUGIN="1"/>
   <use name="DataFormats/HcalDigi"/>
   <use name="FWCore/Framework"/>
   <use name="FWCore/ParameterSet"/>
-=======
-  <use name="DataFormats/HcalDigi"/>
-  <use name="FWCore/Framework"/>
-  <use name="FWCore/ParameterSet"/>
-  <flags EDM_PLUGIN="1"/>
->>>>>>> b815e414
 </library>
 
 <iftool name="cuda-gcc-support">
-<<<<<<< HEAD
   <bin name="test_hcal_digi" file="test_hcal_digi.cu">
     <use name="DataFormats/DetId"/>
     <use name="DataFormats/HcalDetId"/>
     <use name="DataFormats/HcalDigi"/>
     <use name="DataFormats/Common"/>
+    <use name="HeterogeneousCore/CUDAUtilities"/>
   </bin>
-
-=======
-<bin name="test_hcal_digi" file="test_hcal_digi.cu">
-  <use name="DataFormats/Common"/>
-  <use name="DataFormats/DetId"/>
-  <use name="DataFormats/HcalDetId"/>
-  <use name="DataFormats/HcalDigi"/>
-  <use name="HeterogeneousCore/CUDAUtilities"/>
-</bin>
->>>>>>> b815e414
 </iftool>