#ifndef DataFormats_Common_DetSetVectorNew_h
#define DataFormats_Common_DetSetVectorNew_h

#include "DataFormats/Common/interface/CMS_CLASS_VERSION.h"
#include "DataFormats/Common/interface/DetSetNew.h"
#include "DataFormats/Common/interface/traits.h"

#include <boost/iterator/transform_iterator.hpp>
#include <boost/any.hpp>
#include "FWCore/Utilities/interface/Exception.h"
#include "FWCore/Utilities/interface/thread_safety_macros.h"

#include <atomic>
#include <memory>
#include <vector>
#include <cassert>

#include <algorithm>
#include <functional>
#include <iterator>
#include <utility>

class TestDetSet;

namespace edm {
  namespace refhelper {
    template <typename T>
    struct FindForNewDetSetVector;
  }
}  // namespace edm

//FIXME remove New when ready
namespace edmNew {
  typedef uint32_t det_id_type;

  struct CapacityExaustedException : public cms::Exception {
    CapacityExaustedException() : cms::Exception("Capacity exausted in DetSetVectorNew") {}
  };

  namespace dslv {
    template <typename T>
    class LazyGetter;

  }

  /* transient component of DetSetVector
   * for pure conviniency of dictionary declaration
   */
  namespace dstvdetails {

    void errorFilling();
    void notSafe();
    void errorIdExists(det_id_type iid);
    void throw_range(det_id_type iid);

    struct DetSetVectorTrans {
      typedef unsigned int size_type;  // for persistency
      typedef unsigned int id_type;

      DetSetVectorTrans() : m_filling(false), m_dataSize(0) {}
      DetSetVectorTrans& operator=(const DetSetVectorTrans&) = delete;

      DetSetVectorTrans(const DetSetVectorTrans& rh)
          :  // can't be default because of atomics
            m_filling(false) {
        // better no one is filling...
        assert(rh.m_filling == false);
        m_getter = rh.m_getter;
        m_dataSize.store(rh.m_dataSize.load());
      }

      DetSetVectorTrans(DetSetVectorTrans&& rh)
          :  // can't be default because of atomics
            m_filling(false) {
        // better no one is filling...
        assert(rh.m_filling == false);
        m_getter = std::move(rh.m_getter);
        m_dataSize.store(rh.m_dataSize.exchange(m_dataSize.load()));
      }
      DetSetVectorTrans& operator=(DetSetVectorTrans&& rh) {  // can't be default because of atomics
        // better no one is filling...
        assert(m_filling == false);
        assert(rh.m_filling == false);
        m_getter = std::move(rh.m_getter);
        m_dataSize.store(rh.m_dataSize.exchange(m_dataSize.load()));
        return *this;
      }
      mutable std::atomic<bool> m_filling;
      boost::any m_getter;
      mutable std::atomic<size_type> m_dataSize;

      void swap(DetSetVectorTrans& rh) {
        // better no one is filling...
        assert(m_filling == false);
        assert(rh.m_filling == false);
        //	std::swap(m_filling,rh.m_filling);
        std::swap(m_getter, rh.m_getter);
        m_dataSize.store(rh.m_dataSize.exchange(m_dataSize.load()));
      }

      struct Item {
        Item(id_type i = 0, int io = -1, size_type is = 0) : id(i), offset(io), size(is) {}

        Item(Item const& rh) noexcept : id(rh.id), offset(int(rh.offset)), size(rh.size) {}
        Item& operator=(Item const& rh) noexcept {
          id = rh.id;
          offset = int(rh.offset);
          size = rh.size;
          return *this;
        }
        Item(Item&& rh) noexcept : id(std::move(rh.id)), offset(int(rh.offset)), size(std::move(rh.size)) {}
        Item& operator=(Item&& rh) noexcept {
          id = std::move(rh.id);
          offset = int(rh.offset);
          size = std::move(rh.size);
          return *this;
        }

        id_type id;
        mutable std::atomic<int> offset;
        bool initialize() const {
          int expected = -1;
          return offset.compare_exchange_strong(expected, -2);
        }
        CMS_THREAD_GUARD(offset) mutable size_type size;

        bool uninitialized() const { return (-1) == offset; }
        bool initializing() const { return (-2) == offset; }
        bool isValid() const { return offset >= 0; }
        bool operator<(Item const& rh) const { return id < rh.id; }
        operator id_type() const { return id; }
      };

      bool ready() const {
        bool expected = false;
        if (!m_filling.compare_exchange_strong(expected, true))
          errorFilling();
        return true;
      }
    };

    inline void throwCapacityExausted() { throw CapacityExaustedException(); }
  }  // namespace dstvdetails

  /** an optitimized container that linearized a "map of vector".
   *  It corresponds to a set of variable size array of T each belonging
   *  to a "Det" identified by an 32bit id
   *
   * FIXME interface to be finalized once use-cases fully identified
   *
   * although it is sorted internally it is strongly adviced to
   * fill it already sorted....
   *
   */
  template <typename T>
  class DetSetVector : private dstvdetails::DetSetVectorTrans {
  public:
    typedef dstvdetails::DetSetVectorTrans Trans;
    typedef Trans::Item Item;
    typedef unsigned int size_type;  // for persistency
    typedef unsigned int id_type;
    typedef T data_type;
    typedef edmNew::DetSetVector<T> self;
    typedef edmNew::DetSet<T> DetSet;
    typedef dslv::LazyGetter<T> Getter;
    // FIXME not sure make sense....
    typedef DetSet value_type;
    typedef id_type key_type;

    typedef std::vector<Item> IdContainer;
    typedef std::vector<data_type> DataContainer;
    typedef typename IdContainer::iterator IdIter;
    typedef typename std::vector<data_type>::iterator DataIter;
    typedef std::pair<IdIter, DataIter> IterPair;
    typedef typename IdContainer::const_iterator const_IdIter;
    typedef typename std::vector<data_type>::const_iterator const_DataIter;
    typedef std::pair<const_IdIter, const_DataIter> const_IterPair;

    typedef typename edm::refhelper::FindForNewDetSetVector<data_type> RefFinder;

    struct IterHelp {
      typedef DetSet result_type;
      //      IterHelp() : v(0),update(true){}
      IterHelp() : m_v(nullptr), m_update(false) {}
      IterHelp(DetSetVector<T> const& iv, bool iup) : m_v(&iv), m_update(iup) {}

      result_type& operator()(Item const& item) const {
        m_detset.set(*m_v, item, m_update);
        return m_detset;
      }

    private:
      DetSetVector<T> const* m_v;
      mutable result_type m_detset;
      bool m_update;
    };

    typedef boost::transform_iterator<IterHelp, const_IdIter> const_iterator;
    typedef std::pair<const_iterator, const_iterator> Range;

    /* fill the lastest inserted DetSet
     */
    class FastFiller {
    public:
      typedef typename DetSetVector<T>::data_type value_type;
      typedef typename DetSetVector<T>::id_type key_type;
      typedef typename DetSetVector<T>::id_type id_type;
      typedef typename DetSetVector<T>::size_type size_type;

      // here just to make the compiler happy
      static DetSetVector<T>::Item& dummy() {
        assert(false);
        static DetSetVector<T>::Item d;
        return d;
      }
      FastFiller(DetSetVector<T>& iv, id_type id, bool isaveEmpty = false)
          : m_v(iv), m_item(m_v.ready() ? m_v.push_back(id) : dummy()), m_saveEmpty(isaveEmpty) {
        if (m_v.onDemand())
          dstvdetails::notSafe();
      }

      FastFiller(DetSetVector<T>& iv, typename DetSetVector<T>::Item& it, bool isaveEmpty = false)
          : m_v(iv), m_item(it), m_saveEmpty(isaveEmpty) {
        if (m_v.onDemand())
          dstvdetails::notSafe();
        if (m_v.ready())
          m_item.offset = int(m_v.m_data.size());
      }
      ~FastFiller() {
        if (!m_saveEmpty && m_item.size == 0) {
          m_v.pop_back(m_item.id);
        }
        assert(m_v.m_filling == true);
        m_v.m_filling = false;
      }

      void abort() {
        m_v.pop_back(m_item.id);
        m_saveEmpty = true;  // avoid mess in destructor
      }

      void checkCapacityExausted() const {
        if (m_v.onDemand() && m_v.m_data.size() == m_v.m_data.capacity())
          dstvdetails::throwCapacityExausted();
      }

      void checkCapacityExausted(size_type s) const {
        if (m_v.onDemand() && m_v.m_data.size() + s > m_v.m_data.capacity())
          dstvdetails::throwCapacityExausted();
      }

      void reserve(size_type s) {
        if (m_item.offset + s <= m_v.m_data.capacity())
          return;
        if (m_v.onDemand())
          dstvdetails::throwCapacityExausted();
        m_v.m_data.reserve(m_item.offset + s);
      }

      void resize(size_type s) {
        checkCapacityExausted(s);
        m_v.m_data.resize(m_item.offset + s);
        m_v.m_dataSize = m_v.m_data.size();
        m_item.size = s;
      }

      id_type id() const { return m_item.id; }
      size_type size() const { return m_item.size; }
      bool empty() const { return m_item.size == 0; }

      data_type& operator[](size_type i) { return m_v.m_data[m_item.offset + i]; }
      DataIter begin() { return m_v.m_data.begin() + m_item.offset; }
      DataIter end() { return begin() + size(); }

      void push_back(data_type const& d) {
        checkCapacityExausted();
        m_v.m_data.push_back(d);
        ++m_v.m_dataSize;
        m_item.size++;
      }
      void push_back(data_type&& d) {
        checkCapacityExausted();
        m_v.m_data.push_back(std::move(d));
        ++m_v.m_dataSize;
        m_item.size++;
      }

      data_type& back() { return m_v.m_data.back(); }

    private:
      //for testing
      friend class ::TestDetSet;

      DetSetVector<T>& m_v;
      typename DetSetVector<T>::Item& m_item;
      bool m_saveEmpty;
    };

    /* fill on demand a given  DetSet
     */
    class TSFastFiller {
    public:
      typedef typename DetSetVector<T>::data_type value_type;
      typedef typename DetSetVector<T>::id_type key_type;
      typedef typename DetSetVector<T>::id_type id_type;
      typedef typename DetSetVector<T>::size_type size_type;

      // here just to make the compiler happy
      static DetSetVector<T>::Item const& dummy() {
        assert(false);
        static DetSetVector<T>::Item const d;
        return d;
      }
      // this constructor is not supposed to be used in Concurrent mode
      TSFastFiller(DetSetVector<T>& iv, id_type id) : m_v(iv), m_item(m_v.ready() ? iv.push_back(id) : dummy()) {
        assert(m_v.m_filling == true);
        m_v.m_filling = false;
      }

      TSFastFiller(DetSetVector<T> const& iv, typename DetSetVector<T>::Item const& it) : m_v(iv), m_item(it) {}
      ~TSFastFiller() {
        bool expected = false;
        while (!m_v.m_filling.compare_exchange_weak(expected, true)) {
          expected = false;
          nanosleep(nullptr, nullptr);
        }
        int offset = m_v.m_data.size();
        if (m_v.onDemand() && full()) {
          m_v.m_filling = false;
          dstvdetails::throwCapacityExausted();
        }
        std::move(m_lv.begin(), m_lv.end(), std::back_inserter(m_v.m_data));
        m_item.size = m_lv.size();
        m_item.offset = offset;

        m_v.m_dataSize = m_v.m_data.size();
        assert(m_v.m_filling == true);
        m_v.m_filling = false;
      }

      bool full() const {
        int offset = m_v.m_dataSize;
        return m_v.m_data.capacity() < offset + m_lv.size();
      }

      void abort() { m_lv.clear(); }

      void reserve(size_type s) { m_lv.reserve(s); }

      void resize(size_type s) { m_lv.resize(s); }

      id_type id() const { return m_item.id; }
      size_type size() const { return m_lv.size(); }
      bool empty() const { return m_lv.empty(); }

      data_type& operator[](size_type i) { return m_lv[i]; }
      DataIter begin() { return m_lv.begin(); }
      DataIter end() { return m_lv.end(); }

      void push_back(data_type const& d) { m_lv.push_back(d); }
      void push_back(data_type&& d) { m_lv.push_back(std::move(d)); }

      data_type& back() { return m_lv.back(); }

    private:
      //for testing
      friend class ::TestDetSet;

      std::vector<T> m_lv;
      DetSetVector<T> const& m_v;
      typename DetSetVector<T>::Item const& m_item;
    };

    friend class FastFiller;
    friend class TSFastFiller;
    friend class edmNew::DetSet<T>;

    class FindForDetSetVector {
    public:
      using first_argument_type = const edmNew::DetSetVector<T>&;
      using second_argument_type = unsigned int;
      using result_type = const T*;

      result_type operator()(first_argument_type iContainer, second_argument_type iIndex) {
        bool expected = false;
        while (!iContainer.m_filling.compare_exchange_weak(expected, true, std::memory_order_acq_rel)) {
          expected = false;
          nanosleep(nullptr, nullptr);
        }
        result_type item = &(iContainer.m_data[iIndex]);
        assert(iContainer.m_filling == true);
        iContainer.m_filling = false;
        return item;
      }
    };
    friend class FindForDetSetVector;

    explicit DetSetVector(int isubdet = 0) : m_subdetId(isubdet) {}

    DetSetVector(std::shared_ptr<dslv::LazyGetter<T>> iGetter, const std::vector<det_id_type>& iDets, int isubdet = 0);

    ~DetSetVector() {
      // delete content if T is pointer...
    }

    // default or delete is the same...
    DetSetVector& operator=(const DetSetVector&) = delete;
    // Implement copy constructor because of a (possibly temporary)
    // need in heterogeneous framework prototyping. In general this
    // class is still supposed to be non-copyable, so to prevent
    // accidental copying the assignment operator is left deleted.
    DetSetVector(const DetSetVector&) = default;
    DetSetVector(DetSetVector&&) = default;
    DetSetVector& operator=(DetSetVector&&) = default;

    bool onDemand() const { return !m_getter.empty(); }

    void swap(DetSetVector& rh) {
      DetSetVectorTrans::swap(rh);
      std::swap(m_subdetId, rh.m_subdetId);
      std::swap(m_ids, rh.m_ids);
      std::swap(m_data, rh.m_data);
    }

    void swap(IdContainer& iic, DataContainer& idc) {
      std::swap(m_ids, iic);
      std::swap(m_data, idc);
    }

    void reserve(size_t isize, size_t dsize) {
      m_ids.reserve(isize);
      m_data.reserve(dsize);
    }

    void shrink_to_fit() {
      clean();
      m_ids.shrink_to_fit();
      m_data.shrink_to_fit();
    }

    void resize(size_t isize, size_t dsize) {
      m_ids.resize(isize);
      m_data.resize(dsize);
      m_dataSize = m_data.size();
    }

    void clean() {
      m_ids.erase(std::remove_if(m_ids.begin(), m_ids.end(), [](Item const& m) { return 0 == m.size; }), m_ids.end());
    }

    // FIXME not sure what the best way to add one cell to cont
    DetSet insert(id_type iid, data_type const* idata, size_type isize) {
      Item& item = addItem(iid, isize);
      m_data.resize(m_data.size() + isize);
      std::copy(idata, idata + isize, m_data.begin() + item.offset);
      m_dataSize = m_data.size();
      return DetSet(*this, item, false);
    }
    //make space for it
    DetSet insert(id_type iid, size_type isize) {
      Item& item = addItem(iid, isize);
      m_data.resize(m_data.size() + isize);
      m_dataSize = m_data.size();
      return DetSet(*this, item, false);
    }

    // to be used with a FastFiller
    Item& push_back(id_type iid) { return addItem(iid, 0); }

    // remove last entry (usually only if empty...)
    void pop_back(id_type iid) {
      const_IdIter p = findItem(iid);
      if (p == m_ids.end())
        return;  //bha!
      // sanity checks...  (shall we throw or assert?)
      if ((*p).isValid() && (*p).size > 0 && m_data.size() == (*p).offset + (*p).size) {
        m_data.resize((*p).offset);
        m_dataSize = m_data.size();
      }
      m_ids.erase(m_ids.begin() + (p - m_ids.begin()));
    }

  private:
    Item& addItem(id_type iid, size_type isize) {
      Item it(iid, size_type(m_data.size()), isize);
      IdIter p = std::lower_bound(m_ids.begin(), m_ids.end(), it);
      if (p != m_ids.end() && !(it < *p))
        dstvdetails::errorIdExists(iid);
      return *m_ids.insert(p, std::move(it));
    }

  public:
    //---------------------------------------------------------

    bool exists(id_type i) const { return findItem(i) != m_ids.end(); }

    bool isValid(id_type i) const {
      const_IdIter p = findItem(i);
      return p != m_ids.end() && (*p).isValid();
    }

    /*
    DetSet operator[](id_type i) {
      const_IdIter p = findItem(i);
      if (p==m_ids.end()) what???
      return DetSet(*this,p-m_ids.begin());
    }
    */

    DetSet operator[](id_type i) const {
      const_IdIter p = findItem(i);
      if (p == m_ids.end())
        dstvdetails::throw_range(i);
      return DetSet(*this, *p, true);
    }

    // slow interface
    //    const_iterator find(id_type i, bool update=true) const {
    const_iterator find(id_type i, bool update = false) const {
      const_IdIter p = findItem(i);
      return (p == m_ids.end()) ? end() : boost::make_transform_iterator(p, IterHelp(*this, update));
    }

    // slow interface
    const_IdIter findItem(id_type i) const {
      std::pair<const_IdIter, const_IdIter> p = std::equal_range(m_ids.begin(), m_ids.end(), Item(i));
      return (p.first != p.second) ? p.first : m_ids.end();
    }

    //    const_iterator begin(bool update=true) const {
    const_iterator begin(bool update = false) const {
      return boost::make_transform_iterator(m_ids.begin(), IterHelp(*this, update));
    }

    //    const_iterator end(bool update=true) const {
    const_iterator end(bool update = false) const {
      return boost::make_transform_iterator(m_ids.end(), IterHelp(*this, update));
    }

    // return an iterator range (implemented here to avoid dereference of detset)
    template <typename CMP>
    //    Range equal_range(id_type i, CMP cmp, bool update=true) const {
    Range equal_range(id_type i, CMP cmp, bool update = false) const {
      std::pair<const_IdIter, const_IdIter> p = std::equal_range(m_ids.begin(), m_ids.end(), i, cmp);
      return Range(boost::make_transform_iterator(p.first, IterHelp(*this, update)),
                   boost::make_transform_iterator(p.second, IterHelp(*this, update)));
    }

    int subdetId() const { return m_subdetId; }

    bool empty() const { return m_ids.empty(); }

    size_type dataSize() const { return onDemand() ? size_type(m_dataSize) : size_type(m_data.size()); }

    size_type size() const { return m_ids.size(); }

    //FIXME fast interfaces, not consistent with associative nature of container....

    data_type operator()(size_t cell, size_t frame) const { return m_data[m_ids[cell].offset + frame]; }

    data_type const* data(size_t cell) const { return &m_data[m_ids[cell].offset]; }

    size_type detsetSize(size_t cell) const { return m_ids[cell].size; }

    id_type id(size_t cell) const { return m_ids[cell].id; }

    Item const& item(size_t cell) const { return m_ids[cell]; }

    //------------------------------

    IdContainer const& ids() const { return m_ids; }
    DataContainer const& data() const { return m_data; }

    //Used by ROOT storage
    CMS_CLASS_VERSION(10)

  private:
    //for testing
    friend class ::TestDetSet;

    void update(Item const& item) const;

    // subdetector id (as returned by  DetId::subdetId())
    int m_subdetId;

    // Workaround for ROOT 6 bug.
    // ROOT6 has a problem with this IdContainer typedef
    //IdContainer m_ids;
    std::vector<Trans::Item> m_ids;
    CMS_THREAD_GUARD(dstvdetails::DetSetVectorTrans::m_filling) mutable DataContainer m_data;
  };

  namespace dslv {
    template <typename T>
    class LazyGetter {
    public:
      virtual ~LazyGetter() {}
      virtual void fill(typename DetSetVector<T>::TSFastFiller&) = 0;
    };
  }  // namespace dslv

  template <typename T>
  inline DetSetVector<T>::DetSetVector(std::shared_ptr<Getter> iGetter,
                                       const std::vector<det_id_type>& iDets,
                                       int isubdet)
      : m_subdetId(isubdet) {
    m_getter = iGetter;

    m_ids.reserve(iDets.size());
    det_id_type sanityCheck = 0;
    for (std::vector<det_id_type>::const_iterator itDetId = iDets.begin(), itDetIdEnd = iDets.end();
         itDetId != itDetIdEnd;
         ++itDetId) {
      assert(sanityCheck < *itDetId && "vector of det_id_type was not ordered");
      sanityCheck = *itDetId;
      m_ids.push_back(*itDetId);
    }
  }

  template <typename T>
  inline void DetSetVector<T>::update(const Item& item) const {
    // no m_getter or already updated
    if (m_getter.empty()) {
      assert(item.isValid());
      return;
    }
    if (item.initialize()) {
      assert(item.initializing());
      {
        TSFastFiller ff(*this, item);
        (*boost::any_cast<std::shared_ptr<Getter>>(&m_getter))->fill(ff);
      }
      assert(item.isValid());
    }
  }

  template <typename T>
  inline void DetSet<T>::set(DetSetVector<T> const& icont, typename Container::Item const& item, bool update) {
    // if an item is being updated we wait
    if (update)
      icont.update(item);
    while (item.initializing())
      nanosleep(nullptr, nullptr);
    m_data = &icont.data();
    m_id = item.id;
    m_offset = item.offset;
    m_size = item.size;
  }
}  // namespace edmNew

#include "DataFormats/Common/interface/Ref.h"
#include <type_traits>

//specialize behavior of edm::Ref to get access to the 'Det'
namespace edm {
  /* Reference to an item inside a new DetSetVector ... */
  namespace refhelper {
    template <typename T>
    struct FindTrait<typename edmNew::DetSetVector<T>, T> {
      typedef typename edmNew::DetSetVector<T>::FindForDetSetVector value;
    };
  }  // namespace refhelper
  /* ... as there was one for the original DetSetVector*/

  /* Probably this one is not that useful .... */
  namespace refhelper {
    template <typename T>
    struct FindSetForNewDetSetVector {
      using first_argument_type = const edmNew::DetSetVector<T>&;
      using second_argument_type = unsigned int;
      using result_type = edmNew::DetSet<T>;

      result_type operator()(first_argument_type iContainer, second_argument_type iIndex) {
        return &(iContainer[iIndex]);
      }
    };

    template <typename T>
    struct FindTrait<edmNew::DetSetVector<T>, edmNew::DetSet<T>> {
      typedef FindSetForNewDetSetVector<T> value;
    };
  }  // namespace refhelper
     /* ... implementation is provided, just in case it's needed */
}  // namespace edm

namespace edmNew {
  //helper function to make it easier to create a edm::Ref to a new DSV
  template <class HandleT>
  // inline
  edm::Ref<typename HandleT::element_type, typename HandleT::element_type::value_type::value_type> makeRefTo(
      const HandleT& iHandle, typename HandleT::element_type::value_type::const_iterator itIter) {
    static_assert(std::is_same<typename HandleT::element_type,
                               DetSetVector<typename HandleT::element_type::value_type::value_type>>::value,
                  "Handle and DetSetVector do not have compatible types.");
    auto index = itIter - &iHandle->data().front();
    return edm::Ref<typename HandleT::element_type, typename HandleT::element_type::value_type::value_type>(
        iHandle.id(), &(*itIter), index);
  }
}  // namespace edmNew

#include "DataFormats/Common/interface/ContainerMaskTraits.h"

namespace edm {
  template <typename T>
  class ContainerMaskTraits<edmNew::DetSetVector<T>> {
  public:
    typedef T value_type;

    static size_t size(const edmNew::DetSetVector<T>* iContainer) { return iContainer->dataSize(); }
    static unsigned int indexFor(const value_type* iElement, const edmNew::DetSetVector<T>* iContainer) {
      return iElement - &(iContainer->data().front());
    }
  };
}  // namespace edm

<<<<<<< HEAD
=======
// Thinning support
#include "DataFormats/Common/interface/fillCollectionForThinning.h"
namespace edm::detail {
  template <typename T>
  struct ElementType<edmNew::DetSetVector<T>> {
    using type = typename edmNew::DetSetVector<T>::data_type;
  };
}  // namespace edm::detail
namespace edmNew {
  template <typename T, typename Selector>
  void fillCollectionForThinning(edmNew::DetSet<T> const& detset,
                                 Selector& selector,
                                 unsigned int& iIndex,
                                 edmNew::DetSetVector<T>& output,
                                 edm::ThinnedAssociation& association) {
    typename edmNew::DetSetVector<T>::FastFiller ff(output, detset.detId());
    for (auto iter = detset.begin(), end = detset.end(); iter != end; ++iter, ++iIndex) {
      edm::detail::fillCollectionForThinning(*iter, selector, iIndex, ff, association);
    }
    if (detset.begin() != detset.end()) {
      // need to decrease the global index by one because the outer loop will increase it
      --iIndex;
    }
  }
}  // namespace edmNew

#ifdef DSVN_USE_ATOMIC
#undef DSVN_USE_ATOMIC
#endif

>>>>>>> 21bbc0bc
#endif<|MERGE_RESOLUTION|>--- conflicted
+++ resolved
@@ -713,8 +713,6 @@
   };
 }  // namespace edm
 
-<<<<<<< HEAD
-=======
 // Thinning support
 #include "DataFormats/Common/interface/fillCollectionForThinning.h"
 namespace edm::detail {
@@ -741,9 +739,4 @@
   }
 }  // namespace edmNew
 
-#ifdef DSVN_USE_ATOMIC
-#undef DSVN_USE_ATOMIC
-#endif
-
->>>>>>> 21bbc0bc
 #endif