--- conflicted
+++ resolved
@@ -87,13 +87,6 @@
       checkTypeAtCompileTime(handle.product());
     }
 
-<<<<<<< HEAD
-=======
-    /// Constructor from RefVector<C, T, F>
-    template<typename T, typename F>
-    explicit RefProd(RefVector<C, T, F> const& ref);
-
->>>>>>> 60f95c1a
     // Constructor for those users who do not have a product handle,
     // but have a pointer to a product getter (such as the EventPrincipal).
     // prodGetter will ususally be a pointer to the event principal.
@@ -175,17 +168,6 @@
   template<typename C, typename T, typename F>
   class RefVector;
 
-<<<<<<< HEAD
-=======
-  /// Constructor from RefVector.
-  template<typename C>
-  template<typename T, typename F>
-  inline
-  RefProd<C>::RefProd(RefVector<C, T, F> const& ref) :
-      product_(ref.id(), ref.hasProductCache() ?  ref.product() : 0, ref.productGetter(), ref.isTransient()) {
-  }
-
->>>>>>> 60f95c1a
   /// Dereference operator
   template<typename C>
   inline
