<library file="HcalRecHitDump.cc" name="HcalRecHitDump">
  <flags EDM_PLUGIN="1"/>
  <use name="DataFormats/HcalRecHit"/>
  <use name="FWCore/Framework"/>
  <use name="FWCore/ParameterSet"/>
</library>

<iftool name="cuda-gcc-support">
<<<<<<< HEAD
  <bin name="test_hcal_reco" file="test_hcal_reco.cu">
    <use name="DataFormats/CaloRecHit"/>
    <use name="DataFormats/HcalRecHit"/>
    <use name="DataFormats/HcalDetId"/>
    <use name="DataFormats/HcalDigi"/>
    <use name="cuda"/>
  </bin>

=======
<bin name="test_hcal_reco" file="test_hcal_reco.cu">
  <use name="cuda"/>
  <use name="DataFormats/CaloRecHit"/>
  <use name="DataFormats/HcalRecHit"/>
  <use name="DataFormats/HcalDetId"/>
  <use name="DataFormats/HcalDigi"/>
  <use name="HeterogeneousCore/CUDAUtilities"/>
</bin>
>>>>>>> b815e414
</iftool><|MERGE_RESOLUTION|>--- conflicted
+++ resolved
@@ -6,23 +6,12 @@
 </library>
 
 <iftool name="cuda-gcc-support">
-<<<<<<< HEAD
   <bin name="test_hcal_reco" file="test_hcal_reco.cu">
+    <use name="cuda"/>
     <use name="DataFormats/CaloRecHit"/>
     <use name="DataFormats/HcalRecHit"/>
     <use name="DataFormats/HcalDetId"/>
     <use name="DataFormats/HcalDigi"/>
-    <use name="cuda"/>
+    <use name="HeterogeneousCore/CUDAUtilities"/>
   </bin>
-
-=======
-<bin name="test_hcal_reco" file="test_hcal_reco.cu">
-  <use name="cuda"/>
-  <use name="DataFormats/CaloRecHit"/>
-  <use name="DataFormats/HcalRecHit"/>
-  <use name="DataFormats/HcalDetId"/>
-  <use name="DataFormats/HcalDigi"/>
-  <use name="HeterogeneousCore/CUDAUtilities"/>
-</bin>
->>>>>>> b815e414
 </iftool>