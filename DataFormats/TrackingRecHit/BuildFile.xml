<use   name="DataFormats/Common"/>
<use   name="DataFormats/GeometrySurface"/>
<use   name="Geometry/CommonDetUnit"/>
<use   name="FWCore/Utilities"/>
<use   name="clhep"/>
<<<<<<< HEAD
<use   name="rootrflx"/>
=======
>>>>>>> fe37ad1a

<export>
  <lib   name="1"/>
</export><|MERGE_RESOLUTION|>--- conflicted
+++ resolved
@@ -3,10 +3,6 @@
 <use   name="Geometry/CommonDetUnit"/>
 <use   name="FWCore/Utilities"/>
 <use   name="clhep"/>
-<<<<<<< HEAD
-<use   name="rootrflx"/>
-=======
->>>>>>> fe37ad1a
 
 <export>
   <lib   name="1"/>
