--- conflicted
+++ resolved
@@ -39,21 +39,12 @@
   DetId h_id, h_id_test;
   DetId h_test0{1};
   DetId *d_id;
-<<<<<<< HEAD
 
   cudaMalloc((void **)&d_id, sizeof(DetId));
   cudaMemcpy(d_id, &h_id, sizeof(DetId), cudaMemcpyHostToDevice);
   test_gen_detid<<<1, 1>>>(d_id);
   cudaMemcpy(&h_id_test, d_id, sizeof(DetId), cudaMemcpyDeviceToHost);
 
-=======
-
-  cudaMalloc((void **)&d_id, sizeof(DetId));
-  cudaMemcpy(d_id, &h_id, sizeof(DetId), cudaMemcpyHostToDevice);
-  test_gen_detid<<<1, 1>>>(d_id);
-  cudaMemcpy(&h_id_test, d_id, sizeof(DetId), cudaMemcpyDeviceToHost);
-
->>>>>>> 835f837a
   assert(h_id_test == h_id);
   assert(h_id != h_test0);
 }
@@ -74,19 +65,6 @@
 }
 
 int main(int argc, char **argv) {
-<<<<<<< HEAD
-  int nDevices;
-  cudaGetDeviceCount(&nDevices);
-  std::cout << "nDevices = " << nDevices << std::endl;
-
-  // test det id functionality
-  if (nDevices > 0)
-    test_detid();
-
-  // test hcal det ids
-  if (nDevices > 0)
-    test_hcal_detid();
-=======
   exitSansCUDADevices();
 
   // test det id functionality
@@ -94,7 +72,6 @@
 
   // test hcal det ids
   test_hcal_detid();
->>>>>>> 835f837a
 
   return 0;
 }