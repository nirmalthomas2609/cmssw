--- conflicted
+++ resolved
@@ -105,20 +105,14 @@
    <version ClassVersion="10" checksum="2692173055"/>
   </class>
   <class name="std::vector<pat::tau::TauCaloSpecific>" />
-<<<<<<< HEAD
   <class name="pat::tau::TauPFEssential" ClassVersion="10">
     <version ClassVersion="10" checksum="1628501942" />
   </class>
   <class name="std::vector<pat::tau::TauPFEssential>" />
-  <class name="pat::Photon"  ClassVersion="13">
+  <class name="pat::Photon"  ClassVersion="14">
    <field name="superClusterRelinked_" transient="true"/>
+   <version ClassVersion="14" checksum="2817723713"/>
    <version ClassVersion="13" checksum="3948496360"/>
-=======
-  <class name="pat::Photon"  ClassVersion="13">
-    <field name="superClusterRelinked_" transient="true"/>
-   <!--FIXME-->
-   <version ClassVersion="13" checksum="3876578149"/>
->>>>>>> abeaa34d
    <version ClassVersion="12" checksum="2518470540"/>
    <version ClassVersion="11" checksum="3277818926"/>
    <version ClassVersion="10" checksum="865744757"/>
