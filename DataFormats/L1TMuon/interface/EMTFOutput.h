--- conflicted
+++ resolved
@@ -51,30 +51,6 @@
     void add_format_error()                         { format_errors += 1; };
     void set_dataword(uint64_t bits)                { dataword = bits;               };
     
-<<<<<<< HEAD
-    const bool HasAMC13Header()                   const { return hasAMC13Header;  };
-    const bool HasMTF7Header()                    const { return hasMTF7Header;   };
-    const bool HasEventHeader()                   const { return hasEventHeader;  };
-    const bool HasCounters()                      const { return hasCounters;     };
-    const int  NumSP()                            const { return numSP;           };
-    const int  NumRPC()                           const { return numRPC;          };
-    const int  NumME()                            const { return numME;           };
-    const bool HasAMC13Trailer()                  const { return hasAMC13Trailer; };
-    const bool HasMTF7Trailer()                   const { return hasMTF7Trailer;  };
-    const bool HasEventTrailer()                  const { return hasEventTrailer; };
-    const emtf::AMC13Header GetAMC13Header()      const { return AMC13Header;   };
-    const emtf::MTF7Header GetMTF7Header()        const { return MTF7Header;    };
-    const emtf::EventHeader GetEventHeader()      const { return EventHeader;   };
-    const emtf::Counters GetCounters()            const { return Counters;      };
-    const emtf::MECollection GetMECollection()    const { return MECollection;  };
-    const emtf::RPCCollection GetRPCCollection()  const { return RPCCollection; };
-    const emtf::SPCollection GetSPCollection()    const { return SPCollection;  };
-    const emtf::EventTrailer GetEventTrailer()    const { return EventTrailer;  };
-    const emtf::MTF7Trailer GetMTF7Trailer()      const { return MTF7Trailer;   };
-    const emtf::AMC13Trailer GetAMC13Trailer()    const { return AMC13Trailer;  };
-    const int Format_Errors() const { return format_errors; };
-    const uint64_t Dataword() const { return dataword; };
-=======
     const bool HasAMC13Header()                  const { return hasAMC13Header;  };
     const bool HasMTF7Header()                   const { return hasMTF7Header;   };
     const bool HasEventHeader()                  const { return hasEventHeader;  };
@@ -95,8 +71,8 @@
     const emtf::EventTrailer GetEventTrailer()   const { return EventTrailer;    };
     const emtf::MTF7Trailer GetMTF7Trailer()     const { return MTF7Trailer;     };
     const emtf::AMC13Trailer GetAMC13Trailer()   const { return AMC13Trailer;    };
+    const int Format_Errors()                    const { return format_errors;   };
     const uint64_t Dataword()                    const { return dataword;        };
->>>>>>> 9acc5fda
     
   private:
     bool hasAMC13Header; 
