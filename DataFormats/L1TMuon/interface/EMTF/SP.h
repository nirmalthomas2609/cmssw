// Class for Sector Processor (SP) Output Data Record

#ifndef __l1t_emtf_SP_h__
#define __l1t_emtf_SP_h__

#include <boost/cstdint.hpp> 

namespace l1t {
  namespace emtf {
    class SP {
    public:
      
      explicit SP(uint64_t dataword);
    
    SP() :
<<<<<<< HEAD
      pt_lut_address(-99), phi_full_int(-99), phi_GMT_int(-99), eta_GMT_int(-99), pt_int(-99), 
	quality(-99), bx(-99), me4_ID(-99), me3_ID(-99), me2_ID(-99), me1_ID(-99), 
	me4_TBIN(-99), me3_TBIN(-99), me2_TBIN(-99), me1_TBIN(-99), tbin_num(-99), 
	hl(-99), c(-99), vc(-99), vt(-99), se(-99), bc0(-99), 
	pt(-99), phi_full(-99), phi_full_rad(-99), phi_GMT(-99), phi_GMT_corr(-99), 
	phi_GMT_rad(-99), eta_GMT(-99), format_errors(0), dataword(-99) 
	{};

    /* Could we have the fill constructor take the "true" eta/phi/pt and fill the integers? - AWB 02.02.16 */
    SP(int int_pt_lut_address, int int_phi_full_int, int int_phi_GMT_int, int int_eta_GMT_int, int int_pt_int, 
       int int_quality, int int_bx, int int_me4_ID, int int_me3_ID, int int_me2_ID, int int_me1_ID, 
       int int_me4_TBIN, int int_me3_TBIN, int int_me2_TBIN, int int_me1_TBIN, int int_TBIN_num, 
       int int_hl, int int_c, int int_vc, int int_vt, int int_se, int int_bc0) :
       /* float flt_pt, float flt_phi_full, float flt_phi_full_rad, float flt_phi_GMT, float flt_phi_GMT_rad, float flt_eta_GMT) : */
      pt_lut_address(int_pt_lut_address), phi_full_int(int_phi_full_int), phi_GMT_int(int_phi_GMT_int), eta_GMT_int(int_eta_GMT_int), pt_int(int_pt_int), 
	quality(int_quality), bx(int_bx), me4_ID(int_me4_ID), me3_ID(int_me3_ID), me2_ID(int_me2_ID), me1_ID(int_me1_ID), 
	me4_TBIN(int_me4_TBIN), me3_TBIN(int_me3_TBIN), me2_TBIN(int_me2_TBIN), me1_TBIN(int_me1_TBIN), tbin_num(int_TBIN_num), 
	hl(int_hl), c(int_c), vc(int_vc), vt(int_vt), se(int_se), bc0(int_bc0), 
	/* pt(flt_pt), phi_full(flt_phi_full), phi_full_rad(flt_phi_full_rad), phi_GMT(flt_phi_GMT), phi_GMT_rad(flt_phi_GMT_rad), eta_GMT(flt_eta_GMT), */
=======
      pt_lut_address(-99), phi_local_int(-99), phi_GMT_int(-99), eta_GMT_int(-99), pt_int(-99), 
	quality(-99), bx(-99), me2_csc_id(-99), me2_trk_stub_num(-99), me3_csc_id(-99), me3_trk_stub_num(-99), me4_csc_id(-99), me4_trk_stub_num(-99), me1_subsector(-99), me1_csc_id(-99), me1_trk_stub_num(-99),
	me4_TBIN(-99), me3_TBIN(-99), me2_TBIN(-99), me1_TBIN(-99), tbin_num(-99), 
	hl(-99), c(-99), vc(-99), vt(-99), se(-99), bc0(-99), 
	pt(-99), phi_local(-99), phi_local_rad(-99), phi_global(-99), phi_GMT(-99), phi_GMT_corr(-99), 
	phi_GMT_rad(-99), phi_GMT_global(-99), eta_GMT(-99), format_errors(0), dataword(-99) 
	{};

    /* Could we have the fill constructor take the "true" eta/phi/pt and fill the integers? - AWB 02.02.16 */
    SP(int int_pt_lut_address, int int_phi_local_int, int int_phi_GMT_int, int int_eta_GMT_int, int int_pt_int, 
       int int_quality, int int_bx, int int_me2_csc_id, int int_me2_trk_stub_num, int int_me3_csc_id, int int_me3_trk_stub_num, 
       int int_me4_csc_id, int int_me4_trk_stub_num, int int_me1_subsector, int int_me1_csc_id, int int_me1_trk_stub_num, 
       int int_me4_TBIN, int int_me3_TBIN, int int_me2_TBIN, int int_me1_TBIN, int int_TBIN_num, 
       int int_hl, int int_c, int int_vc, int int_vt, int int_se, int int_bc0) :
       /* float flt_pt, float flt_phi_local, float flt_phi_local_rad, float flt_phi_GMT, float flt_phi_GMT_rad, float flt_eta_GMT) : */
        pt_lut_address(int_pt_lut_address), phi_local_int(int_phi_local_int), phi_GMT_int(int_phi_GMT_int), eta_GMT_int(int_eta_GMT_int), pt_int(int_pt_int), 
	quality(int_quality), bx(int_bx), me2_csc_id(int_me2_csc_id), me2_trk_stub_num(int_me2_trk_stub_num), me3_csc_id(int_me3_csc_id), 
        me3_trk_stub_num(int_me3_trk_stub_num), me4_csc_id(int_me4_csc_id), me4_trk_stub_num(int_me4_trk_stub_num), 
        me1_subsector(int_me1_subsector), me1_csc_id(int_me1_csc_id), me1_trk_stub_num(int_me1_trk_stub_num), 
        me4_TBIN(int_me4_TBIN), me3_TBIN(int_me3_TBIN), me2_TBIN(int_me2_TBIN), me1_TBIN(int_me1_TBIN), tbin_num(int_TBIN_num), 
	hl(int_hl), c(int_c), vc(int_vc), vt(int_vt), se(int_se), bc0(int_bc0), 
	/* pt(flt_pt), phi_local(flt_phi_local), phi_local_rad(flt_phi_local_rad), phi_GMT(flt_phi_GMT), phi_GMT_rad(flt_phi_GMT_rad), eta_GMT(flt_eta_GMT), */
>>>>>>> 6a641fb3
	format_errors(0), dataword(-99)
    	{};
      
      virtual ~SP() {};

      float pi = 3.141592653589793238;

<<<<<<< HEAD
      // phi_full gives the exact phi value
=======
      // phi_local gives the exact phi value (marked "phi_full" in the format document)
>>>>>>> 6a641fb3
      // phi_GMT (the value used by GMT) is a rough estimate, with offsets of 1-2 degrees for some phi values
      // The conversion used is: phi_GMT =        (360/576)*phi_GMT_int +        (180/576)
      // More accurate would be: phi_GMT = 1.0208*(360/576)*phi_GMT_int + 1.0208*(180/576) + 0.552

<<<<<<< HEAD
      float calc_pt           (int  bits)  { return (bits - 1) * 0.5;                   };
      int   calc_pt_int       (float val)  { return (val * 2)  + 1;                     };
      float calc_phi_full     (int  bits)  { return (bits / 60.0)        - 2.0;         };  
      float calc_phi_full_rad (int  bits)  { return (bits * pi / 10800)  - (pi / 90);   };
      int   calc_phi_full_int (float val)  { return (val + 2)            * 60;          };  
      float calc_phi_GMT      (int  bits)  { return (bits * 0.625)       + 0.3125;      };  /* x (360/576)  + (180/576) */
      float calc_phi_GMT_corr (int  bits)  { return (bits * 0.625 * 1.0208) + 0.3125 * 1.0208 + 0.552; };  /* AWB mod 09.02.16 */
      float calc_phi_GMT_rad  (int  bits)  { return (bits * pi / 288)    + (pi / 576);  };  /* x (2*pi/576) + (pi/576)  */
      int   calc_phi_GMT_int  (float val)  { return (val - 0.3125)       / 0.625;       };  /* - (180/576)  / (360/576) */
      float calc_eta_GMT      (int  bits)  { return bits * 0.010875;                    };
      int   calc_eta_GMT_int  (float val)  { return val  / 0.010875;                    };


      // Setting pt, phi_full, phi_GMT, or eta_GMT automatically sets all formats (integer, degrees, radians) 
      void set_pt_int       (int  bits)  { pt_int        = bits;               
	                                   set_pt_only           ( calc_pt           (pt_int      ) ); };
      void set_pt           (float val)  { pt            = val;               
	                                   set_pt_int_only       ( calc_pt_int       (pt          ) ); };

      void set_phi_full_int (int  bits)  { phi_full_int  = bits;               
	                                   set_phi_full_only     ( calc_phi_full     (phi_full_int) ); 
                                           set_phi_full_rad_only ( calc_phi_full_rad (phi_full_int) ); };
      void set_phi_full     (float val)  { phi_full      = val;               
	                                   set_phi_full_int_only ( calc_phi_full_int (phi_full    ) ); 
                                           set_phi_full_rad_only ( calc_phi_full_rad (phi_full_int) ); };
      void set_phi_full_rad (float val)  { phi_full_rad  = val;               
	                                   set_phi_full_only     ( val * 180 / pi                   ); 
                                           set_phi_full_int_only ( calc_phi_full_int (phi_full    ) ); };

      void set_phi_GMT_int  (int  bits)  { phi_GMT_int   = bits;               
	                                   set_phi_GMT_only      ( calc_phi_GMT      (phi_GMT_int ) ); 
	                                   set_phi_GMT_corr_only ( calc_phi_GMT_corr (phi_GMT_int ) ); 
                                           set_phi_GMT_rad_only  ( calc_phi_GMT_rad  (phi_GMT_int ) ); };
      void set_phi_GMT      (float val)  { phi_GMT       = val;               
	                                   set_phi_GMT_int_only  ( calc_phi_GMT_int  (phi_GMT     ) ); 
	                                   set_phi_GMT_corr_only ( calc_phi_GMT_corr (phi_GMT_int ) ); 
                                           set_phi_GMT_rad_only  ( calc_phi_GMT_rad  (phi_GMT_int ) ); };
      void set_phi_GMT_rad  (float val)  { phi_GMT_rad   = val;               
	                                   set_phi_GMT_only      ( val * 180 / pi                   ); 
                                           set_phi_GMT_int_only  ( calc_phi_GMT_int  (phi_GMT     ) ); 
                                           set_phi_GMT_corr_only ( calc_phi_GMT_corr (phi_GMT_int ) ); };


      void set_eta_GMT_int  (int  bits)  { eta_GMT_int   = bits;
                                           set_eta_GMT_only      ( calc_eta_GMT      (eta_GMT_int ) ); };
      void set_eta_GMT      (float val)  { eta_GMT       = val;
                                           set_eta_GMT_int_only  ( calc_eta_GMT_int  (eta_GMT     ) ); };


      void set_pt_lut_address(int bits)       { pt_lut_address= bits; };
      void set_quality       (int bits)       { quality       = bits; };
      void set_bx            (int bits)       { bx            = bits; };
      void set_me4_ID        (int bits)       { me4_ID        = bits; };
      void set_me3_ID        (int bits)       { me3_ID        = bits; };
      void set_me2_ID        (int bits)       { me2_ID        = bits; };
      void set_me1_ID        (int bits)       { me1_ID        = bits; };
      void set_me4_TBIN      (int bits)       { me4_TBIN      = bits; };
      void set_me3_TBIN      (int bits)       { me3_TBIN      = bits; };
      void set_me2_TBIN      (int bits)       { me2_TBIN      = bits; };
      void set_me1_TBIN      (int bits)       { me1_TBIN      = bits; };
      void set_TBIN_num      (int bits)       { tbin_num      = bits; };
      void set_hl            (int bits)       { hl            = bits; };
      void set_c             (int bits)       { c             = bits; };
      void set_vc            (int bits)       { vc            = bits; };
      void set_vt            (int bits)       { vt            = bits; };
      void set_se            (int bits)       { se            = bits; };
      void set_bc0           (int bits)       { bc0           = bits; };
=======
      float calc_pt            (int  bits)  { return (bits - 1) * 0.5;                   };
      int   calc_pt_int        (float val)  { return (val * 2)  + 1;                     };
      float calc_phi_local     (int  bits)  { return (bits / 60.0)        - 2.0;         };  
      float calc_phi_local_rad (int  bits)  { return (bits * pi / 10800)  - (pi / 90);   };
      int   calc_phi_local_int (float val)  { return (val + 2)            * 60;          };  
      float calc_phi_GMT       (int  bits)  { return (bits * 0.625)       + 0.3125;      };  /* x (360/576)  + (180/576) */
      float calc_phi_GMT_corr  (int  bits)  { return (bits * 0.625 * 1.0208) + 0.3125 * 1.0208 + 0.552; };  /* AWB mod 09.02.16 */
      float calc_phi_GMT_rad   (int  bits)  { return (bits * pi / 288)    + (pi / 576);  };  /* x (2*pi/576) + (pi/576)  */
      int   calc_phi_GMT_int   (float val)  { return (val - 0.3125)       / 0.625;       };  /* - (180/576)  / (360/576) */
      float calc_eta_GMT       (int  bits)  { return bits * 0.010875;                    };
      int   calc_eta_GMT_int   (float val)  { return val  / 0.010875;                    };
      float calc_phi_global    (float loc, int sect) { return loc + 15 + (sect - 1) * 60;};  


      // Setting pt, phi_local, phi_GMT, or eta_GMT automatically sets all formats (integer, degrees, radians) 
      void set_pt_int        (int  bits)  { pt_int        = bits;               
	                                    set_pt_only           ( calc_pt           (pt_int      ) ); };
      void set_pt            (float val)  { pt            = val;               
	                                    set_pt_int_only       ( calc_pt_int       (pt          ) ); };

      void set_phi_local_int (int  bits)  { phi_local_int  = bits;               
	                                    set_phi_local_only     ( calc_phi_local     (phi_local_int) ); 
                                            set_phi_local_rad_only ( calc_phi_local_rad (phi_local_int) ); };
      void set_phi_local     (float val)  { phi_local      = val;               
	                                    set_phi_local_int_only ( calc_phi_local_int (phi_local    ) ); 
                                            set_phi_local_rad_only ( calc_phi_local_rad (phi_local_int) ); };
      void set_phi_local_rad (float val)  { phi_local_rad  = val;               
	                                    set_phi_local_only     ( val * 180 / pi                   ); 
                                            set_phi_local_int_only ( calc_phi_local_int (phi_local    ) ); };

      void set_phi_GMT_int   (int  bits)  { phi_GMT_int   = bits;               
	                                    set_phi_GMT_only      ( calc_phi_GMT      (phi_GMT_int ) ); 
	                                    set_phi_GMT_corr_only ( calc_phi_GMT_corr (phi_GMT_int ) ); 
                                            set_phi_GMT_rad_only  ( calc_phi_GMT_rad  (phi_GMT_int ) ); };
      void set_phi_GMT       (float val)  { phi_GMT       = val;               
	                                    set_phi_GMT_int_only  ( calc_phi_GMT_int  (phi_GMT     ) ); 
	                                    set_phi_GMT_corr_only ( calc_phi_GMT_corr (phi_GMT_int ) ); 
                                            set_phi_GMT_rad_only  ( calc_phi_GMT_rad  (phi_GMT_int ) ); };
      void set_phi_GMT_rad   (float val)  { phi_GMT_rad   = val;               
	                                    set_phi_GMT_only      ( val * 180 / pi                   ); 
                                            set_phi_GMT_int_only  ( calc_phi_GMT_int  (phi_GMT     ) ); 
                                            set_phi_GMT_corr_only ( calc_phi_GMT_corr (phi_GMT_int ) ); };

      void set_phi_global    (float loc, int sect) { set_phi_global_only     ( calc_phi_global (loc, sect) ); };
      void set_phi_GMT_global(float loc, int sect) { set_phi_GMT_global_only ( calc_phi_global (loc, sect) ); };

      void set_eta_GMT_int   (int  bits)  { eta_GMT_int   = bits;
                                            set_eta_GMT_only      ( calc_eta_GMT      (eta_GMT_int ) ); };
      void set_eta_GMT       (float val)  { eta_GMT       = val;
                                            set_eta_GMT_int_only  ( calc_eta_GMT_int  (eta_GMT     ) ); };


      void set_pt_lut_address   (int bits)       { pt_lut_address   = bits; };
      void set_quality          (int bits)       { quality          = bits; };
      void set_bx               (int bits)       { bx               = bits; };
      void set_me2_csc_id       (int bits)       { me2_csc_id       = bits; };
      void set_me2_trk_stub_num (int bits)       { me2_trk_stub_num = bits; };
      void set_me3_csc_id       (int bits)       { me3_csc_id       = bits; };
      void set_me3_trk_stub_num (int bits)       { me3_trk_stub_num = bits; };
      void set_me4_csc_id       (int bits)       { me4_csc_id       = bits; };
      void set_me4_trk_stub_num (int bits)       { me4_trk_stub_num = bits; };
      void set_me1_subsector    (int bits)       { me1_subsector    = bits; };
      void set_me1_csc_id       (int bits)       { me1_csc_id       = bits; };
      void set_me1_trk_stub_num (int bits)       { me1_trk_stub_num = bits; };      
      void set_me4_TBIN         (int bits)       { me4_TBIN         = bits; };
      void set_me3_TBIN         (int bits)       { me3_TBIN         = bits; };
      void set_me2_TBIN         (int bits)       { me2_TBIN         = bits; };
      void set_me1_TBIN         (int bits)       { me1_TBIN         = bits; };
      void set_TBIN_num         (int bits)       { tbin_num         = bits; };
      void set_hl               (int bits)       { hl               = bits; };
      void set_c                (int bits)       { c                = bits; };
      void set_vc               (int bits)       { vc               = bits; };
      void set_vt               (int bits)       { vt               = bits; };
      void set_se               (int bits)       { se               = bits; };
      void set_bc0              (int bits)       { bc0              = bits; };
>>>>>>> 6a641fb3
      void add_format_error()           { format_errors += 1; };
      void set_dataword(uint64_t bits)  { dataword = bits; };


<<<<<<< HEAD
      const int Pt_lut_address()  const { return pt_lut_address; };
      const int Phi_full_int()    const { return phi_full_int  ; };
      const int Phi_GMT_int()     const { return phi_GMT_int   ; };
      const int Eta_GMT_int()     const { return eta_GMT_int   ; };
      const int Pt_int()          const { return pt_int        ; };
      const int Quality()         const { return quality       ; };
      const int BX()              const { return bx            ; };
      const int ME4_ID()          const { return me4_ID        ; };
      const int ME3_ID()          const { return me3_ID        ; };
      const int ME2_ID()          const { return me2_ID        ; };
      const int ME1_ID()          const { return me1_ID        ; };
      const int ME4_TBIN()        const { return me4_TBIN      ; };
      const int ME3_TBIN()        const { return me3_TBIN      ; };
      const int ME2_TBIN()        const { return me2_TBIN      ; };
      const int ME1_TBIN()        const { return me1_TBIN      ; };
      const int TBIN_num()        const { return tbin_num      ; };
      const int HL()              const { return hl            ; };
      const int C()               const { return c             ; };
      const int VC()              const { return vc            ; };
      const int VT()              const { return vt            ; };
      const int SE()              const { return se            ; };
      const int BC0()             const { return bc0           ; };
      const float Pt()            const { return pt            ; };
      const float Phi_full()      const { return phi_full      ; };
      const float Phi_full_rad()  const { return phi_full_rad  ; };
      const float Phi_GMT()       const { return phi_GMT       ; };
      const float Phi_GMT_corr()  const { return phi_GMT_corr  ; };
      const float Phi_GMT_rad()   const { return phi_GMT_rad   ; };
      const float Eta_GMT()       const { return eta_GMT       ; };
=======
      const int Pt_lut_address()   const { return pt_lut_address  ; };
      const int Phi_local_int()    const { return phi_local_int   ; };
      const int Phi_GMT_int()      const { return phi_GMT_int     ; };
      const int Eta_GMT_int()      const { return eta_GMT_int     ; };
      const int Pt_int()           const { return pt_int          ; };
      const int Quality()          const { return quality         ; };
      const int BX()               const { return bx              ; };
      const int ME2_csc_id()       const { return me2_csc_id      ; };
      const int ME2_trk_stub_num() const { return me2_trk_stub_num; };
      const int ME3_csc_id()       const { return me3_csc_id      ; };  
      const int ME3_trk_stub_num() const { return me3_trk_stub_num; };
      const int ME4_csc_id()       const { return me4_csc_id      ; };
      const int ME4_trk_stub_num() const { return me4_trk_stub_num; };
      const int ME1_subsector()    const { return me1_subsector   ; };
      const int ME1_csc_id()       const { return me1_csc_id      ; };
      const int ME1_trk_stub_num() const { return me1_trk_stub_num; };      
      const int ME4_TBIN()         const { return me4_TBIN        ; };
      const int ME3_TBIN()         const { return me3_TBIN        ; };
      const int ME2_TBIN()         const { return me2_TBIN        ; };
      const int ME1_TBIN()         const { return me1_TBIN        ; };
      const int TBIN_num()         const { return tbin_num        ; };
      const int HL()               const { return hl              ; };
      const int C()                const { return c               ; };
      const int VC()               const { return vc              ; };
      const int VT()               const { return vt              ; };
      const int SE()               const { return se              ; };
      const int BC0()              const { return bc0             ; };
      const float Pt()             const { return pt              ; };
      const float Phi_local()      const { return phi_local       ; };
      const float Phi_local_rad()  const { return phi_local_rad   ; };
      const float Phi_global()     const { return phi_global      ; };
      const float Phi_GMT()        const { return phi_GMT         ; };
      const float Phi_GMT_corr()   const { return phi_GMT_corr    ; };
      const float Phi_GMT_rad()    const { return phi_GMT_rad     ; };
      const float Phi_GMT_global() const { return phi_GMT_global  ; };
      const float Eta_GMT()        const { return eta_GMT         ; };
>>>>>>> 6a641fb3
      const int Format_Errors()  const { return format_errors; };
      const uint64_t Dataword()  const { return dataword; };      

      
    private:
      // Set only specific formats of values
<<<<<<< HEAD
      void set_pt_only           (float val)      { pt           = val;  };
      void set_pt_int_only       (float val)      { pt_int       = val;  };
      void set_phi_full_only     (float val)      { phi_full     = val;  };
      void set_phi_full_rad_only (float val)      { phi_full_rad = val;  };
      void set_phi_full_int_only (float val)      { phi_full_int = val;  };
      void set_phi_GMT_only      (float val)      { phi_GMT      = val;  };
      void set_phi_GMT_corr_only (float val)      { phi_GMT_corr = val;  };
      void set_phi_GMT_rad_only  (float val)      { phi_GMT_rad  = val;  };
      void set_phi_GMT_int_only  (float val)      { phi_GMT_int  = val;  };
      void set_eta_GMT_only      (float val)      { eta_GMT      = val;  };
      void set_eta_GMT_int_only  (float val)      { eta_GMT_int  = val;  };

      int pt_lut_address ;
      int phi_full_int   ;
      int phi_GMT_int    ;
      int eta_GMT_int    ;
      int pt_int         ;
      int quality        ;
      int bx             ;
      int me4_ID         ;
      int me3_ID         ;
      int me2_ID         ;
      int me1_ID         ;
      int me4_TBIN       ;
      int me3_TBIN       ;
      int me2_TBIN       ;
      int me1_TBIN       ;
      int tbin_num       ;
      int hl             ;
      int c              ;
      int vc             ;
      int vt             ;
      int se             ;
      int bc0            ;
      float pt           ;
      float phi_full     ;
      float phi_full_rad ;
      float phi_GMT      ;
      float phi_GMT_corr ;
      float phi_GMT_rad  ;
      float eta_GMT      ;
=======
      void set_pt_only            (float val)      { pt             = val; };
      void set_pt_int_only        (float val)      { pt_int         = val; };
      void set_phi_local_only     (float val)      { phi_local      = val; };
      void set_phi_local_rad_only (float val)      { phi_local_rad  = val; };
      void set_phi_local_int_only (float val)      { phi_local_int  = val; };
      void set_phi_global_only    (float val)      { phi_global     = val; };
      void set_phi_GMT_only       (float val)      { phi_GMT        = val; };
      void set_phi_GMT_corr_only  (float val)      { phi_GMT_corr   = val; };
      void set_phi_GMT_rad_only   (float val)      { phi_GMT_rad    = val; };
      void set_phi_GMT_int_only   (float val)      { phi_GMT_int    = val; };
      void set_phi_GMT_global_only(float val)      { phi_GMT_global = val; };
      void set_eta_GMT_only       (float val)      { eta_GMT        = val; };
      void set_eta_GMT_int_only   (float val)      { eta_GMT_int    = val; };

      int pt_lut_address  ;
      int phi_local_int   ;
      int phi_GMT_int     ;
      int eta_GMT_int     ;
      int pt_int          ;
      int quality         ;
      int bx              ;
      int me2_csc_id      ;
      int me2_trk_stub_num;
      int me3_csc_id      ;
      int me3_trk_stub_num;
      int me4_csc_id      ;      
      int me4_trk_stub_num;
      int me1_subsector   ;
      int me1_csc_id      ;      
      int me1_trk_stub_num;      
      int me4_TBIN        ;
      int me3_TBIN        ;
      int me2_TBIN        ;
      int me1_TBIN        ;
      int tbin_num        ;
      int hl              ;
      int c               ;
      int vc              ;
      int vt              ;
      int se              ;
      int bc0             ;
      float pt            ;
      float phi_local     ;
      float phi_local_rad ;
      float phi_global    ;
      float phi_GMT       ;
      float phi_GMT_corr  ;
      float phi_GMT_rad   ;
      float phi_GMT_global;
      float eta_GMT       ;
>>>>>>> 6a641fb3
      int  format_errors;
      uint64_t dataword;
      
    }; // End of class SP

    // Define a vector of SP
    typedef std::vector<SP> SPCollection;

  } // End of namespace emtf
} // End of namespace l1t

#endif /* define __l1t_emtf_SP_h__ */<|MERGE_RESOLUTION|>--- conflicted
+++ resolved
@@ -13,27 +13,6 @@
       explicit SP(uint64_t dataword);
     
     SP() :
-<<<<<<< HEAD
-      pt_lut_address(-99), phi_full_int(-99), phi_GMT_int(-99), eta_GMT_int(-99), pt_int(-99), 
-	quality(-99), bx(-99), me4_ID(-99), me3_ID(-99), me2_ID(-99), me1_ID(-99), 
-	me4_TBIN(-99), me3_TBIN(-99), me2_TBIN(-99), me1_TBIN(-99), tbin_num(-99), 
-	hl(-99), c(-99), vc(-99), vt(-99), se(-99), bc0(-99), 
-	pt(-99), phi_full(-99), phi_full_rad(-99), phi_GMT(-99), phi_GMT_corr(-99), 
-	phi_GMT_rad(-99), eta_GMT(-99), format_errors(0), dataword(-99) 
-	{};
-
-    /* Could we have the fill constructor take the "true" eta/phi/pt and fill the integers? - AWB 02.02.16 */
-    SP(int int_pt_lut_address, int int_phi_full_int, int int_phi_GMT_int, int int_eta_GMT_int, int int_pt_int, 
-       int int_quality, int int_bx, int int_me4_ID, int int_me3_ID, int int_me2_ID, int int_me1_ID, 
-       int int_me4_TBIN, int int_me3_TBIN, int int_me2_TBIN, int int_me1_TBIN, int int_TBIN_num, 
-       int int_hl, int int_c, int int_vc, int int_vt, int int_se, int int_bc0) :
-       /* float flt_pt, float flt_phi_full, float flt_phi_full_rad, float flt_phi_GMT, float flt_phi_GMT_rad, float flt_eta_GMT) : */
-      pt_lut_address(int_pt_lut_address), phi_full_int(int_phi_full_int), phi_GMT_int(int_phi_GMT_int), eta_GMT_int(int_eta_GMT_int), pt_int(int_pt_int), 
-	quality(int_quality), bx(int_bx), me4_ID(int_me4_ID), me3_ID(int_me3_ID), me2_ID(int_me2_ID), me1_ID(int_me1_ID), 
-	me4_TBIN(int_me4_TBIN), me3_TBIN(int_me3_TBIN), me2_TBIN(int_me2_TBIN), me1_TBIN(int_me1_TBIN), tbin_num(int_TBIN_num), 
-	hl(int_hl), c(int_c), vc(int_vc), vt(int_vt), se(int_se), bc0(int_bc0), 
-	/* pt(flt_pt), phi_full(flt_phi_full), phi_full_rad(flt_phi_full_rad), phi_GMT(flt_phi_GMT), phi_GMT_rad(flt_phi_GMT_rad), eta_GMT(flt_eta_GMT), */
-=======
       pt_lut_address(-99), phi_local_int(-99), phi_GMT_int(-99), eta_GMT_int(-99), pt_int(-99), 
 	quality(-99), bx(-99), me2_csc_id(-99), me2_trk_stub_num(-99), me3_csc_id(-99), me3_trk_stub_num(-99), me4_csc_id(-99), me4_trk_stub_num(-99), me1_subsector(-99), me1_csc_id(-99), me1_trk_stub_num(-99),
 	me4_TBIN(-99), me3_TBIN(-99), me2_TBIN(-99), me1_TBIN(-99), tbin_num(-99), 
@@ -56,7 +35,6 @@
         me4_TBIN(int_me4_TBIN), me3_TBIN(int_me3_TBIN), me2_TBIN(int_me2_TBIN), me1_TBIN(int_me1_TBIN), tbin_num(int_TBIN_num), 
 	hl(int_hl), c(int_c), vc(int_vc), vt(int_vt), se(int_se), bc0(int_bc0), 
 	/* pt(flt_pt), phi_local(flt_phi_local), phi_local_rad(flt_phi_local_rad), phi_GMT(flt_phi_GMT), phi_GMT_rad(flt_phi_GMT_rad), eta_GMT(flt_eta_GMT), */
->>>>>>> 6a641fb3
 	format_errors(0), dataword(-99)
     	{};
       
@@ -64,84 +42,11 @@
 
       float pi = 3.141592653589793238;
 
-<<<<<<< HEAD
-      // phi_full gives the exact phi value
-=======
       // phi_local gives the exact phi value (marked "phi_full" in the format document)
->>>>>>> 6a641fb3
       // phi_GMT (the value used by GMT) is a rough estimate, with offsets of 1-2 degrees for some phi values
       // The conversion used is: phi_GMT =        (360/576)*phi_GMT_int +        (180/576)
       // More accurate would be: phi_GMT = 1.0208*(360/576)*phi_GMT_int + 1.0208*(180/576) + 0.552
 
-<<<<<<< HEAD
-      float calc_pt           (int  bits)  { return (bits - 1) * 0.5;                   };
-      int   calc_pt_int       (float val)  { return (val * 2)  + 1;                     };
-      float calc_phi_full     (int  bits)  { return (bits / 60.0)        - 2.0;         };  
-      float calc_phi_full_rad (int  bits)  { return (bits * pi / 10800)  - (pi / 90);   };
-      int   calc_phi_full_int (float val)  { return (val + 2)            * 60;          };  
-      float calc_phi_GMT      (int  bits)  { return (bits * 0.625)       + 0.3125;      };  /* x (360/576)  + (180/576) */
-      float calc_phi_GMT_corr (int  bits)  { return (bits * 0.625 * 1.0208) + 0.3125 * 1.0208 + 0.552; };  /* AWB mod 09.02.16 */
-      float calc_phi_GMT_rad  (int  bits)  { return (bits * pi / 288)    + (pi / 576);  };  /* x (2*pi/576) + (pi/576)  */
-      int   calc_phi_GMT_int  (float val)  { return (val - 0.3125)       / 0.625;       };  /* - (180/576)  / (360/576) */
-      float calc_eta_GMT      (int  bits)  { return bits * 0.010875;                    };
-      int   calc_eta_GMT_int  (float val)  { return val  / 0.010875;                    };
-
-
-      // Setting pt, phi_full, phi_GMT, or eta_GMT automatically sets all formats (integer, degrees, radians) 
-      void set_pt_int       (int  bits)  { pt_int        = bits;               
-	                                   set_pt_only           ( calc_pt           (pt_int      ) ); };
-      void set_pt           (float val)  { pt            = val;               
-	                                   set_pt_int_only       ( calc_pt_int       (pt          ) ); };
-
-      void set_phi_full_int (int  bits)  { phi_full_int  = bits;               
-	                                   set_phi_full_only     ( calc_phi_full     (phi_full_int) ); 
-                                           set_phi_full_rad_only ( calc_phi_full_rad (phi_full_int) ); };
-      void set_phi_full     (float val)  { phi_full      = val;               
-	                                   set_phi_full_int_only ( calc_phi_full_int (phi_full    ) ); 
-                                           set_phi_full_rad_only ( calc_phi_full_rad (phi_full_int) ); };
-      void set_phi_full_rad (float val)  { phi_full_rad  = val;               
-	                                   set_phi_full_only     ( val * 180 / pi                   ); 
-                                           set_phi_full_int_only ( calc_phi_full_int (phi_full    ) ); };
-
-      void set_phi_GMT_int  (int  bits)  { phi_GMT_int   = bits;               
-	                                   set_phi_GMT_only      ( calc_phi_GMT      (phi_GMT_int ) ); 
-	                                   set_phi_GMT_corr_only ( calc_phi_GMT_corr (phi_GMT_int ) ); 
-                                           set_phi_GMT_rad_only  ( calc_phi_GMT_rad  (phi_GMT_int ) ); };
-      void set_phi_GMT      (float val)  { phi_GMT       = val;               
-	                                   set_phi_GMT_int_only  ( calc_phi_GMT_int  (phi_GMT     ) ); 
-	                                   set_phi_GMT_corr_only ( calc_phi_GMT_corr (phi_GMT_int ) ); 
-                                           set_phi_GMT_rad_only  ( calc_phi_GMT_rad  (phi_GMT_int ) ); };
-      void set_phi_GMT_rad  (float val)  { phi_GMT_rad   = val;               
-	                                   set_phi_GMT_only      ( val * 180 / pi                   ); 
-                                           set_phi_GMT_int_only  ( calc_phi_GMT_int  (phi_GMT     ) ); 
-                                           set_phi_GMT_corr_only ( calc_phi_GMT_corr (phi_GMT_int ) ); };
-
-
-      void set_eta_GMT_int  (int  bits)  { eta_GMT_int   = bits;
-                                           set_eta_GMT_only      ( calc_eta_GMT      (eta_GMT_int ) ); };
-      void set_eta_GMT      (float val)  { eta_GMT       = val;
-                                           set_eta_GMT_int_only  ( calc_eta_GMT_int  (eta_GMT     ) ); };
-
-
-      void set_pt_lut_address(int bits)       { pt_lut_address= bits; };
-      void set_quality       (int bits)       { quality       = bits; };
-      void set_bx            (int bits)       { bx            = bits; };
-      void set_me4_ID        (int bits)       { me4_ID        = bits; };
-      void set_me3_ID        (int bits)       { me3_ID        = bits; };
-      void set_me2_ID        (int bits)       { me2_ID        = bits; };
-      void set_me1_ID        (int bits)       { me1_ID        = bits; };
-      void set_me4_TBIN      (int bits)       { me4_TBIN      = bits; };
-      void set_me3_TBIN      (int bits)       { me3_TBIN      = bits; };
-      void set_me2_TBIN      (int bits)       { me2_TBIN      = bits; };
-      void set_me1_TBIN      (int bits)       { me1_TBIN      = bits; };
-      void set_TBIN_num      (int bits)       { tbin_num      = bits; };
-      void set_hl            (int bits)       { hl            = bits; };
-      void set_c             (int bits)       { c             = bits; };
-      void set_vc            (int bits)       { vc            = bits; };
-      void set_vt            (int bits)       { vt            = bits; };
-      void set_se            (int bits)       { se            = bits; };
-      void set_bc0           (int bits)       { bc0           = bits; };
-=======
       float calc_pt            (int  bits)  { return (bits - 1) * 0.5;                   };
       int   calc_pt_int        (float val)  { return (val * 2)  + 1;                     };
       float calc_phi_local     (int  bits)  { return (bits / 60.0)        - 2.0;         };  
@@ -217,42 +122,10 @@
       void set_vt               (int bits)       { vt               = bits; };
       void set_se               (int bits)       { se               = bits; };
       void set_bc0              (int bits)       { bc0              = bits; };
->>>>>>> 6a641fb3
       void add_format_error()           { format_errors += 1; };
       void set_dataword(uint64_t bits)  { dataword = bits; };
 
 
-<<<<<<< HEAD
-      const int Pt_lut_address()  const { return pt_lut_address; };
-      const int Phi_full_int()    const { return phi_full_int  ; };
-      const int Phi_GMT_int()     const { return phi_GMT_int   ; };
-      const int Eta_GMT_int()     const { return eta_GMT_int   ; };
-      const int Pt_int()          const { return pt_int        ; };
-      const int Quality()         const { return quality       ; };
-      const int BX()              const { return bx            ; };
-      const int ME4_ID()          const { return me4_ID        ; };
-      const int ME3_ID()          const { return me3_ID        ; };
-      const int ME2_ID()          const { return me2_ID        ; };
-      const int ME1_ID()          const { return me1_ID        ; };
-      const int ME4_TBIN()        const { return me4_TBIN      ; };
-      const int ME3_TBIN()        const { return me3_TBIN      ; };
-      const int ME2_TBIN()        const { return me2_TBIN      ; };
-      const int ME1_TBIN()        const { return me1_TBIN      ; };
-      const int TBIN_num()        const { return tbin_num      ; };
-      const int HL()              const { return hl            ; };
-      const int C()               const { return c             ; };
-      const int VC()              const { return vc            ; };
-      const int VT()              const { return vt            ; };
-      const int SE()              const { return se            ; };
-      const int BC0()             const { return bc0           ; };
-      const float Pt()            const { return pt            ; };
-      const float Phi_full()      const { return phi_full      ; };
-      const float Phi_full_rad()  const { return phi_full_rad  ; };
-      const float Phi_GMT()       const { return phi_GMT       ; };
-      const float Phi_GMT_corr()  const { return phi_GMT_corr  ; };
-      const float Phi_GMT_rad()   const { return phi_GMT_rad   ; };
-      const float Eta_GMT()       const { return eta_GMT       ; };
-=======
       const int Pt_lut_address()   const { return pt_lut_address  ; };
       const int Phi_local_int()    const { return phi_local_int   ; };
       const int Phi_GMT_int()      const { return phi_GMT_int     ; };
@@ -289,56 +162,12 @@
       const float Phi_GMT_rad()    const { return phi_GMT_rad     ; };
       const float Phi_GMT_global() const { return phi_GMT_global  ; };
       const float Eta_GMT()        const { return eta_GMT         ; };
->>>>>>> 6a641fb3
       const int Format_Errors()  const { return format_errors; };
       const uint64_t Dataword()  const { return dataword; };      
 
       
     private:
       // Set only specific formats of values
-<<<<<<< HEAD
-      void set_pt_only           (float val)      { pt           = val;  };
-      void set_pt_int_only       (float val)      { pt_int       = val;  };
-      void set_phi_full_only     (float val)      { phi_full     = val;  };
-      void set_phi_full_rad_only (float val)      { phi_full_rad = val;  };
-      void set_phi_full_int_only (float val)      { phi_full_int = val;  };
-      void set_phi_GMT_only      (float val)      { phi_GMT      = val;  };
-      void set_phi_GMT_corr_only (float val)      { phi_GMT_corr = val;  };
-      void set_phi_GMT_rad_only  (float val)      { phi_GMT_rad  = val;  };
-      void set_phi_GMT_int_only  (float val)      { phi_GMT_int  = val;  };
-      void set_eta_GMT_only      (float val)      { eta_GMT      = val;  };
-      void set_eta_GMT_int_only  (float val)      { eta_GMT_int  = val;  };
-
-      int pt_lut_address ;
-      int phi_full_int   ;
-      int phi_GMT_int    ;
-      int eta_GMT_int    ;
-      int pt_int         ;
-      int quality        ;
-      int bx             ;
-      int me4_ID         ;
-      int me3_ID         ;
-      int me2_ID         ;
-      int me1_ID         ;
-      int me4_TBIN       ;
-      int me3_TBIN       ;
-      int me2_TBIN       ;
-      int me1_TBIN       ;
-      int tbin_num       ;
-      int hl             ;
-      int c              ;
-      int vc             ;
-      int vt             ;
-      int se             ;
-      int bc0            ;
-      float pt           ;
-      float phi_full     ;
-      float phi_full_rad ;
-      float phi_GMT      ;
-      float phi_GMT_corr ;
-      float phi_GMT_rad  ;
-      float eta_GMT      ;
-=======
       void set_pt_only            (float val)      { pt             = val; };
       void set_pt_int_only        (float val)      { pt_int         = val; };
       void set_phi_local_only     (float val)      { phi_local      = val; };
@@ -389,7 +218,6 @@
       float phi_GMT_rad   ;
       float phi_GMT_global;
       float eta_GMT       ;
->>>>>>> 6a641fb3
       int  format_errors;
       uint64_t dataword;
       
