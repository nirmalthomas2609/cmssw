--- conflicted
+++ resolved
@@ -190,13 +190,10 @@
   float getSplitClusterErrorX() const { return err_x; }
   float getSplitClusterErrorY() const { return err_y; }
 
-<<<<<<< HEAD
-=======
   // the original id (they get sorted)
   auto originalId() const { return theOriginalClusterId; }
   void setOriginalId(uint16_t id) { theOriginalClusterId = id; }
 
->>>>>>> 835f837a
 private:
   std::vector<uint8_t> thePixelOffset;
   std::vector<uint16_t> thePixelADC;
@@ -206,11 +203,8 @@
   uint8_t thePixelRowSpan = 0;       // Span pixel index in the x direction (low edge).
   uint8_t thePixelColSpan = 0;       // Span pixel index in the y direction (left edge).
 
-<<<<<<< HEAD
-=======
   uint16_t theOriginalClusterId = std::numeric_limits<uint16_t>::max();
 
->>>>>>> 835f837a
   float err_x = -99999.9f;
   float err_y = -99999.9f;
 };
