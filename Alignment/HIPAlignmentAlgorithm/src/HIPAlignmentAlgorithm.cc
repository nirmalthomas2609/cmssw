--- conflicted
+++ resolved
@@ -393,10 +393,6 @@
     bool test = calcParameters(ali,SetScanDet.at(0),SetScanDet.at(1),SetScanDet.at(2));
     // if successful, apply parameters
     if (test){
-<<<<<<< HEAD
-      //edm::LogWarning("HIPAlignmentAlgorithm") << "now apply params";
-=======
->>>>>>> 6778259a
       theAlignmentParameterStore->applyParameters(ali);
       // set these parameters 'valid'
       ali->alignmentParameters()->setValid(true);
@@ -1271,10 +1267,6 @@
  
   if ( (setDet==0) && (nhit < theMinimumNumberOfHits)) {
     par->setValid(false);
-<<<<<<< HEAD
-    //edm::LogInfo("HIPAlignmentAlgorithm") << "nhit=" << nhit << " too small,skip!";
-=======
->>>>>>> 6778259a
     return false;
   }
 
