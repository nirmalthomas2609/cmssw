overlapTemplate = """
process.analysis = cms.EDAnalyzer("OverlapValidation",
    usePXB = cms.bool(True),
    usePXF = cms.bool(True),
    useTIB = cms.bool(True),
    useTOB = cms.bool(True),
    useTID = cms.bool(True),
    useTEC = cms.bool(True),
    ROUList = cms.vstring('TrackerHitsTIBLowTof',
        'TrackerHitsTIBHighTof',
        'TrackerHitsTOBLowTof',
        'TrackerHitsTOBHighTof'),
    trajectories = cms.InputTag("FinalTrackRefitter"),
    associatePixel = cms.bool(False),
    associateStrip = cms.bool(False),
    associateRecoTracks = cms.bool(False),
    tracks = cms.InputTag("FinalTrackRefitter"),
    barrelOnly = cms.bool(False)
)

"""

overlapValidationSequence = "process.analysis"

overlapPlottingTemplate = """

import os
import ROOT
from Alignment.OfflineValidation.TkAlStyle import TkAlStyle

TkAlStyle.legendheader = ".oO[legendheader]Oo."
TkAlStyle.set(ROOT..oO[publicationstatus]Oo., ROOT..oO[era]Oo., ".oO[customtitle]Oo.", ".oO[customrighttitle]Oo.")

try:
  os.makedirs(".oO[datadir]Oo./.oO[PlotsDirName]Oo./")
except OSError:
  pass

from Alignment.OfflineValidation.overlapValidationPlot import plot
detNameList = ("BPIX", "FPIX", "TIB", "TID", "TOB", "TEC")
for subdetid in (1,2,3,4,5,6):
	for moduledirection in ("phi","z","r"):
		for overlapdirection in ("phi","z","r"):
			if subdetid == 1 and (moduledirection == "r" or overlapdirection =="r"):
				continue
			if subdetid == 2 and (moduledirection == "z" or overlapdirection == "z"):
				continue
			if (subdetid == 3 or subdetid == 5) and (overlapdirection != "phi" or moduledirection == "r"):
				continue
			if (subdetid == 4 or subdetid == 6) and (overlapdirection != "phi" or moduledirection == "z"):
                                continue
<<<<<<< HEAD
			for m in (0):
				plot(".oO[datadir]Oo./.oO[PlotsDirName]Oo./{0}_{1}_{2}".format(moduledirection,overlapdirection,detNameList[subdetid-1]),subdetid,moduledirection,overlapdirection,m, .oO[PlottingInstantiation]Oo.)
=======
			plot(".oO[datadir]Oo./.oO[PlotsDirName]Oo./{0}_{1}_{2}".format(moduledirection,overlapdirection,detNameList[subdetid-1]),subdetid,moduledirection,overlapdirection,None, .oO[PlottingInstantiation]Oo.)

plot(".oO[datadir]Oo./.oO[PlotsDirName]Oo./profile_phi_phi_TOB_z", 5, "phi", "phi", "z", .oO[PlottingInstantiation]Oo.)
>>>>>>> f48b889f


"""<|MERGE_RESOLUTION|>--- conflicted
+++ resolved
@@ -49,14 +49,9 @@
 				continue
 			if (subdetid == 4 or subdetid == 6) and (overlapdirection != "phi" or moduledirection == "z"):
                                 continue
-<<<<<<< HEAD
-			for m in (0):
-				plot(".oO[datadir]Oo./.oO[PlotsDirName]Oo./{0}_{1}_{2}".format(moduledirection,overlapdirection,detNameList[subdetid-1]),subdetid,moduledirection,overlapdirection,m, .oO[PlottingInstantiation]Oo.)
-=======
 			plot(".oO[datadir]Oo./.oO[PlotsDirName]Oo./{0}_{1}_{2}".format(moduledirection,overlapdirection,detNameList[subdetid-1]),subdetid,moduledirection,overlapdirection,None, .oO[PlottingInstantiation]Oo.)
 
 plot(".oO[datadir]Oo./.oO[PlotsDirName]Oo./profile_phi_phi_TOB_z", 5, "phi", "phi", "z", .oO[PlottingInstantiation]Oo.)
->>>>>>> f48b889f
 
 
 """