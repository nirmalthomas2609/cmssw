#ifndef RecoBTag_SoftLepton_ElectronTagger_h
#define RecoBTag_SoftLepton_ElectronTagger_h

#include "FWCore/ParameterSet/interface/ParameterSet.h"
#include "CommonTools/Utils/interface/TMVAEvaluator.h"
#include "RecoBTau/JetTagComputer/interface/JetTagComputer.h"
#include "RecoBTag/SoftLepton/interface/LeptonSelector.h"
<<<<<<< HEAD
#include <mutex>
=======
>>>>>>> 4d2cda84

/** \class ElectronTagger
 *
 *
 *  \author P. Demin - UCL, Louvain-la-Neuve - Belgium
 *
 */

class ElectronTagger : public JetTagComputer {
public:

  /// explicit ctor 
  ElectronTagger(const edm::ParameterSet & );
  void initialize(const JetTagComputerRecord &) override;
  virtual float discriminator(const TagInfoHelper & tagInfo) const override;

private:
<<<<<<< HEAD
  btag::LeptonSelector m_selector;
  mutable std::mutex m_mutex;
  [[cms::thread_guard("m_mutex")]] std::unique_ptr<TMVAEvaluator> mvaID;
};

=======
  const btag::LeptonSelector m_selector;
  const bool m_useCondDB;
  const std::string m_gbrForestLabel;
  const edm::FileInPath m_weightFile;
  const bool m_useGBRForest;
  const bool m_useAdaBoost;

  std::unique_ptr<TMVAEvaluator> mvaID;
};

>>>>>>> 4d2cda84
#endif<|MERGE_RESOLUTION|>--- conflicted
+++ resolved
@@ -5,10 +5,6 @@
 #include "CommonTools/Utils/interface/TMVAEvaluator.h"
 #include "RecoBTau/JetTagComputer/interface/JetTagComputer.h"
 #include "RecoBTag/SoftLepton/interface/LeptonSelector.h"
-<<<<<<< HEAD
-#include <mutex>
-=======
->>>>>>> 4d2cda84
 
 /** \class ElectronTagger
  *
@@ -26,13 +22,6 @@
   virtual float discriminator(const TagInfoHelper & tagInfo) const override;
 
 private:
-<<<<<<< HEAD
-  btag::LeptonSelector m_selector;
-  mutable std::mutex m_mutex;
-  [[cms::thread_guard("m_mutex")]] std::unique_ptr<TMVAEvaluator> mvaID;
-};
-
-=======
   const btag::LeptonSelector m_selector;
   const bool m_useCondDB;
   const std::string m_gbrForestLabel;
@@ -43,5 +32,4 @@
   std::unique_ptr<TMVAEvaluator> mvaID;
 };
 
->>>>>>> 4d2cda84
 #endif