#ifndef RecoJets_JetProducers_plugins_FastjetJetProducer_h
#define RecoJets_JetProducers_plugins_FastjetJetProducer_h

#include "RecoJets/JetProducers/interface/JetSpecific.h"

#include "DataFormats/VertexReco/interface/Vertex.h"
#include "DataFormats/RecoCandidate/interface/RecoChargedCandidate.h"

#include "RecoJets/JetProducers/plugins/VirtualJetProducer.h"

class FastjetJetProducer : public VirtualJetProducer
{

public:
  //
  // construction/destruction
  //
  explicit FastjetJetProducer(const edm::ParameterSet& iConfig);
  virtual ~FastjetJetProducer();

  virtual void produce( edm::Event & iEvent, const edm::EventSetup & iSetup );

  
protected:

  //
  // member functions
  //

  virtual void produceTrackJets( edm::Event & iEvent, const edm::EventSetup & iSetup );
  virtual void runAlgorithm( edm::Event& iEvent, const edm::EventSetup& iSetup );

 private:

  // trackjet clustering parameters
  bool useOnlyVertexTracks_;
  bool useOnlyOnePV_;
  float dzTrVtxMax_;
  float dxyTrVtxMax_;
  int minVtxNdof_;
  float maxVtxZ_;

  // jet trimming parameters
  bool useMassDropTagger_;    /// Mass-drop tagging for boosted Higgs
  bool useFiltering_;         /// Jet filtering technique
  bool useTrimming_;          /// Jet trimming technique
  bool usePruning_;           /// Jet pruning technique
  bool useCMSBoostedTauSeedingAlgorithm_; /// algorithm for seeding reconstruction of boosted Taus (similar to mass-drop tagging)
  double muCut_;              /// for mass-drop tagging, m0/mjet (m0 = mass of highest mass subjet)
  double yCut_;               /// for mass-drop tagging, symmetry cut: min(pt1^2,pt2^2) * dR(1,2) / mjet > ycut
  double rFilt_;              /// for filtering, trimming: dR scale of sub-clustering
  int    nFilt_;              /// for filtering, pruning: number of subjets expected
  double trimPtFracMin_;      /// for trimming: constituent minimum pt fraction of full jet
  double zCut_;               /// for pruning: constituent minimum pt fraction of parent cluster
  double RcutFactor_;         /// for pruning: constituent dR * pt/2m < rcut_factor
<<<<<<< HEAD
  double subjetPtMin_;        /// for CMSBoostedTauSeedingAlgorithm : subjet pt min
  double muMin_;              /// for CMSBoostedTauSeedingAlgorithm : min mass-drop
  double muMax_;              /// for CMSBoostedTauSeedingAlgorithm : max mass-drop
  double yMin_;               /// for CMSBoostedTauSeedingAlgorithm : min asymmetry
  double yMax_;               /// for CMSBoostedTauSeedingAlgorithm : max asymmetry
  double dRMin_;              /// for CMSBoostedTauSeedingAlgorithm : min dR
  double dRMax_;              /// for CMSBoostedTauSeedingAlgorithm : max dR
  int    maxDepth_;           /// for CMSBoostedTauSeedingAlgorithm : max depth for descending into clustering sequence
=======

  // tokens for the data access
  edm::EDGetTokenT<edm::View<reco::RecoChargedRefCandidate> > input_chrefcand_token_;
>>>>>>> cb5831c9
    
};


#endif<|MERGE_RESOLUTION|>--- conflicted
+++ resolved
@@ -53,7 +53,7 @@
   double trimPtFracMin_;      /// for trimming: constituent minimum pt fraction of full jet
   double zCut_;               /// for pruning: constituent minimum pt fraction of parent cluster
   double RcutFactor_;         /// for pruning: constituent dR * pt/2m < rcut_factor
-<<<<<<< HEAD
+
   double subjetPtMin_;        /// for CMSBoostedTauSeedingAlgorithm : subjet pt min
   double muMin_;              /// for CMSBoostedTauSeedingAlgorithm : min mass-drop
   double muMax_;              /// for CMSBoostedTauSeedingAlgorithm : max mass-drop
@@ -62,11 +62,10 @@
   double dRMin_;              /// for CMSBoostedTauSeedingAlgorithm : min dR
   double dRMax_;              /// for CMSBoostedTauSeedingAlgorithm : max dR
   int    maxDepth_;           /// for CMSBoostedTauSeedingAlgorithm : max depth for descending into clustering sequence
-=======
+
 
   // tokens for the data access
   edm::EDGetTokenT<edm::View<reco::RecoChargedRefCandidate> > input_chrefcand_token_;
->>>>>>> cb5831c9
     
 };
 
