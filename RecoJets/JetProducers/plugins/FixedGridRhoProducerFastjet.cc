#include "RecoJets/JetProducers/plugins/FixedGridRhoProducerFastjet.h"
#include "FWCore/Framework/interface/Event.h"
#include "DataFormats/Common/interface/View.h"
#include "FWCore/Framework/interface/MakerMacros.h"
#include "DataFormats/ParticleFlowCandidate/interface/PFCandidate.h"

using namespace std;

FixedGridRhoProducerFastjet::FixedGridRhoProducerFastjet(const edm::ParameterSet& iConfig) :
  bge_( iConfig.getParameter<double>("maxRapidity"),
	iConfig.getParameter<double>("gridSpacing") )
{
  pfCandidatesTag_ = iConfig.getParameter<edm::InputTag>("pfCandidatesTag");
  produces<double>();

  input_pfcoll_token_ = consumes<edm::View<reco::PFCandidateCollection> >(pfCandidatesTag_);

}

FixedGridRhoProducerFastjet::~FixedGridRhoProducerFastjet(){} 

void FixedGridRhoProducerFastjet::produce(edm::Event& iEvent, const edm::EventSetup& iSetup) {

<<<<<<< HEAD
  edm::Handle< edm::View<reco::Candidate> > pfColl;
   iEvent.getByLabel(pfCandidatesTag_,pfColl);
=======
   edm::Handle<reco::PFCandidateCollection> pfColl;
   iEvent.getByToken(input_pfcoll_token_, pfColl);
>>>>>>> 44c42b9d
   std::vector<fastjet::PseudoJet> inputs;
   for ( edm::View<reco::Candidate>::const_iterator ibegin = pfColl->begin(),
	   iend = pfColl->end(), i = ibegin; i != iend; ++i ){
     inputs.push_back( fastjet::PseudoJet(i->px(), i->py(), i->pz(), i->energy()) );
   }
   bge_.set_particles(inputs);
   std::auto_ptr<double> outputRho(new double(bge_.rho()));
   iEvent.put(outputRho);
}

DEFINE_FWK_MODULE(FixedGridRhoProducerFastjet);<|MERGE_RESOLUTION|>--- conflicted
+++ resolved
@@ -13,7 +13,7 @@
   pfCandidatesTag_ = iConfig.getParameter<edm::InputTag>("pfCandidatesTag");
   produces<double>();
 
-  input_pfcoll_token_ = consumes<edm::View<reco::PFCandidateCollection> >(pfCandidatesTag_);
+  input_pfcoll_token_ = consumes<edm::View<reco::Candidate> >(pfCandidatesTag_);
 
 }
 
@@ -21,13 +21,8 @@
 
 void FixedGridRhoProducerFastjet::produce(edm::Event& iEvent, const edm::EventSetup& iSetup) {
 
-<<<<<<< HEAD
-  edm::Handle< edm::View<reco::Candidate> > pfColl;
-   iEvent.getByLabel(pfCandidatesTag_,pfColl);
-=======
-   edm::Handle<reco::PFCandidateCollection> pfColl;
+   edm::Handle< edm::View<reco::Candidate> > pfColl;
    iEvent.getByToken(input_pfcoll_token_, pfColl);
->>>>>>> 44c42b9d
    std::vector<fastjet::PseudoJet> inputs;
    for ( edm::View<reco::Candidate>::const_iterator ibegin = pfColl->begin(),
 	   iend = pfColl->end(), i = ibegin; i != iend; ++i ){
