/****************************************************************************
 *
 * This is a part of TOTEM offline software.
 * Authors:
 *   Jan Kašpar (jan.kaspar@gmail.com)
 *   Laurent Forthomme
 *
 ****************************************************************************/

#include "FWCore/Framework/interface/MakerMacros.h"
#include "FWCore/Framework/interface/stream/EDProducer.h"
#include "FWCore/Framework/interface/Event.h"
#include "FWCore/Framework/interface/EventSetup.h"
#include "FWCore/ParameterSet/interface/ParameterSet.h"

#include "DataFormats/Common/interface/DetSetVector.h"
#include "DataFormats/CTPPSReco/interface/TotemRPLocalTrack.h"
#include "DataFormats/CTPPSReco/interface/CTPPSDiamondLocalTrack.h"
#include "DataFormats/CTPPSReco/interface/CTPPSPixelLocalTrack.h"

#include "DataFormats/CTPPSReco/interface/CTPPSLocalTrackLite.h"
#include "DataFormats/Math/interface/libminifloat.h"

//----------------------------------------------------------------------------------------------------

/**
 * \brief Distills the essential track data from all RPs.
 **/
class CTPPSLocalTrackLiteProducer : public edm::stream::EDProducer<>
{
public:
  explicit CTPPSLocalTrackLiteProducer( const edm::ParameterSet& );
  ~CTPPSLocalTrackLiteProducer() override {}

  void produce( edm::Event&, const edm::EventSetup& ) override;
  static void fillDescriptions( edm::ConfigurationDescriptions& );

private:
  /// HPTDC time slice width, in ns
  static constexpr float HPTDC_TIME_SLICE_WIDTH = 25.;
  bool includeStrips_;
  edm::EDGetTokenT< edm::DetSetVector<TotemRPLocalTrack> > siStripTrackToken_;

  bool includeDiamonds_;
  edm::EDGetTokenT< edm::DetSetVector<CTPPSDiamondLocalTrack> > diamondTrackToken_;

  bool includePixels_;
  edm::EDGetTokenT< edm::DetSetVector<CTPPSPixelLocalTrack> > pixelTrackToken_;

  double pixelTrackTxMin_,pixelTrackTxMax_,pixelTrackTyMin_,pixelTrackTyMax_;
/// if true, this module will do nothing
/// needed for consistency with CTPPS-less workflows
  bool doNothing_;
  double timingTrackTMin_, timingTrackTMax_;
};

//----------------------------------------------------------------------------------------------------

CTPPSLocalTrackLiteProducer::CTPPSLocalTrackLiteProducer( const edm::ParameterSet& iConfig ) :
  doNothing_( iConfig.getParameter<bool>( "doNothing" ) )
{
  if ( doNothing_ ) return;

  includeStrips_ = iConfig.getParameter<bool>("includeStrips");
  siStripTrackToken_ = consumes< edm::DetSetVector<TotemRPLocalTrack> >     ( iConfig.getParameter<edm::InputTag>("tagSiStripTrack") );

  includeDiamonds_ = iConfig.getParameter<bool>("includeDiamonds");
  diamondTrackToken_ = consumes< edm::DetSetVector<CTPPSDiamondLocalTrack> >( iConfig.getParameter<edm::InputTag>("tagDiamondTrack") );

  timingTrackTMin_ = iConfig.getParameter<double>( "timingTrackTMin" );
  timingTrackTMax_ = iConfig.getParameter<double>( "timingTrackTMax" );

  includePixels_ = iConfig.getParameter<bool>("includePixels");
  auto tagPixelTrack = iConfig.getParameter<edm::InputTag>("tagPixelTrack");
  if (not tagPixelTrack.label().empty()){
    pixelTrackToken_   = consumes< edm::DetSetVector<CTPPSPixelLocalTrack> >  (tagPixelTrack);
  }

  pixelTrackTxMin_ = iConfig.getParameter<double>("pixelTrackTxMin");
  pixelTrackTxMax_ = iConfig.getParameter<double>("pixelTrackTxMax");
  pixelTrackTyMin_ = iConfig.getParameter<double>("pixelTrackTyMin");
  pixelTrackTyMax_ = iConfig.getParameter<double>("pixelTrackTyMax");
  produces< std::vector<CTPPSLocalTrackLite> >();
}

//----------------------------------------------------------------------------------------------------

void
CTPPSLocalTrackLiteProducer::produce( edm::Event& iEvent, const edm::EventSetup& )
{
  if ( doNothing_ )
    return;

  // prepare output
  std::unique_ptr< std::vector<CTPPSLocalTrackLite> > pOut( new std::vector<CTPPSLocalTrackLite>() );

  //----- TOTEM strips

  // get input from Si strips
  if (includeStrips_)
  {
    edm::Handle< edm::DetSetVector<TotemRPLocalTrack> > inputSiStripTracks;
    iEvent.getByToken( siStripTrackToken_, inputSiStripTracks );

    // process tracks from Si strips
    for ( const auto& rpv : *inputSiStripTracks ) {
      const uint32_t rpId = rpv.detId();
      for ( const auto& trk : rpv ) {
        if ( !trk.isValid() ) continue;

          float roundedX0 = MiniFloatConverter::reduceMantissaToNbitsRounding<14>(trk.getX0());
          float roundedX0Sigma = MiniFloatConverter::reduceMantissaToNbitsRounding<8>(trk.getX0Sigma());
          float roundedY0 = MiniFloatConverter::reduceMantissaToNbitsRounding<13>(trk.getY0());
          float roundedY0Sigma = MiniFloatConverter::reduceMantissaToNbitsRounding<8>(trk.getY0Sigma());
          float roundedTx = MiniFloatConverter::reduceMantissaToNbitsRounding<11>(trk.getTx());
          float roundedTxSigma = MiniFloatConverter::reduceMantissaToNbitsRounding<8>(trk.getTxSigma());
          float roundedTy = MiniFloatConverter::reduceMantissaToNbitsRounding<11>(trk.getTy());
          float roundedTySigma = MiniFloatConverter::reduceMantissaToNbitsRounding<8>(trk.getTySigma());
          float roundedChiSquaredOverNDF = MiniFloatConverter::reduceMantissaToNbitsRounding<8>(trk.getChiSquaredOverNDF());

        pOut->emplace_back( rpId, roundedX0, roundedX0Sigma, roundedY0, roundedY0Sigma, roundedTx, roundedTxSigma, roundedTy, roundedTySigma,
        roundedChiSquaredOverNDF, CTPPSpixelLocalTrackReconstructionInfo::invalid, trk.getNumberOfPointsUsedForFit(),0,0 );
      }
    }
  }

  //----- diamond detectors

  if (includeDiamonds_)
  {
    // get input from diamond detectors
    edm::Handle< edm::DetSetVector<CTPPSDiamondLocalTrack> > inputDiamondTracks;
    iEvent.getByToken( diamondTrackToken_, inputDiamondTracks );

    // process tracks from diamond detectors
    for ( const auto& rpv : *inputDiamondTracks ) {
      const unsigned int rpId = rpv.detId();
      for ( const auto& trk : rpv ) {
        if ( !trk.isValid() ) continue;

        const float abs_time = trk.getT()+trk.getOOTIndex()*HPTDC_TIME_SLICE_WIDTH;
        if ( abs_time < timingTrackTMin_ || abs_time > timingTrackTMax_ ) continue;

        float roundedX0 = MiniFloatConverter::reduceMantissaToNbitsRounding<16>(trk.getX0());
        float roundedX0Sigma = MiniFloatConverter::reduceMantissaToNbitsRounding<8>(trk.getX0Sigma());
        float roundedY0 = MiniFloatConverter::reduceMantissaToNbitsRounding<13>(trk.getY0());
        float roundedY0Sigma = MiniFloatConverter::reduceMantissaToNbitsRounding<8>(trk.getY0Sigma());
        float roundedT = MiniFloatConverter::reduceMantissaToNbitsRounding<16>(abs_time);
        float roundedTSigma = MiniFloatConverter::reduceMantissaToNbitsRounding<13>(trk.getTSigma());

        pOut->emplace_back(
          rpId, // detector info
          roundedX0, roundedX0Sigma, roundedY0, roundedY0Sigma, // spatial info
          0., 0., 0., 0., 0., // angular info
          CTPPSpixelLocalTrackReconstructionInfo::invalid, trk.getNumOfPlanes(), // reconstruction info
          roundedT, roundedTSigma // timing info
        );
      }
    }
  }


  //----- pixel detectors

  if (includePixels_)
  {
    edm::Handle< edm::DetSetVector<CTPPSPixelLocalTrack> > inputPixelTracks;
    if (not pixelTrackToken_.isUninitialized()){
      iEvent.getByToken( pixelTrackToken_, inputPixelTracks );

    // process tracks from pixels
      for ( const auto& rpv : *inputPixelTracks ) {
        const uint32_t rpId = rpv.detId();
        for ( const auto& trk : rpv ) {
          if ( !trk.isValid() ) continue;
          if(trk.getTx()>pixelTrackTxMin_ && trk.getTx()<pixelTrackTxMax_
             && trk.getTy()>pixelTrackTyMin_ && trk.getTy()<pixelTrackTyMax_){
            float roundedX0 = MiniFloatConverter::reduceMantissaToNbitsRounding<16>(trk.getX0());
            float roundedX0Sigma = MiniFloatConverter::reduceMantissaToNbitsRounding<8>(trk.getX0Sigma());
            float roundedY0 = MiniFloatConverter::reduceMantissaToNbitsRounding<13>(trk.getY0());
            float roundedY0Sigma = MiniFloatConverter::reduceMantissaToNbitsRounding<8>(trk.getY0Sigma());
            float roundedTx = MiniFloatConverter::reduceMantissaToNbitsRounding<11>(trk.getTx());
            float roundedTxSigma = MiniFloatConverter::reduceMantissaToNbitsRounding<8>(trk.getTxSigma());
            float roundedTy = MiniFloatConverter::reduceMantissaToNbitsRounding<11>(trk.getTy());
            float roundedTySigma = MiniFloatConverter::reduceMantissaToNbitsRounding<8>(trk.getTySigma());
            float roundedChiSquaredOverNDF = MiniFloatConverter::reduceMantissaToNbitsRounding<8>(trk.getChiSquaredOverNDF());

            pOut->emplace_back( rpId, roundedX0, roundedX0Sigma, roundedY0, roundedY0Sigma, roundedTx, roundedTxSigma, roundedTy, roundedTySigma,
            roundedChiSquaredOverNDF, trk.getRecoInfo(), trk.getNumberOfPointsUsedForFit(),0.,0. );
          }
        }
      }
    }
  }

  // save output to event
  iEvent.put( std::move( pOut ) );
}

//----------------------------------------------------------------------------------------------------

void
CTPPSLocalTrackLiteProducer::fillDescriptions( edm::ConfigurationDescriptions& descr )
{
  edm::ParameterSetDescription desc;

  // By default: module enabled (doNothing=false), but all includeXYZ flags set to false.
  // The includeXYZ are switched on when the "ctpps_2016" era is declared in python config, see:
  // RecoCTPPS/TotemRPLocal/python/ctppsLocalTrackLiteProducer_cff.py

  desc.add<bool>("includeStrips", false)->setComment("whether tracks from Si strips should be included");
  desc.add<edm::InputTag>( "tagSiStripTrack", edm::InputTag( "totemRPLocalTrackFitter" ) )
    ->setComment( "input TOTEM strips' local tracks collection to retrieve" );

  desc.add<bool>("includeDiamonds", false)->setComment("whether tracks from diamonds strips should be included");
  desc.add<edm::InputTag>( "tagDiamondTrack", edm::InputTag( "ctppsDiamondLocalTracks" ) )
    ->setComment( "input diamond detectors' local tracks collection to retrieve" );

  desc.add<bool>("includePixels", false)->setComment("whether tracks from pixels should be included");
  desc.add<edm::InputTag>( "tagPixelTrack", edm::InputTag( "ctppsPixelLocalTracks"   ) )
    ->setComment( "input pixel detectors' local tracks collection to retrieve" );
<<<<<<< HEAD
  desc.add<bool>( "doNothing", true ) // disable the module by default
    ->setComment( "disable the module" );
  desc.add<double>( "timingTrackTMin", -1000. )
    ->setComment( "minimal track time selection for timing detectors [ns]" );
  desc.add<double>( "timingTrackTMax", +1000. )
    ->setComment( "maximal track time selection for timing detectors [ns]" );
=======

  desc.add<bool>("doNothing", false)
    ->setComment("disable the module");
>>>>>>> 5eeb0958

  desc.add<double>("pixelTrackTxMin",-10.0);
  desc.add<double>("pixelTrackTxMax", 10.0);
  desc.add<double>("pixelTrackTyMin",-10.0);
  desc.add<double>("pixelTrackTyMax", 10.0);

  descr.add( "ctppsLocalTrackLiteDefaultProducer", desc );
}

//----------------------------------------------------------------------------------------------------

DEFINE_FWK_MODULE( CTPPSLocalTrackLiteProducer );
<|MERGE_RESOLUTION|>--- conflicted
+++ resolved
@@ -219,18 +219,12 @@
   desc.add<bool>("includePixels", false)->setComment("whether tracks from pixels should be included");
   desc.add<edm::InputTag>( "tagPixelTrack", edm::InputTag( "ctppsPixelLocalTracks"   ) )
     ->setComment( "input pixel detectors' local tracks collection to retrieve" );
-<<<<<<< HEAD
-  desc.add<bool>( "doNothing", true ) // disable the module by default
+  desc.add<bool>( "doNothing", false ) // enable the module by default
     ->setComment( "disable the module" );
   desc.add<double>( "timingTrackTMin", -1000. )
-    ->setComment( "minimal track time selection for timing detectors [ns]" );
+    ->setComment( "minimal track time selection for timing detectors" );
   desc.add<double>( "timingTrackTMax", +1000. )
-    ->setComment( "maximal track time selection for timing detectors [ns]" );
-=======
-
-  desc.add<bool>("doNothing", false)
-    ->setComment("disable the module");
->>>>>>> 5eeb0958
+    ->setComment( "maximal track time selection for timing detectors" );
 
   desc.add<double>("pixelTrackTxMin",-10.0);
   desc.add<double>("pixelTrackTxMax", 10.0);
