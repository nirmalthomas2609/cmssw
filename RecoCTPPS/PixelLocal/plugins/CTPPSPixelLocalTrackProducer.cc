--- conflicted
+++ resolved
@@ -66,20 +66,15 @@
   uint32_t numberOfPlanesPerPot_;
   std::vector<uint32_t> listOfAllPlanes_;
 
-  RPixDetPatternFinder *patternFinder_;
-  RPixDetTrackFinder   *trackFinder_;
-  
+  std::unique_ptr<RPixDetPatternFinder> patternFinder_;
+  std::unique_ptr<RPixDetTrackFinder>   trackFinder_  ;
+
   void run(const edm::DetSetVector<CTPPSPixelRecHit> &input, edm::DetSetVector<CTPPSPixelLocalTrack> &output);
   
 };
 
 //------------------------------------------------------------------------------------------------//
 
-<<<<<<< HEAD
-  // patter algorithm selector
-  if(patterFinderAlgorithm == "RPixRoadFinder"){
-    patternFinder_ = std::unique_ptr<RPixRoadFinder>(new RPixRoadFinder(parameterSet_));
-=======
 CTPPSPixelLocalTrackProducer::CTPPSPixelLocalTrackProducer(const edm::ParameterSet& parameterSet)
 {
   inputTag_             = parameterSet.getParameter<std::string>  ("label");
@@ -95,8 +90,7 @@
 
   // pattern algorithm selector
   if(patternFinderAlgorithm == "RPixRoadFinder"){
-    patternFinder_ = new RPixRoadFinder(parameterSet);
->>>>>>> f4622ca9
+    patternFinder_ = std::unique_ptr<RPixRoadFinder>(new RPixRoadFinder(parameterSet));
   }
   else{
     throw cms::Exception("CTPPSPixelLocalTrackProducer") << "Pattern finder algorithm" << patternFinderAlgorithm << " does not exist";
@@ -108,11 +102,7 @@
 
   //tracking algorithm selector
   if(trackFitterAlgorithm == "RPixPlaneCombinatoryTracking"){
-<<<<<<< HEAD
-    trackFinder_ = std::unique_ptr<RPixPlaneCombinatoryTracking>(new RPixPlaneCombinatoryTracking(parameterSet_));
-=======
-    trackFinder_ = new RPixPlaneCombinatoryTracking(parameterSet);
->>>>>>> f4622ca9
+    trackFinder_ = std::unique_ptr<RPixPlaneCombinatoryTracking>(new RPixPlaneCombinatoryTracking(parameterSet));
   }
   else{
     throw cms::Exception("CTPPSPixelLocalTrackProducer") << "Tracking fitter algorithm" << trackFitterAlgorithm << " does not exist";
@@ -124,8 +114,6 @@
  
   produces<edm::DetSetVector<CTPPSPixelLocalTrack> > ();
 
-
- 
 }
 
 //------------------------------------------------------------------------------------------------//
