--- conflicted
+++ resolved
@@ -23,19 +23,11 @@
 
 bool TrackVertexArbitration::trackFilterArbitrator(const reco::TrackRef &track) const
 {
-<<<<<<< HEAD
-        if (track->hitPattern().trackerLayersWithMeasurement() < trackMinLayers)
-=======
-        if (track->getHitPattern().trackerLayersWithMeasurement(HitPattern::TRACK_HITS) < 4)
->>>>>>> d2b7f73c
+        if (track->getHitPattern().trackerLayersWithMeasurement(HitPattern::TRACK_HITS) < trackMinLayers)
                 return false;
         if (track->pt() < trackMinPt)
                 return false;
-<<<<<<< HEAD
-        if (track->hitPattern().numberOfValidPixelHits() < trackMinPixels)
-=======
-        if (track->getHitPattern().numberOfValidPixelHits(HitPattern::TRACK_HITS) < 1)
->>>>>>> d2b7f73c
+        if (track->getHitPattern().numberOfValidPixelHits(HitPattern::TRACK_HITS) < trackMinPixels)
                 return false;
 
         return true;
