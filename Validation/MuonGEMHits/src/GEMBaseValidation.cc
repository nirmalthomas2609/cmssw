--- conflicted
+++ resolved
@@ -13,8 +13,6 @@
 
 
 GEMBaseValidation::~GEMBaseValidation() {
-<<<<<<< HEAD
-=======
 }
 void GEMBaseValidation::setGeometry(const GEMGeometry* geom)
 { 
@@ -23,5 +21,4 @@
         edm::LogError("GEMBaseValidation")<<" +++ Error : Can not set GEMGeometry.\n";
         return ;
     }
->>>>>>> fb5e1148
 }