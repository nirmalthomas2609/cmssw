import FWCore.ParameterSet.Config as cms

import SimTracker.TrackAssociatorProducers.trackAssociatorByChi2_cfi 
from SimTracker.TrackAssociatorProducers.quickTrackAssociatorByHits_cfi import *
from SimTracker.TrackAssociation.trackingParticleRecoTrackAsssociation_cfi import *
import Validation.RecoTrack.MultiTrackValidator_cfi
from Validation.RecoTrack.trajectorySeedTracks_cfi import trajectorySeedTracks as _trajectorySeedTracks
from SimTracker.TrackAssociation.LhcParametersDefinerForTP_cfi import *
from SimTracker.TrackAssociation.CosmicParametersDefinerForTP_cfi import *
from Validation.RecoTrack.PostProcessorTracker_cfi import *
import cutsRecoTracks_cfi

from SimTracker.TrackerHitAssociation.tpClusterProducer_cfi import *
from SimTracker.VertexAssociation.VertexAssociatorByPositionAndTracks_cfi import *
from CommonTools.RecoAlgos.trackingParticleRefSelector_cfi import trackingParticleRefSelector as _trackingParticleRefSelector
from CommonTools.RecoAlgos.trackingParticleConversionRefSelector_cfi import trackingParticleConversionRefSelector as _trackingParticleConversionRefSelector
from SimTracker.TrackHistory.trackingParticleBHadronRefSelector_cfi import trackingParticleBHadronRefSelector as _trackingParticleBHadronRefSelector
from SimGeneral.TrackingAnalysis.trackingParticleNumberOfLayersProducer_cff import *
from CommonTools.RecoAlgos.recoChargedRefCandidateToTrackRefProducer_cfi import recoChargedRefCandidateToTrackRefProducer as _recoChargedRefCandidateToTrackRefProducer

import RecoTracker.IterativeTracking.iterativeTkConfig as _cfg
import RecoTracker.IterativeTracking.iterativeTkUtils as _utils
from Configuration.Eras.Modifier_fastSim_cff import fastSim
import six

### First define the stuff for the standard validation sequence
## Track selectors
for _eraName, _postfix, _era in _cfg.allEras():
    _seedProd = ["initialStepSeedsPreSplitting"]
    _trackProd = ["initialStepTracksPreSplitting"]
    if _eraName in ["trackingLowPU", "trackingPhase2PU140"]: # these don't have preSplitting
        _seedProd = []
        _trackProd = []

    locals()["_algos"+_postfix] = ["generalTracks"] + _cfg.iterationAlgos(_postfix) + ["duplicateMerge"]
    locals()["_seedProducersPreSplitting"+_postfix] = _seedProd
    locals()["_trackProducersPreSplitting"+_postfix] = _trackProd
    locals()["_seedProducers"+_postfix] = _cfg.seedProducers(_postfix)
    locals()["_trackProducers"+_postfix] = _cfg.trackProducers(_postfix)

    if _eraName != "trackingPhase2PU140":
        locals()["_electronSeedProducers"+_postfix] = ["tripletElectronSeeds", "pixelPairElectronSeeds", "stripPairElectronSeeds"]
    else:
        locals()["_electronSeedProducers"+_postfix] = ["tripletElectronSeeds"]

_removeForFastSimSeedProducers =["initialStepSeedsPreSplitting",
                                 "jetCoreRegionalStepSeeds",
                                 "muonSeededSeedsInOut",
                                 "muonSeededSeedsOutIn"]
_seedProducers_fastSim = [ x for x in _seedProducers if x not in _removeForFastSimSeedProducers]

_removeForFastTrackProducers = ["initialStepTracksPreSplitting",
                                "jetCoreRegionalStepTracks",
                                "muonSeededTracksInOut",
                                "muonSeededTracksOutIn"]
_trackProducers_fastSim = [ x for x in _trackProducers if x not in _removeForFastTrackProducers]

def _algoToSelector(algo):
    sel = ""
    if algo != "generalTracks":
        sel = algo[0].upper()+algo[1:]
    return "cutsRecoTracks"+sel

def _addSelectorsByAlgo(algos, modDict):
    names = []
    task = cms.Task()
    for algo in algos:
        if algo == "generalTracks":
            continue
        modName = _algoToSelector(algo)
        if modName not in modDict:
            mod = cutsRecoTracks_cfi.cutsRecoTracks.clone(algorithm=[algo])
            modDict[modName] = mod
        else:
            mod = modDict[modName]
        names.append(modName)
        task.add(mod)
    return (names, task)
def _addSelectorsByHp(algos, modDict):
    task = cms.Task()
    names = []
    for algo in algos:
        modName = _algoToSelector(algo)
        modNameHp = modName+"Hp"
        if modNameHp not in modDict:
            if algo == "generalTracks":
                mod = cutsRecoTracks_cfi.cutsRecoTracks.clone(quality=["highPurity"])
            else:
                mod = modDict[modName].clone(quality=["highPurity"])
            modDict[modNameHp] = mod
        else:
            mod = modDict[modNameHp]
        names.append(modNameHp)
        task.add(mod)
    return (names, task)
def _addSelectorsBySrc(modules, midfix, src, modDict):
    task = cms.Task()
    names = []
    for modName in modules:
        modNameNew = modName.replace("cutsRecoTracks", "cutsRecoTracks"+midfix)
        if modNameNew not in modDict:
            mod = modDict[modName].clone(src=src)
            modDict[modNameNew] = mod
        else:
            mod = modDict[modNameNew]
        names.append(modNameNew)
        task.add(mod)
    return (names, task)
def _addSelectorsByOriginalAlgoMask(modules, midfix, algoParam,modDict):
    task = cms.Task()
    names = []
    for modName in modules:
        if modName[-2:] == "Hp":
            modNameNew = modName[:-2] + midfix + "Hp"
        else:
            modNameNew = modName + midfix
        if modNameNew not in modDict:
            mod = modDict[modName].clone()
            setattr(mod, algoParam, mod.algorithm.value())
            mod.algorithm = []
            modDict[modNameNew] = mod
        else:
            mod = modDict[modNameNew]
        names.append(modNameNew)
        task.add(mod)
    return (names, task)
def _addSeedToTrackProducers(seedProducers,modDict):
    names = []
    task = cms.Task()
    for seed in seedProducers:
        modName = "seedTracks"+seed
        if modName not in modDict:
            mod = _trajectorySeedTracks.clone(src=seed)
            modDict[modName] = mod
        else:
            mod = modDict[modName]
        names.append(modName)
        task.add(mod)
    return (names, task)

_relevantEras = _cfg.allEras()
_relevantErasAndFastSim = _relevantEras + [("fastSim", "_fastSim", fastSim)]
def _translateArgs(args, postfix, modDict):
    ret = []
    for arg in args:
        if isinstance(arg, list):
            ret.append(_translateArgs(arg, postfix, modDict))
        else:
            ret.append(modDict[arg+postfix])
    return ret
def _taskForEachEra(function, args, names, task, modDict, plainArgs=[], modifyTask=None, includeFastSim=False):
    if task[0] != "_":
        raise Exception("Task name is expected to begin with _")

    _eras = _relevantErasAndFastSim if includeFastSim else _relevantEras
    for eraName, postfix, _era in _eras:
        _args = _translateArgs(args, postfix, modDict)
        _args.extend(plainArgs)
        ret = function(*_args, modDict=modDict)
        if len(ret) != 2:
            raise Exception("_taskForEachEra is expected to return 2 values, but function returned %d" % len(ret))
        modDict[names+postfix] = ret[0]
        modDict[task+postfix] = ret[1]

    # The task of the first era will be the default one
    defaultTaskName = task+_eras[0][0]
    defaultTask = modDict[defaultTaskName]
    modDict[defaultTaskName[1:]] = defaultTask # remove leading underscore

    # Optionally modify task before applying the era
    if modifyTask is not None:
        for eraName, postfix, _era in _eras:
            modifyTask(modDict[task+postfix])

    # Apply eras
    for _eraName, _postfix, _era in _eras[1:]:
        _era.toReplaceWith(defaultTask, modDict[task+_postfix])
def _setForEra(module, eraName, era, **kwargs):
    if eraName == "":
        for key, value in six.iteritems(kwargs):
            setattr(module, key, value)
    else:
        era.toModify(module, **kwargs)

# Seeding layer sets
def _getSeedingLayers(seedProducers, config):
    def _findSeedingLayers(name):
        prod = getattr(config, name)
        if hasattr(prod, "triplets"):
            if hasattr(prod, "layerList"): # merger
                return prod.layerList.refToPSet_.value()
            return _findSeedingLayers(prod.triplets.getModuleLabel())
        elif hasattr(prod, "doublets"):
            return _findSeedingLayers(prod.doublets.getModuleLabel())
        label = prod.trackingRegionsSeedingLayers.getModuleLabel()
        if label != "":
            return label
        return prod.seedingLayers.getModuleLabel()

    seedingLayersMerged = []
    for seedName in seedProducers:
        seedProd = getattr(config, seedName)
        seedingLayersName = None
        seedingLayers = None
        if hasattr(seedProd, "OrderedHitsFactoryPSet"): # old seeding framework
            seedingLayersName = seedProd.OrderedHitsFactoryPSet.SeedingLayers.getModuleLabel()
        elif hasattr(seedProd, "seedingHitSets"): # new seeding framework
            seedingLayersName = _findSeedingLayers(seedProd.seedingHitSets.getModuleLabel())
        elif hasattr(seedProd, "layerList"): # FastSim:
            seedingLayers = seedProd.layerList.value()
        else:
            continue

        if seedingLayersName is not None:
            seedingLayers = getattr(config, seedingLayersName).layerList.value()
        for layerSet in seedingLayers:
            if layerSet not in seedingLayersMerged:
                seedingLayersMerged.append(layerSet)

    return seedingLayersMerged
import RecoTracker.IterativeTracking.iterativeTk_cff as _iterativeTk_cff
import RecoTracker.IterativeTracking.ElectronSeeds_cff as _ElectronSeeds_cff
for _eraName, _postfix, _era in _relevantErasAndFastSim:
    _stdLayers = _getSeedingLayers(locals()["_seedProducers"+_postfix], _iterativeTk_cff)
    _eleLayers = []
    if "_electronSeedProducers"+_postfix in locals(): # doesn't exist for FastSim
        for _layer in _getSeedingLayers(locals()["_electronSeedProducers"+_postfix], _ElectronSeeds_cff):
            if _layer not in _stdLayers:
                _eleLayers.append(_layer)

    locals()["_seedingLayerSets"+_postfix] = _stdLayers
    locals()["_seedingLayerSetsForElectrons"+_postfix] = _eleLayers


# MVA selectors
def _getMVASelectors(postfix):
    mvaSel = _utils.getMVASelectors(postfix)

    pset = cms.untracked.PSet()
    for iteration, (trackProducer, classifiers) in six.iteritems(mvaSel):
        setattr(pset, trackProducer, cms.untracked.vstring(classifiers))
    return pset
for _eraName, _postfix, _era in _relevantEras:
    locals()["_mvaSelectors"+_postfix] = _getMVASelectors(_postfix)

# Validation iterative steps
_taskForEachEra(_addSelectorsByAlgo, args=["_algos"], names="_selectorsByAlgo", task="_tracksValidationSelectorsByAlgo", modDict=globals())

# high purity
_taskForEachEra(_addSelectorsByHp, args=["_algos"], names="_selectorsByAlgoHp", task="_tracksValidationSelectorsByAlgoHp", modDict=globals())

# by originalAlgo
for _eraName, _postfix, _era in _relevantEras:
    locals()["_selectorsByAlgoAndHp"+_postfix] = locals()["_selectorsByAlgo"+_postfix] + locals()["_selectorsByAlgoHp"+_postfix]
    # For ByAlgoMask
    locals()["_selectorsByAlgoAndHpNoGenTk"+_postfix] = [n for n in locals()["_selectorsByAlgoAndHp"+_postfix] if n not in ["generalTracks", "cutsRecoTracksHp"]]
    # For ByOriginalAlgo
    locals()["_selectorsByAlgoAndHpNoGenTkDupMerge"+_postfix] = [n for n in locals()["_selectorsByAlgoAndHpNoGenTk"+_postfix] if n not in ["cutsRecoTracksDuplicateMerge", "cutsRecoTracksDuplicateMergeHp"]]
_taskForEachEra(_addSelectorsByOriginalAlgoMask, modDict = globals(),
                    args = ["_selectorsByAlgoAndHpNoGenTkDupMerge"], plainArgs = ["ByOriginalAlgo", "originalAlgorithm"],
                    names = "_selectorsByOriginalAlgo", task = "_tracksValidationSelectorsByOriginalAlgo")


for _eraName, _postfix, _era in _relevantEras:
    selectors = locals()["_selectorsByAlgoHp"+_postfix]
    locals()["_generalTracksHp"+_postfix] = selectors[0]
    locals()["_selectorsByAlgoHp"+_postfix] = selectors[1:]

# BTV-like selection
import PhysicsTools.RecoAlgos.btvTracks_cfi as btvTracks_cfi
cutsRecoTracksBtvLike = btvTracks_cfi.btvTrackRefs.clone()

# Select tracks associated to AK4 jets
import RecoJets.JetAssociationProducers.ak4JTA_cff as ak4JTA_cff
ak4JetTracksAssociatorExplicitAll = ak4JTA_cff.ak4JetTracksAssociatorExplicit.clone(
    jets = "ak4PFJets"
)
from JetMETCorrections.Configuration.JetCorrectors_cff import *
import CommonTools.RecoAlgos.jetTracksAssociationToTrackRefs_cfi as jetTracksAssociationToTrackRefs_cfi
cutsRecoTracksAK4PFJets = jetTracksAssociationToTrackRefs_cfi.jetTracksAssociationToTrackRefs.clone(
    association = "ak4JetTracksAssociatorExplicitAll",
    jets = "ak4PFJets",
    correctedPtMin = 10,
)


## Select signal TrackingParticles, and do the corresponding associations
trackingParticlesSignal = _trackingParticleRefSelector.clone(
    signalOnly = True,
    chargedOnly = False,
    tip = 1e5,
    lip = 1e5,
    minRapidity = -10,
    maxRapidity = 10,
    ptMin = 0,
)

# select tracks with pT > 0.9 GeV (for upgrade fake rates)
generalTracksPt09 = cutsRecoTracks_cfi.cutsRecoTracks.clone(ptMin=0.9)
# and then the selectors
_taskForEachEra(_addSelectorsBySrc, modDict=globals(),
                args=[["_generalTracksHp"]],
                plainArgs=["Pt09", "generalTracksPt09"],
                names="_selectorsPt09", task="_tracksValidationSelectorsPt09",
                modifyTask=lambda task:task.add(generalTracksPt09))

# select tracks from the PV
from CommonTools.RecoAlgos.TrackWithVertexRefSelector_cfi import trackWithVertexRefSelector as _trackWithVertexRefSelector
generalTracksFromPV = _trackWithVertexRefSelector.clone(
    src = "generalTracks",
    ptMin = 0,
    ptMax = 1e10,
    ptErrorCut = 1e10,
    quality = "loose",
    vertexTag = "offlinePrimaryVertices",
    nVertices = 1,
    vtxFallback = False,
    zetaVtx = 0.1, # 1 mm
    rhoVtx = 1e10, # intentionally no dxy cut
)
# and then the selectors
_taskForEachEra(_addSelectorsBySrc, modDict=globals(),
                    args=[["_generalTracksHp"]],
                    plainArgs=["FromPV", "generalTracksFromPV"],
                    names="_selectorsFromPV", task="_tracksValidationSelectorsFromPV",
                    modifyTask=lambda task: task.add(generalTracksFromPV))

# select tracks with pT > 0.9 GeV from the PV
generalTracksFromPVPt09 = generalTracksPt09.clone(src="generalTracksFromPV")
# and then the selectors
_taskForEachEra(_addSelectorsBySrc, modDict=globals(),
                args=[["_generalTracksHp"]],
                plainArgs=["FromPVPt09", "generalTracksFromPVPt09"],
                names="_selectorsFromPVPt09", task="_tracksValidationSelectorsFromPVPt09",
                modifyTask=lambda task: task.add(generalTracksFromPVPt09))

## Select conversion TrackingParticles, and define the corresponding associator
trackingParticlesConversion = _trackingParticleConversionRefSelector.clone()

## Select electron TPs
trackingParticlesElectron = _trackingParticleRefSelector.clone(
    pdgId = [-11, 11],
    signalOnly = False,
    tip = 1e5,
    lip = 1e5,
    minRapidity = -10,
    maxRapidity = 10,
    ptMin = 0,
)

# Select B-hadron TPs
trackingParticlesBHadron = _trackingParticleBHadronRefSelector.clone()

## MTV instances
trackValidator = Validation.RecoTrack.MultiTrackValidator_cfi.multiTrackValidator.clone(
    useLogPt = cms.untracked.bool(True),
    dodEdxPlots = True,
    doPVAssociationPlots = True
    #,minpT = cms.double(-1)
    #,maxpT = cms.double(3)
    #,nintpT = cms.int32(40)
)
fastSim.toModify(trackValidator, 
                      dodEdxPlots = False)

for _eraName, _postfix, _era in _relevantEras:
    _setForEra(trackValidator, _eraName, _era,
               label = ["generalTracks", locals()["_generalTracksHp"+_postfix]] +
                       locals()["_selectorsByAlgo"+_postfix] + locals()["_selectorsByAlgoHp"+_postfix] +
                       locals()["_selectorsByOriginalAlgo"+_postfix] +
                       ["generalTracksPt09"] + locals()["_selectorsPt09"+_postfix] +
               [
                   "cutsRecoTracksBtvLike",
                   "cutsRecoTracksAK4PFJets"
               ],
               doResolutionPlotsForLabels = [
                   "generalTracks",
                   locals()["_generalTracksHp"+_postfix],
                   "generalTracksPt09",
                   "cutsRecoTracksBtvLike",
               ]
    )
    _setForEra(trackValidator.histoProducerAlgoBlock, _eraName, _era, seedingLayerSets=locals()["_seedingLayerSets"+_postfix])

# for low-pT
trackValidatorTPPtLess09 = trackValidator.clone(
    dirName = "Tracking/TrackTPPtLess09/",
    label = [x for x in trackValidator.label.value() if ("Pt09" not in x) and ("BtvLike" not in x) and ("AK4PFJets" not in x)],
    ptMaxTP = 0.9, # set maximum pT globally
    histoProducerAlgoBlock = dict(
        TpSelectorForEfficiencyVsEta  = dict(ptMin=0.05), # enough to set min pT here
        TpSelectorForEfficiencyVsPhi  = dict(ptMin=0.05),
        TpSelectorForEfficiencyVsVTXR = dict(ptMin=0.05),
        TpSelectorForEfficiencyVsVTXZ = dict(ptMin=0.05),
    ),
    doSimPlots = False,       # same as in trackValidator, no need to repeat here
    doRecoTrackPlots = False, # fake rates are same as in trackValidator, no need to repeat here
    doResolutionPlotsForLabels = ["disabled"], # resolutions are same as in trackValidator, no need to repeat here
)

# For efficiency of signal TPs vs. signal tracks, and fake rate of
# signal tracks vs. signal TPs
trackValidatorFromPV = trackValidator.clone(
    dirName = "Tracking/TrackFromPV/",
    label_tp_effic = "trackingParticlesSignal",
    label_tp_fake = "trackingParticlesSignal",
    label_tp_effic_refvector = True,
    label_tp_fake_refvector = True,
    trackCollectionForDrCalculation = "generalTracksFromPV",
    doPlotsOnlyForTruePV = True,
    doPVAssociationPlots = False,
    doResolutionPlotsForLabels = ["disabled"],
)
for _eraName, _postfix, _era in _relevantEras:
    _setForEra(trackValidatorFromPV, _eraName, _era,
               label = ["generalTracksFromPV"] + locals()["_selectorsFromPV"+_postfix] + ["generalTracksFromPVPt09"] + locals()["_selectorsFromPVPt09"+_postfix],
               doResolutionPlotsForLabels = [] # for standard "FromPV" do resolution plots for all input collections as they are already limited
    )

# For fake rate of signal tracks vs. all TPs, and pileup rate of
# signal tracks vs. non-signal TPs
trackValidatorFromPVAllTP = trackValidatorFromPV.clone(
    dirName = "Tracking/TrackFromPVAllTP/",
    label_tp_effic = trackValidator.label_tp_effic.value(),
    label_tp_fake = trackValidator.label_tp_fake.value(),
    label_tp_effic_refvector = False,
    label_tp_fake_refvector = False,
    doSimPlots = False,
    doSimTrackPlots = False,
    doResolutionPlotsForLabels = ["disabled"], # resolution plots are the same as in "trackValidatorFromPV"
)

# For efficiency of all TPs vs. all tracks
trackValidatorAllTPEffic = trackValidator.clone(
    dirName = "Tracking/TrackAllTPEffic/",
    label = [x for x in trackValidator.label.value() if "Pt09" not in x],
    doSimPlots = False,
    doRecoTrackPlots = True, # Fake rate of all tracks vs. all TPs is already included in trackValidator, but we want the reco plots for other reasons
    doPVAssociationPlots = False,
    doResolutionPlotsForLabels = ["disabled"], # resolution plots are the same as in "trackValidator"
)
trackValidatorAllTPEffic.histoProducerAlgoBlock.generalTpSelector.signalOnly = False
trackValidatorAllTPEffic.histoProducerAlgoBlock.TpSelectorForEfficiencyVsEta.signalOnly = False
trackValidatorAllTPEffic.histoProducerAlgoBlock.TpSelectorForEfficiencyVsPhi.signalOnly = False
trackValidatorAllTPEffic.histoProducerAlgoBlock.TpSelectorForEfficiencyVsPt.signalOnly = False
trackValidatorAllTPEffic.histoProducerAlgoBlock.TpSelectorForEfficiencyVsVTXR.signalOnly = False
trackValidatorAllTPEffic.histoProducerAlgoBlock.TpSelectorForEfficiencyVsVTXZ.signalOnly = False
for _eraName, _postfix, _era in _relevantEras:
    _setForEra(trackValidatorAllTPEffic, _eraName, _era, label = ["generalTracks", locals()["_generalTracksHp"+_postfix]])

# Built tracks, in the standard sequence mainly for monitoring the track selection MVA
tpClusterProducerPreSplitting = tpClusterProducer.clone(pixelClusterSrc = "siPixelClustersPreSplitting")
quickTrackAssociatorByHitsPreSplitting = quickTrackAssociatorByHits.clone(cluster2TPSrc = "tpClusterProducerPreSplitting")
<<<<<<< HEAD
=======
tpClusterProducerHeterogeneousPreSplitting = tpClusterProducerHeterogeneous.clone(
   pixelClusterSrc = "siPixelClustersPreSplitting"
)
from Configuration.ProcessModifiers.gpu_cff import gpu
gpu.toReplaceWith(tpClusterProducerPreSplitting, tpClusterProducerConverter.clone(
    src = "tpClusterProducerHeterogeneousPreSplitting"
))
>>>>>>> 13a99e3d
_trackValidatorSeedingBuilding = trackValidator.clone( # common for built tracks and seeds (in trackingOnly)
    associators = ["quickTrackAssociatorByHits"],
    UseAssociators = True,
    dodEdxPlots = False,
    doPVAssociationPlots = False,
    doSimPlots = False,
    doResolutionPlotsForLabels = ["disabled"],
)
trackValidatorBuilding = _trackValidatorSeedingBuilding.clone(
    dirName = "Tracking/TrackBuilding/",
    doMVAPlots = True,
)
trackValidatorBuildingPreSplitting = trackValidatorBuilding.clone(
    associators = ["quickTrackAssociatorByHitsPreSplitting"],
    doMVAPlots = False,
    doSummaryPlots = False,
)
for _eraName, _postfix, _era in _relevantErasAndFastSim:
    _setForEra(trackValidatorBuilding, _eraName, _era, label = locals()["_trackProducers"+_postfix])
fastSim.toModify(trackValidatorBuilding, doMVAPlots=False)
for _eraName, _postfix, _era in _relevantEras:
    _setForEra(trackValidatorBuilding, _eraName, _era, mvaLabels = locals()["_mvaSelectors"+_postfix])
    _setForEra(trackValidatorBuildingPreSplitting, _eraName, _era, label = locals()["_trackProducersPreSplitting"+_postfix])


# For conversions
trackValidatorConversion = trackValidator.clone(
    dirName = "Tracking/TrackConversion/",
    label = [
        "convStepTracks",
        "conversionStepTracks",
        "ckfInOutTracksFromConversions",
        "ckfOutInTracksFromConversions",
    ],
    label_tp_effic = "trackingParticlesConversion",
    label_tp_effic_refvector = True,
    associators = ["quickTrackAssociatorByHits"],
    UseAssociators = True,
    doSimPlots = True,
    dodEdxPlots = False,
    doPVAssociationPlots = False,
    calculateDrSingleCollection = False,
)
from RecoTracker.ConversionSeedGenerators.ConversionStep_cff import convLayerPairs as _convLayerPairs
def _uniqueFirstLayers(layerList):
    firstLayers = [layerSet.split("+")[0] for layerSet in layerList]
    ret = []
    for l in firstLayers:
        if not l in ret:
            ret.append(l)
            # For conversions add also the mono-TEC to the list as 'TEC'
            # is used for both matched and unmatched rphi/stereo hits
            if l.startswith("TEC"):
                ret.append("M"+l)
    return ret
# PhotonConversionTrajectorySeedProducerFromSingleLeg keeps only the
# first hit of the pairs in the seed, bookkeeping those is the best we
# can do without major further development
trackValidatorConversion.histoProducerAlgoBlock.seedingLayerSets = _uniqueFirstLayers(_convLayerPairs.layerList.value())
# relax lip and tip
for n in ["Eta", "Phi", "Pt", "VTXR", "VTXZ"]:
    pset = getattr(trackValidatorConversion.histoProducerAlgoBlock, "TpSelectorForEfficiencyVs"+n)
    pset.lip = trackValidatorConversion.lipTP.value()
    pset.tip = trackValidatorConversion.tipTP.value()

# For electrons
trackValidatorGsfTracks = trackValidatorConversion.clone(
    dirName = "Tracking/TrackGsf/",
    label = ["electronGsfTracks"],
    label_tp_effic = "trackingParticlesElectron",
)
# add the additional seeding layers from ElectronSeeds
for _eraName, _postfix, _era in _relevantEras:
    _setForEra(trackValidatorGsfTracks.histoProducerAlgoBlock, _eraName, _era, seedingLayerSets=trackValidator.histoProducerAlgoBlock.seedingLayerSets.value()+locals()["_seedingLayerSetsForElectrons"+_postfix])



# for B-hadrons
trackValidatorBHadron = trackValidator.clone(
    dirName = "Tracking/TrackBHadron/",
    label_tp_effic = "trackingParticlesBHadron",
    label_tp_effic_refvector = True,
    doSimPlots = True,
    doRecoTrackPlots = False, # Fake rate is defined wrt. all TPs, and that is already included in trackValidator
    dodEdxPlots = False,
)
for _eraName, _postfix, _era in _relevantEras:
    _setForEra(trackValidatorBHadron, _eraName, _era,
               label = ["generalTracks", locals()["_generalTracksHp"+_postfix], "cutsRecoTracksBtvLike"]
    )


# the track selectors
tracksValidationSelectors = cms.Task(
    tracksValidationSelectorsByAlgo,
    tracksValidationSelectorsByAlgoHp,
    tracksValidationSelectorsByOriginalAlgo,
    cutsRecoTracksBtvLike,
    ak4JetTracksAssociatorExplicitAll,
    cutsRecoTracksAK4PFJets
)
tracksValidationTruth = cms.Task(
    tpClusterProducer,
<<<<<<< HEAD
=======
    tpClusterProducerHeterogeneousPreSplitting,
>>>>>>> 13a99e3d
    tpClusterProducerPreSplitting,
    quickTrackAssociatorByHits,
    quickTrackAssociatorByHitsPreSplitting,
    trackingParticleRecoTrackAsssociation,
    VertexAssociatorByPositionAndTracks,
    trackingParticleNumberOfLayersProducer
)
fastSim.toModify(tracksValidationTruth, lambda x: x.remove(tpClusterProducer))

tracksPreValidation = cms.Task(
    tracksValidationSelectors,
    tracksValidationSelectorsPt09,
    tracksValidationSelectorsFromPV,
    tracksValidationSelectorsFromPVPt09,
    tracksValidationTruth,
    trackingParticlesSignal,
    trackingParticlesElectron,
    trackingParticlesConversion
)
fastSim.toReplaceWith(tracksPreValidation, tracksPreValidation.copyAndExclude([
    trackingParticlesElectron,
    trackingParticlesConversion,
]))

tracksValidation = cms.Sequence(
    trackValidator +
    trackValidatorTPPtLess09 +
    trackValidatorFromPV +
    trackValidatorFromPVAllTP +
    trackValidatorAllTPEffic +
    trackValidatorBuilding +
    trackValidatorBuildingPreSplitting +
    trackValidatorConversion +
    trackValidatorGsfTracks,
    tracksPreValidation
)
fastSim.toReplaceWith(tracksValidation, tracksValidation.copyAndExclude([
    trackValidatorBuildingPreSplitting,
    trackValidatorConversion,
    trackValidatorGsfTracks,
]))

### Then define stuff for standalone mode (i.e. MTV with RECO+DIGI input)

# Select by originalAlgo and algoMask
_taskForEachEra(_addSelectorsByOriginalAlgoMask, modDict = globals(),
                args = ["_selectorsByAlgoAndHpNoGenTk"], plainArgs = ["ByAlgoMask", "algorithmMaskContains"],
                names = "_selectorsByAlgoMask", task = "_tracksValidationSelectorsByAlgoMaskStandalone")

# Select pT>0.9 by iteration
# Need to avoid generalTracks+HP because those are already included in the standard validator
_taskForEachEra(_addSelectorsBySrc, modDict = globals(),
                args = ["_selectorsByAlgoAndHpNoGenTk"], plainArgs = ["Pt09", "generalTracksPt09"],
                names = "_selectorsPt09Standalone", task = "_tracksValidationSelectorsPt09Standalone")

# Select fromPV by iteration
# Need to avoid generalTracks+HP because those are already included in the standard validator
_taskForEachEra(_addSelectorsBySrc, modDict = globals(),
                args = ["_selectorsByAlgoAndHpNoGenTk"], plainArgs = ["FromPV", "generalTracksFromPV"],
                names = "_selectorsFromPVStandalone", task = "_tracksValidationSelectorsFromPVStandalone")

# Select pt>0.9 and fromPV by iteration
# Need to avoid generalTracks+HP because those are already included in the standard validator
_taskForEachEra(_addSelectorsBySrc, modDict = globals(),
                args = ["_selectorsByAlgoAndHpNoGenTk"], plainArgs = ["FromPVPt09", "generalTracksFromPVPt09"],
                names = "_selectorsFromPVPt09Standalone", task = "_tracksValidationSelectorsFromPVPt09Standalone")

# MTV instances
trackValidatorStandalone = trackValidator.clone()
trackValidatorTPPtLess09Standalone = trackValidatorTPPtLess09.clone()
for _eraName, _postfix, _era in _relevantEras:
    _setForEra(trackValidatorStandalone, _eraName, _era, label = trackValidator.label + locals()["_selectorsByAlgoMask"+_postfix] + locals()["_selectorsPt09Standalone"+_postfix])
    _setForEra(trackValidatorTPPtLess09Standalone, _eraName, _era, label = trackValidatorTPPtLess09.label + locals()["_selectorsByAlgoMask"+_postfix] + locals()["_selectorsPt09Standalone"+_postfix])

trackValidatorFromPVStandalone = trackValidatorFromPV.clone()
for _eraName, _postfix, _era in _relevantEras:
    _setForEra(trackValidatorFromPVStandalone, _eraName, _era, label = trackValidatorFromPV.label + locals()["_selectorsFromPVStandalone"+_postfix] + locals()["_selectorsFromPVPt09Standalone"+_postfix])
# do resolutions as in the standard version

trackValidatorFromPVAllTPStandalone = trackValidatorFromPVAllTP.clone(
    label = trackValidatorFromPVStandalone.label.value()
)
trackValidatorAllTPEfficStandalone = trackValidatorAllTPEffic.clone(
    label = [ x for x in trackValidator.label.value() if x not in ["cutsRecoTracksBtvLike", "cutsRecoTracksAK4PFJets"] and "Pt09" not in x]
)

trackValidatorConversionStandalone = trackValidatorConversion.clone( label = [x for x in trackValidatorConversion.label if x != "convStepTracks"])

trackValidatorBHadronStandalone = trackValidatorBHadron.clone(label = [x for x in trackValidatorStandalone.label if "Pt09" not in x])

# sequences
tracksPreValidationStandalone = tracksPreValidation.copy()
tracksPreValidationStandalone.add(trackingParticlesBHadron)
fastSim.toReplaceWith(tracksPreValidationStandalone, tracksPreValidation)

tracksValidationSelectorsStandalone = cms.Task(
    tracksValidationSelectorsByAlgoMaskStandalone,
    tracksValidationSelectorsPt09Standalone,
    tracksValidationSelectorsFromPVStandalone,
    tracksValidationSelectorsFromPVPt09Standalone
)

# we copy this for both Standalone and TrackingOnly
#  and later make modifications from it which change based on era
_trackValidatorsBase = cms.Sequence(
    trackValidatorStandalone +
    trackValidatorTPPtLess09Standalone +
    trackValidatorFromPVStandalone +
    trackValidatorFromPVAllTPStandalone +
    trackValidatorAllTPEfficStandalone +
    trackValidatorConversionStandalone +
    trackValidatorGsfTracks +
    trackValidatorBHadronStandalone
)
trackValidatorsStandalone = _trackValidatorsBase.copy()
fastSim.toModify(trackValidatorsStandalone, lambda x: x.remove(trackValidatorConversionStandalone) )

tracksValidationStandalone = cms.Sequence(
    ak4PFL1FastL2L3CorrectorChain +
    trackValidatorsStandalone,
    tracksPreValidationStandalone,
    tracksValidationSelectorsStandalone
)

### TrackingOnly mode (i.e. MTV with DIGI input + tracking-only reconstruction)

# selectors
tracksValidationSelectorsTrackingOnly = tracksValidationSelectors.copyAndExclude([ak4JetTracksAssociatorExplicitAll,cutsRecoTracksAK4PFJets]) # selectors using track information only (i.e. no PF)
_taskForEachEra(_addSeedToTrackProducers, args=["_seedProducers"], names="_seedSelectors", task="_tracksValidationSeedSelectorsTrackingOnly", includeFastSim=True, modDict=globals())
_taskForEachEra(_addSeedToTrackProducers, args=["_seedProducersPreSplitting"], names="_seedSelectorsPreSplitting", task="_tracksValidationSeedSelectorsPreSplittingTrackingOnly", modDict=globals())
tracksValidationSeedSelectorsTrackingOnly.add(tracksValidationSeedSelectorsPreSplittingTrackingOnly)

# MTV instances
trackValidatorTrackingOnly = trackValidatorStandalone.clone(label = [ x for x in trackValidatorStandalone.label if x != "cutsRecoTracksAK4PFJets"] )

trackValidatorSeedingTrackingOnly = _trackValidatorSeedingBuilding.clone(
    dirName = "Tracking/TrackSeeding/",
    label = _seedSelectors,
    doSeedPlots = True,
)
trackValidatorSeedingPreSplittingTrackingOnly = trackValidatorSeedingTrackingOnly.clone(
    associators = ["quickTrackAssociatorByHitsPreSplitting"],
    label = _seedSelectorsPreSplitting,
    doSummaryPlots = False,

)
for _eraName, _postfix, _era in _relevantErasAndFastSim:
    _setForEra(trackValidatorSeedingTrackingOnly, _eraName, _era, label = locals()["_seedSelectors"+_postfix])
for _eraName, _postfix, _era in _relevantEras:
    _setForEra(trackValidatorSeedingPreSplittingTrackingOnly, _eraName, _era, label = locals()["_seedSelectorsPreSplitting"+_postfix])


trackValidatorConversionTrackingOnly = trackValidatorConversion.clone(label = [x for x in trackValidatorConversion.label if x not in ["ckfInOutTracksFromConversions", "ckfOutInTracksFromConversions"]])

trackValidatorBHadronTrackingOnly = trackValidatorBHadron.clone(label = [x for x in trackValidatorTrackingOnly.label if "Pt09" not in x])

# sequences
tracksPreValidationTrackingOnly = tracksPreValidationStandalone.copy()
tracksPreValidationTrackingOnly.replace(tracksValidationSelectors, tracksValidationSelectorsTrackingOnly)

trackValidatorsTrackingOnly = _trackValidatorsBase.copy()
trackValidatorsTrackingOnly.replace(trackValidatorStandalone, trackValidatorTrackingOnly)
trackValidatorsTrackingOnly += trackValidatorSeedingTrackingOnly
trackValidatorsTrackingOnly += trackValidatorSeedingPreSplittingTrackingOnly
trackValidatorsTrackingOnly += trackValidatorBuilding
trackValidatorsTrackingOnly += trackValidatorBuildingPreSplitting
trackValidatorsTrackingOnly.replace(trackValidatorConversionStandalone, trackValidatorConversionTrackingOnly)
trackValidatorsTrackingOnly.remove(trackValidatorGsfTracks)
trackValidatorsTrackingOnly.replace(trackValidatorBHadronStandalone, trackValidatorBHadronTrackingOnly)
fastSim.toReplaceWith(trackValidatorsTrackingOnly, trackValidatorsTrackingOnly.copyAndExclude([
    trackValidatorBuildingPreSplitting,
    trackValidatorSeedingPreSplittingTrackingOnly,
    trackValidatorConversionTrackingOnly,
    trackValidatorBHadronTrackingOnly
]))


tracksValidationTrackingOnly = cms.Sequence(
    trackValidatorsTrackingOnly,
    tracksPreValidationTrackingOnly,
    tracksValidationSelectorsStandalone,
    tracksValidationSeedSelectorsTrackingOnly
)


### Pixel tracking only mode (placeholder for now)
trackingParticlePixelTrackAsssociation = trackingParticleRecoTrackAsssociation.clone(
    label_tr = "pixelTracks",
    associator = "quickTrackAssociatorByHitsPreSplitting",
)
PixelVertexAssociatorByPositionAndTracks = VertexAssociatorByPositionAndTracks.clone(
    trackAssociation = "trackingParticlePixelTrackAsssociation"
)

pixelTracksFromPV = generalTracksFromPV.clone(
    src = "pixelTracks",
    vertexTag = "pixelVertices",
    quality = "undefQuality",
)

trackValidatorPixelTrackingOnly = trackValidator.clone(
    dirName = "Tracking/PixelTrack/",
    label = ["pixelTracks"],
    doResolutionPlotsForLabels = [],
    trackCollectionForDrCalculation = "pixelTracks",
    associators = ["trackingParticlePixelTrackAsssociation"],
    label_vertex = "pixelVertices",
    vertexAssociator = "PixelVertexAssociatorByPositionAndTracks",
    dodEdxPlots = False,
)
trackValidatorFromPVPixelTrackingOnly = trackValidatorPixelTrackingOnly.clone(
    dirName = "Tracking/PixelTrackFromPV/",
    label = ["pixelTracksFromPV"],
    label_tp_effic = "trackingParticlesSignal",
    label_tp_fake = "trackingParticlesSignal",
    label_tp_effic_refvector = True,
    label_tp_fake_refvector = True,
    trackCollectionForDrCalculation = "pixelTracksFromPV",
    doPlotsOnlyForTruePV = True,
    doPVAssociationPlots = False,
    doResolutionPlotsForLabels = ["disabled"],
)
trackValidatorFromPVAllTPPixelTrackingOnly = trackValidatorFromPVPixelTrackingOnly.clone(
    dirName = "Tracking/PixelTrackFromPVAllTP/",
    label_tp_effic = trackValidatorPixelTrackingOnly.label_tp_effic.value(),
    label_tp_fake = trackValidatorPixelTrackingOnly.label_tp_fake.value(),
    label_tp_effic_refvector = False,
    label_tp_fake_refvector = False,
    doSimPlots = False,
    doSimTrackPlots = False,
)
trackValidatorBHadronPixelTrackingOnly = trackValidatorPixelTrackingOnly.clone(
    dirName = "Tracking/PixelTrackBHadron/",
    label_tp_effic = "trackingParticlesBHadron",
    label_tp_effic_refvector = True,
    doSimPlots = True,
    doRecoTrackPlots = False, # Fake rate is defined wrt. all TPs, and that is already included in trackValidator
    dodEdxPlots = False,
)


tracksValidationTruthPixelTrackingOnly = tracksValidationTruth.copy()
tracksValidationTruthPixelTrackingOnly.replace(trackingParticleRecoTrackAsssociation, trackingParticlePixelTrackAsssociation)
tracksValidationTruthPixelTrackingOnly.replace(VertexAssociatorByPositionAndTracks, PixelVertexAssociatorByPositionAndTracks)
tracksValidationTruthPixelTrackingOnly.add(trackingParticlesBHadron)

tracksPreValidationPixelTrackingOnly = cms.Task(
    tracksValidationTruthPixelTrackingOnly,
    trackingParticlesSignal,
    pixelTracksFromPV,
)
tracksValidationPixelTrackingOnly = cms.Sequence(
<<<<<<< HEAD
    trackValidatorPixelTrackingOnly,
    tracksValidationTruthPixelTrackingOnly
=======
    trackValidatorPixelTrackingOnly +
    trackValidatorFromPVPixelTrackingOnly +
    trackValidatorFromPVAllTPPixelTrackingOnly +
    trackValidatorBHadronPixelTrackingOnly,
    tracksPreValidationPixelTrackingOnly
>>>>>>> 13a99e3d
)



### Lite mode (only generalTracks and HP)
trackValidatorLite = trackValidator.clone(
    label = ["generalTracks", "cutsRecoTracksHp"]
)
tracksValidationLite = cms.Sequence(
    cutsRecoTracksHp +
    trackValidatorLite,
    tracksValidationTruth
)

## customization for timing
from Configuration.Eras.Modifier_phase2_timing_layer_cff import phase2_timing_layer
phase2_timing_layer.toModify( generalTracksFromPV, 
                              vertexTag = cms.InputTag('offlinePrimaryVertices4D'),
                              timesTag  = cms.InputTag('trackTimeValueMapProducer:generalTracksConfigurableFlatResolutionModel'), 
                              timeResosTag = cms.InputTag('trackTimeValueMapProducer:generalTracksConfigurableFlatResolutionModelResolution'), 
                              nSigmaDtVertex = cms.double(3) )
phase2_timing_layer.toModify( trackValidatorStandalone,
                              label_vertex = cms.untracked.InputTag('offlinePrimaryVertices4D') )
phase2_timing_layer.toModify( trackValidatorFromPVStandalone,
                              label_vertex = cms.untracked.InputTag('offlinePrimaryVertices4D') )
phase2_timing_layer.toModify( trackValidatorFromPVAllTPStandalone,
                              label_vertex = cms.untracked.InputTag('offlinePrimaryVertices4D') )
phase2_timing_layer.toModify( trackValidatorConversionStandalone,
                              label_vertex = cms.untracked.InputTag('offlinePrimaryVertices4D') )
phase2_timing_layer.toModify( trackValidatorGsfTracks,
                              label_vertex = cms.untracked.InputTag('offlinePrimaryVertices4D') )<|MERGE_RESOLUTION|>--- conflicted
+++ resolved
@@ -451,8 +451,6 @@
 # Built tracks, in the standard sequence mainly for monitoring the track selection MVA
 tpClusterProducerPreSplitting = tpClusterProducer.clone(pixelClusterSrc = "siPixelClustersPreSplitting")
 quickTrackAssociatorByHitsPreSplitting = quickTrackAssociatorByHits.clone(cluster2TPSrc = "tpClusterProducerPreSplitting")
-<<<<<<< HEAD
-=======
 tpClusterProducerHeterogeneousPreSplitting = tpClusterProducerHeterogeneous.clone(
    pixelClusterSrc = "siPixelClustersPreSplitting"
 )
@@ -460,7 +458,6 @@
 gpu.toReplaceWith(tpClusterProducerPreSplitting, tpClusterProducerConverter.clone(
     src = "tpClusterProducerHeterogeneousPreSplitting"
 ))
->>>>>>> 13a99e3d
 _trackValidatorSeedingBuilding = trackValidator.clone( # common for built tracks and seeds (in trackingOnly)
     associators = ["quickTrackAssociatorByHits"],
     UseAssociators = True,
@@ -564,10 +561,7 @@
 )
 tracksValidationTruth = cms.Task(
     tpClusterProducer,
-<<<<<<< HEAD
-=======
     tpClusterProducerHeterogeneousPreSplitting,
->>>>>>> 13a99e3d
     tpClusterProducerPreSplitting,
     quickTrackAssociatorByHits,
     quickTrackAssociatorByHitsPreSplitting,
@@ -820,16 +814,11 @@
     pixelTracksFromPV,
 )
 tracksValidationPixelTrackingOnly = cms.Sequence(
-<<<<<<< HEAD
-    trackValidatorPixelTrackingOnly,
-    tracksValidationTruthPixelTrackingOnly
-=======
     trackValidatorPixelTrackingOnly +
     trackValidatorFromPVPixelTrackingOnly +
     trackValidatorFromPVAllTPPixelTrackingOnly +
     trackValidatorBHadronPixelTrackingOnly,
     tracksPreValidationPixelTrackingOnly
->>>>>>> 13a99e3d
 )
 
 
