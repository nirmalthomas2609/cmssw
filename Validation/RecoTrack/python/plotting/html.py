--- conflicted
+++ resolved
@@ -184,11 +184,8 @@
     "miniaod": "MiniAOD",
     "timing": "Timing",
     "hlt": "HLT",
-<<<<<<< HEAD
     "pixel": "Pixel tracks",
     "pf": "PF",
-=======
->>>>>>> 835f837a
 }
 
 _sectionNameMapOrder = collections.OrderedDict([
