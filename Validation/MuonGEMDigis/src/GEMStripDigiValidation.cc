--- conflicted
+++ resolved
@@ -32,10 +32,6 @@
     for( int layer_num = 0 ; layer_num < 2 ; layer_num++) {
       std::string name_prefix  = std::string("_r")+region[region_num]+"_l"+layer[layer_num];
       std::string label_prefix = "region "+region[region_num]+" layer "+layer[layer_num];
-<<<<<<< HEAD
-      theStrip_xy[region_num][layer_num] = dbe_->book2D( ("strip_dg_xy"+name_prefix).c_str(), ("Digi occupancy: "+label_prefix+";globalX [cm]; globalY[cm]").c_str(), 260, -260,260,260,-260,260);
-=======
->>>>>>> fb5e1148
       theStrip_bx[region_num][layer_num] = dbe_->book1D( ("strip_dg_bx"+name_prefix).c_str(), ("Bunch crossing: "+label_prefix+"; bunch crossing ; entries").c_str(), 11,-5.5,5.5);
       for( int station_num = 0 ; station_num < nstations ; station_num++) {
         if ( station_num == 0 ) nstrips = nstripsGE11;
