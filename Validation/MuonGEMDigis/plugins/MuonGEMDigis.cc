// system include files
#include <memory>

// user include files
#include "FWCore/Framework/interface/Frameworkfwd.h"
#include "FWCore/Framework/interface/EDAnalyzer.h"
#include "FWCore/Framework/interface/Event.h"
#include "FWCore/Framework/interface/MakerMacros.h"
#include "FWCore/ParameterSet/interface/ParameterSet.h"
#include "FWCore/Framework/interface/ESHandle.h"
#include "FWCore/ServiceRegistry/interface/Service.h"
#include "TTree.h"
#include "TFile.h"
#include "TGraphAsymmErrors.h"
#include "FWCore/Framework/interface/EDAnalyzer.h"
#include "FWCore/Utilities/interface/InputTag.h"

///Data Format
#include "DataFormats/GEMDigi/interface/GEMDigiCollection.h"
#include "DataFormats/GEMDigi/interface/GEMCSCPadDigiCollection.h"
#include "DataFormats/MuonDetId/interface/GEMDetId.h"
#include "DataFormats/GeometrySurface/interface/LocalError.h"
#include "DataFormats/GeometryVector/interface/LocalPoint.h"
#include "DataFormats/Scalers/interface/DcsStatus.h"
#include "DataFormats/Common/interface/Handle.h"
#include "DataFormats/Math/interface/deltaPhi.h"

#include "SimDataFormats/TrackingHit/interface/PSimHitContainer.h"
#include "SimDataFormats/Track/interface/SimTrackContainer.h"

///Geometry
#include "Geometry/Records/interface/MuonGeometryRecord.h"
#include "Geometry/CommonDetUnit/interface/GeomDet.h"

#include "Geometry/GEMGeometry/interface/GEMGeometry.h"
#include "Geometry/GEMGeometry/interface/GEMEtaPartition.h"
#include "Geometry/GEMGeometry/interface/GEMEtaPartitionSpecs.h"
#include "Geometry/CommonTopologies/interface/StripTopology.h"

#include "DQMServices/Core/interface/DQMStore.h"

///Log messages
#include "FWCore/MessageLogger/interface/MessageLogger.h"
#include "FWCore/ServiceRegistry/interface/Service.h"

#include "Validation/MuonGEMHits/interface/SimTrackMatchManager.h"
#include "Validation/MuonGEMDigis/interface/GEMDigiTrackMatch.h"
#include "Validation/MuonGEMDigis/plugins/MuonGEMDigis.h"
#include <vector>


MuonGEMDigis::MuonGEMDigis(const edm::ParameterSet& ps)
{
  hasGEMGeometry_ = false;

  stripLabel_ = ps.getParameter<edm::InputTag>("stripLabel");
  cscPadLabel_ = ps.getParameter<edm::InputTag>("cscPadLabel");
  cscCopadLabel_ = ps.getParameter<edm::InputTag>("cscCopadLabel");
  simInputLabel_ = ps.getUntrackedParameter<std::string>("simInputLabel", "g4SimHits");
  simTrackMatching_ = ps.getParameterSet("simTrackMatching");
  
  dbe_ = edm::Service<DQMStore>().operator->();
  outputFile_ =  ps.getParameter<std::string>("outputFile");

  theGEMStripDigiValidation  = new  GEMStripDigiValidation(dbe_, stripLabel_ );
  theGEMCSCPadDigiValidation = new GEMCSCPadDigiValidation(dbe_, cscPadLabel_ );
  theGEMCSCCoPadDigiValidation = new GEMCSCCoPadDigiValidation(dbe_, cscCopadLabel_ );
  theGEMDigiTrackMatch = new GEMDigiTrackMatch(dbe_, simInputLabel_ , simTrackMatching_ );
}


MuonGEMDigis::~MuonGEMDigis()
{
  delete theGEMStripDigiValidation;
  delete theGEMCSCPadDigiValidation;
  delete theGEMCSCCoPadDigiValidation;
  delete theGEMDigiTrackMatch;
}


void
MuonGEMDigis::analyze(const edm::Event& iEvent, const edm::EventSetup& iSetup)
{
  if ( hasGEMGeometry_) { 
    theGEMStripDigiValidation->analyze(iEvent,iSetup );  
    theGEMCSCPadDigiValidation->analyze(iEvent,iSetup );  
    theGEMCSCCoPadDigiValidation->analyze(iEvent,iSetup );  
    theGEMDigiTrackMatch->analyze(iEvent,iSetup) ;
  }
}


void 
MuonGEMDigis::beginJob()
{
}


void 
MuonGEMDigis::endJob() 
{
}


void 
MuonGEMDigis::beginRun(edm::Run const&, edm::EventSetup const& iSetup)
{
<<<<<<< HEAD
=======
  dbe_->setCurrentFolder("MuonGEMDigisV/GEMDigiTask");
>>>>>>> b9067d68
  iSetup.get<MuonGeometryRecord>().get(gem_geo_);
  try{
    gem_geometry_ = &*gem_geo_;
    hasGEMGeometry_ = true;
  }
  catch(edm::eventsetup::NoProxyException<GEMGeometry>& e){
    edm::LogError("MuonGEMDigis") << "+++ Error : GEM geometry is unavailable. +++\n";
    return;
  }

<<<<<<< HEAD
  dbe_->setCurrentFolder("MuonGEMDigisV/GEMDigiTask");

=======
>>>>>>> b9067d68
  if ( hasGEMGeometry_ ) {

    theGEMStripDigiValidation->setGeometry(gem_geometry_);
    theGEMStripDigiValidation->bookHisto();
    theGEMCSCPadDigiValidation->setGeometry(gem_geometry_);
    theGEMCSCPadDigiValidation->bookHisto();
    theGEMCSCCoPadDigiValidation->setGeometry(gem_geometry_);
    theGEMCSCCoPadDigiValidation->bookHisto();

    theGEMDigiTrackMatch->setGeometry(gem_geometry_);
    theGEMDigiTrackMatch->bookHisto();
  }
}


void 
MuonGEMDigis::endRun(edm::Run const&, edm::EventSetup const&)
{
  if ( outputFile_.size() != 0 && dbe_ ) dbe_->save(outputFile_);
}


void
MuonGEMDigis::fillDescriptions(edm::ConfigurationDescriptions& descriptions) {
  //The following says we do not know what parameters are allowed so do no validation
  // Please change this to state exactly what you do use, even if it is no parameters
  edm::ParameterSetDescription desc;
  desc.setUnknown();
  descriptions.addDefault(desc);
}

//define this as a plug-in
DEFINE_FWK_MODULE(MuonGEMDigis);<|MERGE_RESOLUTION|>--- conflicted
+++ resolved
@@ -105,10 +105,7 @@
 void 
 MuonGEMDigis::beginRun(edm::Run const&, edm::EventSetup const& iSetup)
 {
-<<<<<<< HEAD
-=======
   dbe_->setCurrentFolder("MuonGEMDigisV/GEMDigiTask");
->>>>>>> b9067d68
   iSetup.get<MuonGeometryRecord>().get(gem_geo_);
   try{
     gem_geometry_ = &*gem_geo_;
@@ -119,11 +116,6 @@
     return;
   }
 
-<<<<<<< HEAD
-  dbe_->setCurrentFolder("MuonGEMDigisV/GEMDigiTask");
-
-=======
->>>>>>> b9067d68
   if ( hasGEMGeometry_ ) {
 
     theGEMStripDigiValidation->setGeometry(gem_geometry_);
