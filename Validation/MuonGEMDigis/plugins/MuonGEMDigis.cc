--- conflicted
+++ resolved
@@ -81,37 +81,21 @@
 void
 MuonGEMDigis::analyze(const edm::Event& iEvent, const edm::EventSetup& iSetup)
 {
-<<<<<<< HEAD
   if ( hasGEMGeometry_) { 
-    theGEMStripDigiValidation->analyze(iEvent,iSetup );  
+    theGEMStripDigiValidation->setGeometry(gem_geometry_);
+    theGEMStripDigiValidation->analyze(iEvent,iSetup ); 
+ 
+    theGEMCSCPadDigiValidation->setGeometry(gem_geometry_);
     theGEMCSCPadDigiValidation->analyze(iEvent,iSetup );  
-    theGEMCSCCoPadDigiValidation->analyze(iEvent,iSetup );  
+
+    theGEMCSCCoPadDigiValidation->setGeometry(gem_geometry_);
+    theGEMCSCCoPadDigiValidation->analyze(iEvent,iSetup ); 
+
+    theGEMDigiTrackMatch->setGeometry(gem_geometry_);
     theGEMDigiTrackMatch->analyze(iEvent,iSetup) ;
   }
 }
 
-=======
-  using namespace edm;
-  try {
-      iSetup.get<MuonGeometryRecord>().get(gem_geo_);
-      gem_geometry_ = &*gem_geo_;
-      theGEMStripDigiValidation->setGeometry(gem_geometry_);
-      theGEMCSCPadDigiValidation->setGeometry(gem_geometry_);
-      theGEMCSCCoPadDigiValidation->setGeometry(gem_geometry_);
-      theGEMDigiTrackMatch->setGeometry(gem_geometry_);
-
-      theGEMStripDigiValidation->analyze(iEvent,iSetup );  
-      theGEMCSCPadDigiValidation->analyze(iEvent,iSetup );  
-      theGEMCSCCoPadDigiValidation->analyze(iEvent,iSetup );  
-      theGEMDigiTrackMatch->analyze(iEvent,iSetup) ;
-  }
-  catch(edm::eventsetup::NoProxyException<GEMGeometry>& e) {
-       edm::LogError("GEMStripDigiValidation")<<"Can not set geometry from GEMGeometry.\n";
-  }
-}
-
-// ------------ method called once each job just before starting event loop  ------------
->>>>>>> 49fe0191
 
 void 
 MuonGEMDigis::beginJob()
@@ -129,7 +113,6 @@
 MuonGEMDigis::beginRun(edm::Run const&, edm::EventSetup const& iSetup)
 {
   dbe_->setCurrentFolder("MuonGEMDigisV/GEMDigiTask");
-<<<<<<< HEAD
   iSetup.get<MuonGeometryRecord>().get(gem_geo_);
   try{
     gem_geometry_ = &*gem_geo_;
@@ -141,28 +124,10 @@
   }
 
   if ( hasGEMGeometry_ ) {
-
-    theGEMStripDigiValidation->setGeometry(gem_geometry_);
-    theGEMStripDigiValidation->bookHisto();
-    theGEMCSCPadDigiValidation->setGeometry(gem_geometry_);
-    theGEMCSCPadDigiValidation->bookHisto();
-    theGEMCSCCoPadDigiValidation->setGeometry(gem_geometry_);
-    theGEMCSCCoPadDigiValidation->bookHisto();
-
-    theGEMDigiTrackMatch->setGeometry(gem_geometry_);
+    theGEMStripDigiValidation->bookHisto(gem_geometry_);
+    theGEMCSCPadDigiValidation->bookHisto(gem_geometry_);
+    theGEMCSCCoPadDigiValidation->bookHisto(gem_geometry_);
     theGEMDigiTrackMatch->bookHisto();
-=======
-  try {
-      iSetup.get<MuonGeometryRecord>().get(gem_geo_);
-      gem_geometry_ = &*gem_geo_;
-      theGEMStripDigiValidation->bookHisto(gem_geometry_);
-      theGEMCSCPadDigiValidation->bookHisto(gem_geometry_);
-      theGEMCSCCoPadDigiValidation->bookHisto(gem_geometry_);
-      theGEMDigiTrackMatch->bookHisto();
-  }
-  catch (edm::eventsetup::NoProxyException<GEMGeometry>& e) {
-       edm::LogError("GEMStripDigiValidation")<<"Can not set geometry from GEMGeometry.\n";
->>>>>>> 49fe0191
   }
 }
 
