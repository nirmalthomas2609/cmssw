# The following comments couldn't be translated into the new config version:
#! /bin/env cmsRun

import FWCore.ParameterSet.Config as cms

<<<<<<< HEAD
whichJets  = "ak5PFCHS" # default value, allowed : "ak5PF", "ak5PFCHS", add "NoJEC" to run the code with no JEC applied
=======
whichJets  = "ak4PF"
>>>>>>> 5965c42b
useTrigger = False
runOnMC    = True
tag =  'START70_V4::All'

###prints###
print "jet collcetion asked : ", whichJets
print "trigger will be used ? : ", useTrigger
print "is it MC ? : ", runOnMC
print "Global Tag : ", tag
############

process = cms.Process("validation")
process.load("DQMServices.Components.DQMEnvironment_cfi")

#keep the logging output to a nice level
process.load("FWCore.MessageLogger.MessageLogger_cfi")
process.MessageLogger.cerr.FwkReport.reportEvery = 100

# load the full reconstraction configuration, to make sure we're getting all needed dependencies
process.load("Configuration.StandardSequences.MagneticField_cff")
#process.load("Configuration.StandardSequences.Geometry_cff") #old one, to use for old releases
process.load("Configuration.Geometry.GeometryIdeal_cff")
#process.load('Configuration.Geometry.GeometryExtended2017Reco_cff')
#process.load('Configuration.Geometry.GeometryExtended2019Reco_cff')
#process.load('Configuration.Geometry.GeometryExtended2019_cff')
process.load("Configuration.StandardSequences.FrontierConditions_GlobalTag_cff")
process.load("Configuration.StandardSequences.Reconstruction_cff")
process.GlobalTag.globaltag = tag

process.load("DQMServices.Core.DQM_cfg")

process.load("DQMOffline.RecoB.bTagSequences_cff")
#bTagHLT.HLTPaths = ["HLT_PFJet80_v*"] #uncomment this line if you want to use different trigger

<<<<<<< HEAD
newjetID=cms.InputTag("ak5PFJetsCHS")
process.jetSequences = cms.Sequence(process.goodOfflinePrimaryVertices * process.btagSequence)
if "NoJEC" in whichJets and not "CHS" in whichJets : newjetID=cms.InputTag("ak5PFJets")
if not "NoJEC" in whichJets:
    process.JECAlgo = cms.Sequence(process.ak5JetsJEC * process.PFJetsFilter)
    process.jetSequences = cms.Sequence(process.goodOfflinePrimaryVertices * process.JECAlgo * process.btagSequence)
    newjetID=cms.InputTag("PFJetsFilter")
    if whichJets=="ak5PF":
        process.ak5JetsJEC.src = 'ak5PFJets'
        process.ak5JetsJEC.correctors = ['ak5PFL1FastL2L3']
process.myak5JetTracksAssociatorAtVertex.jets = newjetID
process.softPFMuonsTagInfos.jets              = newjetID
process.softPFElectronsTagInfos.jets          = newjetID
process.AK5byRef.jets                         = newjetID

###                                                                                                                                                                                                     
print "inputTag : ", process.myak5JetTracksAssociatorAtVertex.jets
###   
=======
if whichJets=="ak4PFnoPU":
    process.out = cms.OutputModule("PoolOutputModule",
                                   outputCommands = cms.untracked.vstring('drop *'),
                                   fileName = cms.untracked.string('EmptyFile.root')
                                   )
    process.load("PhysicsTools.PatAlgos.patSequences_cff")
    from PhysicsTools.PatAlgos.tools.pfTools import *
    postfix="PF2PAT"
    usePF2PAT(process,runPF2PAT=True, jetAlgo="AK5", runOnMC=runOnMC, postfix=postfix)
    applyPostfix(process,"patJetCorrFactors",postfix).payload = cms.string('AK5PFchs')
    process.pfPileUpPF2PAT.Vertices = cms.InputTag('goodOfflinePrimaryVertices')
    process.pfPileUpPF2PAT.checkClosestZVertex = cms.bool(False)
    from DQMOffline.RecoB.bTagSequences_cff import JetCut
    process.selectedPatJetsPF2PAT.cut = JetCut
    process.JECAlgo = cms.Sequence( getattr(process,"patPF2PATSequence"+postfix) )
    newjetID=cms.InputTag("selectedPatJetsPF2PAT")
elif whichJets=="ak4PFJEC":
    process.JECAlgo = cms.Sequence(process.ak4PFJetsJEC * process.PFJetsFilter)
    newjetID=cms.InputTag("PFJetsFilter")

if not whichJets=="ak4PF":
    process.myak4JetTracksAssociatorAtVertex.jets = newjetID
    process.softMuonTagInfos.jets                 = newjetID
    process.softElectronTagInfos.jets             = newjetID
    process.AK5byRef.jets                         = newjetID

###
print "inputTag : ", process.myak4JetTracksAssociatorAtVertex.jets
###
>>>>>>> 5965c42b

process.load("Validation.RecoB.bTagAnalysis_firststep_cfi")
if runOnMC:
    process.bTagValidationFirstStep.jetMCSrc = 'AK5byValAlgo'
    process.bTagValidationFirstStep.allHistograms = True
    process.bTagValidationFirstStep.applyPtHatWeight = False
    process.bTagValidationFirstStep.flavPlots = "allbcl" #if contains "noall" plots for all jets not booked, if contains "dusg" all histograms booked, default : all, b, c, udsg, ni
<<<<<<< HEAD
    #process.bTagValidation.ptRecJetMin = cms.double(20.)                                                                                          
    process.bTagValidation.genJetsMatched = cms.InputTag("patJetGenJetMatch")
    process.bTagValidation.doPUid = cms.bool(True)
    process.ak5GenJetsForPUid = cms.EDFilter("GenJetSelector",
                                             src = cms.InputTag("ak5GenJets"),
                                             cut = cms.string('pt > 8.'),
                                             filter = cms.bool(False)
                                             )
    process.load("PhysicsTools.PatAlgos.mcMatchLayer0.jetMatch_cfi")
    process.patJetGenJetMatch.src = newjetID
    process.patJetGenJetMatch.matched = cms.InputTag("ak5GenJetsForPUid")
    process.patJetGenJetMatch.maxDeltaR = cms.double(0.25)
    process.patJetGenJetMatch.resolveAmbiguities = cms.bool(True)
else :
    process.ak5JetsJEC.correctors[0] += 'Residual'
                                  
=======

>>>>>>> 5965c42b
process.maxEvents = cms.untracked.PSet(
    input = cms.untracked.int32(100)
)

process.source = cms.Source("PoolSource",
    fileNames = cms.untracked.vstring()
)

process.EDM = cms.OutputModule("PoolOutputModule",
                               outputCommands = cms.untracked.vstring('drop *',
                                                                      "keep *_MEtoEDMConverter_*_*"),
                               fileName = cms.untracked.string('MEtoEDMConverter.root')
                               )
process.load("DQMServices.Components.MEtoEDMConverter_cfi")

<<<<<<< HEAD
process.jetSequences = cms.Sequence(process.goodOfflinePrimaryVertices * process.JECAlgo * process.btagSequence)
=======
if whichJets=="ak4PF":
    process.jetSequences = cms.Sequence(process.goodOfflinePrimaryVertices * process.btagSequence)
else:
    process.jetSequences = cms.Sequence(process.goodOfflinePrimaryVertices * process.JECAlgo * process.btagSequence)
>>>>>>> 5965c42b

if runOnMC:
    process.dqmSeq = cms.Sequence(process.ak5GenJetsForPUid * process.patJetGenJetMatch * process.flavourSeq * process.bTagValidationFirstStep * process.MEtoEDMConverter)
else:
    process.dqmSeq = cms.Sequence(bTagValidationFirstStepData * process.MEtoEDMConverter)

if useTrigger:
    process.plots = cms.Path(process.bTagHLT * process.jetSequences * process.dqmSeq)
else:
    process.plots = cms.Path(process.jetSequences * process.dqmSeq)

process.outpath = cms.EndPath(process.EDM)

process.dqmEnv.subSystemFolder = 'BTAG'
process.dqmSaver.producer = 'DQM'
process.dqmSaver.workflow = '/POG/BTAG/BJET'
process.dqmSaver.convention = 'Offline'
process.dqmSaver.saveByRun = cms.untracked.int32(-1)
process.dqmSaver.saveAtJobEnd =cms.untracked.bool(True)
process.dqmSaver.forceRunNumber = cms.untracked.int32(1)
process.PoolSource.fileNames = [

]
<|MERGE_RESOLUTION|>--- conflicted
+++ resolved
@@ -3,11 +3,7 @@
 
 import FWCore.ParameterSet.Config as cms
 
-<<<<<<< HEAD
-whichJets  = "ak5PFCHS" # default value, allowed : "ak5PF", "ak5PFCHS", add "NoJEC" to run the code with no JEC applied
-=======
-whichJets  = "ak4PF"
->>>>>>> 5965c42b
+whichJets  = "ak4PFCHS" # default value, allowed : "ak4PF", "ak4PFCHS", add "NoJEC" to run the code with no JEC applied
 useTrigger = False
 runOnMC    = True
 tag =  'START70_V4::All'
@@ -42,83 +38,47 @@
 process.load("DQMOffline.RecoB.bTagSequences_cff")
 #bTagHLT.HLTPaths = ["HLT_PFJet80_v*"] #uncomment this line if you want to use different trigger
 
-<<<<<<< HEAD
-newjetID=cms.InputTag("ak5PFJetsCHS")
+newjetID=cms.InputTag("ak4PFJetsCHS")
 process.jetSequences = cms.Sequence(process.goodOfflinePrimaryVertices * process.btagSequence)
-if "NoJEC" in whichJets and not "CHS" in whichJets : newjetID=cms.InputTag("ak5PFJets")
+if "NoJEC" in whichJets and not "CHS" in whichJets : newjetID=cms.InputTag("ak4PFJets")
 if not "NoJEC" in whichJets:
-    process.JECAlgo = cms.Sequence(process.ak5JetsJEC * process.PFJetsFilter)
+    process.JECAlgo = cms.Sequence(process.ak4JetsJEC * process.PFJetsFilter)
     process.jetSequences = cms.Sequence(process.goodOfflinePrimaryVertices * process.JECAlgo * process.btagSequence)
     newjetID=cms.InputTag("PFJetsFilter")
-    if whichJets=="ak5PF":
-        process.ak5JetsJEC.src = 'ak5PFJets'
-        process.ak5JetsJEC.correctors = ['ak5PFL1FastL2L3']
-process.myak5JetTracksAssociatorAtVertex.jets = newjetID
+    if whichJets=="ak4PF":
+        process.ak4JetsJEC.src = 'ak4PFJets'
+        process.ak4JetsJEC.correctors = ['ak4PFL1FastL2L3']
+process.myak4JetTracksAssociatorAtVertex.jets = newjetID
 process.softPFMuonsTagInfos.jets              = newjetID
 process.softPFElectronsTagInfos.jets          = newjetID
-process.AK5byRef.jets                         = newjetID
+process.AK4byRef.jets                         = newjetID
 
 ###                                                                                                                                                                                                     
-print "inputTag : ", process.myak5JetTracksAssociatorAtVertex.jets
+print "inputTag : ", process.myak4JetTracksAssociatorAtVertex.jets
 ###   
-=======
-if whichJets=="ak4PFnoPU":
-    process.out = cms.OutputModule("PoolOutputModule",
-                                   outputCommands = cms.untracked.vstring('drop *'),
-                                   fileName = cms.untracked.string('EmptyFile.root')
-                                   )
-    process.load("PhysicsTools.PatAlgos.patSequences_cff")
-    from PhysicsTools.PatAlgos.tools.pfTools import *
-    postfix="PF2PAT"
-    usePF2PAT(process,runPF2PAT=True, jetAlgo="AK5", runOnMC=runOnMC, postfix=postfix)
-    applyPostfix(process,"patJetCorrFactors",postfix).payload = cms.string('AK5PFchs')
-    process.pfPileUpPF2PAT.Vertices = cms.InputTag('goodOfflinePrimaryVertices')
-    process.pfPileUpPF2PAT.checkClosestZVertex = cms.bool(False)
-    from DQMOffline.RecoB.bTagSequences_cff import JetCut
-    process.selectedPatJetsPF2PAT.cut = JetCut
-    process.JECAlgo = cms.Sequence( getattr(process,"patPF2PATSequence"+postfix) )
-    newjetID=cms.InputTag("selectedPatJetsPF2PAT")
-elif whichJets=="ak4PFJEC":
-    process.JECAlgo = cms.Sequence(process.ak4PFJetsJEC * process.PFJetsFilter)
-    newjetID=cms.InputTag("PFJetsFilter")
-
-if not whichJets=="ak4PF":
-    process.myak4JetTracksAssociatorAtVertex.jets = newjetID
-    process.softMuonTagInfos.jets                 = newjetID
-    process.softElectronTagInfos.jets             = newjetID
-    process.AK5byRef.jets                         = newjetID
-
-###
-print "inputTag : ", process.myak4JetTracksAssociatorAtVertex.jets
-###
->>>>>>> 5965c42b
 
 process.load("Validation.RecoB.bTagAnalysis_firststep_cfi")
 if runOnMC:
-    process.bTagValidationFirstStep.jetMCSrc = 'AK5byValAlgo'
+    process.bTagValidationFirstStep.jetMCSrc = 'AK4byValAlgo'
     process.bTagValidationFirstStep.allHistograms = True
     process.bTagValidationFirstStep.applyPtHatWeight = False
     process.bTagValidationFirstStep.flavPlots = "allbcl" #if contains "noall" plots for all jets not booked, if contains "dusg" all histograms booked, default : all, b, c, udsg, ni
-<<<<<<< HEAD
     #process.bTagValidation.ptRecJetMin = cms.double(20.)                                                                                          
     process.bTagValidation.genJetsMatched = cms.InputTag("patJetGenJetMatch")
     process.bTagValidation.doPUid = cms.bool(True)
-    process.ak5GenJetsForPUid = cms.EDFilter("GenJetSelector",
-                                             src = cms.InputTag("ak5GenJets"),
+    process.ak4GenJetsForPUid = cms.EDFilter("GenJetSelector",
+                                             src = cms.InputTag("ak4GenJets"),
                                              cut = cms.string('pt > 8.'),
                                              filter = cms.bool(False)
                                              )
     process.load("PhysicsTools.PatAlgos.mcMatchLayer0.jetMatch_cfi")
     process.patJetGenJetMatch.src = newjetID
-    process.patJetGenJetMatch.matched = cms.InputTag("ak5GenJetsForPUid")
+    process.patJetGenJetMatch.matched = cms.InputTag("ak4GenJetsForPUid")
     process.patJetGenJetMatch.maxDeltaR = cms.double(0.25)
     process.patJetGenJetMatch.resolveAmbiguities = cms.bool(True)
 else :
-    process.ak5JetsJEC.correctors[0] += 'Residual'
+    process.ak4JetsJEC.correctors[0] += 'Residual'
                                   
-=======
-
->>>>>>> 5965c42b
 process.maxEvents = cms.untracked.PSet(
     input = cms.untracked.int32(100)
 )
@@ -134,25 +94,18 @@
                                )
 process.load("DQMServices.Components.MEtoEDMConverter_cfi")
 
-<<<<<<< HEAD
 process.jetSequences = cms.Sequence(process.goodOfflinePrimaryVertices * process.JECAlgo * process.btagSequence)
-=======
-if whichJets=="ak4PF":
-    process.jetSequences = cms.Sequence(process.goodOfflinePrimaryVertices * process.btagSequence)
-else:
-    process.jetSequences = cms.Sequence(process.goodOfflinePrimaryVertices * process.JECAlgo * process.btagSequence)
->>>>>>> 5965c42b
 
 if runOnMC:
-    process.dqmSeq = cms.Sequence(process.ak5GenJetsForPUid * process.patJetGenJetMatch * process.flavourSeq * process.bTagValidationFirstStep * process.MEtoEDMConverter)
+    process.dqmSeq = cms.Sequence(process.ak4GenJetsForPUid * process.patJetGenJetMatch * process.flavourSeq * process.bTagValidationFirstStep * process.MEtoEDMConverter)
 else:
     process.dqmSeq = cms.Sequence(bTagValidationFirstStepData * process.MEtoEDMConverter)
-
+    
 if useTrigger:
     process.plots = cms.Path(process.bTagHLT * process.jetSequences * process.dqmSeq)
 else:
     process.plots = cms.Path(process.jetSequences * process.dqmSeq)
-
+                                              
 process.outpath = cms.EndPath(process.EDM)
 
 process.dqmEnv.subSystemFolder = 'BTAG'
@@ -160,7 +113,7 @@
 process.dqmSaver.workflow = '/POG/BTAG/BJET'
 process.dqmSaver.convention = 'Offline'
 process.dqmSaver.saveByRun = cms.untracked.int32(-1)
-process.dqmSaver.saveAtJobEnd =cms.untracked.bool(True)
+process.dqmSaver.saveAtJobEnd =cms.untracked.bool(True) 
 process.dqmSaver.forceRunNumber = cms.untracked.int32(1)
 process.PoolSource.fileNames = [
 
