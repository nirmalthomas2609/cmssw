--- conflicted
+++ resolved
@@ -5,11 +5,6 @@
  *  
  *  Class to fill Event Generator dqm monitor elements; works on HepMCProduct
  *
-<<<<<<< HEAD
-=======
- *  $Date: 2013/02/20 12:02:32 $
- *  $Revision: 1.18 $
->>>>>>> 33831956
  *
  */
 
