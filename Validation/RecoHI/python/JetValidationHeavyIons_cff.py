import FWCore.ParameterSet.Config as cms

### genjet cleaning for improved matching in HI environment

from RecoHI.HiJetAlgos.HiGenCleaner_cff import *

iterativeCone5HiCleanedGenJets = heavyIonCleanedGenJets.clone( src = cms.InputTag('iterativeCone5HiGenJets'))
iterativeCone7HiCleanedGenJets = heavyIonCleanedGenJets.clone( src = cms.InputTag('iterativeCone7HiGenJets'))
ak5HiCleanedGenJets = heavyIonCleanedGenJets.clone( src = cms.InputTag('ak5HiGenJets'))
ak7HiCleanedGenJets = heavyIonCleanedGenJets.clone( src = cms.InputTag('ak7HiGenJets'))

### jet analyzer for two radii (0.5, 0.7) and three algorithms:
### iterative cone with PU, anti-kt with PU, anti-kt with fastjet PU

<<<<<<< HEAD
=======

>>>>>>> 54a4613d
JetAnalyzerICPU5Calo = cms.EDAnalyzer("JetTester",
    JetType = cms.untracked.string('calo'),
    OutputFile = cms.untracked.string('JetTester.root'),
    src = cms.InputTag("iterativeConePu5CaloJets"),
    srcGen = cms.InputTag("iterativeCone5HiCleanedGenJets"),
<<<<<<< HEAD
    recoJetPtThreshold = cms.double(40),
    genEnergyFractionThreshold     = cms.double(0.05),
    matchGenPtThreshold                 = cms.double(20.0),
    RThreshold                     = cms.double(0.3) 
=======
    JetCorrections = cms.string(""),
    recoJetPtThreshold = cms.double(40),
    genEnergyFractionThreshold     = cms.double(0.05),
    matchGenPtThreshold                 = cms.double(20.0),
    RThreshold                     = cms.double(0.3)
>>>>>>> 54a4613d
)

JetAnalyzerICPU7Calo = cms.EDAnalyzer("JetTester",
    JetType = cms.untracked.string('calo'),
    OutputFile = cms.untracked.string('JetTester.root'),
    src = cms.InputTag("iterativeConePu7CaloJets"),
    srcGen = cms.InputTag("iterativeCone7HiCleanedGenJets"), 
<<<<<<< HEAD
=======
    JetCorrections = cms.string(""),
>>>>>>> 54a4613d
    recoJetPtThreshold = cms.double(40),
    genEnergyFractionThreshold     = cms.double(0.05),
    matchGenPtThreshold                 = cms.double(20.0),
    RThreshold                     = cms.double(0.3) 
)

JetAnalyzerAkPU5Calo = cms.EDAnalyzer("JetTester",
    JetType = cms.untracked.string('calo'),
    OutputFile = cms.untracked.string('JetTester.root'),
    src = cms.InputTag("akPu5CaloJets"),
    srcGen = cms.InputTag("ak5HiCleanedGenJets"),  
<<<<<<< HEAD
=======
    JetCorrections = cms.string(""),
>>>>>>> 54a4613d
    recoJetPtThreshold = cms.double(40),
    genEnergyFractionThreshold     = cms.double(0.05),
    matchGenPtThreshold                 = cms.double(20.0),
    RThreshold                     = cms.double(0.3) 
)

JetAnalyzerAkPU7Calo = cms.EDAnalyzer("JetTester",
    JetType = cms.untracked.string('calo'),
    OutputFile = cms.untracked.string('JetTester.root'),
    src = cms.InputTag("akPu7CaloJets"),
    srcGen = cms.InputTag("ak7HiCleanedGenJets"),       
<<<<<<< HEAD
=======
    JetCorrections = cms.string(""),
>>>>>>> 54a4613d
    recoJetPtThreshold = cms.double(40),
    genEnergyFractionThreshold     = cms.double(0.05),
    matchGenPtThreshold                 = cms.double(20.0),
    RThreshold                     = cms.double(0.3) 
)

JetAnalyzerAkFastPU5Calo = cms.EDAnalyzer("JetTester",
    JetType = cms.untracked.string('calo'),
    OutputFile = cms.untracked.string('JetTester.root'),
    src = cms.InputTag("akFastPu5CaloJets"),
    srcGen = cms.InputTag("ak5HiCleanedGenJets"),  
<<<<<<< HEAD
=======
    JetCorrections = cms.string(""),
>>>>>>> 54a4613d
    recoJetPtThreshold = cms.double(40),
    genEnergyFractionThreshold     = cms.double(0.05),
    matchGenPtThreshold                 = cms.double(20.0),
    RThreshold                     = cms.double(0.3) 
)

JetAnalyzerAkFastPU7Calo = cms.EDAnalyzer("JetTester",
    JetType = cms.untracked.string('calo'),
    OutputFile = cms.untracked.string('JetTester.root'),
    src = cms.InputTag("akFastPu7CaloJets"),
    srcGen = cms.InputTag("ak7HiCleanedGenJets"),       
<<<<<<< HEAD
=======
    JetCorrections = cms.string(""),
>>>>>>> 54a4613d
    recoJetPtThreshold = cms.double(40),
    genEnergyFractionThreshold     = cms.double(0.05),
    matchGenPtThreshold                 = cms.double(20.0),
    RThreshold                     = cms.double(0.3) 
)

hiJetValidation = cms.Sequence(
    (iterativeCone5HiCleanedGenJets * JetAnalyzerICPU5Calo) 
    #+ (iterativeCone7HiCleanedGenJets * JetAnalyzerICPU7Calo)
    #+ (ak5HiCleanedGenJets * JetAnalyzerAkPU5Calo * JetAnalyzerAkFastPU5Calo
    #+ (ak7HiCleanedGenJets*JetAnalyzerAkPU7Calo *JetAnalyzerAkFastPU7Calo)
    )<|MERGE_RESOLUTION|>--- conflicted
+++ resolved
@@ -12,38 +12,25 @@
 ### jet analyzer for two radii (0.5, 0.7) and three algorithms:
 ### iterative cone with PU, anti-kt with PU, anti-kt with fastjet PU
 
-<<<<<<< HEAD
-=======
 
->>>>>>> 54a4613d
 JetAnalyzerICPU5Calo = cms.EDAnalyzer("JetTester",
     JetType = cms.untracked.string('calo'),
-    OutputFile = cms.untracked.string('JetTester.root'),
+    OutputFile = cms.untracked.string(''),
     src = cms.InputTag("iterativeConePu5CaloJets"),
     srcGen = cms.InputTag("iterativeCone5HiCleanedGenJets"),
-<<<<<<< HEAD
-    recoJetPtThreshold = cms.double(40),
-    genEnergyFractionThreshold     = cms.double(0.05),
-    matchGenPtThreshold                 = cms.double(20.0),
-    RThreshold                     = cms.double(0.3) 
-=======
     JetCorrections = cms.string(""),
     recoJetPtThreshold = cms.double(40),
     genEnergyFractionThreshold     = cms.double(0.05),
     matchGenPtThreshold                 = cms.double(20.0),
     RThreshold                     = cms.double(0.3)
->>>>>>> 54a4613d
 )
 
 JetAnalyzerICPU7Calo = cms.EDAnalyzer("JetTester",
     JetType = cms.untracked.string('calo'),
-    OutputFile = cms.untracked.string('JetTester.root'),
+    OutputFile = cms.untracked.string(''),
     src = cms.InputTag("iterativeConePu7CaloJets"),
     srcGen = cms.InputTag("iterativeCone7HiCleanedGenJets"), 
-<<<<<<< HEAD
-=======
     JetCorrections = cms.string(""),
->>>>>>> 54a4613d
     recoJetPtThreshold = cms.double(40),
     genEnergyFractionThreshold     = cms.double(0.05),
     matchGenPtThreshold                 = cms.double(20.0),
@@ -52,13 +39,10 @@
 
 JetAnalyzerAkPU5Calo = cms.EDAnalyzer("JetTester",
     JetType = cms.untracked.string('calo'),
-    OutputFile = cms.untracked.string('JetTester.root'),
+    OutputFile = cms.untracked.string(''),
     src = cms.InputTag("akPu5CaloJets"),
     srcGen = cms.InputTag("ak5HiCleanedGenJets"),  
-<<<<<<< HEAD
-=======
     JetCorrections = cms.string(""),
->>>>>>> 54a4613d
     recoJetPtThreshold = cms.double(40),
     genEnergyFractionThreshold     = cms.double(0.05),
     matchGenPtThreshold                 = cms.double(20.0),
@@ -67,13 +51,10 @@
 
 JetAnalyzerAkPU7Calo = cms.EDAnalyzer("JetTester",
     JetType = cms.untracked.string('calo'),
-    OutputFile = cms.untracked.string('JetTester.root'),
+    OutputFile = cms.untracked.string(''),
     src = cms.InputTag("akPu7CaloJets"),
     srcGen = cms.InputTag("ak7HiCleanedGenJets"),       
-<<<<<<< HEAD
-=======
     JetCorrections = cms.string(""),
->>>>>>> 54a4613d
     recoJetPtThreshold = cms.double(40),
     genEnergyFractionThreshold     = cms.double(0.05),
     matchGenPtThreshold                 = cms.double(20.0),
@@ -82,13 +63,10 @@
 
 JetAnalyzerAkFastPU5Calo = cms.EDAnalyzer("JetTester",
     JetType = cms.untracked.string('calo'),
-    OutputFile = cms.untracked.string('JetTester.root'),
+    OutputFile = cms.untracked.string(''),
     src = cms.InputTag("akFastPu5CaloJets"),
     srcGen = cms.InputTag("ak5HiCleanedGenJets"),  
-<<<<<<< HEAD
-=======
     JetCorrections = cms.string(""),
->>>>>>> 54a4613d
     recoJetPtThreshold = cms.double(40),
     genEnergyFractionThreshold     = cms.double(0.05),
     matchGenPtThreshold                 = cms.double(20.0),
@@ -97,13 +75,10 @@
 
 JetAnalyzerAkFastPU7Calo = cms.EDAnalyzer("JetTester",
     JetType = cms.untracked.string('calo'),
-    OutputFile = cms.untracked.string('JetTester.root'),
+    OutputFile = cms.untracked.string(''),
     src = cms.InputTag("akFastPu7CaloJets"),
     srcGen = cms.InputTag("ak7HiCleanedGenJets"),       
-<<<<<<< HEAD
-=======
     JetCorrections = cms.string(""),
->>>>>>> 54a4613d
     recoJetPtThreshold = cms.double(40),
     genEnergyFractionThreshold     = cms.double(0.05),
     matchGenPtThreshold                 = cms.double(20.0),
