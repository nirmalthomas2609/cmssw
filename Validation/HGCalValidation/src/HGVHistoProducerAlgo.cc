--- conflicted
+++ resolved
@@ -947,19 +947,6 @@
   histograms.h_cluster_eta[count]->Fill(eta);
 }
 
-<<<<<<< HEAD
-void HGVHistoProducerAlgo::layerClusters_to_CaloParticles(const Histograms& histograms,
-                                                          edm::Handle<reco::CaloClusterCollection> clusterHandle,
-                                                          const reco::CaloClusterCollection& clusters,
-                                                          edm::Handle<std::vector<CaloParticle>> caloParticleHandle,
-                                                          std::vector<CaloParticle> const& cP,
-                                                          std::vector<size_t> const& cPIndices,
-                                                          std::vector<size_t> const& cPSelectedIndices,
-                                                          std::unordered_map<DetId, const HGCRecHit*> const& hitMap,
-                                                          unsigned layers,
-                                                          const hgcal::RecoToSimCollection& cpsInLayerClusterMap,
-                                                          const hgcal::SimToRecoCollection& cPOnLayerMap) const {
-=======
 void HGVHistoProducerAlgo::layerClusters_to_CaloParticles(
     const Histograms& histograms,
     edm::Handle<reco::CaloClusterCollection> clusterHandle,
@@ -970,8 +957,8 @@
     std::vector<size_t> const& cPSelectedIndices,
     std::unordered_map<DetId, const HGCRecHit*> const& hitMap,
     unsigned int layers,
-    const edm::Handle<hgcal::LayerClusterToCaloParticleAssociator>& LCAssocByEnergyScoreHandle) const {
->>>>>>> 7170574d
+    const hgcal::RecoToSimCollection& cpsInLayerClusterMap,
+    const hgcal::SimToRecoCollection& cPOnLayerMap) const {
   auto nLayerClusters = clusters.size();
 
   std::unordered_map<DetId, std::vector<HGVHistoProducerAlgo::detIdInfoInCluster>> detIdToCaloParticleId_Map;
@@ -1228,23 +1215,6 @@
   }
 }
 
-<<<<<<< HEAD
-void HGVHistoProducerAlgo::fill_generic_cluster_histos(const Histograms& histograms,
-                                                       int count,
-                                                       edm::Handle<reco::CaloClusterCollection> clusterHandle,
-                                                       const reco::CaloClusterCollection& clusters,
-                                                       const Density& densities,
-                                                       edm::Handle<std::vector<CaloParticle>> caloParticleHandle,
-                                                       std::vector<CaloParticle> const& cP,
-                                                       std::vector<size_t> const& cPIndices,
-                                                       std::vector<size_t> const& cPSelectedIndices,
-                                                       std::unordered_map<DetId, const HGCRecHit*> const& hitMap,
-                                                       std::map<double, double> cummatbudg,
-                                                       unsigned layers,
-                                                       std::vector<int> thicknesses,
-                                                       const hgcal::RecoToSimCollection& cpsInLayerClusterMap,
-                                                       const hgcal::SimToRecoCollection& cPOnLayerMap) const {
-=======
 void HGVHistoProducerAlgo::fill_generic_cluster_histos(
     const Histograms& histograms,
     int count,
@@ -1259,8 +1229,8 @@
     std::map<double, double> cummatbudg,
     unsigned int layers,
     std::vector<int> thicknesses,
-    edm::Handle<hgcal::LayerClusterToCaloParticleAssociator>& LCAssocByEnergyScoreHandle) const {
->>>>>>> 7170574d
+    const hgcal::RecoToSimCollection& cpsInLayerClusterMap,
+    const hgcal::SimToRecoCollection& cPOnLayerMap) const {
   //Each event to be treated as two events: an event in +ve endcap,
   //plus another event in -ve endcap. In this spirit there will be
   //a layer variable (layerid) that maps the layers in :
