--- conflicted
+++ resolved
@@ -9,12 +9,9 @@
 <use   name="DQMServices/Core"/>
 <use   name="SimGeneral/HepPDTRecord"/>
 <use   name="DataFormats/HepMCCandidate"/>
-<<<<<<< HEAD
 <use   name="DataFormats/PatCandidates"/>
-=======
 <use   name="DataFormats/JetReco"/>
 <use   name="DataFormats/METReco"/>
->>>>>>> 201897ff
 <library   file="*.cc" name="GeneratorInterfaceRivetInterface_plugins">
   <flags   EDM_PLUGIN="1"/>
 </library>
