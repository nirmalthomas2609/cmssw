--- conflicted
+++ resolved
@@ -3,14 +3,8 @@
 #include "FWCore/Framework/interface/Event.h"
 #include "FWCore/Framework/interface/MakerMacros.h"
 
-<<<<<<< HEAD
-#include "SimDataFormats/GeneratorProducts/interface/HepMCProduct.h"
-#include "SimDataFormats/GeneratorProducts/interface/GenEventInfoProduct.h"
-#include "SimDataFormats/GeneratorProducts/interface/LHEEventProduct.h"
 #include "DataFormats/Common/interface/Handle.h"
-=======
 #include "FWCore/ServiceRegistry/interface/Service.h"
->>>>>>> 8182a24c
 
 #include "Rivet/AnalysisHandler.hh"
 #include "Rivet/Analysis.hh"
@@ -37,15 +31,11 @@
     if (!pset.exists("GenEventInfoCollection")){
       throw cms::Exception("RivetAnalyzer") << "when using an external event weight you have to specify the GenEventInfoProduct collection from which the weight has to be taken " ; 
     }
-<<<<<<< HEAD
-    _genEventInfoCollection = pset.getParameter<edm::InputTag>("GenEventInfoCollection");
-    _LHECollection          = pset.getParameter<edm::InputTag>("LHECollection");
+    _LHECollection          = consumes<LHEEventProduct>(pset.getParameter<edm::InputTag>("LHECollection"));
     _useLHEweights          = pset.getParameter<bool>("useLHEweights");
     _LHEweightNumber        = pset.getParameter<int>("LHEweightNumber");    
     
-=======
     _genEventInfoCollection = consumes<GenEventInfoProduct>(pset.getParameter<edm::InputTag>("GenEventInfoCollection"));
->>>>>>> 8182a24c
   }
 
   //get the analyses
@@ -109,22 +99,14 @@
     if (tmpGenEvtPtr->weights().size() > 1) {
       edm::LogWarning("RivetAnalyzer") << "Original event weight size is " << tmpGenEvtPtr->weights().size() << ". Will change only the first one ";  
     }
-<<<<<<< HEAD
-=======
-    edm::Handle<GenEventInfoProduct> genEventInfoProduct;
-    iEvent.getByToken(_genEventInfoCollection, genEventInfoProduct);
-    tmpGenEvtPtr->weights()[0] = genEventInfoProduct->weight();
-    myGenEvent = tmpGenEvtPtr; 
-  }
->>>>>>> 8182a24c
     
     if(!_useLHEweights){
       edm::Handle<GenEventInfoProduct> genEventInfoProduct;
-      iEvent.getByLabel(_genEventInfoCollection, genEventInfoProduct);
+      iEvent.getByToken(_genEventInfoCollection, genEventInfoProduct);
       tmpGenEvtPtr->weights()[0] = genEventInfoProduct->weight();
     }else{
       edm::Handle<LHEEventProduct> lheEventHandle;
-      iEvent.getByLabel(_LHECollection,lheEventHandle);
+      iEvent.getByToken(_LHECollection,lheEventHandle);
       const LHEEventProduct::WGT& wgt = lheEventHandle->weights().at(_LHEweightNumber);
       tmpGenEvtPtr->weights()[0] = wgt.wgt;
     }
