--- conflicted
+++ resolved
@@ -11,17 +11,10 @@
 import re
 
 defaultEOSRootPath = '/eos/cms/store/lhe'
-<<<<<<< HEAD
 defaultEOSLoadPath = 'root://eoscms.cern.ch/'
 defaultEOSlistCommand = 'xrdfs '+defaultEOSLoadPath+' ls '
 defaultEOSmkdirCommand = 'xrdfs '+defaultEOSLoadPath+' mkdir '
 defaultEOSfeCommand = 'xrdfs '+defaultEOSLoadPath+' stat -q IsReadable '
-=======
-defaultEOSLoadPath = 'root://eoscms/'
-defaultEOSlistCommand = 'xrdfs root://eoscms.cern.ch ls '
-defaultEOSmkdirCommand = 'xrdfs root://eoscms.cern.ch mkdir '
-defaultEOSfeCommand = 'xrdfs root://eoscms.cern.ch stat -q IsReadable '
->>>>>>> aefef053
 defaultEOScpCommand = 'xrdcp -np '
 
 def findXrdDir(theDirRecord):
