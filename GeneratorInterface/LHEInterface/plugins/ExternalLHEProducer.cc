--- conflicted
+++ resolved
@@ -30,12 +30,9 @@
 #include <sys/wait.h>
 #include <sys/time.h>
 #include <sys/resource.h>
-<<<<<<< HEAD
-#include <stdlib.h>
-=======
 #include "tbb/task_arena.h"
 #include "tbb/task_group.h"
->>>>>>> 79d9ef38
+#include <stdlib.h>
 
 #include "boost/ptr_container/ptr_deque.hpp"
 
@@ -333,7 +330,6 @@
 // ------------ method called when ending the processing of a run  ------------
 void ExternalLHEProducer::endRun(edm::Run const& run, edm::EventSetup const& es) {
   nextEvent();
-<<<<<<< HEAD
   if (partonLevel) {
     // VALIDATION_RUN env variable allows to finish event processing early without errors by sending SIGINT
     if (getenv("VALIDATION_RUN") != NULL) {
@@ -345,13 +341,6 @@
           << "Event loop is over, but there are still lhe events to process."
           << "This could happen if lhe file contains more events than requested.  This is never expected to happen.";
     }
-=======
-  if (partonLevel_) {
-    throw edm::Exception(edm::errors::EventGenerationFailure)
-        << "Error in ExternalLHEProducer::endRunProduce().  "
-        << "Event loop is over, but there are still lhe events to process."
-        << "This could happen if lhe file contains more events than requested.  This is never expected to happen.";
->>>>>>> 79d9ef38
   }
 
   reader_.reset();
