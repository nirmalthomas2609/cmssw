import FWCore.ParameterSet.Config as cms

<<<<<<< HEAD
#from L1Trigger.L1TCalorimeter.caloStage2Params_2016_v3_2_cfi import *

from CondCore.CondDB.CondDB_cfi import CondDB
CondDB.connect = cms.string('oracle://cms_orcon_prod/CMS_CONDITIONS')

l1caloparProtodb = cms.ESSource("PoolDBESSource",
       CondDB,
       toGet   = cms.VPSet(
            cms.PSet(
                 record = cms.string('L1TCaloStage2ParamsRcd'),
                 tag = cms.string("L1TCaloParamsPrototype_Stage2v0_hlt")
            )
       )
)
=======
#from L1Trigger.L1TCalorimeter.caloStage2Params_cfi import *
from L1Trigger.L1TCalorimeter.caloStage2Params_2016_v3_3_HI_cfi import *
>>>>>>> 5fa7b11d

L1TCaloParamsOnlineProd = cms.ESProducer("L1TCaloParamsOnlineProd",
    onlineAuthentication = cms.string('.'),
    forceGeneration = cms.bool(False),
    onlineDB = cms.string('oracle://CMS_OMDS_LB/CMS_TRG_R')
)
<|MERGE_RESOLUTION|>--- conflicted
+++ resolved
@@ -1,7 +1,6 @@
 import FWCore.ParameterSet.Config as cms
 
-<<<<<<< HEAD
-#from L1Trigger.L1TCalorimeter.caloStage2Params_2016_v3_2_cfi import *
+#from L1Trigger.L1TCalorimeter.caloStage2Params_2016_v3_3_HI_cfi import *
 
 from CondCore.CondDB.CondDB_cfi import CondDB
 CondDB.connect = cms.string('oracle://cms_orcon_prod/CMS_CONDITIONS')
@@ -15,10 +14,6 @@
             )
        )
 )
-=======
-#from L1Trigger.L1TCalorimeter.caloStage2Params_cfi import *
-from L1Trigger.L1TCalorimeter.caloStage2Params_2016_v3_3_HI_cfi import *
->>>>>>> 5fa7b11d
 
 L1TCaloParamsOnlineProd = cms.ESProducer("L1TCaloParamsOnlineProd",
     onlineAuthentication = cms.string('.'),
