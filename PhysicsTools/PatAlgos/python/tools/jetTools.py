from FWCore.GuiBrowsers.ConfigToolBase import *
from FWCore.ParameterSet.Mixins import PrintOptions,_ParameterTypeBase,_SimpleParameterTypeBase, _Parameterizable, _ConfigureComponent, _TypedParameterizable, _Labelable,  _Unlabelable,  _ValidatingListBase
from FWCore.ParameterSet.SequenceTypes import _ModuleSequenceType, _Sequenceable
from FWCore.ParameterSet.SequenceTypes import *
from PhysicsTools.PatAlgos.tools.helpers import *
from PhysicsTools.PatAlgos.recoLayer0.bTagging_cff import *
import sys

## dictionary with supported jet clustering algorithms
supportedJetAlgos = {
   'ak' : 'AntiKt'
 , 'ca' : 'CambridgeAachen'
 , 'kt' : 'Kt'
}


class AddJetCollection(ConfigToolBase):
    """
    Tool to add a new jet collection to your PAT Tuple or to modify an existing one.
    """
    _label='addJetCollection'
    _defaultParameters=dicttypes.SortedKeysDict()

    def __init__(self):
        """
        Initialize elements of the class. Note that the tool needs to be derived from ConfigToolBase to be usable in the configEditor.
        """
        ## initialization of the base class
        ConfigToolBase.__init__(self)
        ## add all parameters that should be known to the class
        self.addParameter(self._defaultParameters,'labelName', 'UNDEFINED', "Label name of the new patJet collection.", str)
        self.addParameter(self._defaultParameters,'postfix','', "Postfix from usePF2PAT.", str)
        self.addParameter(self._defaultParameters,'jetSource','', "Label of the input collection from which the new patJet collection should be created", cms.InputTag)
        self.addParameter(self._defaultParameters,'trackSource',cms.InputTag('generalTracks'), "Label of the input collection for tracks to be used in b-tagging", cms.InputTag)
        self.addParameter(self._defaultParameters,'pvSource',cms.InputTag('offlinePrimaryVertices'), "Label of the input collection for primary vertices used in b-tagging", cms.InputTag)
        self.addParameter(self._defaultParameters,'svSource',cms.InputTag('inclusiveSecondaryVertices'), "Label of the input collection for IVF vertices used in b-tagging", cms.InputTag)
        self.addParameter(self._defaultParameters,'algo', 'AK4', "Jet algorithm of the input collection from which the new patJet collection should be created")
        self.addParameter(self._defaultParameters,'rParam', 0.4, "Jet size (distance parameter R used in jet clustering)")
        self.addParameter(self._defaultParameters,'getJetMCFlavour', True, "Get jet MC truth flavour")
<<<<<<< HEAD
        self.addParameter(self._defaultParameters,'genJetCollection', cms.InputTag("ak4GenJets"), "GenJet collection to match to")
=======
        self.addParameter(self._defaultParameters,'genJetCollection', cms.InputTag("ak5GenJets"), "GenJet collection to match to")
        self.addParameter(self._defaultParameters,'svSource',cms.InputTag('inclusiveSecondaryVertices'), "Label of the input collection for IVF vertices used in b-tagging", cms.InputTag)
>>>>>>> 450c8bb5
        self.addParameter(self._defaultParameters,'jetCorrections',None, "Add all relevant information about jet energy corrections that you want to be added to your new patJet \
        collection. The format has to be given in a python tuple of type: (\'AK4Calo\',[\'L2Relative\', \'L3Absolute\'], patMet). Here the first argument corresponds to the payload \
        in the CMS Conditions database for the given jet collection; the second argument corresponds to the jet energy correction levels that you want to be embedded into your \
        new patJet collection. This should be given as a list of strings. Available values are L1Offset, L1FastJet, L1JPTOffset, L2Relative, L3Absolute, L5Falvour, L7Parton; the \
        third argument indicates whether MET(Type1/2) corrections should be applied corresponding to the new patJetCollection. If so a new patMet collection will be added to your PAT \
        Tuple in addition to the raw patMet. This new patMet collection will have the MET(Type1/2) corrections applied. The argument can have the following types: \'type-1\' for \
        type-1 corrected MET; \'type-2\' for type-1 plus type-2 corrected MET; \'\' or \'none\' if no further MET corrections should be applied to your MET. The arguments \'type-1\' \
        and \'type-2\' are not case sensitive.", tuple, acceptNoneValue=True)
        self.addParameter(self._defaultParameters,'btagDiscriminators',['None'], "If you are interested in btagging, in most cases just the labels of the btag discriminators that \
        you are interested in is all relevant information that you need for a high level analysis. Add here all btag discriminators, that you are interested in as a list of strings. \
        If this list is empty no btag discriminator information will be added to your new patJet collection.", allowedValues=supportedBtagDiscr.keys(),Type=list)
        self.addParameter(self._defaultParameters,'btagInfos',['None'], "The btagInfos objects contain all relevant information from which all discriminators of a certain \
        type have been calculated. You might be interested in keeping this information for low level tests or to re-calculate some discriminators from hand. Note that this information \
        on the one hand can be very space consuming and that it is not necessary to access the pre-calculated btag discriminator information that has been derived from it. Only in very \
        special cases the btagInfos might really be needed in your analysis. Add here all btagInfos, that you are interested in as a list of strings. If this list is empty no btagInfos \
        will be added to your new patJet collection.", allowedValues=supportedBtagInfos,Type=list)
        self.addParameter(self._defaultParameters,'jetTrackAssociation',False, "Add JetTrackAssociation and JetCharge from reconstructed tracks to your new patJet collection. This \
        switch is only of relevance if you don\'t add any btag information to your new patJet collection (btagDiscriminators or btagInfos) and still want this information added to \
        your new patJetCollection. If btag information of any form is added to the new patJet collection this information will be added automatically.")
        self.addParameter(self._defaultParameters,'outputModules',['out'],"Add a list of all output modules to which you would like the new jet collection to be added. Usually this is \
        just one single output module with name \'out\', which corresponds also the default configuration of the tool. There is cases though where you might want to add this collection \
        to more than one output module.")
        ## set defaults
        self._parameters=copy.deepcopy(self._defaultParameters)
        ## add comments
        self._comment = "This is a tool to add more patJet collectinos to your PAT Tuple or to re-configure the default collection. You can add and embed additional information like jet\
        energy correction factors, btag infomration and generator match information to the new patJet collection depending on the parameters that you pass on to this function. Consult \
        the descriptions of each parameter for more information."

    def getDefaultParameters(self):
        """
        Return default parameters of the class
        """
        return self._defaultParameters

<<<<<<< HEAD
    def __call__(self,process,labelName=None,postfix=None,jetSource=None,trackSource=None,pvSource=None,svSource=None,algo=None,rParam=None,getJetMCFlavour=None,genJetCollection=None,jetCorrections=None,btagDiscriminators=None,btagInfos=None,jetTrackAssociation=None,outputModules=None):
=======
    def __call__(self,process,labelName=None,postfix=None,jetSource=None,trackSource=None,svSource=None,pvSource=None,algo=None,rParam=None,getJetMCFlavour=None,genJetCollection=None,jetCorrections=None,btagDiscriminators=None,btagInfos=None,jetTrackAssociation=None,outputModules=None):
>>>>>>> 450c8bb5
        """
        Function call wrapper. This will check the parameters and call the actual implementation that
        can be found in toolCode via the base class function apply.
        """
        if labelName is None:
            labelName=self._defaultParameters['labelName'].value
        self.setParameter('labelName', labelName)
        if postfix is None:
            postfix=self._defaultParameters['postfix'].value
        self.setParameter('postfix', postfix)
        if jetSource is None:
            jetSource=self._defaultParameters['jetSource'].value
        self.setParameter('jetSource', jetSource)
        if svSource is None:
            svSource=self._defaultParameters['svSource'].value
        self.setParameter('svSource', svSource)
        if trackSource is None:
            trackSource=self._defaultParameters['trackSource'].value
        self.setParameter('trackSource', trackSource)
        if pvSource is None:
            pvSource=self._defaultParameters['pvSource'].value
        self.setParameter('pvSource', pvSource)
        if svSource is None:
            svSource=self._defaultParameters['svSource'].value
        self.setParameter('svSource', svSource)
        if algo is None:
            algo=self._defaultParameters['algo'].value
        self.setParameter('algo', algo)
        if rParam is None:
            rParam=self._defaultParameters['rParam'].value
        self.setParameter('rParam', rParam)
        if getJetMCFlavour is None:
            getJetMCFlavour=self._defaultParameters['getJetMCFlavour'].value
        self.setParameter('getJetMCFlavour', getJetMCFlavour)
        if genJetCollection is None:
            genJetCollection=self._defaultParameters['genJetCollection'].value
        self.setParameter('genJetCollection', genJetCollection)
        if jetCorrections is None:
            jetCorrections=self._defaultParameters['jetCorrections'].value
        self.setParameter('jetCorrections', jetCorrections)
        if btagDiscriminators is None:
            btagDiscriminators=self._defaultParameters['btagDiscriminators'].value
        self.setParameter('btagDiscriminators', btagDiscriminators)
        if btagInfos is None:
            btagInfos=self._defaultParameters['btagInfos'].value
        self.setParameter('btagInfos', btagInfos)
        if jetTrackAssociation is None:
            jetTrackAssociation=self._defaultParameters['jetTrackAssociation'].value
        self.setParameter('jetTrackAssociation', jetTrackAssociation)
        if outputModules is None:
            outputModules=self._defaultParameters['outputModules'].value
        self.setParameter('outputModules', outputModules)
        self.apply(process)

    def toolCode(self, process):
        """
        Tool code implementation
        """
        ## initialize parameters
        labelName=self._parameters['labelName'].value
        postfix=self._parameters['postfix'].value
        jetSource=self._parameters['jetSource'].value
        trackSource=self._parameters['trackSource'].value
        pvSource=self._parameters['pvSource'].value
        svSource=self._parameters['svSource'].value
        algo=self._parameters['algo'].value
        rParam=self._parameters['rParam'].value
        getJetMCFlavour=self._parameters['getJetMCFlavour'].value
        genJetCollection=self._parameters['genJetCollection'].value
        jetCorrections=self._parameters['jetCorrections'].value
        btagDiscriminators=list(self._parameters['btagDiscriminators'].value)
        btagInfos=list(self._parameters['btagInfos'].value)
        jetTrackAssociation=self._parameters['jetTrackAssociation'].value
        outputModules=list(self._parameters['outputModules'].value)

        ## added jets must have a defined 'labelName'
        if labelName=='UNDEFINED':
            undefinedLabelName(self)

        ## a list of all producer modules, which are already known to process
        knownModules = process.producerNames().split()
        ## determine whether btagging information is required or not
        if btagDiscriminators.count('None')>0:
            btagDiscriminators.remove('None')
        if btagInfos.count('None')>0:
            btagInfos.remove('None')
        bTagging=(len(btagDiscriminators)>0 or len(btagInfos)>0)
        ## construct postfix label for auxiliary modules; this postfix
        ## label will start with a capitalized first letter following
        ## the CMS nameing conventions and for improved readablility
        _labelName=labelName[:1].upper()+labelName[1:]
        #_labelName=labelName
        ## supported algo types are ak, ca, and kt
        _algo=''
        for x in ["ak", "ca", "kt"]:
            if algo.lower().find(x)>-1:
                _algo=supportedJetAlgos[x]
                break
        if _algo=='':
            unsupportedJetAlgorithm(self)

        ## add new patJets to process (keep instance for later further modifications)
        from PhysicsTools.PatAlgos.producersLayer1.jetProducer_cfi import patJets
        if 'patJets'+_labelName+postfix in knownModules :
            _newPatJets=getattr(process, 'patJets'+_labelName+postfix)
            _newPatJets.jetSource=jetSource
        else :
            setattr(process, 'patJets'+_labelName+postfix, patJets.clone(jetSource=jetSource))
            _newPatJets=getattr(process, 'patJets'+_labelName+postfix)
            knownModules.append('patJets'+_labelName+postfix)
        ## add new selectedPatJets to process
        from PhysicsTools.PatAlgos.selectionLayer1.jetSelector_cfi import selectedPatJets
        if 'selectedPatJets'+_labelName+postfix in knownModules :
            _newSelectedPatJets=getattr(process, 'selectedPatJets'+_labelName+postfix)
            _newSelectedPatJets.src='patJets'+_labelName+postfix
        else :
            setattr(process, 'selectedPatJets'+_labelName+postfix, selectedPatJets.clone(src='patJets'+_labelName+postfix))
            knownModules.append('selectedPatJets'+_labelName+postfix)

	## add new patJetPartonMatch to process
        from PhysicsTools.PatAlgos.mcMatchLayer0.jetMatch_cfi import patJetPartonMatch
        if 'patJetPartonMatch'+_labelName+postfix in knownModules :
            _newPatJetPartonMatch=getattr(process, 'patJetPartonMatch'+_labelName+postfix)
            _newPatJetPartonMatch.src=jetSource
        else :
            setattr(process, 'patJetPartonMatch'+_labelName+postfix, patJetPartonMatch.clone(src=jetSource))
            knownModules.append('patJetPartonMatch'+_labelName+postfix)
        ## add new patJetGenJetMatch to process
        from PhysicsTools.PatAlgos.mcMatchLayer0.jetMatch_cfi import patJetGenJetMatch
        if 'patJetGenJetMatch'+_labelName+postfix in knownModules :
            _newPatJetGenJetMatch=getattr(process, 'patJetGenJetMatch'+_labelName+postfix)
            _newPatJetGenJetMatch.src=jetSource
            _newPatJetGenJetMatch.maxDeltaR=rParam
            _newPatJetGenJetMatch.matched=genJetCollection
        else :
            setattr(process, 'patJetGenJetMatch'+_labelName+postfix, patJetGenJetMatch.clone(src=jetSource, maxDeltaR=rParam, matched=genJetCollection))
            knownModules.append('patJetGenJetMatch'+_labelName+postfix)
        ## modify new patJets collection accordingly
        _newPatJets.genJetMatch.setModuleLabel('patJetGenJetMatch'+_labelName+postfix)
        _newPatJets.genPartonMatch.setModuleLabel('patJetPartonMatch'+_labelName+postfix)
        ## get jet MC truth flavour if required by user
        if (getJetMCFlavour):
            ## legacy jet flavour (see https://twiki.cern.ch/twiki/bin/view/CMSPublic/SWGuideBTagMCTools)
            ## add new patJetPartonsLegacy to process
            from PhysicsTools.PatAlgos.mcMatchLayer0.jetFlavourId_cff import patJetPartonsLegacy
            if 'patJetPartonsLegacy'+postfix not in knownModules :
                setattr(process, 'patJetPartonsLegacy'+postfix, patJetPartonsLegacy.clone())
                knownModules.append('patJetPartonsLegacy'+postfix)
            ## add new patJetPartonAssociationLegacy to process
            from PhysicsTools.PatAlgos.mcMatchLayer0.jetFlavourId_cff import patJetPartonAssociationLegacy
            if 'patJetPartonAssociationLegacy'+_labelName+postfix in knownModules :
                _newPatJetPartonAssociation=getattr(process, 'patJetPartonAssociationLegacy'+_labelName+postfix)
                _newPatJetPartonAssociation.jets=jetSource
            else :
                setattr(process, 'patJetPartonAssociationLegacy'+_labelName+postfix, patJetPartonAssociationLegacy.clone(jets=jetSource))
                knownModules.append('patJetPartonAssociationLegacy'+_labelName+postfix)
            ## add new patJetPartonAssociationLegacy to process
            from PhysicsTools.PatAlgos.mcMatchLayer0.jetFlavourId_cff import patJetFlavourAssociationLegacy
            if 'patJetFlavourAssociationLegacy'+_labelName+postfix in knownModules :
                _newPatJetFlavourAssociation=getattr(process, 'patJetFlavourAssociationLegacy'+_labelName+postfix)
                _newPatJetFlavourAssociation.srcByReference='patJetPartonAssociationLegacy'+_labelName+postfix
            else:
                setattr(process, 'patJetFlavourAssociationLegacy'+_labelName+postfix, patJetFlavourAssociationLegacy.clone(srcByReference='patJetPartonAssociationLegacy'+_labelName+postfix))
                knownModules.append('patJetFlavourAssociationLegacy'+_labelName+postfix)
            ## modify new patJets collection accordingly
            _newPatJets.JetPartonMapSource.setModuleLabel('patJetFlavourAssociationLegacy'+_labelName+postfix)
            ## new jet flavour (see https://twiki.cern.ch/twiki/bin/view/CMSPublic/SWGuideBTagMCTools)
            ## add new patJetPartons to process
            from PhysicsTools.PatAlgos.mcMatchLayer0.jetFlavourId_cff import patJetPartons
            if 'patJetPartons'+postfix not in knownModules :
                setattr(process, 'patJetPartons'+postfix, patJetPartons.clone())
                knownModules.append('patJetPartons'+postfix)
            ## add new patJetFlavourAssociation to process
            from PhysicsTools.PatAlgos.mcMatchLayer0.jetFlavourId_cff import patJetFlavourAssociation
            if 'patJetFlavourAssociation'+_labelName+postfix in knownModules :
                _newPatJetFlavourAssociation=getattr(process, 'patJetFlavourAssociation'+_labelName+postfix)
                _newPatJetFlavourAssociation.jets=jetSource
                _newPatJetFlavourAssociation.jetAlgorithm=_algo
                _newPatJetFlavourAssociation.rParam=rParam
                _newPatJetFlavourAssociation.bHadrons=cms.InputTag("patJetPartons"+postfix,"bHadrons")
                _newPatJetFlavourAssociation.cHadrons=cms.InputTag("patJetPartons"+postfix,"cHadrons")
                _newPatJetFlavourAssociation.partons=cms.InputTag("patJetPartons"+postfix,"partons")
            else :
                setattr(process, 'patJetFlavourAssociation'+_labelName+postfix,
                        patJetFlavourAssociation.clone(
                            jets=jetSource,
                            jetAlgorithm=_algo,
                            rParam=rParam,
                            bHadrons = cms.InputTag("patJetPartons"+postfix,"bHadrons"),
                            cHadrons = cms.InputTag("patJetPartons"+postfix,"cHadrons"),
                            partons = cms.InputTag("patJetPartons"+postfix,"partons")
                        )
                )
                knownModules.append('patJetFlavourAssociation'+_labelName+postfix)
            ## modify new patJets collection accordingly
            _newPatJets.JetFlavourInfoSource.setModuleLabel('patJetFlavourAssociation'+_labelName+postfix)
        else:
            _newPatJets.getJetMCFlavour = False

        ## add jetTrackAssociation for btagging (or jetTracksAssociation only) if required by user
        if (jetTrackAssociation or bTagging):
            ## add new jetTracksAssociationAtVertex to process
            from RecoJets.JetAssociationProducers.ak4JTA_cff import ak4JetTracksAssociatorAtVertex
            if 'jetTracksAssociationAtVertex'+_labelName+postfix in knownModules :
                _newJetTracksAssociationAtVertex=getattr(process, 'jetTracksAssociatorAtVertex'+_labelName+postfix)
                _newJetTracksAssociationAtVertex.jets=jetSource
                _newJetTracksAssociationAtVertex.tracks=trackSource
                _newJetTracksAssociationAtVertex.pvSrc=pvSource
            else:
                setattr(process, 'jetTracksAssociatorAtVertex'+_labelName+postfix, ak4JetTracksAssociatorAtVertex.clone(jets=jetSource,tracks=trackSource,pvSrc=pvSource))
                knownModules.append('jetTracksAssociationAtVertex'+_labelName+postfix)
            ## add new patJetCharge to process
            from PhysicsTools.PatAlgos.recoLayer0.jetTracksCharge_cff import patJetCharge
            if 'patJetCharge'+_labelName+postfix in knownModules :
                _newPatJetCharge=getattr(process, 'patJetCharge'+_labelName+postfix)
                _newPatJetCharge.src='jetTracksAssociatorAtVertex'+_labelName+postfix
            else:
                setattr(process, 'patJetCharge'+_labelName+postfix, patJetCharge.clone(src = 'jetTracksAssociatorAtVertex'+_labelName+postfix))
                knownModules.append('patJetCharge'+_labelName+postfix)
            ## modify new patJets collection accordingly
            _newPatJets.addAssociatedTracks=True
            _newPatJets.trackAssociationSource=cms.InputTag('jetTracksAssociatorAtVertex'+_labelName+postfix)
            _newPatJets.addJetCharge=True
            _newPatJets.jetChargeSource=cms.InputTag('patJetCharge'+_labelName+postfix)
        else:
            ## modify new patJets collection accordingly
            _newPatJets.addAssociatedTracks=False
            _newPatJets.trackAssociationSource=''
            _newPatJets.addJetCharge=False
            _newPatJets.jetChargeSource=''
        ## run btagging if required by user
        if (bTagging):
            ## expand tagInfos to what is explicitely required by user + implicit
            ## requirements that come in from one or the other discriminator
            requiredTagInfos = list(btagInfos)
            for btagDiscr in btagDiscriminators :
                for requiredTagInfo in supportedBtagDiscr[btagDiscr] :
                    tagInfoCovered = False
                    for tagInfo in requiredTagInfos :
                        if requiredTagInfo == tagInfo :
                            tagInfoCovered = True
                            break
                    if not tagInfoCovered :
                        requiredTagInfos.append(requiredTagInfo)
            ## load sequences and setups needed fro btagging
            ## This loads all available btagger, but the ones we need are added to the process by hand later. Only needed to get the ESProducer. Needs improvement
            #loadWithPostFix(process,"RecoBTag.Configuration.RecoBTag_cff",postfix)
            process.load("RecoBTag.Configuration.RecoBTag_cff")
            #addESProducers(process,'RecoBTag.Configuration.RecoBTag_cff')
            import RecoBTag.Configuration.RecoBTag_cff as btag

            ## prepare setups for simple secondary vertex infos
            setattr(process, "simpleSecondaryVertex2Trk", simpleSecondaryVertex2Trk)
            ## prepare setups for transient tracks
            setattr(process, "TransientTrackBuilderESProducer", TransientTrackBuilderESProducer)
            ## setup all required btagInfos : we give a dedicated treatment for all five different
            ## types of tagINfos here. A common treatment is possible but might require a more
            ## general approach anyway in coordination with the btaggin POG.
            acceptedTagInfos = list()
            for btagInfo in requiredTagInfos:
                if hasattr(btag,btagInfo):
                    if btagInfo == 'impactParameterTagInfos':
                        setattr(process, btagInfo+_labelName+postfix, btag.impactParameterTagInfos.clone(jetTracks = cms.InputTag('jetTracksAssociatorAtVertex'+_labelName+postfix),primaryVertex=pvSource))
                    if btagInfo == 'secondaryVertexTagInfos':
                        setattr(process, btagInfo+_labelName+postfix, btag.secondaryVertexTagInfos.clone(trackIPTagInfos = cms.InputTag('impactParameterTagInfos'+_labelName+postfix)))
                    if btagInfo == 'inclusiveSecondaryVertexFinderTagInfos':
                        setattr(process, btagInfo+_labelName+postfix, btag.inclusiveSecondaryVertexFinderTagInfos.clone(trackIPTagInfos = cms.InputTag('impactParameterTagInfos'+_labelName+postfix), extSVCollection=svSource))
                    if btagInfo == 'inclusiveSecondaryVertexFinderFilteredTagInfos':
                        setattr(process, btagInfo+_labelName+postfix, btag.inclusiveSecondaryVertexFinderFilteredTagInfos.clone(trackIPTagInfos = cms.InputTag('impactParameterTagInfos'+_labelName+postfix)))
                    if btagInfo == 'secondaryVertexNegativeTagInfos':
                        setattr(process, btagInfo+_labelName+postfix, btag.secondaryVertexNegativeTagInfos.clone(trackIPTagInfos = cms.InputTag('impactParameterTagInfos'+_labelName+postfix)))
                    if btagInfo == 'softMuonTagInfos':
                        setattr(process, btagInfo+_labelName+postfix, btag.softMuonTagInfos.clone(jets = jetSource))
                    if btagInfo == 'softPFMuonsTagInfos':
                        setattr(process, btagInfo+_labelName+postfix, btag.softPFMuonsTagInfos.clone(jets = jetSource))
                    if btagInfo == 'softPFElectronsTagInfos':
                        setattr(process, btagInfo+_labelName+postfix, btag.softPFElectronsTagInfos.clone(jets = jetSource))
                    acceptedTagInfos.append(btagInfo)
                else:
                    print '  --> %s ignored, since not available via RecoBTag.Configuration.RecoBTag_cff!'%(btagInfo)
            ## setup all required btagDiscriminators
            acceptedBtagDiscriminators = list()
            for btagDiscr in btagDiscriminators :
                if hasattr(btag,btagDiscr):
                    setattr(process, btagDiscr+_labelName+postfix, getattr(btag, btagDiscr).clone(tagInfos = cms.VInputTag( *[ cms.InputTag(x+_labelName+postfix) for x in supportedBtagDiscr[btagDiscr] ] )))
                    acceptedBtagDiscriminators.append(btagDiscr)
                else:
                    print '  --> %s ignored, since not available via RecoBTag.Configuration.RecoBTag_cff!'%(btagDiscr)
            ## replace corresponding tags for pat jet production
            _newPatJets.tagInfoSources = cms.VInputTag( *[ cms.InputTag(x+_labelName+postfix) for x in acceptedTagInfos ] )
            _newPatJets.discriminatorSources = cms.VInputTag( *[ cms.InputTag(x+_labelName+postfix) for x in acceptedBtagDiscriminators ] )
            if 'inclusiveSecondaryVertexFinderTagInfos' in acceptedTagInfos:
                if not hasattr( process, 'inclusiveVertexing' ):
                    process.load( 'RecoVertex.AdaptiveVertexFinder.inclusiveVertexing_cff' )
            if 'inclusiveSecondaryVertexFinderFilteredTagInfos' in acceptedTagInfos:
                if not hasattr( process, 'inclusiveVertexing' ):
                    process.load( 'RecoVertex.AdaptiveVertexFinder.inclusiveVertexing_cff' )
                if not hasattr( process, 'inclusiveSecondaryVerticesFiltered' ):
                    process.load( 'RecoBTag.SecondaryVertex.secondaryVertex_cff' )
                if not hasattr( process, 'bToCharmDecayVertexMerged' ):
                    process.load( 'RecoBTag.SecondaryVertex.bToCharmDecayVertexMerger_cfi' )
            ## modify new patJets collection accordingly
            _newPatJets.addBTagInfo = True
        else:
            _newPatJets.addBTagInfo = False
            ## adjust output module; these collections will be empty anyhow, but we do it to stay clean
            for outputModule in outputModules:
                    if hasattr(process,outputModule):
                        getattr(process,outputModule).outputCommands.append("drop *_"+'selected'+_labelName+postfix+"_tagInfos_*")

        ## add jet correction factors if required by user
        if (jetCorrections != None):
            ## check for the correct format
            if type(jetCorrections) != type(('PAYLOAD-LABEL',['CORRECTION-LEVEL-A','CORRECTION-LEVEL-B'], 'MET-LABEL')):
                raise ValueError, "In addJetCollection: 'jetCorrections' must be 'None' (as a python value w/o quotation marks), or of type ('PAYLOAD-LABEL', ['CORRECTION-LEVEL-A', \
                'CORRECTION-LEVEL-B', ...], 'MET-LABEL'). Note that 'MET-LABEL' can be set to 'None' (as a string in quotation marks) in case you do not want to apply MET(Type1) \
                corrections."
            ## determine type of jet constituents from jetSource; supported
            ## jet constituent types are calo, pf, jpt, for pf also particleflow
            ## is aloowed as part of the jetSource label, which might be used
            ## in CommonTools.ParticleFlow
            _type="NONE"
            if jetCorrections[0].count('PF')>0:
                _type='PF'
            elif jetCorrections[0].count('Calo')>0:
                _type='Calo'
            elif jetCorrections[0].count('JPT')>0:
                _type='JPT'
            else:
                raise TypeError, "In addJetCollection: Jet energy corrections are only supported for PF, JPT and Calo jets."
            from PhysicsTools.PatAlgos.recoLayer0.jetCorrFactors_cfi import patJetCorrFactors
            if 'patJetCorrFactors'+_labelName+postfix in knownModules :
                _newPatJetCorrFactors=getattr(process, 'patJetCorrFactors'+_labelName+postfix)
                _newPatJetCorrFactors.src=jetSource
            else :

                setattr(process, 'patJetCorrFactors'+_labelName+postfix, patJetCorrFactors.clone(src=jetSource))
                _newPatJetCorrFactors=getattr(process, "patJetCorrFactors"+_labelName+postfix)
            _newPatJetCorrFactors.payload=jetCorrections[0]
            _newPatJetCorrFactors.levels=jetCorrections[1]
            ## check whether L1Offset or L1FastJet is part of levels
            error=False
            for x in jetCorrections[1]:
                if x == 'L1Offset' :
                    if not error :
                        _newPatJetCorrFactors.useNPV=True
                        _newPatJetCorrFactors.primaryVertices='offlinePrimaryVertices'
                        _newPatJetCorrFactors.useRho=False
                        ## we set this to True now as a L1 correction type should appear only once
                        ## otherwise levels is miss configured
                        error=True
                    else:
                        raise ValueError, "In addJetCollection: Correction levels for jet energy corrections are miss configured. An L1 correction type should appear not more than \
                        once. Check the list of correction levels you requested to be applied: ", jetCorrections[1]
                if x == 'L1FastJet' :
                    if not error :
                        if _type == "JPT" :
                            raise TypeError, "In addJetCollection: L1FastJet corrections are only supported for PF and Calo jets."
                        ## configure module
                        _newPatJetCorrFactors.useRho=True
                        if "PF" in _type :
                            _newPatJetCorrFactors.rho=cms.InputTag('fixedGridRhoFastjetAll')
                        else :
                            _newPatJetCorrFactors.rho=cms.InputTag('fixedGridRhoFastjetAllCalo')
                        ## we set this to True now as a L1 correction type should appear only once
                        ## otherwise levels is miss configured
                        error=True
                    else:
                        raise ValueError, "In addJetCollection: Correction levels for jet energy corrections are miss configured. An L1 correction type should appear not more than \
                        once. Check the list of correction levels you requested to be applied: ", jetCorrections[1]
            _newPatJets.jetCorrFactorsSource=cms.VInputTag(cms.InputTag('patJetCorrFactors'+_labelName+postfix))
            ## configure MET(Type1) corrections
            if jetCorrections[2].lower() != 'none' and jetCorrections[2] != '':
                if not jetCorrections[2].lower() == 'type-1' and not jetCorrections[2].lower() == 'type-2':
                    raise valueError, "In addJetCollection: Wrong choice of MET corrections for new jet collection. Possible choices are None (or empty string), Type-1, Type-2 (i.e.\
                    Type-1 and Type-2 corrections applied). This choice is not case sensitive. Your choice was: ", jetCorrections[2]
                if _type == "JPT":
                    raise ValueError, "In addJecCollection: MET(type1) corrections are not supported for JPTJets. Please set the MET-LABEL to \"None\" (as string in quatiation \
                    marks) and use raw tcMET together with JPTJets."
                ## set up jet correctors for MET corrections
                from JetMETCorrections.Configuration.JetCorrectionServicesAllAlgos_cff import ak4PFL1Fastjet
                from JetMETCorrections.Configuration.JetCorrectionServicesAllAlgos_cff import ak4PFL1Offset
                from JetMETCorrections.Configuration.JetCorrectionServicesAllAlgos_cff import ak4PFL2Relative
                from JetMETCorrections.Configuration.JetCorrectionServicesAllAlgos_cff import ak4PFL3Absolute
                from JetMETCorrections.Configuration.JetCorrectionServicesAllAlgos_cff import ak4PFResidual

                if "PF" in _type :
                    setattr(process, jetCorrections[0]+'L1FastJet', ak4PFL1Fastjet.clone(algorithm=jetCorrections[0], srcRho=cms.InputTag('fixedGridRhoFastjetAll')))
                else :
                    setattr(process, jetCorrections[0]+'L1FastJet', ak4PFL1Fastjet.clone(algorithm=jetCorrections[0], srcRho=cms.InputTag('fixedGridRhoFastjetAllCalo')))
                setattr(process, jetCorrections[0]+'L1Offset', ak4PFL1Offset.clone(algorithm=jetCorrections[0]))
                setattr(process, jetCorrections[0]+'L2Relative', ak4PFL2Relative.clone(algorithm=jetCorrections[0]))
                setattr(process, jetCorrections[0]+'L3Absolute', ak4PFL3Absolute.clone(algorithm=jetCorrections[0]))
                setattr(process, jetCorrections[0]+'L2L3Residual', ak4PFResidual.clone(algorithm=jetCorrections[0]))
                setattr(process, jetCorrections[0]+'CombinedCorrector', cms.ESProducer( 'JetCorrectionESChain', correctors = cms.vstring()))
                for x in jetCorrections[1]:
                    if x != 'L1FastJet' and x != 'L1Offset' and x != 'L2Relative' and x != 'L3Absolute' and x != 'L2L3Residual':
                        raise ValueError, 'In addJetCollection: Unsupported JEC for MET(Type1). Currently supported jet correction levels are L1FastJet, L1Offset, L2Relative, L3Asolute, L2L3Residual. Requested was: %s'%(x)
                    else:
                        getattr(process, jetCorrections[0]+'CombinedCorrector').correctors.append(jetCorrections[0]+x)

                ## set up MET(Type1) correction modules
                _labelCorrName = _labelName
                if _labelName != '':
                    _labelCorrName = 'For' + _labelName
                if _type == 'Calo':
                    from JetMETCorrections.Type1MET.caloMETCorrections_cff import caloJetMETcorr
                    from JetMETCorrections.Type1MET.caloMETCorrections_cff import caloType1CorrectedMet
                    from JetMETCorrections.Type1MET.caloMETCorrections_cff import caloType1p2CorrectedMet
                    setattr(process,jetCorrections[0]+_labelCorrName+'JetMETcorr'+postfix, caloJetMETcorr.clone(src=jetSource,srcMET = "corMetGlobalMuons",jetCorrections = cms.string(jetCorrections[0]+'CombinedCorrector')))
                    setattr(process,jetCorrections[0]+_labelCorrName+'Type1CorMet'+postfix, caloType1CorrectedMet.clone(src = "corMetGlobalMuons",srcType1Corrections = cms.VInputTag(cms.InputTag(jetCorrections[0]+_labelCorrName+'JetMETcorr'+postfix, 'type1'))))
                    setattr(process,jetCorrections[0]+_labelCorrName+'Type1p2CorMet'+postfix,caloType1p2CorrectedMet.clone(src = "corMetGlobalMuons",srcType1Corrections = cms.VInputTag(cms.InputTag(jetCorrections[0]+_labelCorrName+'JetMETcorr'+postfix, 'type1')),srcUnclEnergySums = cms.VInputTag(cms.InputTag(jetCorrections[0]+_labelCorrName+'JetMETcorr'+postfix, 'type2'),cms.InputTag(jetCorrections[0]+_labelCorrName+'JetMETcorr'+postfix, 'offset'),cms.InputTag('muonCaloMETcorr'))))

                elif _type == 'PF':
                    from JetMETCorrections.Type1MET.pfMETCorrections_cff import pfCandsNotInJet
                    from JetMETCorrections.Type1MET.pfMETCorrections_cff import pfJetMETcorr
                    from JetMETCorrections.Type1MET.pfMETCorrections_cff import pfCandMETcorr
                    from JetMETCorrections.Type1MET.pfMETCorrections_cff import pfType1CorrectedMet
                    from JetMETCorrections.Type1MET.pfMETCorrections_cff import pfType1p2CorrectedMet
                    setattr(process,jetCorrections[0]+_labelCorrName+'CandsNotInJet'+postfix,pfCandsNotInJet.clone(topCollection = jetSource))
                    setattr(process,jetCorrections[0]+_labelCorrName+'CandMETcorr'+postfix, pfCandMETcorr.clone(src = cms.InputTag(jetCorrections[0]+_labelCorrName+'CandsNotInJet'+postfix)))
                    setattr(process,jetCorrections[0]+_labelCorrName+'JetMETcorr'+postfix, pfJetMETcorr.clone(src = jetSource))
                    setattr(process,jetCorrections[0]+_labelCorrName+'Type1CorMet'+postfix, pfType1CorrectedMet.clone(srcType1Corrections = cms.VInputTag(cms.InputTag(jetCorrections[0]+_labelCorrName+'JetMETcorr'+postfix, 'type1'))))
                    setattr(process,jetCorrections[0]+_labelCorrName+'Type1p2CorMet'+postfix, pfType1p2CorrectedMet.clone(srcType1Corrections = cms.VInputTag(cms.InputTag(jetCorrections[0]+_labelCorrName+'JetMETcorr'+postfix, 'type1')),srcUnclEnergySums = cms.VInputTag(cms.InputTag(jetCorrections[0]+_labelCorrName+'JetMETcorr'+postfix, 'type2'),cms.InputTag(jetCorrections[0]+_labelCorrName+'JetMETcorr'+postfix, 'offset'),cms.InputTag(jetCorrections[0]+_labelCorrName+'CandMETcorr'+postfix))))

                ## common configuration for Calo and PF
                if ('L1FastJet' in jetCorrections[1] or 'L1Fastjet' in jetCorrections[1]):
                    getattr(process,jetCorrections[0]+_labelCorrName+'JetMETcorr'+postfix).offsetCorrLabel = cms.string(jetCorrections[0]+'L1FastJet')
                #FIXME: What is wrong here?
                #elif ('L1Offset' in jetCorrections[1]):
                    #getattr(process,jetCorrections[0]+_labelCorrName+'JetMETcorr'+postfix).offsetCorrLabel = cms.string(jetCorrections[0]+'L1Offset')
                else:
                    getattr(process,jetCorrections[0]+_labelCorrName+'JetMETcorr'+postfix).offsetCorrLabel = cms.string('')

                from PhysicsTools.PatAlgos.producersLayer1.metProducer_cfi import patMETs
                if jetCorrections[2].lower() == 'type-1':
                    setattr(process, 'patMETs'+_labelName+postfix, patMETs.clone(metSource = cms.InputTag(jetCorrections[0]+_labelCorrName+'Type1CorMet'+postfix), addMuonCorrections = False))
                elif jetCorrections[2].lower() == 'type-2':
                    setattr(process, 'patMETs'+_labelName+postfix, patMETs.clone(metSource = cms.InputTag(jetCorrections[0]+_labelCorrName+'Type1p2CorMet'+postfix), addMuonCorrections = False))
        else:
            ## switch jetCorrFactors off
            _newPatJets.addJetCorrFactors=False

addJetCollection=AddJetCollection()

class SwitchJetCollection(ConfigToolBase):
    """
    Tool to switch parameters of the PAT jet collection to your PAT Tuple.
    """
    _label='switchJetCollection'
    _defaultParameters=dicttypes.SortedKeysDict()

    def __init__(self):
        """
        Initialize elements of the class. Note that the tool needs to be derived from ConfigToolBase to be usable in the configEditor.
        """
        ## initialization of the base class
        ConfigToolBase.__init__(self)
        ## add all parameters that should be known to the class
        self.addParameter(self._defaultParameters,'postfix','', "postfix from usePF2PAT")
        self.addParameter(self._defaultParameters,'jetSource','', "Label of the input collection from which the new patJet collection should be created", cms.InputTag)
        self.addParameter(self._defaultParameters,'trackSource',cms.InputTag('generalTracks'), "Label of the input collection for tracks to be used in b-tagging", cms.InputTag)
        self.addParameter(self._defaultParameters,'pvSource',cms.InputTag('offlinePrimaryVertices'), "Label of the input collection for primary vertices used in b-tagging", cms.InputTag)
        self.addParameter(self._defaultParameters,'svSource',cms.InputTag('inclusiveSecondaryVertices'), "Label of the input collection for IVF vertices used in b-tagging", cms.InputTag)
        self.addParameter(self._defaultParameters,'algo', 'AK4', "Jet algorithm of the input collection from which the new patJet collection should be created")
        self.addParameter(self._defaultParameters,'rParam', 0.4, "Jet size (distance parameter R used in jet clustering)")
        self.addParameter(self._defaultParameters,'getJetMCFlavour', True, "Get jet MC truth flavour")
<<<<<<< HEAD
        self.addParameter(self._defaultParameters,'genJetCollection', cms.InputTag("ak4GenJets"), "GenJet collection to match to")
=======
        self.addParameter(self._defaultParameters,'genJetCollection', cms.InputTag("ak5GenJets"), "GenJet collection to match to")
        self.addParameter(self._defaultParameters,'svSource',cms.InputTag('inclusiveSecondaryVertices'), "Label of the input collection for IVF vertices used in b-tagging", cms.InputTag)
>>>>>>> 450c8bb5
        self.addParameter(self._defaultParameters,'jetCorrections',None, "Add all relevant information about jet energy corrections that you want to be added to your new patJet \
        collection. The format is to be passed on in a python tuple: e.g. (\'AK4Calo\',[\'L2Relative\', \'L3Absolute\'], patMet). The first argument corresponds to the payload \
        in the CMS Conditions database for the given jet collection; the second argument corresponds to the jet energy correction level that you want to be embedded into your \
        new patJet collection. This should be given as a list of strings. Available values are L1Offset, L1FastJet, L1JPTOffset, L2Relative, L3Absolute, L5Falvour, L7Parton; the \
        third argument indicates whether MET(Type1) corrections should be applied corresponding to the new patJetCollection. If so a new patMet collection will be added to your PAT \
        Tuple in addition to the raw patMet with the MET(Type1) corrections applied. The argument corresponds to the patMet collection to which the MET(Type1) corrections should be \
        applied. If you are not interested in MET(Type1) corrections to this new patJet collection pass None as third argument of the python tuple.", tuple, acceptNoneValue=True)
        self.addParameter(self._defaultParameters,'btagDiscriminators',['None'], "If you are interested in btagging in general the btag discriminators is all relevant \
        information that you need for a high level analysis. Add here all btag discriminators, that you are interested in as a list of strings. If this list is empty no btag \
        discriminator information will be added to your new patJet collection.", allowedValues=supportedBtagDiscr.keys(),Type=list)
        self.addParameter(self._defaultParameters,'btagInfos',['None'], "The btagInfos objects conatin all relevant information from which all discriminators of a certain \
        type have been calculated. Note that this information on the one hand can be very space consuming and on the other hand is not necessary to access the btag discriminator \
        information that has been derived from it. Only in very special cases the btagInfos might really be needed in your analysis. Add here all btagInfos, that you are interested \
        in as a list of strings. If this list is empty no btagInfos will be added to your new patJet collection.", allowedValues=supportedBtagInfos,Type=list)
        self.addParameter(self._defaultParameters,'jetTrackAssociation',False, "Add JetTrackAssociation and JetCharge from reconstructed tracks to your new patJet collection. This \
        switch is only of relevance if you don\'t add any btag information to your new patJet collection (btagDiscriminators or btagInfos) and still want this information added to \
        your new patJetCollection. If btag information is added to the new patJet collection this information will be added automatically.")
        self.addParameter(self._defaultParameters,'outputModules',['out'],"Output module labels. Add a list of all output modules to which you would like the new jet collection to \
        be added, in case you use more than one output module.")
        ## set defaults
        self._parameters=copy.deepcopy(self._defaultParameters)
        ## add comments
        self._comment = "This is a tool to add more patJet collectinos to your PAT Tuple. You can add and embed additional information like jet energy correction factors, btag \
        infomration and generatro match information to the new patJet collection depending on the parameters that you pass on to this function. Consult the descriptions of each \
        parameter for more information."

    def getDefaultParameters(self):
        """
        Return default parameters of the class
        """
        return self._defaultParameters

    def __call__(self,process,postfix=None,jetSource=None,trackSource=None,pvSource=None,svSource=None,algo=None,rParam=None,getJetMCFlavour=None,genJetCollection=None,jetCorrections=None,btagDiscriminators=None,btagInfos=None,jetTrackAssociation=None,outputModules=None):
        """
        Function call wrapper. This will check the parameters and call the actual implementation that
        can be found in toolCode via the base class function apply.
        """
        if postfix is None:
            postfix=self._defaultParameters['postfix'].value
        self.setParameter('postfix', postfix)
        if jetSource is None:
            jetSource=self._defaultParameters['jetSource'].value
        self.setParameter('jetSource', jetSource)
        if trackSource is None:
            trackSource=self._defaultParameters['trackSource'].value
        self.setParameter('trackSource', trackSource)
        if pvSource is None:
            pvSource=self._defaultParameters['pvSource'].value
        self.setParameter('pvSource', pvSource)
        if svSource is None:
            svSource=self._defaultParameters['svSource'].value
        self.setParameter('svSource', svSource)
        if algo is None:
            algo=self._defaultParameters['algo'].value
        self.setParameter('algo', algo)
        if rParam is None:
            rParam=self._defaultParameters['rParam'].value
        self.setParameter('rParam', rParam)
        if getJetMCFlavour is None:
            getJetMCFlavour=self._defaultParameters['getJetMCFlavour'].value
        self.setParameter('getJetMCFlavour', getJetMCFlavour)
        if genJetCollection is None:
            genJetCollection=self._defaultParameters['genJetCollection'].value
        self.setParameter('genJetCollection', genJetCollection)
        if jetCorrections is None:
            jetCorrections=self._defaultParameters['jetCorrections'].value
        self.setParameter('jetCorrections', jetCorrections)
        if btagDiscriminators is None:
            btagDiscriminators=self._defaultParameters['btagDiscriminators'].value
        self.setParameter('btagDiscriminators', btagDiscriminators)
        if btagInfos is None:
            btagInfos=self._defaultParameters['btagInfos'].value
        self.setParameter('btagInfos', btagInfos)
        if jetTrackAssociation is None:
            jetTrackAssociation=self._defaultParameters['jetTrackAssociation'].value
        self.setParameter('jetTrackAssociation', jetTrackAssociation)
        if outputModules is None:
            outputModules=self._defaultParameters['outputModules'].value
        self.setParameter('outputModules', outputModules)
        self.apply(process)

    def toolCode(self, process):
        """
        Tool code implementation
        """
        ## initialize parameters
        postfix=self._parameters['postfix'].value
        jetSource=self._parameters['jetSource'].value
        trackSource=self._parameters['trackSource'].value
        pvSource=self._parameters['pvSource'].value
        svSource=self._parameters['svSource'].value
        algo=self._parameters['algo'].value
        rParam=self._parameters['rParam'].value
        getJetMCFlavour=self._parameters['getJetMCFlavour'].value
        genJetCollection=self._parameters['genJetCollection'].value
        jetCorrections=self._parameters['jetCorrections'].value
        btagDiscriminators=self._parameters['btagDiscriminators'].value
        btagInfos=self._parameters['btagInfos'].value
        jetTrackAssociation=self._parameters['jetTrackAssociation'].value
        outputModules=self._parameters['outputModules'].value

        ## call addJetCollections w/o labelName; this will act on the default patJets collection
        addJetCollection(
            process,
            labelName='',
            postfix=postfix,
            jetSource=jetSource,
            trackSource=trackSource,
            pvSource=pvSource,
<<<<<<< HEAD
            svSource=svSource,
=======
	    svSource=svSource,
>>>>>>> 450c8bb5
            algo=algo,
            rParam=rParam,
            getJetMCFlavour=getJetMCFlavour,
            genJetCollection=genJetCollection,
            jetCorrections=jetCorrections,
            btagDiscriminators=btagDiscriminators,
            btagInfos=btagInfos,
            jetTrackAssociation=jetTrackAssociation,
            outputModules=outputModules,
            )

switchJetCollection=SwitchJetCollection()

class AddJetID(ConfigToolBase):
    """
    Compute jet id for process
    """
    _label='addJetID'
    _defaultParameters=dicttypes.SortedKeysDict()
    def __init__(self):
        ConfigToolBase.__init__(self)
        self.addParameter(self._defaultParameters,'jetSrc','', "", Type=cms.InputTag)
        self.addParameter(self._defaultParameters,'jetIdTag','', "Tag to append to jet id map", Type=str)
        self._parameters=copy.deepcopy(self._defaultParameters)
        self._comment = ""

    def getDefaultParameters(self):
        return self._defaultParameters

    def __call__(self,process,
                 jetSrc     = None,
                 jetIdTag    = None) :
        if  jetSrc is None:
            jetSrc=self._defaultParameters['jetSrc'].value
        if  jetIdTag is None:
            jetIdTag=self._defaultParameters['jetIdTag'].value
        self.setParameter('jetSrc',jetSrc)
        self.setParameter('jetIdTag',jetIdTag)
        self.apply(process)

    def toolCode(self, process):
        jetSrc=self._parameters['jetSrc'].value
        jetIdTag=self._parameters['jetIdTag'].value

        jetIdLabel = jetIdTag + 'JetID'
        print "Making new jet ID label with label " + jetIdTag

        ## replace jet id sequence
        process.load("RecoJets.JetProducers.ak4JetID_cfi")
        setattr( process, jetIdLabel, process.ak4JetID.clone(src = jetSrc))


addJetID=AddJetID()


class SetTagInfos(ConfigToolBase):
    """
    Replace tag infos for collection jetSrc
    """
    _label='setTagInfos'
    _defaultParameters=dicttypes.SortedKeysDict()
    def __init__(self):
        ConfigToolBase.__init__(self)
        self.addParameter(self._defaultParameters,'coll',"patJets","jet collection to set tag infos for")
        self.addParameter(self._defaultParameters,'tagInfos',cms.vstring( ), "tag infos to set")
        self._parameters=copy.deepcopy(self._defaultParameters)
        self._comment = ""

    def getDefaultParameters(self):
        return self._defaultParameters

    def __call__(self,process,
                 coll         = None,
                 tagInfos     = None) :
        if  coll is None:
            coll=self._defaultParameters['coll'].value
        if  tagInfos is None:
            tagInfos=self._defaultParameters['tagInfos'].value
        self.setParameter('coll',coll)
        self.setParameter('tagInfos',tagInfos)
        self.apply(process)

    def toolCode(self, process):
        coll=self._parameters['coll'].value
        tagInfos=self._parameters['tagInfos'].value

        found = False
        newTags = cms.VInputTag()
        iNewTags = 0
        for k in tagInfos :
            for j in getattr( process, coll ).tagInfoSources :
                vv = j.value();
                if ( vv.find(k) != -1 ):
                    found = True
                    newTags.append( j )

        if not found:
            raise RuntimeError,"""
            Cannot replace tag infos in jet collection""" % (coll)
        else :
            getattr(process,coll).tagInfoSources = newTags

setTagInfos=SetTagInfos()

def deprecatedOptionOutputModule(obj):
    print "-------------------------------------------------------"
    print " Error: the option 'outputModule' is not supported"
    print "        anymore by:"
    print "                   ", obj._label
    print "        please use 'outputModules' now and specify the"
    print "        names of all needed OutModules in there"
    print "        (default: ['out'])"
    print "-------------------------------------------------------"
    raise KeyError, "Unsupported option 'outputModule' used in '"+obj._label+"'"

def undefinedLabelName(obj):
    print "-------------------------------------------------------"
    print " Error: the jet 'labelName' is not defined."
    print "        All added jets must have 'labelName' defined."
    print "-------------------------------------------------------"
    raise KeyError, "Undefined jet 'labelName' used in '"+obj._label+"'"

def unsupportedJetAlgorithm(obj):
    print "-------------------------------------------------------"
    print " Error: Unsupported jet algorithm detected."
    print "        The supported algorithms are:"
    for key in supportedJetAlgos.keys():
        print "        " + key.upper() + ", " + key.lower() + ": " + supportedJetAlgos[key]
    print "-------------------------------------------------------"
    raise KeyError, "Unsupported jet algorithm used in '"+obj._label+"'"<|MERGE_RESOLUTION|>--- conflicted
+++ resolved
@@ -37,12 +37,7 @@
         self.addParameter(self._defaultParameters,'algo', 'AK4', "Jet algorithm of the input collection from which the new patJet collection should be created")
         self.addParameter(self._defaultParameters,'rParam', 0.4, "Jet size (distance parameter R used in jet clustering)")
         self.addParameter(self._defaultParameters,'getJetMCFlavour', True, "Get jet MC truth flavour")
-<<<<<<< HEAD
         self.addParameter(self._defaultParameters,'genJetCollection', cms.InputTag("ak4GenJets"), "GenJet collection to match to")
-=======
-        self.addParameter(self._defaultParameters,'genJetCollection', cms.InputTag("ak5GenJets"), "GenJet collection to match to")
-        self.addParameter(self._defaultParameters,'svSource',cms.InputTag('inclusiveSecondaryVertices'), "Label of the input collection for IVF vertices used in b-tagging", cms.InputTag)
->>>>>>> 450c8bb5
         self.addParameter(self._defaultParameters,'jetCorrections',None, "Add all relevant information about jet energy corrections that you want to be added to your new patJet \
         collection. The format has to be given in a python tuple of type: (\'AK4Calo\',[\'L2Relative\', \'L3Absolute\'], patMet). Here the first argument corresponds to the payload \
         in the CMS Conditions database for the given jet collection; the second argument corresponds to the jet energy correction levels that you want to be embedded into your \
@@ -78,11 +73,7 @@
         """
         return self._defaultParameters
 
-<<<<<<< HEAD
     def __call__(self,process,labelName=None,postfix=None,jetSource=None,trackSource=None,pvSource=None,svSource=None,algo=None,rParam=None,getJetMCFlavour=None,genJetCollection=None,jetCorrections=None,btagDiscriminators=None,btagInfos=None,jetTrackAssociation=None,outputModules=None):
-=======
-    def __call__(self,process,labelName=None,postfix=None,jetSource=None,trackSource=None,svSource=None,pvSource=None,algo=None,rParam=None,getJetMCFlavour=None,genJetCollection=None,jetCorrections=None,btagDiscriminators=None,btagInfos=None,jetTrackAssociation=None,outputModules=None):
->>>>>>> 450c8bb5
         """
         Function call wrapper. This will check the parameters and call the actual implementation that
         can be found in toolCode via the base class function apply.
@@ -550,12 +541,7 @@
         self.addParameter(self._defaultParameters,'algo', 'AK4', "Jet algorithm of the input collection from which the new patJet collection should be created")
         self.addParameter(self._defaultParameters,'rParam', 0.4, "Jet size (distance parameter R used in jet clustering)")
         self.addParameter(self._defaultParameters,'getJetMCFlavour', True, "Get jet MC truth flavour")
-<<<<<<< HEAD
         self.addParameter(self._defaultParameters,'genJetCollection', cms.InputTag("ak4GenJets"), "GenJet collection to match to")
-=======
-        self.addParameter(self._defaultParameters,'genJetCollection', cms.InputTag("ak5GenJets"), "GenJet collection to match to")
-        self.addParameter(self._defaultParameters,'svSource',cms.InputTag('inclusiveSecondaryVertices'), "Label of the input collection for IVF vertices used in b-tagging", cms.InputTag)
->>>>>>> 450c8bb5
         self.addParameter(self._defaultParameters,'jetCorrections',None, "Add all relevant information about jet energy corrections that you want to be added to your new patJet \
         collection. The format is to be passed on in a python tuple: e.g. (\'AK4Calo\',[\'L2Relative\', \'L3Absolute\'], patMet). The first argument corresponds to the payload \
         in the CMS Conditions database for the given jet collection; the second argument corresponds to the jet energy correction level that you want to be embedded into your \
@@ -665,11 +651,7 @@
             jetSource=jetSource,
             trackSource=trackSource,
             pvSource=pvSource,
-<<<<<<< HEAD
             svSource=svSource,
-=======
-	    svSource=svSource,
->>>>>>> 450c8bb5
             algo=algo,
             rParam=rParam,
             getJetMCFlavour=getJetMCFlavour,
