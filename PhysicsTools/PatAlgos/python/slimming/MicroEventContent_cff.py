--- conflicted
+++ resolved
@@ -33,12 +33,9 @@
         'keep *_offlineBeamSpot_*_*',
         'keep *_offlineSlimmedPrimaryVertices_*_*',
         'keep patPackedCandidates_packedPFCandidates_*_*',
-<<<<<<< HEAD
         'keep *_isolatedTracks_*_*',
-=======
         # low energy conversions for BPH
         'keep *_oniaPhotonCandidates_*_*',
->>>>>>> 6778259a
 
         'keep *_bunchSpacingProducer_*_*',
 
