import FWCore.ParameterSet.Config as cms

MicroEventContent = cms.PSet(
    outputCommands = cms.untracked.vstring(
        'keep *_slimmedPhotons_*_*',
        'keep *_slimmedOOTPhotons_*_*',
        'keep *_slimmedElectrons_*_*',
        'keep *_slimmedMuons_*_*',
        'keep recoTrackExtras_slimmedMuonTrackExtras_*_*',
        'keep TrackingRecHitsOwned_slimmedMuonTrackExtras_*_*',
        'keep SiPixelClusteredmNewDetSetVector_slimmedMuonTrackExtras_*_*',
        'keep SiStripClusteredmNewDetSetVector_slimmedMuonTrackExtras_*_*',
        'keep *_slimmedTaus_*_*',
        'keep *_slimmedTausBoosted_*_*',
        'keep *_slimmedCaloJets_*_*',
        'keep *_slimmedJets_*_*',
        # keep slimmedJets TagInfos, currently only PixelClusterTagInfo
        'keep recoBaseTagInfosOwned_slimmedJets_*_*',
        'keep *_slimmedJetsAK8_*_*',
        # drop content created by MINIAOD DeepDoubleB production
        'drop recoBaseTagInfosOwned_slimmedJetsAK8_*_*',
        'keep *_slimmedJetsPuppi_*_*',
        'keep *_slimmedMETs_*_*',
        'keep *_slimmedMETsNoHF_*_*',
        'keep *_slimmedMETsPuppi_*_*',
        'keep *_slimmedSecondaryVertices_*_*',
        'keep *_slimmedLambdaVertices_*_*',
        'keep *_slimmedKshortVertices_*_*',
        'keep *_slimmedJetsAK8PFPuppiSoftDropPacked_SubJets_*',

        'keep recoPhotonCores_reducedEgamma_*_*',
        'keep recoGsfElectronCores_reducedEgamma_*_*',
        'keep recoConversions_reducedEgamma_*_*',
        'keep recoSuperClusters_reducedEgamma_*_*',
        'keep recoCaloClusters_reducedEgamma_*_*',
        'keep EcalRecHitsSorted_reducedEgamma_*_*',
        'keep recoGsfTracks_reducedEgamma_*_*',
        'keep HBHERecHitsSorted_reducedEgamma_*_*',
        'keep *_slimmedHcalRecHits_*_*',
        'drop *_*_caloTowers_*',
        'drop *_*_pfCandidates_*',
        'drop *_*_genJets_*',
        'keep *_offlineBeamSpot_*_*',
        'keep *_offlineSlimmedPrimaryVertices_*_*',
        'keep patPackedCandidates_packedPFCandidates_*_*',
        'keep *_isolatedTracks_*_*',
        # low energy conversions for BPH
        'keep *_oniaPhotonCandidates_*_*',

        'keep *_bunchSpacingProducer_*_*',

        'keep double_fixedGridRhoAll__*',
        'keep double_fixedGridRhoFastjetAll__*',
        'keep double_fixedGridRhoFastjetAllTmp__*',
        'keep double_fixedGridRhoFastjetAllCalo__*',
        'keep double_fixedGridRhoFastjetCentral_*_*',
        'keep double_fixedGridRhoFastjetCentralCalo__*',
        'keep double_fixedGridRhoFastjetCentralChargedPileUp__*',
        'keep double_fixedGridRhoFastjetCentralNeutral__*',

        'keep *_slimmedPatTrigger_*_*',
        'keep patPackedTriggerPrescales_patTrigger__*',
        'keep patPackedTriggerPrescales_patTrigger_l1max_*',
        'keep patPackedTriggerPrescales_patTrigger_l1min_*',
        # old L1 trigger
        'keep *_l1extraParticles_*_*',
        'keep L1GlobalTriggerReadoutRecord_gtDigis_*_*',
        # stage 2 L1 trigger
        'keep *_gtStage2Digis__*', 
        'keep *_gmtStage2Digis_Muon_*',
        'keep *_caloStage2Digis_Jet_*',
        'keep *_caloStage2Digis_Tau_*',
        'keep *_caloStage2Digis_EGamma_*',
        'keep *_caloStage2Digis_EtSum_*',
        # HLT
        'keep *_TriggerResults_*_HLT',
        'keep *_TriggerResults_*_*', # for MET filters (a catch all for the moment, but ideally it should be only the current process)
        'keep patPackedCandidates_lostTracks_*_*',
        'keep HcalNoiseSummary_hcalnoise__*',
        'keep recoCSCHaloData_CSCHaloData_*_*',
        'keep recoBeamHaloSummary_BeamHaloSummary_*_*',
        # Lumi
        'keep LumiScalerss_scalersRawToDigi_*_*',
        # CTPPS
        'keep CTPPSLocalTrackLites_ctppsLocalTrackLiteProducer_*_*',
        'keep recoForwardProtons_ctppsProtons_*_*',
	# displacedStandAlone muon collection for EXO
	'keep recoTracks_displacedStandAloneMuons__*',
        # L1 prefiring weights
        'keep *_prefiringweight_*_*',
    )
)

MicroEventContentGEN = cms.PSet(
    outputCommands = cms.untracked.vstring(
        'keep patPackedGenParticles_packedGenParticles_*_*',
        'keep recoGenParticles_prunedGenParticles_*_*',
        'keep LHEEventProduct_*_*_*',
        'keep GenFilterInfo_*_*_*',
        'keep GenLumiInfoHeader_generator_*_*',
        'keep GenLumiInfoProduct_*_*_*',
        'keep GenEventInfoProduct_generator_*_*',
        'keep recoGenParticles_genPUProtons_*_*', 
        'keep *_slimmedGenJetsFlavourInfos_*_*',
        'keep *_slimmedGenJets__*',
        'keep *_slimmedGenJetsAK8__*',
        'keep *_slimmedGenJetsAK8SoftDropSubJets__*',
        'keep *_genMetTrue_*_*',
        # RUN
        'keep LHERunInfoProduct_*_*_*',
        'keep GenRunInfoProduct_*_*_*',
        'keep *_genParticles_xyz0_*',
        'keep *_genParticles_t0_*',
    )
)

# Only add low pT electrons for bParking era
from Configuration.Eras.Modifier_bParking_cff import bParking
_bParking_extraCommands = ['keep *_slimmedLowPtElectrons_*_*',
                           'keep recoGsfElectronCores_lowPtGsfElectronCores_*_*',
                           'keep recoSuperClusters_lowPtGsfElectronSuperClusters_*_*',
                           'keep recoCaloClusters_lowPtGsfElectronSuperClusters_*_*',
                           'keep recoGsfTracks_lowPtGsfEleGsfTracks_*_*',
                           'keep floatedmValueMap_lowPtGsfElectronSeedValueMaps_*_*',
                           'keep floatedmValueMap_lowPtGsfElectronID_*_*',
                           'keep *_lowPtGsfLinks_*_*',
                           'keep *_gsfTracksOpenConversions_*_*',
                           ]
bParking.toModify(MicroEventContent, outputCommands = MicroEventContent.outputCommands + _bParking_extraCommands)

# --- Only for 2018 data & MC
_run2_HCAL_2018_extraCommands = ["keep *_packedPFCandidates_hcalDepthEnergyFractions_*"]
from Configuration.Eras.Modifier_run2_HCAL_2018_cff import run2_HCAL_2018
run2_HCAL_2018.toModify(MicroEventContent, outputCommands = MicroEventContent.outputCommands + _run2_HCAL_2018_extraCommands)

_run3_common_extraCommands = ["drop *_packedPFCandidates_hcalDepthEnergyFractions_*"]
from Configuration.Eras.Modifier_run3_common_cff import run3_common
run3_common.toModify(MicroEventContent, outputCommands = MicroEventContent.outputCommands + _run3_common_extraCommands)
# --- 

_pp_on_AA_extraCommands = [
    'keep patPackedCandidates_hiPixelTracks_*_*',
    'keep *_packedCandidateMuonID_*_*',
    'keep *_slimmedJets_pfCandidates_*',
    'keep floatedmValueMap_packedPFCandidateTrackChi2_*_*',
    'keep floatedmValueMap_lostTrackChi2_*_*',
    'keep recoCentrality_hiCentrality_*_*',
    'keep int_centralityBin_*_*',
    'keep recoHFFilterInfo_hiHFfilters_*_*',
<<<<<<< HEAD
    'keep *_offlineSlimmedPrimaryVerticesRecovery_*_*'
=======
>>>>>>> 18386fa9
]
from Configuration.Eras.Modifier_pp_on_AA_2018_cff import pp_on_AA_2018
from Configuration.Eras.Modifier_pp_on_PbPb_run3_cff import pp_on_PbPb_run3
(pp_on_AA_2018 | pp_on_PbPb_run3).toModify(MicroEventContent, outputCommands = MicroEventContent.outputCommands + _pp_on_AA_extraCommands)

MicroEventContentMC = cms.PSet(
    outputCommands = cms.untracked.vstring(MicroEventContent.outputCommands)
)
MicroEventContentMC.outputCommands += MicroEventContentGEN.outputCommands
MicroEventContentMC.outputCommands += [
                                        'keep PileupSummaryInfos_slimmedAddPileupInfo_*_*',
                                        # RUN
                                        'keep L1GtTriggerMenuLite_l1GtTriggerMenuLite__*'
                                      ]

from Configuration.Eras.Modifier_strips_vfp30_2016_cff import strips_vfp30_2016
strips_vfp30_2016.toModify(MicroEventContentMC, outputCommands = MicroEventContentMC.outputCommands + [
    'keep *_simAPVsaturation_SimulatedAPVDynamicGain_*'
])

MiniAODOverrideBranchesSplitLevel = cms.untracked.VPSet( [
cms.untracked.PSet(branch = cms.untracked.string("patPackedCandidates_packedPFCandidates__*"),splitLevel=cms.untracked.int32(99)),
cms.untracked.PSet(branch = cms.untracked.string("recoGenParticles_prunedGenParticles__*"),splitLevel=cms.untracked.int32(99)),
cms.untracked.PSet(branch = cms.untracked.string("patTriggerObjectStandAlones_slimmedPatTrigger__*"),splitLevel=cms.untracked.int32(99)),
cms.untracked.PSet(branch = cms.untracked.string("patPackedGenParticles_packedGenParticles__*"),splitLevel=cms.untracked.int32(99)),
cms.untracked.PSet(branch = cms.untracked.string("patJets_slimmedJets__*"),splitLevel=cms.untracked.int32(99)),
cms.untracked.PSet(branch = cms.untracked.string("recoVertexs_offlineSlimmedPrimaryVertices__*"),splitLevel=cms.untracked.int32(99)),
cms.untracked.PSet(branch = cms.untracked.string("recoCaloClusters_reducedEgamma_reducedESClusters_*"),splitLevel=cms.untracked.int32(99)),
cms.untracked.PSet(branch = cms.untracked.string("EcalRecHitsSorted_reducedEgamma_reducedEBRecHits_*"),splitLevel=cms.untracked.int32(99)),
cms.untracked.PSet(branch = cms.untracked.string("EcalRecHitsSorted_reducedEgamma_reducedEERecHits_*"),splitLevel=cms.untracked.int32(99)),
cms.untracked.PSet(branch = cms.untracked.string("recoGenJets_slimmedGenJets__*"),splitLevel=cms.untracked.int32(99)),
cms.untracked.PSet(branch = cms.untracked.string("patJets_slimmedJetsPuppi__*"),splitLevel=cms.untracked.int32(99)),
cms.untracked.PSet(branch = cms.untracked.string("EcalRecHitsSorted_reducedEgamma_reducedESRecHits_*"),splitLevel=cms.untracked.int32(99)),
])

_phase2_hgc_extraCommands = ["keep *_slimmedElectronsFromMultiCl_*_*", "keep *_slimmedPhotonsFromMultiCl_*_*"]
from Configuration.Eras.Modifier_phase2_hgcal_cff import phase2_hgcal
phase2_hgcal.toModify(MicroEventContentMC, outputCommands = MicroEventContentMC.outputCommands + _phase2_hgc_extraCommands)

_phase2_timing_extraCommands = ["keep *_offlineSlimmedPrimaryVertices4D_*_*"]
from Configuration.Eras.Modifier_phase2_timing_cff import phase2_timing
phase2_timing.toModify(MicroEventContentMC, outputCommands = MicroEventContentMC.outputCommands + _phase2_timing_extraCommands)<|MERGE_RESOLUTION|>--- conflicted
+++ resolved
@@ -147,10 +147,7 @@
     'keep recoCentrality_hiCentrality_*_*',
     'keep int_centralityBin_*_*',
     'keep recoHFFilterInfo_hiHFfilters_*_*',
-<<<<<<< HEAD
-    'keep *_offlineSlimmedPrimaryVerticesRecovery_*_*'
-=======
->>>>>>> 18386fa9
+    'keep *_offlineSlimmedPrimaryVerticesRecovery_*_*',
 ]
 from Configuration.Eras.Modifier_pp_on_AA_2018_cff import pp_on_AA_2018
 from Configuration.Eras.Modifier_pp_on_PbPb_run3_cff import pp_on_PbPb_run3
