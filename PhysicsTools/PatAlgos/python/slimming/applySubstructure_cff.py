import FWCore.ParameterSet.Config as cms

<<<<<<< HEAD
from PhysicsTools.PatAlgos.tools.helpers import getPatAlgosToolsTask, addToProcessAndTask

def applySubstructure( process ) :
=======
def applySubstructure( process, postfix="" ) :
>>>>>>> ba8f8656

    task = getPatAlgosToolsTask(process)

    from PhysicsTools.PatAlgos.tools.jetTools import addJetCollection


    from PhysicsTools.PatAlgos.producersLayer1.jetProducer_cfi import _patJets as patJetsDefault

    #add AK8
    addJetCollection(process, postfix=postfix, labelName = 'AK8',
                     jetSource = cms.InputTag('ak8PFJetsCHS'+postfix),
                     algo= 'AK', rParam = 0.8,
                     jetCorrections = ('AK8PFchs', cms.vstring(['L1FastJet', 'L2Relative', 'L3Absolute']), 'None'),
                     genJetCollection = cms.InputTag('slimmedGenJetsAK8')
                     )
    process.patJetsAK8.userData.userFloats.src = [] # start with empty list of user floats
    process.selectedPatJetsAK8.cut = cms.string("pt > 170")


    ## AK8 groomed masses
    from RecoJets.Configuration.RecoPFJets_cff import ak8PFJetsCHSPruned, ak8PFJetsCHSSoftDrop
    addToProcessAndTask('ak8PFJetsCHSPruned', ak8PFJetsCHSPruned.clone(), process, task)
    addToProcessAndTask('ak8PFJetsCHSSoftDrop', ak8PFJetsCHSSoftDrop.clone(), process, task)
    process.load("RecoJets.JetProducers.ak8PFJetsCHS_groomingValueMaps_cfi")
    task.add(process.ak8PFJetsCHSPrunedMass)
    task.add(process.ak8PFJetsCHSTrimmedMass)
    task.add(process.ak8PFJetsCHSFilteredMass)
    task.add(process.ak8PFJetsCHSSoftDropMass)
    process.patJetsAK8.userData.userFloats.src += ['ak8PFJetsCHSPrunedMass','ak8PFJetsCHSSoftDropMass']  
    process.patJetsAK8.addTagInfos = cms.bool(False)



    # add Njetiness
    process.load('RecoJets.JetProducers.nJettinessAdder_cfi')
    task.add(process.Njettiness)
    addToProcessAndTask('NjettinessAK8', process.Njettiness.clone(), process, task)


    process.NjettinessAK8.src = cms.InputTag("ak8PFJetsCHS")
    process.NjettinessAK8.cone = cms.double(0.8)
    process.patJetsAK8.userData.userFloats.src += ['NjettinessAK8:tau1','NjettinessAK8:tau2','NjettinessAK8:tau3']




    #add AK8 from PUPPI
    process.load('RecoJets.JetProducers.ak8PFJetsPuppi_cfi')
    task.add(process.ak4PFJetsPuppi)
    task.add(process.ak8PFJetsPuppi)
    from RecoJets.Configuration.RecoPFJets_cff import ak8PFJetsPuppiSoftDrop 
    addToProcessAndTask('ak8PFJetsPuppiSoftDrop', ak8PFJetsPuppiSoftDrop.clone(), process, task)
    process.ak8PFJetsPuppi.doAreaFastjet = True # even for standard ak8PFJets this is overwritten in RecoJets/Configuration/python/RecoPFJets_cff

        
    addJetCollection(process, labelName = 'AK8Puppi',
                     jetSource = cms.InputTag('ak8PFJetsPuppi'),
                     algo= 'AK', rParam = 0.8,
                     jetCorrections = ('AK8PFPuppi', cms.vstring(['L2Relative', 'L3Absolute']), 'None'),
                     btagDiscriminators = ([x.getModuleLabel() for x in patJetsDefault.discriminatorSources] + ['pfBoostedDoubleSecondaryVertexAK8BJetTags']),
                     genJetCollection = cms.InputTag('slimmedGenJetsAK8')
                     )
    process.patJetsAK8Puppi.userData.userFloats.src = [] # start with empty list of user floats
    process.selectedPatJetsAK8Puppi.cut = cms.string("pt > 170")


    from RecoJets.JetAssociationProducers.j2tParametersVX_cfi import j2tParametersVX
    process.ak8PFJetsPuppiTracksAssociatorAtVertex = cms.EDProducer("JetTracksAssociatorAtVertex",
        j2tParametersVX.clone( coneSize = cms.double(0.8) ),
        jets = cms.InputTag("ak8PFJetsPuppi")        
    )
    task.add(process.ak8PFJetsPuppiTracksAssociatorAtVertex)
    process.patJetAK8PuppiCharge = cms.EDProducer("JetChargeProducer",
        src = cms.InputTag("ak8PFJetsPuppiTracksAssociatorAtVertex"),
        var = cms.string('Pt'),
        exp = cms.double(1.0)
    )
    task.add(process.patJetAK8PuppiCharge)

    ## AK8 groomed masses
    from RecoJets.Configuration.RecoPFJets_cff import ak8PFJetsPuppiSoftDrop
    addToProcessAndTask('ak8PFJetsPuppiSoftDrop', ak8PFJetsPuppiSoftDrop.clone(), process, task)
    process.load("RecoJets.JetProducers.ak8PFJetsPuppi_groomingValueMaps_cfi")
    task.add(process.ak8PFJetsPuppiSoftDropMass)
    process.patJetsAK8Puppi.userData.userFloats.src += ['ak8PFJetsPuppiSoftDropMass']
    process.patJetsAK8Puppi.addTagInfos = cms.bool(False)



    # add Njetiness
    addToProcessAndTask('NjettinessAK8Puppi', process.Njettiness.clone(), process, task)
    process.NjettinessAK8Puppi.src = cms.InputTag("ak8PFJetsPuppi")
    process.NjettinessAK8Puppi.cone = cms.double(0.8)
    process.patJetsAK8Puppi.userData.userFloats.src += ['NjettinessAK8Puppi:tau1','NjettinessAK8Puppi:tau2','NjettinessAK8Puppi:tau3']




    process.ak8PFJetsCHSValueMap = cms.EDProducer("RecoJetToPatJetDeltaRValueMapProducer",
                                            src = cms.InputTag("ak8PFJetsPuppi"),
                                            matched = cms.InputTag("patJetsAK8"),
                                            distMax = cms.double(0.8),
                                            values = cms.vstring([
                                                'userFloat("ak8PFJetsCHSPrunedMass")',
                                                'userFloat("ak8PFJetsCHSSoftDropMass")',
                                                'userFloat("NjettinessAK8:tau1")',
                                                'userFloat("NjettinessAK8:tau2")',
                                                'userFloat("NjettinessAK8:tau3")',
                                                'pt','eta','phi','mass'
                                            ]),
                                            valueLabels = cms.vstring( [
                                                'ak8PFJetsCHSPrunedMass',
                                                'ak8PFJetsCHSSoftDropMass',
                                                'NjettinessAK8CHSTau1',
                                                'NjettinessAK8CHSTau2',
                                                'NjettinessAK8CHSTau3',
                                                'pt','eta','phi','mass'
                                            ])
                        )
    task.add(process.ak8PFJetsCHSValueMap)
    process.patJetsAK8Puppi.userData.userFloats.src += [
                                                   cms.InputTag('ak8PFJetsCHSValueMap','ak8PFJetsCHSPrunedMass'),
                                                   cms.InputTag('ak8PFJetsCHSValueMap','ak8PFJetsCHSSoftDropMass'),
                                                   cms.InputTag('ak8PFJetsCHSValueMap','NjettinessAK8CHSTau1'),
                                                   cms.InputTag('ak8PFJetsCHSValueMap','NjettinessAK8CHSTau2'),
                                                   cms.InputTag('ak8PFJetsCHSValueMap','NjettinessAK8CHSTau3'),
                                                   cms.InputTag('ak8PFJetsCHSValueMap','pt'),
                                                   cms.InputTag('ak8PFJetsCHSValueMap','eta'),
                                                   cms.InputTag('ak8PFJetsCHSValueMap','phi'),
                                                   cms.InputTag('ak8PFJetsCHSValueMap','mass'),
                                                   ]

    # add Njetiness
    process.load('RecoJets.JetProducers.nJettinessAdder_cfi')
    task.add(process.Njettiness)
    addToProcessAndTask('NjettinessAK8Subjets', process.Njettiness.clone(), process, task)
    process.NjettinessAK8Subjets.src = cms.InputTag("ak8PFJetsPuppiSoftDrop", "SubJets")
    process.NjettinessAK8Subjets.cone = cms.double(0.8)
    

    
    ## PATify CHS soft drop fat jets
    addJetCollection(
        process,
        labelName = 'AK8PFCHSSoftDrop',
        jetSource = cms.InputTag('ak8PFJetsCHSSoftDrop'),
        btagDiscriminators = ['None'],
        jetCorrections = ('AK8PFchs', ['L1FastJet', 'L2Relative', 'L3Absolute'], 'None'),
        getJetMCFlavour = False # jet flavor disabled
    )


    ## PATify puppi soft drop fat jets
    addJetCollection(
        process,
        labelName = 'AK8PFPuppiSoftDrop',
        jetSource = cms.InputTag('ak8PFJetsPuppiSoftDrop'),
        btagDiscriminators = ['None'],
        jetCorrections = ('AK8PFPuppi', ['L2Relative', 'L3Absolute'], 'None'),
        getJetMCFlavour = False # jet flavor disabled
    )
    
    ## PATify soft drop subjets
    addJetCollection(
        process,
        labelName = 'AK8PFPuppiSoftDropSubjets',
        jetSource = cms.InputTag('ak8PFJetsPuppiSoftDrop','SubJets'),
        algo = 'ak',  # needed for subjet flavor clustering
        rParam = 0.8, # needed for subjet flavor clustering
        btagDiscriminators = ['pfCombinedSecondaryVertexV2BJetTags', 'pfCombinedInclusiveSecondaryVertexV2BJetTags','pfCombinedMVAV2BJetTags'],
        jetCorrections = ('AK4PFPuppi', ['L2Relative', 'L3Absolute'], 'None'),
        explicitJTA = True,  # needed for subjet b tagging
        svClustering = True, # needed for subjet b tagging
        genJetCollection = cms.InputTag('slimmedGenJets'), 
        fatJets=cms.InputTag('ak8PFJetsPuppi'),             # needed for subjet flavor clustering
        groomedFatJets=cms.InputTag('ak8PFJetsPuppiSoftDrop') # needed for subjet flavor clustering
    )
    process.selectedPatJetsAK8PFPuppiSoftDrop.cut = cms.string("pt > 170")
    process.patJetsAK8PFPuppiSoftDropSubjets.userData.userFloats.src += ['NjettinessAK8Subjets:tau1','NjettinessAK8Subjets:tau2','NjettinessAK8Subjets:tau3']
    
    process.slimmedJetsAK8PFPuppiSoftDropSubjets = cms.EDProducer("PATJetSlimmer",
        src = cms.InputTag("selectedPatJetsAK8PFPuppiSoftDropSubjets"),
        packedPFCandidates = cms.InputTag("packedPFCandidates"),
        dropJetVars = cms.string("1"),
        dropDaughters = cms.string("0"),
        rekeyDaughters = cms.string("1"),
        dropTrackRefs = cms.string("1"),
        dropSpecific = cms.string("1"),
        dropTagInfos = cms.string("1"),
        modifyJets = cms.bool(True),
        mixedDaughters = cms.bool(False),
        modifierConfig = cms.PSet( modifications = cms.VPSet() )
    )
    task.add(process.slimmedJetsAK8PFPuppiSoftDropSubjets)

    
    ## Establish references between PATified fat jets and subjets using the BoostedJetMerger
    process.slimmedJetsAK8PFPuppiSoftDropPacked = cms.EDProducer("BoostedJetMerger",
        jetSrc=cms.InputTag("selectedPatJetsAK8PFPuppiSoftDrop"),
        subjetSrc=cms.InputTag("slimmedJetsAK8PFPuppiSoftDropSubjets")
    )
    task.add(process.slimmedJetsAK8PFPuppiSoftDropPacked)

    
    process.packedPatJetsAK8 = cms.EDProducer("JetSubstructurePacker",
            jetSrc = cms.InputTag("selectedPatJetsAK8Puppi"),
            distMax = cms.double(0.8),
            algoTags = cms.VInputTag(
                cms.InputTag("slimmedJetsAK8PFPuppiSoftDropPacked")
            ),
            algoLabels = cms.vstring(
                'SoftDropPuppi'
                ),
            fixDaughters = cms.bool(True),
            packedPFCandidates = cms.InputTag("packedPFCandidates"),
    )
    task.add(process.packedPatJetsAK8)

    # switch off daughter re-keying since it's done in the JetSubstructurePacker (and can't be done afterwards)
    process.slimmedJetsAK8.rekeyDaughters = "0"
<|MERGE_RESOLUTION|>--- conflicted
+++ resolved
@@ -1,12 +1,8 @@
 import FWCore.ParameterSet.Config as cms
 
-<<<<<<< HEAD
 from PhysicsTools.PatAlgos.tools.helpers import getPatAlgosToolsTask, addToProcessAndTask
 
-def applySubstructure( process ) :
-=======
 def applySubstructure( process, postfix="" ) :
->>>>>>> ba8f8656
 
     task = getPatAlgosToolsTask(process)
 
