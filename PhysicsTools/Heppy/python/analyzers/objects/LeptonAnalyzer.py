--- conflicted
+++ resolved
@@ -255,9 +255,6 @@
               elif aeta < 2.000: mu.EffectiveArea04 = 0.0913
               elif aeta < 2.200: mu.EffectiveArea04 = 0.1212
               else:              mu.EffectiveArea04 = 0.2085
-<<<<<<< HEAD
-          else: raise RuntimeError("Unsupported value for mu_effectiveAreas: can only use Data2012 (rho: ?) and Phys14_v1 (rho: fixedGridRhoFastjetAll)")
-=======
           elif self.muEffectiveArea == "Spring15_25ns_v1":
               aeta = abs(mu.eta())
               if   aeta < 0.800: mu.EffectiveArea03 = 0.0735
@@ -267,7 +264,6 @@
               else:              mu.EffectiveArea03 = 0.0577
               mu.EffectiveArea04 = 0 # not computed
           else: raise RuntimeError,  "Unsupported value for mu_effectiveAreas: can only use Data2012 (rho: ?) and Phys14_25ns_v1 or Spring15_25ns_v1 (rho: fixedGridRhoFastjetAll)"
->>>>>>> 272b991f
         # Attach the vertex to them, for dxy/dz calculation
         for mu in allmuons:
             mu.associatedVertex = event.goodVertices[0] if len(event.goodVertices)>0 else event.vertices[0]
@@ -340,10 +336,6 @@
               elif aeta < 1.300: ele.EffectiveArea04 = 0.1734 
               elif aeta < 2.000: ele.EffectiveArea04 = 0.1077 
               elif aeta < 2.200: ele.EffectiveArea04 = 0.1565 
-<<<<<<< HEAD
-              else:              ele.EffectiveArea04 = 0.2680 
-          else: raise RuntimeError("Unsupported value for ele_effectiveAreas: can only use Data2012 (rho: ?) and Phys14_v1 (rho: fixedGridRhoFastjetAll)")
-=======
               else:              ele.EffectiveArea04 = 0.2680
           elif self.eleEffectiveArea == "Spring15_50ns_v1":
               SCEta = abs(ele.superCluster().eta())
@@ -368,7 +360,6 @@
               # warning: EAs not computed for cone DR=0.4 yet. Do not correct
               ele.EffectiveArea04 = 0.0
           else: raise RuntimeError,  "Unsupported value for ele_effectiveAreas: can only use Data2012 (rho: ?), Phys14_v1 and Spring15_v1 (rho: fixedGridRhoFastjetAll)"
->>>>>>> 272b991f
 
         # Electron scale calibrations
         if self.cfg_ana.doElectronScaleCorrections:
@@ -448,14 +439,9 @@
                 else:
                     mu.miniAbsIsoPU = self.IsolationComputer.puAbsIso(mu.physObj, mu.miniIsoR, 0.015 if what == "eleE" else 0.0, 0.0,self.IsolationComputer.selfVetoNone);
                 mu.miniAbsIsoNeutral = max(0.0, mu.miniAbsIsoNeutral - 0.5*mu.miniAbsIsoPU)
-<<<<<<< HEAD
-            elif self.miniIsolationPUCorr != 'raw':
-                raise RuntimeError("Unsupported miniIsolationCorr name '" + str(self.cfg_ana.miniIsolationCorr) +  "'! For now only 'rhoArea', 'deltaBeta', 'raw', 'weights' are supported (and 'weights' is not tested).")
-=======
             elif puCorr != 'raw':
                 raise RuntimeError, "Unsupported miniIsolationCorr name '" + puCorr +  "'! For now only 'rhoArea', 'deltaBeta', 'raw', 'weights' are supported (and 'weights' is not tested)."
 
->>>>>>> 272b991f
         mu.miniAbsIso = mu.miniAbsIsoCharged + mu.miniAbsIsoNeutral
         mu.miniRelIso = mu.miniAbsIso/mu.pt()
 
