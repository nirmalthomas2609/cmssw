--- conflicted
+++ resolved
@@ -12,11 +12,7 @@
 
 finalTaus = cms.EDFilter("PATTauRefSelector",
     src = cms.InputTag("slimmedTausUpdated"),
-<<<<<<< HEAD
     cut = cms.string("pt > 18 && tauID('decayModeFindingNewDMs') && (tauID('byLooseCombinedIsolationDeltaBetaCorr3Hits') || tauID('byVLooseIsolationMVArun2v1DBoldDMwLT2015') || tauID('byVLooseIsolationMVArun2v1DBnewDMwLT') || tauID('byVLooseIsolationMVArun2v1DBdR03oldDMwLT') || tauID('byVVLooseIsolationMVArun2v1DBoldDMwLT') || tauID('byVVLooseIsolationMVArun2v1DBoldDMwLT2017v2') || tauID('byVVLooseIsolationMVArun2v1DBnewDMwLT2017v2') || tauID('byVVLooseIsolationMVArun2v1DBdR03oldDMwLT2017v2') || tauID('byVVVLooseDeepTau2017v2p1VSjet'))")
-=======
-    cut = cms.string("pt > 18 && tauID('decayModeFindingNewDMs') && (tauID('byLooseCombinedIsolationDeltaBetaCorr3Hits') || tauID('byVLooseIsolationMVArun2v1DBoldDMwLT2015') || tauID('byVLooseIsolationMVArun2v1DBnewDMwLT') || tauID('byVLooseIsolationMVArun2v1DBdR03oldDMwLT') || tauID('byVVLooseIsolationMVArun2v1DBoldDMwLT') || tauID('byVVLooseIsolationMVArun2v1DBoldDMwLT2017v2') || tauID('byVVLooseIsolationMVArun2v1DBnewDMwLT2017v2') || tauID('byVVLooseIsolationMVArun2v1DBdR03oldDMwLT2017v2') || tauID('byVVVLooseDeepTau2017v2VSjet'))")
->>>>>>> 4147ed99
 )
 
 for era in [eras.run2_nanoAOD_94X2016,eras.run2_nanoAOD_94XMiniAODv2,eras.run2_nanoAOD_102Xv1]:
@@ -122,7 +118,6 @@
        rawAntiEleCat2018 = Var("tauID('againstElectronMVA6category2018')", int, doc="Anti-electron MVA discriminator V6 category (2018)"),
        idAntiEle2018 = _tauId5WPMask("againstElectron%sMVA62018", doc= "Anti-electron MVA discriminator V6 (2018)"),
 )
-<<<<<<< HEAD
 _deepTauVars2017v2p1 = cms.PSet(
     rawDeepTau2017v2p1VSe = Var("tauID('byDeepTau2017v2p1VSeraw')", float, doc="byDeepTau2017v2p1VSe raw output discriminator (deepTau2017v2p1)", precision=10),
     rawDeepTau2017v2p1VSmu = Var("tauID('byDeepTau2017v2p1VSmuraw')", float, doc="byDeepTau2017v2p1VSmu raw output discriminator (deepTau2017v2p1)", precision=10),
@@ -130,15 +125,6 @@
     idDeepTau2017v2p1VSe = _tauId8WPMask("by%sDeepTau2017v2p1VSe", doc="byDeepTau2017v2p1VSe ID working points (deepTau2017v2p1)"),
     idDeepTau2017v2p1VSmu = _tauId4WPMask("by%sDeepTau2017v2p1VSmu", doc="byDeepTau2017v2p1VSmu ID working points (deepTau2017v2p1)"),
     idDeepTau2017v2p1VSjet = _tauId8WPMask("by%sDeepTau2017v2p1VSjet", doc="byDeepTau2017v2p1VSjet ID working points (deepTau2017v2p1)"),
-=======
-_deepTauVars2017v2 = cms.PSet(
-    rawDeepTau2017v2VSe = Var("tauID('byDeepTau2017v2VSeraw')", float, doc="byDeepTau2017v2VSe raw output discriminator (deepTau2017v2)", precision=10),
-    rawDeepTau2017v2VSmu = Var("tauID('byDeepTau2017v2VSmuraw')", float, doc="byDeepTau2017v2VSmu raw output discriminator (deepTau2017v2)", precision=10),
-    rawDeepTau2017v2VSjet = Var("tauID('byDeepTau2017v2VSjetraw')", float, doc="byDeepTau2017v2VSjet raw output discriminator (deepTau2017v2)", precision=10),
-    idDeepTau2017v2VSe = _tauId8WPMask("by%sDeepTau2017v2VSe", doc="byDeepTau2017v2VSe ID working points (deepTau2017v2)"),
-    idDeepTau2017v2VSmu = _tauId4WPMask("by%sDeepTau2017v2VSmu", doc="byDeepTau2017v2VSmu ID working points (deepTau2017v2)"),
-    idDeepTau2017v2VSjet = _tauId8WPMask("by%sDeepTau2017v2VSjet", doc="byDeepTau2017v2VSjet ID working points (deepTau2017v2)"),
->>>>>>> 4147ed99
 )
 
 _variablesMiniV2 = cms.PSet(
@@ -146,11 +132,7 @@
     _mvaAntiEVars2018,
     _mvaIsoVars2015Reduced,
     _mvaIsoVars2017v1,
-    _mvaIsoVars2017v2,
-<<<<<<< HEAD
-=======
-    _deepTauVars2017v2
->>>>>>> 4147ed99
+    _mvaIsoVars2017v2
 )
 _variablesMiniV1 = _variablesMiniV2.clone()
 _variablesMiniV1.rawMVAoldDM = Var( "tauID('byIsolationMVArun2v1DBoldDMwLTraw')",float, doc="byIsolationMVArun2v1DBoldDMwLT raw output discriminator (2015)",precision=10)
@@ -171,7 +153,6 @@
 eras.run2_miniAOD_80XLegacy.toModify(tauTable,
                                      variables = _variables80X
 )
-<<<<<<< HEAD
 for era in [eras.run2_nanoAOD_94X2016,eras.run2_nanoAOD_94XMiniAODv2,eras.run2_nanoAOD_102Xv1]:
     era.toModify(tauTable.variables,
                  rawDeepTau2017v2p1VSe = None,
@@ -180,16 +161,6 @@
                  idDeepTau2017v2p1VSe = None,
                  idDeepTau2017v2p1VSmu = None,
                  idDeepTau2017v2p1VSjet = None
-=======
-for era in [eras.run2_nanoAOD_94XMiniAODv1,eras.run2_nanoAOD_94X2016,eras.run2_nanoAOD_94XMiniAODv2,eras.run2_nanoAOD_102Xv1]:
-    era.toModify(tauTable.variables,
-                 rawDeepTau2017v2VSe = None,
-                 rawDeepTau2017v2VSmu = None,
-                 rawDeepTau2017v2VSjet = None,
-                 idDeepTau2017v2VSe = None,
-                 idDeepTau2017v2VSmu = None,
-                 idDeepTau2017v2VSjet = None
->>>>>>> 4147ed99
     )
 
 tauGenJets.GenParticles = cms.InputTag("prunedGenParticles")
