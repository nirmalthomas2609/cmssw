--- conflicted
+++ resolved
@@ -467,8 +467,7 @@
     cfg = { k : v for k, v in jetConfig.items() if k != "enabled" }
     recoJetInfo = recoJA.addRecoJetCollection(process, **cfg)
     tableRecoJA.addTable(process, recoJetInfo)
-
-<<<<<<< HEAD
+    
   if runOnMC:
     process.nanoSequenceMC += genJA.getSequence(process)
     process.nanoSequenceMC += recoJA.getSequence(process)
@@ -483,7 +482,4 @@
 
 def PrepJMECustomNanoAOD_Data(process):
   PrepJMECustomNanoAOD(process,runOnMC=False)
-=======
-  process.nanoSequenceMC += recoJA.getSequence(process)
-  process.nanoSequenceMC += tableRecoJA.getSequence(process)
->>>>>>> ac59f0b5
+  