import FWCore.ParameterSet.Config as cms
from  PhysicsTools.NanoAOD.common_cff import *

from Configuration.Eras.Modifier_run2_nanoAOD_94XMiniAODv1_cff import run2_nanoAOD_94XMiniAODv1
from Configuration.Eras.Modifier_run2_nanoAOD_94XMiniAODv2_cff import run2_nanoAOD_94XMiniAODv2

##################### Tables for final output and docs ##########################
metTable = cms.EDProducer("SimpleCandidateFlatTableProducer",
    src = cms.InputTag("slimmedMETs"),
    name = cms.string("MET"),
    doc = cms.string("slimmedMET, type-1 corrected PF MET"),
    singleton = cms.bool(True),  # there's always exactly one MET per event
    extension = cms.bool(False), # this is the main table for the MET
    variables = cms.PSet(PTVars,
       sumEt = Var("sumEt()", float, doc="scalar sum of Et",precision=10),
       covXX = Var("getSignificanceMatrix().At(0,0)",float,doc="xx element of met covariance matrix", precision=8),
       covXY = Var("getSignificanceMatrix().At(0,1)",float,doc="xy element of met covariance matrix", precision=8),
       covYY = Var("getSignificanceMatrix().At(1,1)",float,doc="yy element of met covariance matrix", precision=8),
       significance = Var("metSignificance()", float, doc="MET significance",precision=10),
       sumPtUnclustered = Var("metSumPtUnclustered()", float, doc="sumPt used for MET significance",precision=10),
       MetUnclustEnUpDeltaX = Var("shiftedPx('UnclusteredEnUp')-px()", float, doc="Delta (METx_mod-METx) Unclustered Energy Up",precision=10),
       MetUnclustEnUpDeltaY = Var("shiftedPy('UnclusteredEnUp')-py()", float, doc="Delta (METy_mod-METy) Unclustered Energy Up",precision=10),

    ),
)


rawMetTable = cms.EDProducer("SimpleCandidateFlatTableProducer",
    src = metTable.src,
    name = cms.string("RawMET"),
    doc = cms.string("raw PF MET"),
    singleton = cms.bool(True),  # there's always exactly one MET per event
    extension = cms.bool(False), # this is the main table for the MET
    variables = cms.PSet(#NOTA BENE: we don't copy PTVars here!
       pt  = Var("uncorPt",  float, doc="pt", precision=10),
       phi = Var("uncorPhi", float, doc="phi", precision=10),
       sumEt = Var("uncorSumEt", float, doc="scalar sum of Et", precision=10),
    ),
)


caloMetTable = cms.EDProducer("SimpleCandidateFlatTableProducer",
    src = metTable.src,
    name = cms.string("CaloMET"),
    doc = cms.string("Offline CaloMET (muon corrected)"),
    singleton = cms.bool(True),  # there's always exactly one MET per event
    extension = cms.bool(False), # this is the main table for the MET
    variables = cms.PSet(#NOTA BENE: we don't copy PTVars here!
       pt  = Var("caloMETPt",  float, doc="pt", precision=10),
       phi = Var("caloMETPhi", float, doc="phi", precision=10),
       sumEt = Var("caloMETSumEt", float, doc="scalar sum of Et", precision=10),
    ),
)

puppiMetTable = cms.EDProducer("SimpleCandidateFlatTableProducer",
    src = cms.InputTag("slimmedMETsPuppi"),
    name = cms.string("PuppiMET"),
    doc = cms.string("PUPPI  MET"),
    singleton = cms.bool(True),  # there's always exactly one MET per event
    extension = cms.bool(False), # this is the main table for the MET
    variables = cms.PSet(PTVars,
       sumEt = Var("sumEt()", float, doc="scalar sum of Et",precision=10),
       ptJERUp = Var("shiftedPt('JetResUp')", float, doc="JER up pt",precision=10),
       phiJERUp = Var("shiftedPhi('JetResUp')", float, doc="JER up phi",precision=10),
       ptJESUp = Var("shiftedPt('JetEnUp')", float, doc="JES up pt",precision=10),
       phiJESUp = Var("shiftedPhi('JetEnUp')", float, doc="JES up phi",precision=10),
    ),
)

rawPuppiMetTable = cms.EDProducer("SimpleCandidateFlatTableProducer",
    src = puppiMetTable.src,
    name = cms.string("RawPuppiMET"),
    doc = cms.string("raw Puppi MET"),
    singleton = cms.bool(True),  # there's always exactly one MET per event
    extension = cms.bool(False), # this is the main table for the MET
    variables = cms.PSet(#NOTA BENE: we don't copy PTVars here!
       pt  = Var("uncorPt",  float, doc="pt", precision=10),
       phi = Var("uncorPhi", float, doc="phi", precision=10),
       sumEt = Var("uncorSumEt", float, doc="scalar sum of Et", precision=10),
    ),)


tkMetTable = cms.EDProducer("SimpleCandidateFlatTableProducer",
    src = metTable.src,
    name = cms.string("TkMET"),
    doc = cms.string("Track MET computed with tracks from PV0 ( pvAssociationQuality()>=4 ) "),
    singleton = cms.bool(True),  # there's always exactly one MET per event
    extension = cms.bool(False), # this is the main table for the TkMET
    variables = cms.PSet(#NOTA BENE: we don't copy PTVars here!
       pt = Var("corPt('RawTrk')", float, doc="raw track MET pt",precision=10),
       phi = Var("corPhi('RawTrk')", float, doc="raw track MET phi",precision=10),
       sumEt = Var("corSumEt('RawTrk')", float, doc="raw track scalar sum of Et",precision=10),
    ),
)

chsMetTable = cms.EDProducer("SimpleCandidateFlatTableProducer",
    src = metTable.src,
    name = cms.string("ChsMET"),
    doc = cms.string("PF MET computed with CHS PF candidates"),
    singleton = cms.bool(True),  # there's always exactly one MET per event
    extension = cms.bool(False), # this is the main table for the TkMET
    variables = cms.PSet(#NOTA BENE: we don't copy PTVars here!
       pt = Var("corPt('RawChs')", float, doc="raw chs PF MET pt",precision=10),
       phi = Var("corPhi('RawChs')", float, doc="raw chs PF MET phi",precision=10),
       sumEt = Var("corSumEt('RawChs')", float, doc="raw chs PF scalar sum of Et",precision=10),
    ),
)

deepMetResolutionTuneTable = cms.EDProducer("SimpleCandidateFlatTableProducer",
    # current deepMets are saved in slimmedMETs in MiniAOD,
    # in the same way as chsMet/TkMET
    src = metTable.src,
    name = cms.string("DeepMETResolutionTune"),
    doc = cms.string("Deep MET trained with resolution tune"),
    singleton = cms.bool(True), # there's always exactly one MET per event
    extension = cms.bool(False), # this is the main table for the MET
    variables = cms.PSet(#NOTA BENE: we don't copy PTVars here!
        pt = Var("corPt('RawDeepResolutionTune')", float, doc="DeepMET ResolutionTune pt",precision=-1),
        phi = Var("corPhi('RawDeepResolutionTune')", float, doc="DeepmET ResolutionTune phi",precision=12),
    ),
)

deepMetResponseTuneTable = cms.EDProducer("SimpleCandidateFlatTableProducer",
    src = metTable.src,
    name = cms.string("DeepMETResponseTune"),
    doc = cms.string("Deep MET trained with extra response tune"),
    singleton = cms.bool(True), # there's always exactly one MET per event
    extension = cms.bool(False), # this is the main table for the MET
    variables = cms.PSet(#NOTA BENE: we don't copy PTVars here!
        pt = Var("corPt('RawDeepResponseTune')", float, doc="DeepMET ResponseTune pt",precision=-1),
        phi = Var("corPhi('RawDeepResponseTune')", float, doc="DeepMET ResponseTune phi",precision=12),
    ),
)

metFixEE2017Table = metTable.clone()
metFixEE2017Table.src = cms.InputTag("slimmedMETsFixEE2017")
metFixEE2017Table.name = cms.string("METFixEE2017")
metFixEE2017Table.doc = cms.string("Type-1 corrected PF MET, with fixEE2017 definition")


metMCTable = cms.EDProducer("SimpleCandidateFlatTableProducer",
    src = metTable.src,
    name = cms.string("GenMET"),
    doc = cms.string("Gen MET"),
    singleton = cms.bool(True),  
    extension = cms.bool(False),
    variables = cms.PSet(
       pt  = Var("genMET.pt",  float, doc="pt", precision=10),
       phi = Var("genMET.phi", float, doc="phi", precision=10),
    ),
)



<<<<<<< HEAD
metTables = cms.Sequence( metTable + rawMetTable + caloMetTable + puppiMetTable + tkMetTable + chsMetTable)
deepMetTables = cms.Sequence( deepMetResolutionTuneTable + deepMetResponseTuneTable )
=======
metTables = cms.Sequence( metTable + rawMetTable + caloMetTable + puppiMetTable + rawPuppiMetTable+ tkMetTable + chsMetTable)
>>>>>>> 5a002859
_withFixEE2017_sequence = cms.Sequence(metTables.copy() + metFixEE2017Table)
for modifier in run2_nanoAOD_94XMiniAODv1, run2_nanoAOD_94XMiniAODv2:
    modifier.toReplaceWith(metTables,_withFixEE2017_sequence) # only in old miniAOD, the new ones will come from the UL rereco
metMC = cms.Sequence( metMCTable )
<|MERGE_RESOLUTION|>--- conflicted
+++ resolved
@@ -152,12 +152,8 @@
 
 
 
-<<<<<<< HEAD
-metTables = cms.Sequence( metTable + rawMetTable + caloMetTable + puppiMetTable + tkMetTable + chsMetTable)
+metTables = cms.Sequence( metTable + rawMetTable + caloMetTable + puppiMetTable + rawPuppiMetTable+ tkMetTable + chsMetTable)
 deepMetTables = cms.Sequence( deepMetResolutionTuneTable + deepMetResponseTuneTable )
-=======
-metTables = cms.Sequence( metTable + rawMetTable + caloMetTable + puppiMetTable + rawPuppiMetTable+ tkMetTable + chsMetTable)
->>>>>>> 5a002859
 _withFixEE2017_sequence = cms.Sequence(metTables.copy() + metFixEE2017Table)
 for modifier in run2_nanoAOD_94XMiniAODv1, run2_nanoAOD_94XMiniAODv2:
     modifier.toReplaceWith(metTables,_withFixEE2017_sequence) # only in old miniAOD, the new ones will come from the UL rereco
