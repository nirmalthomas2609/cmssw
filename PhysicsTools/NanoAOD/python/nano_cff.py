from __future__ import print_function
import FWCore.ParameterSet.Config as cms
from PhysicsTools.NanoAOD.common_cff import *
from PhysicsTools.NanoAOD.jets_cff import *
from PhysicsTools.NanoAOD.muons_cff import *
from PhysicsTools.NanoAOD.taus_cff import *
from PhysicsTools.NanoAOD.electrons_cff import *
from PhysicsTools.NanoAOD.photons_cff import *
from PhysicsTools.NanoAOD.globals_cff import *
from PhysicsTools.NanoAOD.extraflags_cff import *
from PhysicsTools.NanoAOD.ttbarCategorization_cff import *
from PhysicsTools.NanoAOD.genparticles_cff import *
from PhysicsTools.NanoAOD.particlelevel_cff import *
from PhysicsTools.NanoAOD.vertices_cff import *
from PhysicsTools.NanoAOD.met_cff import *
from PhysicsTools.NanoAOD.triggerObjects_cff import *
from PhysicsTools.NanoAOD.isotracks_cff import *
from PhysicsTools.NanoAOD.NanoAODEDMEventContent_cff import *

from Configuration.Eras.Modifier_run2_miniAOD_80XLegacy_cff import run2_miniAOD_80XLegacy
from Configuration.Eras.Modifier_run2_nanoAOD_92X_cff import run2_nanoAOD_92X
from Configuration.Eras.Modifier_run2_nanoAOD_94X2016_cff import run2_nanoAOD_94X2016
from Configuration.Eras.Modifier_run2_nanoAOD_94XMiniAODv1_cff import run2_nanoAOD_94XMiniAODv1
from Configuration.Eras.Modifier_run2_nanoAOD_94XMiniAODv2_cff import run2_nanoAOD_94XMiniAODv2
from Configuration.Eras.Modifier_run2_nanoAOD_102Xv1_cff import run2_nanoAOD_102Xv1

nanoMetadata = cms.EDProducer("UniqueStringProducer",
    strings = cms.PSet(
        tag = cms.string("untagged"),
    )
)

linkedObjects = cms.EDProducer("PATObjectCrossLinker",
   jets=cms.InputTag("finalJets"),
   muons=cms.InputTag("finalMuons"),
   electrons=cms.InputTag("finalElectrons"),
   taus=cms.InputTag("finalTaus"),
   photons=cms.InputTag("finalPhotons"),
)

simpleCleanerTable = cms.EDProducer("NanoAODSimpleCrossCleaner",
   name=cms.string("cleanmask"),
   doc=cms.string("simple cleaning mask with priority to leptons"),
   jets=cms.InputTag("linkedObjects","jets"),
   muons=cms.InputTag("linkedObjects","muons"),
   electrons=cms.InputTag("linkedObjects","electrons"),
   taus=cms.InputTag("linkedObjects","taus"),
   photons=cms.InputTag("linkedObjects","photons"),
   jetSel=cms.string("pt>15"),
   muonSel=cms.string("isPFMuon && innerTrack.validFraction >= 0.49 && ( isGlobalMuon && globalTrack.normalizedChi2 < 3 && combinedQuality.chi2LocalPosition < 12 && combinedQuality.trkKink < 20 && segmentCompatibility >= 0.303 || segmentCompatibility >= 0.451 )"),
   electronSel=cms.string(""),
   tauSel=cms.string(""),
   photonSel=cms.string(""),
   jetName=cms.string("Jet"),muonName=cms.string("Muon"),electronName=cms.string("Electron"),
   tauName=cms.string("Tau"),photonName=cms.string("Photon")
)

btagSFdir="PhysicsTools/NanoAOD/data/btagSF/"

btagWeightTable = cms.EDProducer("BTagSFProducer",
    src = cms.InputTag("linkedObjects","jets"),
    cut = cms.string("pt > 25. && abs(eta) < 2.5"),
    discNames = cms.vstring(
        "pfCombinedInclusiveSecondaryVertexV2BJetTags",
        "pfDeepCSVJetTags:probb+pfDeepCSVJetTags:probbb",       #if multiple MiniAOD branches need to be summed up (e.g., DeepCSV b+bb), separate them using '+' delimiter
        "pfCombinedMVAV2BJetTags"        
    ),
    discShortNames = cms.vstring(
        "CSVV2",
        "DeepCSVB",
        "CMVA"
    ),
    weightFiles = cms.vstring(                                  #default settings are for 2017 94X. toModify function is called later for other eras.
        btagSFdir+"CSVv2_94XSF_V2_B_F.csv",
        btagSFdir+"DeepCSV_94XSF_V2_B_F.csv",                    
        "unavailable"                                           #if SFs for an algorithm in an era is unavailable, the corresponding branch will not be stored
    ),
    operatingPoints = cms.vstring("3","3","3"),                 #loose = 0, medium = 1, tight = 2, reshaping = 3
    measurementTypesB = cms.vstring("iterativefit","iterativefit","iterativefit"),     #e.g. "comb", "incl", "ttbar", "iterativefit"
    measurementTypesC = cms.vstring("iterativefit","iterativefit","iterativefit"),
    measurementTypesUDSG = cms.vstring("iterativefit","iterativefit","iterativefit"),
    sysTypes = cms.vstring("central","central","central")
)

for modifier in run2_miniAOD_80XLegacy, run2_nanoAOD_94X2016: # to be updated when SF for Summer16MiniAODv3 MC will be available
    modifier.toModify(btagWeightTable,                
        cut = cms.string("pt > 25. && abs(eta) < 2.4"),             #80X corresponds to 2016, |eta| < 2.4
        weightFiles = cms.vstring(                                  #80X corresponds to 2016 SFs
            btagSFdir+"CSVv2_Moriond17_B_H.csv",            
            "unavailable",                    
            btagSFdir+"cMVAv2_Moriond17_B_H.csv"                                            
        )
    )

run2_nanoAOD_92X.toModify(btagWeightTable,                      #92X corresponds to MCv1, for which SFs are unavailable
    weightFiles = cms.vstring(
        "unavailable",
        "unavailable",                    
        "unavailable"                                            
    )
)                    

genWeightsTable = cms.EDProducer("GenWeightsTableProducer",
    genEvent = cms.InputTag("generator"),
    lheInfo = cms.InputTag("externalLHEProducer"),
    preferredPDFs = cms.VPSet( # see https://lhapdf.hepforge.org/pdfsets.html
        cms.PSet( name = cms.string("PDF4LHC15_nnlo_30_pdfas"), lhaid = cms.uint32(91400) ),
        cms.PSet( name = cms.string("NNPDF31_nnlo_hessian_pdfas"), lhaid = cms.uint32(306000) ),
        cms.PSet( name = cms.string("NNPDF30_nlo_as_0118"), lhaid = cms.uint32(260000) ), # for some 92X samples. Note that the nominal weight, 260000, is not included in the LHE ...
        cms.PSet( name = cms.string("NNPDF30_lo_as_0130"), lhaid = cms.uint32(262000) ), # some MLM 80X samples have only this (e.g. /store/mc/RunIISummer16MiniAODv2/DYJetsToLL_M-50_TuneCUETP8M1_13TeV-madgraphMLM-pythia8/MINIAODSIM/PUMoriond17_80X_mcRun2_asymptotic_2016_TrancheIV_v6_ext1-v2/120000/02A210D6-F5C3-E611-B570-008CFA197BD4.root )
        cms.PSet( name = cms.string("NNPDF30_nlo_nf_4_pdfas"), lhaid = cms.uint32(292000) ), # some FXFX 80X samples have only this (e.g. WWTo1L1Nu2Q, WWTo4Q)
        cms.PSet( name = cms.string("NNPDF30_nlo_nf_5_pdfas"), lhaid = cms.uint32(292200) ), # some FXFX 80X samples have only this (e.g. DYJetsToLL_Pt, WJetsToLNu_Pt, DYJetsToNuNu_Pt)
    ),
    namedWeightIDs = cms.vstring(),
    namedWeightLabels = cms.vstring(),
    lheWeightPrecision = cms.int32(14),
    maxPdfWeights = cms.uint32(150), 
    debug = cms.untracked.bool(False),
)
lheInfoTable = cms.EDProducer("LHETablesProducer",
    lheInfo = cms.InputTag("externalLHEProducer"),
    precision = cms.int32(14),
    storeLHEParticles = cms.bool(True) 
)

l1bits=cms.EDProducer("L1TriggerResultsConverter", src=cms.InputTag("gtStage2Digis"), legacyL1=cms.bool(False))

nanoSequenceCommon = cms.Sequence(
        nanoMetadata + jetSequence + muonSequence + tauSequence + electronSequence+photonSequence+vertexSequence+
        isoTrackSequence + # must be after all the leptons 
        linkedObjects  +
        jetTables + muonTables + tauTables + electronTables + photonTables +  globalTables +vertexTables+ metTables+simpleCleanerTable + isoTrackTables
        )
nanoSequenceOnlyFullSim = cms.Sequence(triggerObjectTables + l1bits)

nanoSequence = cms.Sequence(nanoSequenceCommon + nanoSequenceOnlyFullSim)

nanoSequenceFS = cms.Sequence(genParticleSequence + particleLevelSequence + nanoSequenceCommon + jetMC + muonMC + electronMC + photonMC + tauMC + metMC + ttbarCatMCProducers +  globalTablesMC + btagWeightTable + genWeightsTable + genParticleTables + particleLevelTables + lheInfoTable  + ttbarCategoryTable )

nanoSequenceMC = nanoSequenceFS.copy()
nanoSequenceMC.insert(nanoSequenceFS.index(nanoSequenceCommon)+1,nanoSequenceOnlyFullSim)

# modify extraFlagsTable to store ecalBadCalibFilter decision which is re-run with updated bad crystal list for 2017 and 2018 samples
for modifier in run2_nanoAOD_94XMiniAODv1, run2_nanoAOD_94XMiniAODv2, run2_nanoAOD_102Xv1:
    modifier.toModify(extraFlagsTable, variables= cms.PSet())
    modifier.toModify(extraFlagsTable, variables = dict(Flag_ecalBadCalibFilterV2 = ExtVar(cms.InputTag("ecalBadCalibFilterNanoTagger"), bool, doc = "Bad ECAL calib flag (updated xtal list)")))

from PhysicsTools.PatAlgos.tools.jetTools import updateJetCollection
def nanoAOD_addDeepInfo(process,addDeepBTag,addDeepFlavour):
    _btagDiscriminators=[]
    if addDeepBTag:
        print("Updating process to run DeepCSV btag")
        _btagDiscriminators += ['pfDeepCSVJetTags:probb','pfDeepCSVJetTags:probbb','pfDeepCSVJetTags:probc']
    if addDeepFlavour:
        print("Updating process to run DeepFlavour btag")
        _btagDiscriminators += ['pfDeepFlavourJetTags:probb','pfDeepFlavourJetTags:probbb','pfDeepFlavourJetTags:problepb']
    if len(_btagDiscriminators)==0: return process
    print("Will recalculate the following discriminators: "+", ".join(_btagDiscriminators))
    updateJetCollection(
               process,
               jetSource = cms.InputTag('slimmedJets'),
               jetCorrections = ('AK4PFchs', cms.vstring(['L1FastJet', 'L2Relative', 'L3Absolute','L2L3Residual']), 'None'),
               btagDiscriminators = _btagDiscriminators,
               postfix = 'WithDeepInfo',
           )
    process.load("Configuration.StandardSequences.MagneticField_cff")
    process.looseJetId.src="selectedUpdatedPatJetsWithDeepInfo"
    process.tightJetId.src="selectedUpdatedPatJetsWithDeepInfo"
    process.tightJetIdLepVeto.src="selectedUpdatedPatJetsWithDeepInfo"
    process.bJetVars.src="selectedUpdatedPatJetsWithDeepInfo"
    process.slimmedJetsWithUserData.src="selectedUpdatedPatJetsWithDeepInfo"
    process.qgtagger80x.srcJets="selectedUpdatedPatJetsWithDeepInfo"
    if addDeepFlavour:
        process.pfDeepFlavourJetTagsWithDeepInfo.graph_path = 'RecoBTag/Combined/data/DeepFlavourV03_10X_training/constant_graph.pb'
        process.pfDeepFlavourJetTagsWithDeepInfo.lp_names = ["cpf_input_batchnorm/keras_learning_phase"]
    return process

from PhysicsTools.PatUtils.tools.runMETCorrectionsAndUncertainties import runMetCorAndUncFromMiniAOD
#from PhysicsTools.PatAlgos.slimming.puppiForMET_cff import makePuppiesFromMiniAOD
def nanoAOD_recalibrateMETs(process,isData):
    runMetCorAndUncFromMiniAOD(process,isData=isData)
    process.nanoSequenceCommon.insert(process.nanoSequenceCommon.index(jetSequence),cms.Sequence(process.fullPatMetSequence))
#    makePuppiesFromMiniAOD(process,True) # call this before in the global customizer otherwise it would reset photon IDs in VID
#    runMetCorAndUncFromMiniAOD(process,isData=isData,metType="Puppi",postfix="Puppi",jetFlavor="AK4PFPuppi")
#    process.puppiNoLep.useExistingWeights = False
#    process.puppi.useExistingWeights = False
#    process.nanoSequenceCommon.insert(process.nanoSequenceCommon.index(jetSequence),cms.Sequence(process.puppiMETSequence+process.fullPatMetSequencePuppi))
    return process

from PhysicsTools.SelectorUtils.tools.vid_id_tools import *
def nanoAOD_activateVID(process):
    switchOnVIDElectronIdProducer(process,DataFormat.MiniAOD)
    for modname in electron_id_modules_WorkingPoints_nanoAOD.modules:
        setupAllVIDIdsInModule(process,modname,setupVIDElectronSelection)
    process.electronSequence.insert(process.electronSequence.index(bitmapVIDForEle),process.egmGsfElectronIDSequence)
    for modifier in run2_miniAOD_80XLegacy, run2_nanoAOD_92X:
        modifier.toModify(process.electronMVAValueMapProducer, srcMiniAOD = "slimmedElectronsUpdated")
        modifier.toModify(process.electronMVAVariableHelper, srcMiniAOD = "slimmedElectronsUpdated")
        modifier.toModify(process.egmGsfElectronIDs, physicsObjectSrc = "slimmedElectronsUpdated")
        if hasattr(process,"heepIDVarValueMaps"):
            modifier.toModify(process.heepIDVarValueMaps, elesMiniAOD = "slimmedElectronsUpdated")
    switchOnVIDPhotonIdProducer(process,DataFormat.MiniAOD) # do not call this to avoid resetting photon IDs in VID, if called before inside makePuppiesFromMiniAOD
    for modname in photon_id_modules_WorkingPoints_nanoAOD.modules:
        setupAllVIDIdsInModule(process,modname,setupVIDPhotonSelection)
    process.photonSequence.insert(process.photonSequence.index(bitmapVIDForPho),process.egmPhotonIDSequence)
    return process

def nanoAOD_addDeepInfoAK8(process,addDeepBTag,addDeepBoostedJet,jecPayload):
    _btagDiscriminators=[]
    if addDeepBTag:
        print("Updating process to run DeepCSV btag to AK8 jets")
        _btagDiscriminators += ['pfDeepCSVJetTags:probb','pfDeepCSVJetTags:probbb']
    if addDeepBoostedJet:
        print("Updating process to run DeepBoostedJet on datasets before 103X")
        from RecoBTag.MXNet.pfDeepBoostedJet_cff import _pfDeepBoostedJetTagsAll as pfDeepBoostedJetTagsAll
        _btagDiscriminators += pfDeepBoostedJetTagsAll
    if len(_btagDiscriminators)==0: return process
    print("Will recalculate the following discriminators on AK8 jets: "+", ".join(_btagDiscriminators))
    updateJetCollection(
       process,
       jetSource = cms.InputTag('slimmedJetsAK8'),
       pvSource = cms.InputTag('offlineSlimmedPrimaryVertices'),
       svSource = cms.InputTag('slimmedSecondaryVertices'),
       rParam = 0.8,
       jetCorrections = (jecPayload.value(), cms.vstring(['L1FastJet', 'L2Relative', 'L3Absolute', 'L2L3Residual']), 'None'),
       btagDiscriminators = _btagDiscriminators,
       postfix='AK8WithDeepInfo',
       printWarning = False
       )
    process.looseJetIdAK8.src = "selectedUpdatedPatJetsAK8WithDeepInfo"
    process.tightJetIdAK8.src = "selectedUpdatedPatJetsAK8WithDeepInfo"
    process.tightJetIdLepVetoAK8.src = "selectedUpdatedPatJetsAK8WithDeepInfo"
    process.slimmedJetsAK8WithUserData.src = "selectedUpdatedPatJetsAK8WithDeepInfo"
    return process

<<<<<<< HEAD
from PhysicsTools.PatUtils.tools.runMETCorrectionsAndUncertainties import runMetCorAndUncFromMiniAOD
def nanoAOD_runMETfixEE2017(process,isData):
    runMetCorAndUncFromMiniAOD(process,isData=isData,
                               fixEE2017 = True,
                               fixEE2017Params = {'userawPt': True, 'ptThreshold':50.0, 'minEtaThreshold':2.65, 'maxEtaThreshold': 3.139},
                               postfix = "FixEE2017")
    process.nanoSequenceCommon.insert(process.nanoSequenceCommon.index(jetSequence),process.fullPatMetSequenceFixEE2017)

=======
>>>>>>> a825971b
def nanoAOD_customizeCommon(process):
#    makePuppiesFromMiniAOD(process,True) # call this here as it calls switchOnVIDPhotonIdProducer
    process = nanoAOD_activateVID(process)
    nanoAOD_addDeepInfo_switch = cms.PSet(
        nanoAOD_addDeepBTag_switch = cms.untracked.bool(False),
        nanoAOD_addDeepFlavourTag_switch = cms.untracked.bool(False),
        )
    run2_miniAOD_80XLegacy.toModify(nanoAOD_addDeepInfo_switch, nanoAOD_addDeepBTag_switch = cms.untracked.bool(True))
    for modifier in run2_miniAOD_80XLegacy, run2_nanoAOD_94X2016, run2_nanoAOD_94XMiniAODv1, run2_nanoAOD_94XMiniAODv2:
        modifier.toModify(nanoAOD_addDeepInfo_switch, nanoAOD_addDeepFlavourTag_switch =  cms.untracked.bool(True))
    process = nanoAOD_addDeepInfo(process,
                                  addDeepBTag=nanoAOD_addDeepInfo_switch.nanoAOD_addDeepBTag_switch,
                                  addDeepFlavour=nanoAOD_addDeepInfo_switch.nanoAOD_addDeepFlavourTag_switch)
    nanoAOD_addDeepInfoAK8_switch = cms.PSet(
        nanoAOD_addDeepBTag_switch = cms.untracked.bool(False),
        nanoAOD_addDeepBoostedJet_switch = cms.untracked.bool(True), # will deactivate this in future miniAOD releases
        jecPayload = cms.untracked.string('AK8PFPuppi')
        )
    # deepAK8 should not run on 80X, that contains ak8PFJetsCHS jets
    run2_miniAOD_80XLegacy.toModify(nanoAOD_addDeepInfoAK8_switch,
                                    nanoAOD_addDeepBTag_switch = cms.untracked.bool(True),
                                    nanoAOD_addDeepBoostedJet_switch = cms.untracked.bool(False),
                                    jecPayload = cms.untracked.string('AK8PFchs'))
    process = nanoAOD_addDeepInfoAK8(process,
                                     addDeepBTag=nanoAOD_addDeepInfoAK8_switch.nanoAOD_addDeepBTag_switch,
                                     addDeepBoostedJet=nanoAOD_addDeepInfoAK8_switch.nanoAOD_addDeepBoostedJet_switch,
                                     jecPayload=nanoAOD_addDeepInfoAK8_switch.jecPayload)
    return process

def nanoAOD_customizeData(process):
    process = nanoAOD_customizeCommon(process)
    process = nanoAOD_recalibrateMETs(process,isData=True)
    for modifier in run2_nanoAOD_94XMiniAODv1, run2_nanoAOD_94XMiniAODv2:
        modifier.toModify(process, nanoAOD_runMETfixEE2017(process,isData=True))
    if hasattr(process,'calibratedPatElectrons80X'):
        process.calibratedPatElectrons80X.isMC = cms.bool(False)
        process.calibratedPatPhotons80X.isMC = cms.bool(False)
    return process

def nanoAOD_customizeMC(process):
    process = nanoAOD_customizeCommon(process)
    process = nanoAOD_recalibrateMETs(process,isData=False)
    for modifier in run2_nanoAOD_94XMiniAODv1, run2_nanoAOD_94XMiniAODv2:
        modifier.toModify(process, nanoAOD_runMETfixEE2017(process,isData=False))
    if hasattr(process,'calibratedPatElectrons80X'):
        process.calibratedPatElectrons80X.isMC = cms.bool(True)
        process.calibratedPatPhotons80X.isMC = cms.bool(True)
    return process

### Era dependent customization
_80x_sequence = nanoSequenceCommon.copy()
#remove stuff 
_80x_sequence.remove(isoTrackTables)
_80x_sequence.remove(isoTrackSequence)
#add stuff
_80x_sequence.insert(_80x_sequence.index(jetSequence), extraFlagsProducers)
_80x_sequence.insert(_80x_sequence.index(simpleCleanerTable)+1, extraFlagsTable)

run2_miniAOD_80XLegacy.toReplaceWith( nanoSequenceCommon, _80x_sequence)

_102x_sequence = nanoSequenceCommon.copy()
#add stuff
_102x_sequence.insert(_102x_sequence.index(jetSequence),extraFlagsProducers102x)
_102x_sequence.insert(_102x_sequence.index(simpleCleanerTable)+1,extraFlagsTable)

for modifier in run2_nanoAOD_94XMiniAODv1, run2_nanoAOD_94XMiniAODv2, run2_nanoAOD_102Xv1:
    modifier.toReplaceWith(nanoSequenceCommon, _102x_sequence)<|MERGE_RESOLUTION|>--- conflicted
+++ resolved
@@ -233,7 +233,6 @@
     process.slimmedJetsAK8WithUserData.src = "selectedUpdatedPatJetsAK8WithDeepInfo"
     return process
 
-<<<<<<< HEAD
 from PhysicsTools.PatUtils.tools.runMETCorrectionsAndUncertainties import runMetCorAndUncFromMiniAOD
 def nanoAOD_runMETfixEE2017(process,isData):
     runMetCorAndUncFromMiniAOD(process,isData=isData,
@@ -242,8 +241,6 @@
                                postfix = "FixEE2017")
     process.nanoSequenceCommon.insert(process.nanoSequenceCommon.index(jetSequence),process.fullPatMetSequenceFixEE2017)
 
-=======
->>>>>>> a825971b
 def nanoAOD_customizeCommon(process):
 #    makePuppiesFromMiniAOD(process,True) # call this here as it calls switchOnVIDPhotonIdProducer
     process = nanoAOD_activateVID(process)
