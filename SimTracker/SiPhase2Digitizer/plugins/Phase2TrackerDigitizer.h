--- conflicted
+++ resolved
@@ -72,13 +72,8 @@
     using vstring = std::vector<std::string>;
 
     // constants of different algorithm types
-<<<<<<< HEAD
-    enum class AlgorithmType { InnerPixel, PixelinPS, StripinPS, TwoStrip, Unknown };
-    AlgorithmType getAlgoType(uint32_t idet);
-=======
     enum class AlgorithmType { InnerPixel, InnerPixel3D, PixelinPS, StripinPS, TwoStrip, Unknown };
     AlgorithmType getAlgoType(unsigned int idet);
->>>>>>> 2c9977d4
 
     void accumulatePixelHits(edm::Handle<std::vector<PSimHit> >, size_t globalSimHitIndex, const uint32_t tofBin);
     void addPixelCollection(edm::Event& iEvent, const edm::EventSetup& iSetup, const bool ot_analog);
