--- conflicted
+++ resolved
@@ -56,12 +56,8 @@
 TrackerHitAssociator::TrackerHitAssociator(const edm::Event& e, const edm::ParameterSet& conf)  : 
   doPixel_( conf.getParameter<bool>("associatePixel") ),
   doStrip_( conf.getParameter<bool>("associateStrip") ),
-<<<<<<< HEAD
-  doTrackAssoc_( conf.getParameter<bool>("associateRecoTracks") ) {
-=======
   doTrackAssoc_( conf.getParameter<bool>("associateRecoTracks") ),
   assocHitbySimTrack_( conf.getUntrackedParameter<bool>("associateHitbySimTrack", false) ) {
->>>>>>> 5980c7b6
   
   //if track association there is no need to access the input collections
   if(!doTrackAssoc_) {
@@ -90,52 +86,29 @@
       for (MixCollection<PSimHit>::iterator isim = thisContainerHits->begin();
 	   isim != thisContainerHits->end(); isim++) {
 	DetId theDet((*isim).detUnitId());
-<<<<<<< HEAD
-	if (theDet.subdetId() == PixelSubdetector::PixelBarrel || theDet.subdetId() == PixelSubdetector::PixelEndcap) {
-	  SimHitMap[theDet].push_back((*isim));
-// 	  std::cout << "simHits from crossing frames; map size = " << SimHitMap.size() << ", Hit count = " << Nhits << std::endl;
-=======
 	if (assocHitbySimTrack_) {
 	  SimHitMap[theDet].push_back((*isim));
->>>>>>> 5980c7b6
 	} else {
 	  unsigned int tofBin = StripDigiSimLink::LowTof;
 	  if (trackerContainer.find(std::string("HighTof")) != std::string::npos) tofBin = StripDigiSimLink::HighTof;
 	  simHitCollectionID theSimHitCollID = std::make_pair(theDet.subdetId(), tofBin);
 	  SimHitCollMap[theSimHitCollID].push_back((*isim));
-<<<<<<< HEAD
-// 	  std::cout << "simHits from crossing frames; map size = " << SimHitCollMap.size() << ", Hit count = " << Nhits << std::endl;
 	}
 	Nhits++;
       }
-=======
-	}
-	Nhits++;
-      }
       // std::cout << "simHits from crossing frames; map size = " << SimHitCollMap.size() << ", Hit count = " << Nhits << std::endl;
->>>>>>> 5980c7b6
     } else {
       theEvent.getByLabel(tag_hits, simHits);
       for (std::vector<PSimHit>::const_iterator isim = simHits->begin();
 	   isim != simHits->end(); isim++) {
 	DetId theDet((*isim).detUnitId());
-<<<<<<< HEAD
-	if (theDet.subdetId() == PixelSubdetector::PixelBarrel || theDet.subdetId() == PixelSubdetector::PixelEndcap) {
-	  SimHitMap[theDet].push_back((*isim));
-// 	  std::cout << "simHits from crossing frames; map size = " << SimHitMap.size() << ", Hit count = " << Nhits << std::endl;
-=======
 	if (assocHitbySimTrack_) {
 	  SimHitMap[theDet].push_back((*isim));
->>>>>>> 5980c7b6
 	} else {
 	  unsigned int tofBin = StripDigiSimLink::LowTof;
 	  if (trackerContainer.find(std::string("HighTof")) != std::string::npos) tofBin = StripDigiSimLink::HighTof;
 	  simHitCollectionID theSimHitCollID = std::make_pair(theDet.subdetId(), tofBin);
 	  SimHitCollMap[theSimHitCollID].push_back((*isim));
-<<<<<<< HEAD
-// 	  std::cout << "simHits from crossing frames; map size = " << SimHitCollMap.size() << ", Hit count = " << Nhits << std::endl;
-=======
->>>>>>> 5980c7b6
 	}
 	Nhits++;
       }
@@ -199,12 +172,7 @@
     return result;
   }
 
-<<<<<<< HEAD
-  // Here get the SimHit from the trackid, for pixels.
-//   std::vector<PSimHit> simHitVector;
-=======
   // Get the SimHit from the trackid instead
->>>>>>> 5980c7b6
   std::map<unsigned int, std::vector<PSimHit> >::const_iterator it = SimHitMap.find(detID);
   if (it!= SimHitMap.end()) {
     vector<PSimHit>::const_iterator simHitIter = (it->second).begin();
