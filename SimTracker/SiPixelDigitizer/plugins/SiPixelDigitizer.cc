// -*- C++ -*-
//
// Package:    SiPixelDigitizer
// Class:      SiPixelDigitizer
// 
/**\class SiPixelDigitizer SiPixelDigitizer.cc SimTracker/SiPixelDigitizer/src/SiPixelDigitizer.cc

 Description: <one line class summary>

 Implementation:
     <Notes on implementation>
*/
//
// Original Author:  Michele Pioppi-INFN perugia
//   Modifications: Freya Blekman - Cornell University
//         Created:  Mon Sep 26 11:08:32 CEST 2005
//
//


// system include files
#include <memory>
#include <set>

// user include files
#include "SiPixelDigitizer.h"
#include "SiPixelDigitizerAlgorithm.h"

#include "SimDataFormats/TrackingHit/interface/PSimHit.h"
#include "DataFormats/Common/interface/Handle.h"
#include "FWCore/Framework/interface/ConsumesCollector.h"
#include "FWCore/Framework/interface/one/EDProducer.h"
#include "FWCore/Framework/interface/ESHandle.h"
#include "FWCore/Framework/interface/EventSetup.h"
#include "FWCore/ParameterSet/interface/ParameterSet.h"
#include "DataFormats/SiPixelDigi/interface/PixelDigi.h"
#include "SimDataFormats/TrackerDigiSimLink/interface/PixelDigiSimLink.h"
#include "DataFormats/Common/interface/DetSet.h"
#include "DataFormats/Common/interface/DetSetVector.h"
#include "DataFormats/SiPixelDigi/interface/PixelDigi.h"
#include "DataFormats/SiPixelDigi/interface/PixelDigiCollection.h"
#include "SimDataFormats/TrackingHit/interface/PSimHitContainer.h"
#include "DataFormats/GeometryVector/interface/LocalPoint.h"
#include "DataFormats/GeometryVector/interface/LocalVector.h"
#include "Geometry/CommonDetUnit/interface/GeomDetUnit.h"
#include "Geometry/Records/interface/TrackerDigiGeometryRecord.h"
#include "Geometry/TrackerGeometryBuilder/interface/PixelGeomDetUnit.h"
#include "Geometry/TrackerGeometryBuilder/interface/TrackerGeometry.h"

#include "Geometry/CommonTopologies/interface/PixelTopology.h"
#include "Geometry/TrackerGeometryBuilder/interface/PixelGeomDetType.h"

#include "DataFormats/SiPixelDetId/interface/PixelSubdetector.h"
#include "DataFormats/TrackerCommon/interface/TrackerTopology.h"
// user include files
#include "FWCore/Framework/interface/Frameworkfwd.h"
#include "FWCore/Framework/interface/EDAnalyzer.h"

#include "FWCore/Framework/interface/Event.h"
#include "FWCore/Framework/interface/MakerMacros.h"

#include "MagneticField/Engine/interface/MagneticField.h"
#include "MagneticField/Records/interface/IdealMagneticFieldRecord.h"

#include "FWCore/MessageLogger/interface/MessageLogger.h"
#include "SimGeneral/MixingModule/interface/PileUpEventPrincipal.h"

//Random Number
#include "FWCore/ServiceRegistry/interface/Service.h"
#include "FWCore/Utilities/interface/RandomNumberGenerator.h"
#include "FWCore/Utilities/interface/StreamID.h"
#include "FWCore/Utilities/interface/Exception.h"

namespace CLHEP {
  class HepRandomEngine;
}


//
// constants, enums and typedefs
//

//
// static data member definitions
//

//
// constructors and destructor
//
//using namespace std;


namespace cms
{
  SiPixelDigitizer::SiPixelDigitizer(const edm::ParameterSet& iConfig, edm::one::EDProducerBase& mixMod, edm::ConsumesCollector& iC):
    first(true),
    _pixeldigialgo(),
    hitsProducer(iConfig.getParameter<std::string>("hitsProducer")),
    trackerContainers(iConfig.getParameter<std::vector<std::string> >("ROUList")),
    geometryType(iConfig.getParameter<std::string>("GeometryType")),
    pilotBlades(iConfig.exists("enablePilotBlades")?iConfig.getParameter<bool>("enablePilotBlades"):false),
    NumberOfEndcapDisks(iConfig.exists("NumPixelEndcap")?iConfig.getParameter<int>("NumPixelEndcap"):2)
  {
    edm::LogInfo ("PixelDigitizer ") <<"Enter the Pixel Digitizer";
    
    const std::string alias ("simSiPixelDigis"); 
    
    mixMod.produces<edm::DetSetVector<PixelDigi> >().setBranchAlias(alias);
    mixMod.produces<edm::DetSetVector<PixelDigiSimLink> >().setBranchAlias(alias + "siPixelDigiSimLink");
    for(auto const& trackerContainer : trackerContainers) {
      edm::InputTag tag(hitsProducer, trackerContainer);
      iC.consumes<std::vector<PSimHit> >(edm::InputTag(hitsProducer, trackerContainer));
    }
    edm::Service<edm::RandomNumberGenerator> rng;
    if ( ! rng.isAvailable()) {
      throw cms::Exception("Configuration")
        << "SiPixelDigitizer requires the RandomNumberGeneratorService\n"
        "which is not present in the configuration file.  You must add the service\n"
        "in the configuration file or remove the modules that require it.";
    }

    _pixeldigialgo.reset(new SiPixelDigitizerAlgorithm(iConfig));
  }
  
  SiPixelDigitizer::~SiPixelDigitizer(){  
    edm::LogInfo ("PixelDigitizer ") <<"Destruct the Pixel Digitizer";
  }


  //
  // member functions
  //

  void
  SiPixelDigitizer::accumulatePixelHits(edm::Handle<std::vector<PSimHit> > hSimHits, CLHEP::HepRandomEngine* engine) {
    if(hSimHits.isValid()) {
       std::set<unsigned int> detIds;
       std::vector<PSimHit> const& simHits = *hSimHits.product();
       for(std::vector<PSimHit>::const_iterator it = simHits.begin(), itEnd = simHits.end(); it != itEnd; ++it) {
         unsigned int detId = (*it).detUnitId();
         if(detIds.insert(detId).second) {
           // The insert succeeded, so this detector element has not yet been processed.
           unsigned int isub = DetId(detId).subdetId();
           if((isub == PixelSubdetector::PixelBarrel) || (isub == PixelSubdetector::PixelEndcap)) {
<<<<<<< HEAD
             auto pixdet = detectorUnits[detId];
=======
	     std::map<unsigned int, PixelGeomDetUnit*>::iterator itDet = detectorUnits.find(detId);	     
	     if (itDet == detectorUnits.end()) continue;
             PixelGeomDetUnit* pixdet = itDet->second;
>>>>>>> 8d49c7d8
             //access to magnetic field in global coordinates
             GlobalVector bfield = pSetup->inTesla(pixdet->surface().position());
             LogDebug ("PixelDigitizer ") << "B-field(T) at " << pixdet->surface().position() << "(cm): " 
                                          << pSetup->inTesla(pixdet->surface().position());
             _pixeldigialgo->accumulateSimHits(it, itEnd, pixdet, bfield, engine);
           }
         }
       }
    }
  }
  
  void
  SiPixelDigitizer::initializeEvent(edm::Event const& e, edm::EventSetup const& iSetup) {
    if(first){
      _pixeldigialgo->init(iSetup);
      first = false;
    }
    _pixeldigialgo->initializeEvent();
    iSetup.get<TrackerDigiGeometryRecord>().get(geometryType, pDD);
    iSetup.get<IdealMagneticFieldRecord>().get(pSetup);
    edm::ESHandle<TrackerTopology> tTopoHand;
    iSetup.get<IdealGeometryRecord>().get(tTopoHand);
    const TrackerTopology *tTopo=tTopoHand.product();

    // FIX THIS! We only need to clear and (re)fill this map when the geometry type IOV changes.  Use ESWatcher to determine this.
    if(true) { // Replace with ESWatcher 
      detectorUnits.clear();
      for(TrackingGeometry::DetUnitContainer::const_iterator iu = pDD->detUnits().begin(); iu != pDD->detUnits().end(); ++iu) {
        unsigned int detId = (*iu)->geographicalId().rawId();
        DetId idet=DetId(detId);
        unsigned int isub=idet.subdetId();
        if((isub == PixelSubdetector::PixelBarrel) || (isub == PixelSubdetector::PixelEndcap)) {  
          auto pixdet = dynamic_cast<const PixelGeomDetUnit*>((*iu));
          assert(pixdet != 0);
	  unsigned int disk = tTopo->pxfDisk(detId);
	  //if using pilot blades, then allowing it for current detector only
	  if ((disk == 3)&&((!pilotBlades)&&(NumberOfEndcapDisks == 2))) continue;
          detectorUnits.insert(std::make_pair(detId, pixdet));
        }
      }
    }
  }

  void
  SiPixelDigitizer::accumulate(edm::Event const& iEvent, edm::EventSetup const& iSetup) {
    // Step A: Get Inputs
    for(vstring::const_iterator i = trackerContainers.begin(), iEnd = trackerContainers.end(); i != iEnd; ++i) {
      edm::Handle<std::vector<PSimHit> > simHits;
      edm::InputTag tag(hitsProducer, *i);

      iEvent.getByLabel(tag, simHits);
      accumulatePixelHits(simHits, randomEngine(iEvent.streamID()));
    }
  }

  void
  SiPixelDigitizer::accumulate(PileUpEventPrincipal const& iEvent, edm::EventSetup const& iSetup, edm::StreamID const& streamID) {
    // Step A: Get Inputs
    for(vstring::const_iterator i = trackerContainers.begin(), iEnd = trackerContainers.end(); i != iEnd; ++i) {
      edm::Handle<std::vector<PSimHit> > simHits;
      edm::InputTag tag(hitsProducer, *i);

      iEvent.getByLabel(tag, simHits);
      accumulatePixelHits(simHits, randomEngine(streamID));
    }
  }

  // ------------ method called to produce the data  ------------
  void
  SiPixelDigitizer::finalizeEvent(edm::Event& iEvent, const edm::EventSetup& iSetup) {

    edm::Service<edm::RandomNumberGenerator> rng;
    CLHEP::HepRandomEngine* engine = &rng->getEngine(iEvent.streamID());

    edm::ESHandle<TrackerTopology> tTopoHand;
    iSetup.get<IdealGeometryRecord>().get(tTopoHand);
    const TrackerTopology *tTopo=tTopoHand.product();

    std::vector<edm::DetSet<PixelDigi> > theDigiVector;
    std::vector<edm::DetSet<PixelDigiSimLink> > theDigiLinkVector;
 
    PileupInfo_ = getEventPileupInfo();
    _pixeldigialgo->calculateInstlumiFactor(PileupInfo_);   

    for(TrackingGeometry::DetUnitContainer::const_iterator iu = pDD->detUnits().begin(); iu != pDD->detUnits().end(); iu ++){
      DetId idet=DetId((*iu)->geographicalId().rawId());
      unsigned int isub=idet.subdetId();
      
      if((isub == PixelSubdetector::PixelBarrel) || (isub == PixelSubdetector::PixelEndcap)) {

	//

        edm::DetSet<PixelDigi> collector((*iu)->geographicalId().rawId());
        edm::DetSet<PixelDigiSimLink> linkcollector((*iu)->geographicalId().rawId());
        
        
        _pixeldigialgo->digitize(dynamic_cast<const PixelGeomDetUnit*>((*iu)),
                                 collector.data,
                                 linkcollector.data,
				 tTopo,
                                 engine);
        if(collector.data.size() > 0) {
          theDigiVector.push_back(std::move(collector));
        }
        if(linkcollector.data.size() > 0) {
          theDigiLinkVector.push_back(std::move(linkcollector));
        }
      }
    }
    
    // Step C: create collection with the cache vector of DetSet 
    std::auto_ptr<edm::DetSetVector<PixelDigi> > 
      output(new edm::DetSetVector<PixelDigi>(theDigiVector) );
    std::auto_ptr<edm::DetSetVector<PixelDigiSimLink> > 
      outputlink(new edm::DetSetVector<PixelDigiSimLink>(theDigiLinkVector) );

    // Step D: write output to file 
    iEvent.put(output);
    iEvent.put(outputlink);
  }

  CLHEP::HepRandomEngine* SiPixelDigitizer::randomEngine(edm::StreamID const& streamID) {
    unsigned int index = streamID.value();
    if(index >= randomEngines_.size()) {
      randomEngines_.resize(index + 1, nullptr);
    }
    CLHEP::HepRandomEngine* ptr = randomEngines_[index];
    if(!ptr) {
      edm::Service<edm::RandomNumberGenerator> rng;
      ptr = &rng->getEngine(streamID);
      randomEngines_[index] = ptr;
    }
    return ptr;
  }

}// end namespace cms::
<|MERGE_RESOLUTION|>--- conflicted
+++ resolved
@@ -142,13 +142,9 @@
            // The insert succeeded, so this detector element has not yet been processed.
            unsigned int isub = DetId(detId).subdetId();
            if((isub == PixelSubdetector::PixelBarrel) || (isub == PixelSubdetector::PixelEndcap)) {
-<<<<<<< HEAD
-             auto pixdet = detectorUnits[detId];
-=======
 	     std::map<unsigned int, PixelGeomDetUnit*>::iterator itDet = detectorUnits.find(detId);	     
 	     if (itDet == detectorUnits.end()) continue;
-             PixelGeomDetUnit* pixdet = itDet->second;
->>>>>>> 8d49c7d8
+             auto pixdet = itDet->second;
              //access to magnetic field in global coordinates
              GlobalVector bfield = pSetup->inTesla(pixdet->surface().position());
              LogDebug ("PixelDigitizer ") << "B-field(T) at " << pixdet->surface().position() << "(cm): " 
