//Framework Headers
#include "FWCore/ParameterSet/interface/ParameterSet.h"

//CMSSW Headers
#include "DataFormats/GeometrySurface/interface/BoundDisk.h"
#include "DataFormats/GeometrySurface/interface/BoundCylinder.h"
#include "DataFormats/GeometrySurface/interface/Surface.h"
#include "DataFormats/GeometrySurface/interface/TangentPlane.h"

// Tracker reco geometry headers 
#include "TrackingTools/DetLayers/interface/DetLayer.h"
#include "TrackingTools/DetLayers/interface/BarrelDetLayer.h"
#include "TrackingTools/DetLayers/interface/ForwardDetLayer.h"
#include "TrackingTools/GeomPropagators/interface/AnalyticalPropagator.h"
#include "FastSimulation/TrajectoryManager/interface/InsideBoundsMeasurementEstimator.h"
#include "Geometry/CommonDetUnit/interface/GeomDetUnit.h"
#include "TrackingTools/GeomPropagators/interface/HelixArbitraryPlaneCrossing.h"
#include "RecoTracker/TkDetLayers/interface/GeometricSearchTracker.h"
//#include "Geometry/TrackerGeometryBuilder/interface/TrackerGeometry.h"

//FAMOS Headers
#include "FastSimulation/TrajectoryManager/interface/TrajectoryManager.h"
#include "FastSimulation/TrajectoryManager/interface/LocalMagneticField.h"
#include "FastSimulation/ParticlePropagator/interface/ParticlePropagator.h"
#include "FastSimulation/TrackerSetup/interface/TrackerInteractionGeometry.h"
#include "FastSimulation/ParticleDecay/interface/PythiaDecays.h"
#include "FastSimulation/Event/interface/FSimEvent.h"
#include "FastSimulation/Event/interface/FSimVertex.h"
#include "FastSimulation/Event/interface/KineParticleFilter.h"

#include "FastSimulation/Utilities/interface/RandomEngine.h"

#include "FastSimulation/Utilities/interface/Histos.h"
//#include "FastSimulation/Utilities/interface/FamosLooses.h"
// Numbering scheme

// #define FAMOS_DEBUG
#ifdef FAMOS_DEBUG
#include "DataFormats/TrackerCommon/interface/TrackerTopology.h"
#include "Geometry/Records/interface/IdealGeometryRecord.h"
#endif

#include <list>

#include "FWCore/MessageLogger/interface/MessageLogger.h"

TrajectoryManager::TrajectoryManager(FSimEvent* aSimEvent, 
				     const edm::ParameterSet& matEff,
				     const edm::ParameterSet& simHits,
				     const edm::ParameterSet& decays,
				     const RandomEngine* engine) : 
  mySimEvent(aSimEvent), 
  _theGeometry(0),
  _theFieldMap(0),
  theMaterialEffects(0), 
  myDecayEngine(0), 
  theGeomTracker(0),
  theGeomSearchTracker(0),
<<<<<<< HEAD
  theLayerMap(56, static_cast<const DetLayer*>(0)), // reserve space for layers here
  theNegLayerOffset(27),
  //  myHistos(0),
  random(engine),
  use_hardcoded(1)

{  
  //std::cout << "TrajectoryManager.cc 1 use_hardcoded = " << use_hardcoded << std::endl;
  use_hardcoded = matEff.getParameter<bool>("use_hardcoded_geometry");
=======
  //  theLayerMap(56, static_cast<const DetLayer*>(0)), // reserve space for layers here
  //  theNegLayerOffset(27),
  theLayerMap(120, static_cast<const DetLayer*>(0)), // reserve space for layers here
  theNegLayerOffset(51),
  myHistos(0),
  random(engine)
>>>>>>> 430c526d

  // Initialize Bthe stable particle decay engine 
  if ( decays.getParameter<bool>("ActivateDecays") && ( decays.getParameter<std::string>("Decayer") == "pythia6" || decays.getParameter<std::string>("Decayer") == "pythia8" ) ) { 
    decayer = decays.getParameter<std::string>("Decayer");
    myDecayEngine = new PythiaDecays(decayer);
    distCut = decays.getParameter<double>("DistCut");
  } else if (! ( decays.getParameter<std::string>("Decayer") == "pythia6" || decays.getParameter<std::string>("Decayer") == "pythia8" ) )
    std::cout << "No valid decayer has been selected! No decay performed..." << std::endl;
  // Initialize the Material Effects updator, if needed
  if ( matEff.getParameter<bool>("PairProduction") || 
       matEff.getParameter<bool>("Bremsstrahlung") ||
       matEff.getParameter<bool>("MuonBremsstrahlung") ||
       matEff.getParameter<bool>("EnergyLoss") || 
       matEff.getParameter<bool>("MultipleScattering") || 
       matEff.getParameter<bool>("NuclearInteraction")
       )
       theMaterialEffects = new MaterialEffects(matEff,random);

  // Save SimHits according to Optiom
  // Only the hits from first half loop is saved
  firstLoop = simHits.getUntrackedParameter<bool>("firstLoop",true);
  // Only if pT>pTmin are the hits saved
  pTmin = simHits.getUntrackedParameter<double>("pTmin",0.5);

  /*
  // Get the Famos Histos pointer
  myHistos = Histos::instance();

  // Initialize a few histograms
<<<<<<< HEAD
   
  myHistos->book("h302",1210,-121.,121.,1210,-121.,121.);
  myHistos->book("h300",1210,-121.,121.,1210,-121.,121.);
  myHistos->book("h301",1200,-300.,300.,1210,-121.,121.);  
  myHistos->book("h303",1200,-300.,300.,1210,-121.,121.);
  */
=======
  myHistos->book("h300",1210,-121.,121.,1210,-121.,121.);
  myHistos->book("h3000",1210,-121.,121.,1210,-121.,121.);
  myHistos->book("h301",1200,-300.,300.,1210,-121.,121.);
  myHistos->book("h3001",1200,-300.,300.,1210,-121.,121.);
  myHistos->book("hit_vs_eta",100,-3.,3.,30,0.,30.);
  
  
>>>>>>> 430c526d
}

void 
TrajectoryManager::initializeRecoGeometry(const GeometricSearchTracker* geomSearchTracker,
					  const TrackerInteractionGeometry* interactionGeometry,
					  const MagneticFieldMap* aFieldMap)
{
  
  // Initialize the reco tracker geometry
  theGeomSearchTracker = geomSearchTracker;
  
  // Initialize the simplified tracker geometry
  _theGeometry = interactionGeometry;

  initializeLayerMap();

  // Initialize the magnetic field
  _theFieldMap = aFieldMap;

}

void 
TrajectoryManager::initializeTrackerGeometry(const TrackerGeometry* geomTracker) { 
  
  theGeomTracker = geomTracker;

}

const TrackerInteractionGeometry*
TrajectoryManager::theGeometry() {
  return _theGeometry;
}

TrajectoryManager::~TrajectoryManager() {

  if ( myDecayEngine ) delete myDecayEngine;
  if ( theMaterialEffects ) delete theMaterialEffects;

  //Write the histograms
<<<<<<< HEAD
  /*
  myHistos->put("histos.root");
  if ( myHistos ) delete myHistos;
  */
=======
  myHistos->put("histos.root");
  if ( myHistos ) delete myHistos;

>>>>>>> 430c526d
}

void
TrajectoryManager::reconstruct(const TrackerTopology *tTopo)
{

  // Clear the hits of the previous event
  //  thePSimHits->clear();
  thePSimHits.clear();

  // The new event
  XYZTLorentzVector myBeamPipe = XYZTLorentzVector(0.,2.5, 9999999.,0.);

  std::list<TrackerLayer>::const_iterator cyliter;

  // bool debug = mySimEvent->id().event() == 8;

  // Loop over the particles (watch out: increasing upper limit!)
  for( int fsimi=0; fsimi < (int) mySimEvent->nTracks(); ++fsimi) {
<<<<<<< HEAD
=======

    double eta_of_track=mySimEvent->track(fsimi).momentum().Eta();
    int tot_psimhit=0;

>>>>>>> 430c526d
    // If the particle has decayed inside the beampipe, or decays 
    // immediately, there is nothing to do
    //if ( debug ) std::cout << mySimEvent->track(fsimi) << std::endl;
    //if ( debug ) std::cout << "Not yet at end vertex ? " << mySimEvent->track(fsimi).notYetToEndVertex(myBeamPipe) << std::endl;
    if( !mySimEvent->track(fsimi).notYetToEndVertex(myBeamPipe) ) continue;
    mySimEvent->track(fsimi).setPropagate();

    // Get the geometry elements 
    cyliter = _theGeometry->cylinderBegin();
    // Prepare the propagation  
    ParticlePropagator PP(mySimEvent->track(fsimi),_theFieldMap,random);
    //The real work starts here
    int success = 1;
    int sign = +1;
    int loop = 0;
    int cyl = 0;

    // Find the initial cylinder to propagate to.      
    for ( ; cyliter != _theGeometry->cylinderEnd() ; ++cyliter ) {
      
      PP.setPropagationConditions(*cyliter);
      if ( PP.inside() && !PP.onSurface() ) break;
      ++cyl;

    }

    // The particle has a pseudo-rapidity (position or momentum direction) 
    // in excess of 3.0. Just simply go to the last tracker layer
    // without bothering with all the details of the propagation and 
    // material effects.
    // 08/02/06 - pv: increase protection from 0.99 (eta=2.9932) to 0.9998 (eta=4.9517)
    //                to simulate material effects at large eta 
    // if above 0.99: propagate to the last tracker cylinder where the material is concentrated!
    double ppcos2T =  PP.cos2Theta();
    double ppcos2V =  PP.cos2ThetaV();
<<<<<<< HEAD

    if(use_hardcoded){
      if ( ( ppcos2T > 0.99 && ppcos2T < 0.9998 ) && ( cyl == 0 || ( ppcos2V > 0.99 && ppcos2V < 0.9998 ) ) ){ 
	if ( cyliter != _theGeometry->cylinderEnd() ) { 
	  cyliter = _theGeometry->cylinderEnd(); 
	  --cyliter;
	}
	// if above 0.9998: don't propagate at all (only to the calorimeters directly)
      } else if ( ppcos2T > 0.9998 && ( cyl == 0 || ppcos2V > 0.9998 ) ) { 
	cyliter = _theGeometry->cylinderEnd();
      } 
    }
    else {
      if ( ppcos2T > 0.9998 && ( cyl == 0 || ppcos2V > 0.9998 ) ) { 
	cyliter = _theGeometry->cylinderEnd();
      }
=======
    
    /*
    if ( ( ppcos2T > 0.99 && ppcos2T < 0.9998 ) && ( cyl == 0 || ( ppcos2V > 0.99 && ppcos2V < 0.9998 ) ) ){ 
      if ( cyliter != _theGeometry->cylinderEnd() ) { 
	cyliter = _theGeometry->cylinderEnd(); 
	--cyliter;
      }
    // if above 0.9998: don't propagate at all (only to the calorimeters directly)
    } else 
    */
    
    if ( ppcos2T > 0.9998 && ( cyl == 0 || ppcos2V > 0.9998 ) ) { 
      cyliter = _theGeometry->cylinderEnd();
>>>>>>> 430c526d
    }
	
    // Loop over the cylinders
    while ( cyliter != _theGeometry->cylinderEnd() &&
	    loop<100 &&                            // No more than 100 loops
	    mySimEvent->track(fsimi).notYetToEndVertex(PP.vertex())) { // The particle decayed
      
//      float zout=0.;
//      float rout=0.;
//      if ( cyliter->forward() ) {
//	zout = cyliter->disk()->position().z();
//	rout = cyliter->disk()->outerRadius();
//      } else {
//	zout = cyliter->cylinder()->bounds().length()/2.;
//	rout = cyliter->cylinder()->bounds().width()/2.;
//      }

      //      std::cout << "considering cylinder with rout,zout,forward: " << rout << " " <<zout << " " << cyliter->forward() <<  std::endl;

      // Skip layers with no material (kept just for historical reasons)
      if ( cyliter->surface().mediumProperties().radLen() < 1E-10 ) { 
	++cyliter; ++cyl;
	//	std::cout << " rad len NOT passed" << std::endl;
	continue;
      }

      // Pathological cases:
      // To prevent from interacting twice in a row with the same layer
      //      bool escapeBarrel    = (PP.getSuccess() == -1 && success == 1);
      bool escapeBarrel    = PP.getSuccess() == -1;
      bool escapeEndcap    = (PP.getSuccess() == -2 && success == 1);
      // To break the loop
      //      std::cout << "escapeBarrel " << escapeBarrel << std::endl;
      //      std::cout << "escapeEndcap " << escapeEndcap << std::endl;

      bool fullPropagation = 
	(PP.getSuccess() <= 0 && success==0) || escapeEndcap;
      //      std::cout << "fullPropagation " << fullPropagation << std::endl;

      if ( escapeBarrel ) {
	++cyliter; ++cyl;
	while (cyliter != _theGeometry->cylinderEnd() && cyliter->forward() ) {
	  sign=1; ++cyliter; ++cyl;
	}

	if ( cyliter == _theGeometry->cylinderEnd()  ) {
	  --cyliter; --cyl; fullPropagation=true; 
	}
	
      }

      // Define the propagation conditions
      PP.setPropagationConditions(*cyliter,!fullPropagation);
      if ( escapeEndcap ) PP.increaseRCyl(0.0005);

      // Remember last propagation outcome
      success = PP.getSuccess();

      // Propagation was not successful :
      // Change the sign of the cylinder increment and count the loops
      if ( !PP.propagateToBoundSurface(*cyliter) || 
	   PP.getSuccess()<=0) {
	sign = -sign;
	++loop;
	//	std::cout << "not successful prop sign=" << sign << std::endl;
	//	std::cout << "not succesfull prop loop=" << loop << std::endl;
      }

      //      std::cout << "Considering hit 0 in " << PP.x() << "," <<PP.y() << "," <<PP.z() << "," <<std::endl;
      // The particle may have decayed on its way... in which the daughters
      // have to be added to the event record
      if ( PP.hasDecayed() || (!mySimEvent->track(fsimi).nDaughters() && PP.PDGcTau()<1E-3 ) ) { 
	updateWithDaughters(PP,fsimi);
	break;
      }

      // Exit by the endcaps or innermost cylinder :
      // Positive cylinder increment
      //      std::cout << "sign before=" << sign << std::endl;
      if ( PP.getSuccess()==2 || cyliter==_theGeometry->cylinderBegin() ) 
	sign = +1; 
<<<<<<< HEAD

=======
      // std::cout << "sign after=" << sign << std::endl;
	  
>>>>>>> 430c526d
      // Successful propagation to a cylinder, with some Material :
      //      std::cout << "PP.getSuccess(),PP.onFiducial() = " << PP.getSuccess()<< "," << PP.onFiducial() << std::endl;

      if( PP.getSuccess() > 0 && PP.onFiducial() ) {
	
	bool saveHit = 
	  ( (loop==0 && sign>0) || !firstLoop ) &&   // Save only first half loop
	  PP.charge()!=0. &&                         // Consider only charged particles
	  cyliter->sensitive() &&                    // Consider only sensitive layers
	  PP.Perp2()>pTmin*pTmin;                    // Consider only pT > pTmin
<<<<<<< HEAD

=======
	
	//	std::cout << "savehit= " << saveHit << std::endl;
>>>>>>> 430c526d
        // Material effects are simulated there
	if ( theMaterialEffects ) 
          theMaterialEffects->interact(*mySimEvent,*cyliter,PP,fsimi); 

	// There is a PP.setXYZT=(0,0,0,0) if bremss fails
	saveHit &= PP.E()>1E-6;

	if ( saveHit ) { 
	  // Consider only active layers
	  if ( cyliter->sensitive() ) {
	    // Add information to the FSimTrack (not yet available)
	    //	    myTrack.addSimHit(PP,layer);

	    // Return one or two (for overlap regions) PSimHits in the full 
	    // tracker geometry
<<<<<<< HEAD
	    if ( theGeomTracker ) 
	      createPSimHits(*cyliter, PP, thePSimHits[fsimi], fsimi,mySimEvent->track(fsimi).type(), tTopo);

	    /*
	    myHistos->fill("h302",PP.X() ,PP.Y());
	    if ( sin(PP.vertex().Phi()) > 0. ) 
	      myHistos->fill("h303",PP.Z(),PP.R());
	    else
	      myHistos->fill("h303",PP.Z(),-PP.R());
	    */

=======
	    if ( theGeomTracker ){
	      createPSimHits(*cyliter, PP, thePSimHits[fsimi], fsimi,mySimEvent->track(fsimi).type());
	      //	      std::map<double,PSimHit> thismap=thePSimHits[fsimi];
	    }
>>>>>>> 430c526d
	  }
	}

	// Fill Histos (~poor man event display)
<<<<<<< HEAD
	/*	 
	myHistos->fill("h300",PP.x(),PP.y());
	if ( sin(PP.vertex().phi()) > 0. ) 
	  myHistos->fill("h301",PP.z(),sqrt(PP.vertex().Perp2()));
	else
	  myHistos->fill("h301",PP.z(),-sqrt(PP.vertex().Perp2()));
	*/
=======
	 
	myHistos->fill("h300",PP.x(),PP.y());
	if ( sin(PP.vertex().phi()) > 0. ) 
	  myHistos->fill("h301",PP.z(),PP.vertex().Pt());
	else
	  myHistos->fill("h301",PP.z(),-PP.vertex().Pt());
	
>>>>>>> 430c526d

	//The particle may have lost its energy in the material
	if ( mySimEvent->track(fsimi).notYetToEndVertex(PP.vertex()) && 
	     !mySimEvent->filter().accept(PP)  ) 
	  mySimEvent->addSimVertex(PP.vertex(),fsimi, FSimVertexType::END_VERTEX);
	  
      }

      // Stop here if the particle has reached an end
      if ( mySimEvent->track(fsimi).notYetToEndVertex(PP.vertex()) ) {

	// Otherwise increment the cylinder iterator
	//	do { 
	
	//	std::cout << "particle not end sign= " << sign << std::endl;
	if (sign==1) {++cyliter;++cyl;}
	else         {--cyliter;--cyl;}


	// Check if the last surface has been reached 
	if( cyliter==_theGeometry->cylinderEnd()) {

	  // Try to propagate to the ECAL in half a loop
	  // Note: Layer1 = ECAL Barrel entrance, or Preshower
	  // entrance, or ECAL Endcap entrance (in the corner)
	  PP.propagateToEcal();
	  // PP.propagateToPreshowerLayer1();

	  // If it is not possible, try go back to the last cylinder
	  if(PP.getSuccess()==0) {
	    --cyliter; --cyl; sign = -sign;
	    PP.setPropagationConditions(*cyliter);
	    PP.propagateToBoundSurface(*cyliter);

	    // If there is definitely no way, leave it here.
	    if(PP.getSuccess()<0) {++cyliter; ++cyl;}

	  }

	  // Check if the particle has decayed on the way to ECAL
	  if ( PP.hasDecayed() )
	    updateWithDaughters(PP,fsimi);

	}
      }

    }

    // Propagate all particles without a end vertex to the Preshower, 
    // theECAL and the HCAL.
    if ( mySimEvent->track(fsimi).notYetToEndVertex(PP.vertex()) )
      propagateToCalorimeters(PP,fsimi);

    tot_psimhit=thePSimHits[fsimi].size();
    //    std::cout << "Eta of track and hits: " << eta_of_track << " " << tot_psimhit << std::endl;
    myHistos->fill("hit_vs_eta",eta_of_track,tot_psimhit);
  }

  // Save the information from Nuclear Interaction Generation
  if ( theMaterialEffects ) theMaterialEffects->save();

}

void 
TrajectoryManager::propagateToCalorimeters(ParticlePropagator& PP, int fsimi) {

  FSimTrack& myTrack = mySimEvent->track(fsimi);

  // Set the position and momentum at the end of the tracker volume
  myTrack.setTkPosition(PP.vertex().Vect());
  myTrack.setTkMomentum(PP.momentum());

  // Propagate to Preshower Layer 1 
  PP.propagateToPreshowerLayer1(false);
  if ( PP.hasDecayed() ) {
    updateWithDaughters(PP,fsimi);
    return;
  }
  if ( myTrack.notYetToEndVertex(PP.vertex()) && PP.getSuccess() > 0 )
    myTrack.setLayer1(PP,PP.getSuccess());
  
  // Propagate to Preshower Layer 2 
  PP.propagateToPreshowerLayer2(false);
  if ( PP.hasDecayed() ) { 
    updateWithDaughters(PP,fsimi);
    return;
  }
  if ( myTrack.notYetToEndVertex(PP.vertex()) && PP.getSuccess() > 0 )
    myTrack.setLayer2(PP,PP.getSuccess());

  // Propagate to Ecal Endcap
  PP.propagateToEcalEntrance(false);
  if ( PP.hasDecayed() ) { 
    updateWithDaughters(PP,fsimi);
    return;
  }
  if ( myTrack.notYetToEndVertex(PP.vertex()) )
    myTrack.setEcal(PP,PP.getSuccess());

  // Propagate to HCAL entrance
  PP.propagateToHcalEntrance(false);
  if ( PP.hasDecayed() ) { 
    updateWithDaughters(PP,fsimi);
    return;
  }
  if ( myTrack.notYetToEndVertex(PP.vertex()) )
    myTrack.setHcal(PP,PP.getSuccess());

  // Propagate to VFCAL entrance
  PP.propagateToVFcalEntrance(false);
  if ( PP.hasDecayed() ) { 
    updateWithDaughters(PP,fsimi);
    return;
  }
  if ( myTrack.notYetToEndVertex(PP.vertex()) )
    myTrack.setVFcal(PP,PP.getSuccess());
    
}

bool
TrajectoryManager::propagateToLayer(ParticlePropagator& PP, unsigned layer) {

  std::list<TrackerLayer>::const_iterator cyliter;
  bool done = false;

  // Get the geometry elements 
  cyliter = _theGeometry->cylinderBegin();

  // Find the layer to propagate to.      
  for ( ; cyliter != _theGeometry->cylinderEnd() ; ++cyliter ) {

    if ( layer != cyliter->layerNumber() ) continue;
      
    PP.setPropagationConditions(*cyliter);

    done =  
      PP.propagateToBoundSurface(*cyliter) &&
      PP.getSuccess() > 0 && 
      PP.onFiducial();

    break;
    
  }

  return done;

}

void
TrajectoryManager::updateWithDaughters(ParticlePropagator& PP, int fsimi) {

  // The particle was already decayed in the GenEvent, but still the particle was 
  // allowed to propagate (for magnetic field bending, for material effects, etc...)
  // Just modify the momentum of the daughters in that case 
  unsigned nDaugh = mySimEvent->track(fsimi).nDaughters();
  if ( nDaugh ) {

    // Move the vertex
    unsigned vertexId = mySimEvent->track(fsimi).endVertex().id();
    mySimEvent->vertex(vertexId).setPosition(PP.vertex());

    // Before-propagation and after-propagation momentum and vertex position
    XYZTLorentzVector momentumBefore = mySimEvent->track(fsimi).momentum();
    XYZTLorentzVector momentumAfter = PP.momentum();
    double magBefore = std::sqrt(momentumBefore.Vect().mag2());
    double magAfter = std::sqrt(momentumAfter.Vect().mag2());
    // Rotation to be applied
    XYZVector axis = momentumBefore.Vect().Cross(momentumAfter.Vect());
    double angle = std::acos(momentumBefore.Vect().Dot(momentumAfter.Vect())/(magAfter*magBefore));
    Rotation r(axis,angle);
    // Rescaling to be applied
    double rescale = magAfter/magBefore;

    // Move, rescale and rotate daugthers, grand-daughters, etc. 
    moveAllDaughters(fsimi,r,rescale);

  // The particle is not decayed in the GenEvent, decay it with PYTHIA 
  } else { 

    // Decays are not activated : do nothing
    if ( !myDecayEngine ) return;
    
    // Invoke PYDECY (Pythia6) or Pythia8 to decay the particle and get the daughters
    const DaughterParticleList& daughters = (decayer == "pythia6") ? myDecayEngine->particleDaughtersPy6(PP) : myDecayEngine->particleDaughtersPy8(PP);
    
    // Update the FSimEvent with an end vertex and with the daughters
    if ( daughters.size() ) { 
      double distMin = 1E99;
      int theClosestChargedDaughterId = -1;
      DaughterParticleIterator daughter = daughters.begin();
      
      int ivertex = mySimEvent->addSimVertex(daughter->vertex(),fsimi, 
					     FSimVertexType::DECAY_VERTEX);
      
      if ( ivertex != -1 ) {
	for ( ; daughter != daughters.end(); ++daughter) {
	  int theDaughterId = mySimEvent->addSimTrack(&(*daughter), ivertex);
	  // Find the closest charged daughter (if charged mother)
	  if ( PP.charge() * daughter->charge() > 1E-10 ) {
	    double dist = (daughter->Vect().Unit().Cross(PP.Vect().Unit())).R();
	    if ( dist < distCut && dist < distMin ) { 
	      distMin = dist;
	      theClosestChargedDaughterId = theDaughterId;
	    }
	  }
	}
      }
      // Attach mother and closest daughter sp as to cheat tracking ;-)
      if ( theClosestChargedDaughterId >=0 ) 
	mySimEvent->track(fsimi).setClosestDaughterId(theClosestChargedDaughterId);
    }

  }

}


void
TrajectoryManager::moveAllDaughters(int fsimi, const Rotation& r, double rescale) { 

  //
  for ( unsigned idaugh=0; idaugh < (unsigned)(mySimEvent->track(fsimi).nDaughters()); ++idaugh) { 
    // Initial momentum of the daughter
    XYZTLorentzVector daughMomentum (mySimEvent->track(fsimi).daughter(idaugh).momentum()); 
    // Rotate and rescale
    XYZVector newMomentum (r * daughMomentum.Vect()); 
    newMomentum *= rescale;
    double newEnergy = std::sqrt(newMomentum.mag2() + daughMomentum.mag2());
    // Set the new momentum
    mySimEvent->track(fsimi).setMomentum(XYZTLorentzVector(newMomentum.X(),newMomentum.Y(),newMomentum.Z(),newEnergy));
    // Watch out : recursive call to get all grand-daughters
    int fsimDaug = mySimEvent->track(fsimi).daughter(idaugh).id();
    moveAllDaughters(fsimDaug,r,rescale);
  }
}

void
TrajectoryManager::createPSimHits(const TrackerLayer& layer,
                                  const ParticlePropagator& PP,
				  std::map<double,PSimHit>& theHitMap,
				  int trackID, int partID, const TrackerTopology *tTopo) {

  // Propagate the particle coordinates to the closest tracker detector(s) 
  // in this layer and create the PSimHit(s)

  //  const MagneticField& mf = MagneticFieldMap::instance()->magneticField();
  // This solution is actually much faster !
  LocalMagneticField mf(PP.getMagneticField());
  AnalyticalPropagator alongProp(&mf, anyDirection);
  InsideBoundsMeasurementEstimator est;

//   std::cout << "PP.X() = " << PP.X() << std::endl;
//   std::cout << "PP.Y() = " << PP.Y() << std::endl;
//   std::cout << "PP.Z() = " << PP.Z() << std::endl;
  
  typedef GeometricSearchDet::DetWithState   DetWithState;
  const DetLayer* tkLayer = detLayer(layer,PP.Z());

  TrajectoryStateOnSurface trajState = makeTrajectoryState( tkLayer, PP, &mf);
  float thickness = theMaterialEffects ? theMaterialEffects->thickness() : 0.;
  float eloss = theMaterialEffects ? theMaterialEffects->energyLoss() : 0.;

  // Find, in the corresponding layers, the detectors compatible 
  // with the current track 
  std::vector<DetWithState> compat 
    = tkLayer->compatibleDets( trajState, alongProp, est);

  // And create the corresponding PSimHits
  std::map<double,PSimHit> theTrackHits;
  for (std::vector<DetWithState>::const_iterator i=compat.begin(); i!=compat.end(); i++) {
    // Correct Eloss for last 3 rings of TEC (thick sensors, 0.05 cm)
    // Disgusting fudge factor ! 
    makePSimHits( i->first, i->second, theHitMap, trackID, eloss, thickness, partID,tTopo);
  }

}

TrajectoryStateOnSurface 
TrajectoryManager::makeTrajectoryState( const DetLayer* layer, 
					const ParticlePropagator& pp,
					const MagneticField* field) const
{
  GlobalPoint  pos( pp.X(), pp.Y(), pp.Z());
  GlobalVector mom( pp.Px(), pp.Py(), pp.Pz());

  ReferenceCountingPointer<TangentPlane> plane = layer->surface().tangentPlane(pos);

  return TrajectoryStateOnSurface

    (GlobalTrajectoryParameters( pos, mom, TrackCharge( pp.charge()), field), *plane);
}

void 
TrajectoryManager::makePSimHits( const GeomDet* det, 
				 const TrajectoryStateOnSurface& ts,
				 std::map<double,PSimHit>& theHitMap,
				 int tkID, float el, float thick, int pID,
				 const TrackerTopology *tTopo) 
{

  std::vector< const GeomDet*> comp = det->components();
  if (!comp.empty()) {
    for (std::vector< const GeomDet*>::const_iterator i = comp.begin();
	 i != comp.end(); i++) {
      const GeomDetUnit* du = dynamic_cast<const GeomDetUnit*>(*i);
      if (du != 0)
	theHitMap.insert(theHitMap.end(),makeSinglePSimHit( *du, ts, tkID, el, thick, pID,tTopo));
    }
  }
  else {
    const GeomDetUnit* du = dynamic_cast<const GeomDetUnit*>(det);
    if (du != 0)
      theHitMap.insert(theHitMap.end(),makeSinglePSimHit( *du, ts, tkID, el, thick, pID,tTopo));
  }

}

std::pair<double,PSimHit> 
TrajectoryManager::makeSinglePSimHit( const GeomDetUnit& det,
				      const TrajectoryStateOnSurface& ts, 
				      int tkID, float el, float thick, int pID,
				      const TrackerTopology *tTopo) const
{

  const float onSurfaceTolarance = 0.01; // 10 microns

  LocalPoint lpos;
  LocalVector lmom;
  if ( fabs( det.toLocal(ts.globalPosition()).z()) < onSurfaceTolarance) {
    lpos = ts.localPosition();
    lmom = ts.localMomentum();
  }
  else {
    HelixArbitraryPlaneCrossing crossing( ts.globalPosition().basicVector(),
					  ts.globalMomentum().basicVector(),
					  ts.transverseCurvature(),
					  anyDirection);
    std::pair<bool,double> path = crossing.pathLength(det.surface());
    if (!path.first) {
      // edm::LogWarning("FastTracking") << "TrajectoryManager ERROR: crossing with det failed, skipping PSimHit";
      return  std::pair<double,PSimHit>(0.,PSimHit());
    }
    lpos = det.toLocal( GlobalPoint( crossing.position(path.second)));
    lmom = det.toLocal( GlobalVector( crossing.direction(path.second)));
    lmom = lmom.unit() * ts.localMomentum().mag();
  }

  // The module (half) thickness 
  const BoundPlane& theDetPlane = det.surface();
  float halfThick = 0.5*theDetPlane.bounds().thickness();
  // The Energy loss rescaled to the module thickness
  float eloss = el;
  if ( thick > 0. ) {
    // Total thickness is in radiation lengths, 1 radlen = 9.36 cm
    // Sensitive module thickness is about 30 microns larger than 
    // the module thickness itself
    eloss *= (2.* halfThick - 0.003) / (9.36 * thick);
  }
  // The entry and exit points, and the time of flight
  float pZ = lmom.z();
  LocalPoint entry = lpos + (-halfThick/pZ) * lmom;
  LocalPoint exit = lpos + halfThick/pZ * lmom;
  float tof = ts.globalPosition().mag() / 30. ; // in nanoseconds, FIXME: very approximate

  // If a hadron suffered a nuclear interaction, just assign the hits of the closest 
  // daughter to the mother's track. The same applies to a charged particle decay into
  // another charged particle.
  int localTkID = tkID;
  if ( mySimEvent->track(tkID).mother().closestDaughterId() == tkID )
    localTkID = mySimEvent->track(tkID).mother().id();

  // FIXME: fix the track ID and the particle ID
  PSimHit hit( entry, exit, lmom.mag(), tof, eloss, pID,
		  det.geographicalId().rawId(), localTkID,
		  lmom.theta(),
		  lmom.phi());

  // Check that the PSimHit is physically on the module!
  unsigned subdet = DetId(hit.detUnitId()).subdetId(); 
  double boundX = theDetPlane.bounds().width()/2.;
  double boundY = theDetPlane.bounds().length()/2.;

  // Special treatment for TID and TEC trapeziodal modules
  if ( subdet == 4 || subdet == 6 ) 
    boundX *=  1. - hit.localPosition().y()/theDetPlane.position().perp();

#ifdef FAMOS_DEBUG
  unsigned detid  = DetId(hit.detUnitId()).rawId();
  unsigned stereo = 0;
  unsigned theLayer = 0;
  unsigned theRing = 0;
  switch (subdet) { 
  case 1: 
    {
      
      theLayer = tTopo->pxbLayer(detid);
      std::cout << "\tPixel Barrel Layer " << theLayer << std::endl;
      stereo = 1;
      break;
    }
  case 2: 
    {
      
      theLayer = tTopo->pxfDisk(detid);
      std::cout << "\tPixel Forward Disk " << theLayer << std::endl;
      stereo = 1;
      break;
    }
  case 3:
    {
      
      theLayer  = tTopo->tibLayer(detid);
      std::cout << "\tTIB Layer " << theLayer << std::endl;
      stereo = module.stereo();
      break;
    }
  case 4:
    {
      
      theLayer = tTopo->tidWheel(detid);
      theRing  = tTopo->tidRing(detid);
      unsigned int theSide = module.side();
      if ( theSide == 1 ) 
       	std::cout << "\tTID Petal Back " << std::endl; 
      else
	std::cout << "\tTID Petal Front" << std::endl; 
      std::cout << "\tTID Layer " << theLayer << std::endl;
      std::cout << "\tTID Ring " << theRing << std::endl;
      stereo = module.stereo();
      break;
    }
  case 5:
    {
      
      theLayer  = tTopo->tobLayer(detid);
      stereo = tTopo->tobStereo(detid);
      std::cout << "\tTOB Layer " << theLayer << std::endl;
      break;
    }
  case 6:
    {
      
      theLayer = tTopo->tecWheel(detid);
      theRing  = tTopo->tecRing(detid);
      unsigned int theSide = module.petal()[0];
      if ( theSide == 1 ) 
	std::cout << "\tTEC Petal Back " << std::endl; 
      else
	std::cout << "\tTEC Petal Front" << std::endl; 
      std::cout << "\tTEC Layer " << theLayer << std::endl;
      std::cout << "\tTEC Ring " << theRing << std::endl;
      stereo = module.stereo();
      break;
    }
  default:
    {
      stereo = 0;
      break;
    }
  }
  
  std::cout << "Thickness = " << 2.*halfThick-0.003 << "; " << thick * 9.36 << std::endl
	    << "Length    = " << det.surface().bounds().length() << std::endl
	    << "Width     = " << det.surface().bounds().width() << std::endl;
    
  std::cout << "Hit position = " 
	    << hit.localPosition().x() << " " 
	    << hit.localPosition().y() << " " 
	    << hit.localPosition().z() << std::endl;
#endif

  // Check if the hit is on the physical volume of the module
  // (It happens that it is not, in the case of double sided modules,
  //  because the envelope of the gluedDet is larger than each of 
  //  the mono and the stereo modules)

  double dist = 0.;
  GlobalPoint IP (mySimEvent->track(localTkID).vertex().position().x(),
		  mySimEvent->track(localTkID).vertex().position().y(),
		  mySimEvent->track(localTkID).vertex().position().z());

  dist = ( fabs(hit.localPosition().x()) > boundX  || 
	   fabs(hit.localPosition().y()) > boundY ) ?  
    // Will be used later as a flag to reject the PSimHit!
    -( det.surface().toGlobal(hit.localPosition()) - IP ).mag2() 
    : 
    // These hits are kept!
     ( det.surface().toGlobal(hit.localPosition()) - IP ).mag2();

  // Fill Histos (~poor man event display)
<<<<<<< HEAD
  /*  
     GlobalPoint gpos( det.toGlobal(hit.localPosition()));
//      std::cout << "gpos.x() = " << gpos.x() << std::endl;
//      std::cout << "gpos.y() = " << gpos.y() << std::endl;

     myHistos->fill("h300",gpos.x(),gpos.y());
=======
  
     GlobalPoint gpos( det.toGlobal(hit.localPosition()));
     myHistos->fill("h3000",gpos.x(),gpos.y());
>>>>>>> 430c526d
     if ( sin(gpos.phi()) > 0. ) 
       myHistos->fill("h3001",gpos.z(),gpos.perp());
     else
<<<<<<< HEAD
     myHistos->fill("h301",gpos.z(),-gpos.perp());
  */
=======
       myHistos->fill("h3001",gpos.z(),-gpos.perp());
  
  
>>>>>>> 430c526d
  return std::pair<double,PSimHit>(dist,hit);

}

void 
TrajectoryManager::initializeLayerMap()
{

// These are the BoundSurface&, the BoundDisk* and the BoundCylinder* for that layer
//   const BoundSurface& theSurface = layer.surface();
//   BoundDisk* theDisk = layer.disk();  // non zero for endcaps
//   BoundCylinder* theCylinder = layer.cylinder(); // non zero for barrel
//   int theLayer = layer.layerNumber(); // 1->3 PixB, 4->5 PixD, 
//                                       // 6->9 TIB, 10->12 TID, 
//                                       // 13->18 TOB, 19->27 TEC

/// ATTENTION: HARD CODED LOGIC! If Famos layer numbering changes this logic needs to 
/// be adapted to the new numbering!

  std::vector< BarrelDetLayer*>   barrelLayers = 
    theGeomSearchTracker->barrelLayers();
  LogDebug("FastTracking") << "Barrel DetLayer dump: ";
  for (std::vector< BarrelDetLayer*>::const_iterator bl=barrelLayers.begin();
       bl != barrelLayers.end(); ++bl) {
    LogDebug("FastTracking")<< "radius " << (**bl).specificSurface().radius(); 
  }

  std::vector< ForwardDetLayer*>  posForwardLayers = 
    theGeomSearchTracker->posForwardLayers();
  LogDebug("FastTracking") << "Positive Forward DetLayer dump: ";
  for (std::vector< ForwardDetLayer*>::const_iterator fl=posForwardLayers.begin();
       fl != posForwardLayers.end(); ++fl) {
    LogDebug("FastTracking") << "Z pos "
			    << (**fl).surface().position().z()
			    << " radii " 
			    << (**fl).specificSurface().innerRadius() 
			    << ", " 
			    << (**fl).specificSurface().outerRadius(); 
  }

  const float rTolerance = 1.5;
  const float zTolerance = 3.;

  LogDebug("FastTracking")<< "Dump of TrackerInteractionGeometry cylinders:";
  for( std::list<TrackerLayer>::const_iterator i=_theGeometry->cylinderBegin();
       i!=_theGeometry->cylinderEnd(); ++i) {
    const BoundCylinder* cyl = i->cylinder();
    const BoundDisk* disk = i->disk();

    LogDebug("FastTracking") << "Famos Layer no " << i->layerNumber()
			    << " is sensitive? " << i->sensitive()
			    << " pos " << i->surface().position();
    if (!i->sensitive()) continue;

    if (cyl != 0) {
      LogDebug("FastTracking") << " cylinder radius " << cyl->radius();
      bool found = false;
      for (std::vector< BarrelDetLayer*>::const_iterator 
	     bl=barrelLayers.begin(); bl != barrelLayers.end(); ++bl) {

	if (fabs( cyl->radius() - (**bl).specificSurface().radius()) < rTolerance) {
	  theLayerMap[i->layerNumber()] = *bl;
	  found = true;
	  LogDebug("FastTracking")<< "Corresponding DetLayer found with radius "
				 << (**bl).specificSurface().radius();
	  break;
	}
      }
      if (!found) {
	edm::LogWarning("FastTracking") << " Trajectory manager FAILED to find a corresponding DetLayer!";
      }
    }
    else {
      LogDebug("FastTracking") << " disk radii " << disk->innerRadius() 
		 << ", " << disk->outerRadius();
      bool found = false;
      for (std::vector< ForwardDetLayer*>::const_iterator fl=posForwardLayers.begin();
	   fl != posForwardLayers.end(); ++fl) {
	
	if (fabs( disk->position().z() - (**fl).surface().position().z()) < zTolerance) {
	  theLayerMap[i->layerNumber()] = *fl;
	  found = true;
	  LogDebug("FastTracking") << "Corresponding DetLayer found with Z pos "
				  << (**fl).surface().position().z()
				  << " and radii " 
				  << (**fl).specificSurface().innerRadius() 
				  << ", " 
				  << (**fl).specificSurface().outerRadius(); 
	  break;
	}
      }
      if (!found) {
	edm::LogWarning("FastTracking") << "FAILED to find a corresponding DetLayer!";
      }
    }
  }

  // Put the negative layers in the same map but with an offset
  std::vector< ForwardDetLayer*>  negForwardLayers = theGeomSearchTracker->negForwardLayers();
  for (std::vector< ForwardDetLayer*>::const_iterator nl=negForwardLayers.begin();
       nl != negForwardLayers.end(); ++nl) {
    for (int i=0; i<=theNegLayerOffset; i++) {
      if (theLayerMap[i] == 0) continue;
      if ( fabs( (**nl).surface().position().z() +theLayerMap[i]-> surface().position().z()) < zTolerance) {
	theLayerMap[i+theNegLayerOffset] = *nl;
	break;
      }
    }
  }  

}

const DetLayer*  
TrajectoryManager::detLayer( const TrackerLayer& layer, float zpos) const
{
  if (zpos > 0 || !layer.forward() ) return theLayerMap[layer.layerNumber()];
  else return theLayerMap[layer.layerNumber()+theNegLayerOffset];
}

void 
TrajectoryManager::loadSimHits(edm::PSimHitContainer & c) const
{

  std::map<unsigned,std::map<double,PSimHit> >::const_iterator itrack = thePSimHits.begin();
  std::map<unsigned,std::map<double,PSimHit> >::const_iterator itrackEnd = thePSimHits.end();
  for ( ; itrack != itrackEnd; ++itrack ) {
    std::map<double,PSimHit>::const_iterator it = (itrack->second).begin();
    std::map<double,PSimHit>::const_iterator itEnd = (itrack->second).end();
    for( ; it!= itEnd; ++it) { 
      /*
      DetId theDetUnitId((it->second).detUnitId());
      const GeomDet* theDet = theGeomTracker->idToDet(theDetUnitId);
      std::cout << "Track/z/r after : "
		<< (it->second).trackId() << " " 
		<< theDet->surface().toGlobal((it->second).localPosition()).z() << " " 
		<< theDet->surface().toGlobal((it->second).localPosition()).perp() << std::endl;
      */
      // Keep only those hits that are on the physical volume of a module
      // (The other hits have been assigned a negative <double> value. 
      if ( it->first > 0. ) c.push_back(it->second); 
    }
  }

}<|MERGE_RESOLUTION|>--- conflicted
+++ resolved
@@ -30,11 +30,11 @@
 
 #include "FastSimulation/Utilities/interface/RandomEngine.h"
 
-#include "FastSimulation/Utilities/interface/Histos.h"
+//#include "FastSimulation/Utilities/interface/Histos.h"
 //#include "FastSimulation/Utilities/interface/FamosLooses.h"
 // Numbering scheme
 
-// #define FAMOS_DEBUG
+//#define FAMOS_DEBUG
 #ifdef FAMOS_DEBUG
 #include "DataFormats/TrackerCommon/interface/TrackerTopology.h"
 #include "Geometry/Records/interface/IdealGeometryRecord.h"
@@ -56,24 +56,12 @@
   myDecayEngine(0), 
   theGeomTracker(0),
   theGeomSearchTracker(0),
-<<<<<<< HEAD
   theLayerMap(56, static_cast<const DetLayer*>(0)), // reserve space for layers here
   theNegLayerOffset(27),
   //  myHistos(0),
-  random(engine),
-  use_hardcoded(1)
-
+  random(engine)
 {  
   //std::cout << "TrajectoryManager.cc 1 use_hardcoded = " << use_hardcoded << std::endl;
-  use_hardcoded = matEff.getParameter<bool>("use_hardcoded_geometry");
-=======
-  //  theLayerMap(56, static_cast<const DetLayer*>(0)), // reserve space for layers here
-  //  theNegLayerOffset(27),
-  theLayerMap(120, static_cast<const DetLayer*>(0)), // reserve space for layers here
-  theNegLayerOffset(51),
-  myHistos(0),
-  random(engine)
->>>>>>> 430c526d
 
   // Initialize Bthe stable particle decay engine 
   if ( decays.getParameter<bool>("ActivateDecays") && ( decays.getParameter<std::string>("Decayer") == "pythia6" || decays.getParameter<std::string>("Decayer") == "pythia8" ) ) { 
@@ -103,22 +91,12 @@
   myHistos = Histos::instance();
 
   // Initialize a few histograms
-<<<<<<< HEAD
    
   myHistos->book("h302",1210,-121.,121.,1210,-121.,121.);
   myHistos->book("h300",1210,-121.,121.,1210,-121.,121.);
   myHistos->book("h301",1200,-300.,300.,1210,-121.,121.);  
   myHistos->book("h303",1200,-300.,300.,1210,-121.,121.);
   */
-=======
-  myHistos->book("h300",1210,-121.,121.,1210,-121.,121.);
-  myHistos->book("h3000",1210,-121.,121.,1210,-121.,121.);
-  myHistos->book("h301",1200,-300.,300.,1210,-121.,121.);
-  myHistos->book("h3001",1200,-300.,300.,1210,-121.,121.);
-  myHistos->book("hit_vs_eta",100,-3.,3.,30,0.,30.);
-  
-  
->>>>>>> 430c526d
 }
 
 void 
@@ -158,16 +136,10 @@
   if ( theMaterialEffects ) delete theMaterialEffects;
 
   //Write the histograms
-<<<<<<< HEAD
   /*
   myHistos->put("histos.root");
   if ( myHistos ) delete myHistos;
   */
-=======
-  myHistos->put("histos.root");
-  if ( myHistos ) delete myHistos;
-
->>>>>>> 430c526d
 }
 
 void
@@ -187,13 +159,6 @@
 
   // Loop over the particles (watch out: increasing upper limit!)
   for( int fsimi=0; fsimi < (int) mySimEvent->nTracks(); ++fsimi) {
-<<<<<<< HEAD
-=======
-
-    double eta_of_track=mySimEvent->track(fsimi).momentum().Eta();
-    int tot_psimhit=0;
-
->>>>>>> 430c526d
     // If the particle has decayed inside the beampipe, or decays 
     // immediately, there is nothing to do
     //if ( debug ) std::cout << mySimEvent->track(fsimi) << std::endl;
@@ -229,76 +194,30 @@
     // if above 0.99: propagate to the last tracker cylinder where the material is concentrated!
     double ppcos2T =  PP.cos2Theta();
     double ppcos2V =  PP.cos2ThetaV();
-<<<<<<< HEAD
-
-    if(use_hardcoded){
-      if ( ( ppcos2T > 0.99 && ppcos2T < 0.9998 ) && ( cyl == 0 || ( ppcos2V > 0.99 && ppcos2V < 0.9998 ) ) ){ 
-	if ( cyliter != _theGeometry->cylinderEnd() ) { 
-	  cyliter = _theGeometry->cylinderEnd(); 
-	  --cyliter;
-	}
-	// if above 0.9998: don't propagate at all (only to the calorimeters directly)
-      } else if ( ppcos2T > 0.9998 && ( cyl == 0 || ppcos2V > 0.9998 ) ) { 
-	cyliter = _theGeometry->cylinderEnd();
-      } 
-    }
-    else {
-      if ( ppcos2T > 0.9998 && ( cyl == 0 || ppcos2V > 0.9998 ) ) { 
-	cyliter = _theGeometry->cylinderEnd();
-      }
-=======
-    
-    /*
-    if ( ( ppcos2T > 0.99 && ppcos2T < 0.9998 ) && ( cyl == 0 || ( ppcos2V > 0.99 && ppcos2V < 0.9998 ) ) ){ 
-      if ( cyliter != _theGeometry->cylinderEnd() ) { 
-	cyliter = _theGeometry->cylinderEnd(); 
-	--cyliter;
-      }
-    // if above 0.9998: don't propagate at all (only to the calorimeters directly)
-    } else 
-    */
     
     if ( ppcos2T > 0.9998 && ( cyl == 0 || ppcos2V > 0.9998 ) ) { 
       cyliter = _theGeometry->cylinderEnd();
->>>>>>> 430c526d
-    }
-	
+    }
+
     // Loop over the cylinders
     while ( cyliter != _theGeometry->cylinderEnd() &&
 	    loop<100 &&                            // No more than 100 loops
 	    mySimEvent->track(fsimi).notYetToEndVertex(PP.vertex())) { // The particle decayed
-      
-//      float zout=0.;
-//      float rout=0.;
-//      if ( cyliter->forward() ) {
-//	zout = cyliter->disk()->position().z();
-//	rout = cyliter->disk()->outerRadius();
-//      } else {
-//	zout = cyliter->cylinder()->bounds().length()/2.;
-//	rout = cyliter->cylinder()->bounds().width()/2.;
-//      }
-
-      //      std::cout << "considering cylinder with rout,zout,forward: " << rout << " " <<zout << " " << cyliter->forward() <<  std::endl;
 
       // Skip layers with no material (kept just for historical reasons)
       if ( cyliter->surface().mediumProperties().radLen() < 1E-10 ) { 
 	++cyliter; ++cyl;
-	//	std::cout << " rad len NOT passed" << std::endl;
 	continue;
       }
-
+      
       // Pathological cases:
       // To prevent from interacting twice in a row with the same layer
       //      bool escapeBarrel    = (PP.getSuccess() == -1 && success == 1);
       bool escapeBarrel    = PP.getSuccess() == -1;
       bool escapeEndcap    = (PP.getSuccess() == -2 && success == 1);
       // To break the loop
-      //      std::cout << "escapeBarrel " << escapeBarrel << std::endl;
-      //      std::cout << "escapeEndcap " << escapeEndcap << std::endl;
-
       bool fullPropagation = 
 	(PP.getSuccess() <= 0 && success==0) || escapeEndcap;
-      //      std::cout << "fullPropagation " << fullPropagation << std::endl;
 
       if ( escapeBarrel ) {
 	++cyliter; ++cyl;
@@ -309,7 +228,7 @@
 	if ( cyliter == _theGeometry->cylinderEnd()  ) {
 	  --cyliter; --cyl; fullPropagation=true; 
 	}
-	
+
       }
 
       // Define the propagation conditions
@@ -325,11 +244,8 @@
 	   PP.getSuccess()<=0) {
 	sign = -sign;
 	++loop;
-	//	std::cout << "not successful prop sign=" << sign << std::endl;
-	//	std::cout << "not succesfull prop loop=" << loop << std::endl;
-      }
-
-      //      std::cout << "Considering hit 0 in " << PP.x() << "," <<PP.y() << "," <<PP.z() << "," <<std::endl;
+      }
+
       // The particle may have decayed on its way... in which the daughters
       // have to be added to the event record
       if ( PP.hasDecayed() || (!mySimEvent->track(fsimi).nDaughters() && PP.PDGcTau()<1E-3 ) ) { 
@@ -339,31 +255,18 @@
 
       // Exit by the endcaps or innermost cylinder :
       // Positive cylinder increment
-      //      std::cout << "sign before=" << sign << std::endl;
       if ( PP.getSuccess()==2 || cyliter==_theGeometry->cylinderBegin() ) 
 	sign = +1; 
-<<<<<<< HEAD
-
-=======
-      // std::cout << "sign after=" << sign << std::endl;
-	  
->>>>>>> 430c526d
+
       // Successful propagation to a cylinder, with some Material :
-      //      std::cout << "PP.getSuccess(),PP.onFiducial() = " << PP.getSuccess()<< "," << PP.onFiducial() << std::endl;
-
       if( PP.getSuccess() > 0 && PP.onFiducial() ) {
-	
+
 	bool saveHit = 
 	  ( (loop==0 && sign>0) || !firstLoop ) &&   // Save only first half loop
 	  PP.charge()!=0. &&                         // Consider only charged particles
 	  cyliter->sensitive() &&                    // Consider only sensitive layers
 	  PP.Perp2()>pTmin*pTmin;                    // Consider only pT > pTmin
-<<<<<<< HEAD
-
-=======
-	
-	//	std::cout << "savehit= " << saveHit << std::endl;
->>>>>>> 430c526d
+
         // Material effects are simulated there
 	if ( theMaterialEffects ) 
           theMaterialEffects->interact(*mySimEvent,*cyliter,PP,fsimi); 
@@ -379,7 +282,6 @@
 
 	    // Return one or two (for overlap regions) PSimHits in the full 
 	    // tracker geometry
-<<<<<<< HEAD
 	    if ( theGeomTracker ) 
 	      createPSimHits(*cyliter, PP, thePSimHits[fsimi], fsimi,mySimEvent->track(fsimi).type(), tTopo);
 
@@ -391,17 +293,10 @@
 	      myHistos->fill("h303",PP.Z(),-PP.R());
 	    */
 
-=======
-	    if ( theGeomTracker ){
-	      createPSimHits(*cyliter, PP, thePSimHits[fsimi], fsimi,mySimEvent->track(fsimi).type());
-	      //	      std::map<double,PSimHit> thismap=thePSimHits[fsimi];
-	    }
->>>>>>> 430c526d
 	  }
 	}
 
 	// Fill Histos (~poor man event display)
-<<<<<<< HEAD
 	/*	 
 	myHistos->fill("h300",PP.x(),PP.y());
 	if ( sin(PP.vertex().phi()) > 0. ) 
@@ -409,15 +304,6 @@
 	else
 	  myHistos->fill("h301",PP.z(),-sqrt(PP.vertex().Perp2()));
 	*/
-=======
-	 
-	myHistos->fill("h300",PP.x(),PP.y());
-	if ( sin(PP.vertex().phi()) > 0. ) 
-	  myHistos->fill("h301",PP.z(),PP.vertex().Pt());
-	else
-	  myHistos->fill("h301",PP.z(),-PP.vertex().Pt());
-	
->>>>>>> 430c526d
 
 	//The particle may have lost its energy in the material
 	if ( mySimEvent->track(fsimi).notYetToEndVertex(PP.vertex()) && 
@@ -431,11 +317,8 @@
 
 	// Otherwise increment the cylinder iterator
 	//	do { 
-	
-	//	std::cout << "particle not end sign= " << sign << std::endl;
 	if (sign==1) {++cyliter;++cyl;}
 	else         {--cyliter;--cyl;}
-
 
 	// Check if the last surface has been reached 
 	if( cyliter==_theGeometry->cylinderEnd()) {
@@ -471,9 +354,6 @@
     if ( mySimEvent->track(fsimi).notYetToEndVertex(PP.vertex()) )
       propagateToCalorimeters(PP,fsimi);
 
-    tot_psimhit=thePSimHits[fsimi].size();
-    //    std::cout << "Eta of track and hits: " << eta_of_track << " " << tot_psimhit << std::endl;
-    myHistos->fill("hit_vs_eta",eta_of_track,tot_psimhit);
   }
 
   // Save the information from Nuclear Interaction Generation
@@ -702,11 +582,8 @@
 {
   GlobalPoint  pos( pp.X(), pp.Y(), pp.Z());
   GlobalVector mom( pp.Px(), pp.Py(), pp.Pz());
-
   ReferenceCountingPointer<TangentPlane> plane = layer->surface().tangentPlane(pos);
-
   return TrajectoryStateOnSurface
-
     (GlobalTrajectoryParameters( pos, mom, TrackCharge( pp.charge()), field), *plane);
 }
 
@@ -908,29 +785,17 @@
      ( det.surface().toGlobal(hit.localPosition()) - IP ).mag2();
 
   // Fill Histos (~poor man event display)
-<<<<<<< HEAD
   /*  
      GlobalPoint gpos( det.toGlobal(hit.localPosition()));
 //      std::cout << "gpos.x() = " << gpos.x() << std::endl;
 //      std::cout << "gpos.y() = " << gpos.y() << std::endl;
 
      myHistos->fill("h300",gpos.x(),gpos.y());
-=======
-  
-     GlobalPoint gpos( det.toGlobal(hit.localPosition()));
-     myHistos->fill("h3000",gpos.x(),gpos.y());
->>>>>>> 430c526d
      if ( sin(gpos.phi()) > 0. ) 
-       myHistos->fill("h3001",gpos.z(),gpos.perp());
+     myHistos->fill("h301",gpos.z(),gpos.perp());
      else
-<<<<<<< HEAD
      myHistos->fill("h301",gpos.z(),-gpos.perp());
   */
-=======
-       myHistos->fill("h3001",gpos.z(),-gpos.perp());
-  
-  
->>>>>>> 430c526d
   return std::pair<double,PSimHit>(dist,hit);
 
 }
