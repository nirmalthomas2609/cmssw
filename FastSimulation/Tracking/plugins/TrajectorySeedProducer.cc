/*!

  NOTE: what is called here 'FastTrackPreCandidate' is currently still known as 'FastTrackerRecHitCombination'
  
  TrajectorySeedProducer emulates the reconstruction of TrajectorySeeds in FastSim.

  The input data is a list of FastTrackPreCandidates.
  (input data are configured through the parameter 'src')
  In each given FastTrackPreCandidate,
  TrajectorySeedProducer searches for one combination of hits that matches all given seed requirements,
  (see parameters 'layerList','regionFactoryPSet')
  In that process it respects the order of the hits in the FastTrackPreCandidate.
  When such combination is found, a TrajectorySeed is reconstructed.
  Optionally, one can specify a list of hits to be ignored by TrajectorySeedProducer.
  (see parameter 'hitMasks')
  
  The output data is the list of reconstructed TrajectorySeeds.

*/

// system
#include <memory>
#include <vector>
#include <string>

// framework
#include "FWCore/Framework/interface/stream/EDProducer.h"
#include "FWCore/Framework/interface/Event.h"
#include "FWCore/Framework/interface/EventSetup.h"
#include "FWCore/Framework/interface/ESHandle.h"
#include "FWCore/Utilities/interface/InputTag.h"
#include "FWCore/ParameterSet/interface/ParameterSet.h"
#include "FWCore/Framework/interface/ConsumesCollector.h"

// data formats 
#include "DataFormats/Common/interface/Handle.h"
#include "DataFormats/Common/interface/OwnVector.h"
#include "DataFormats/TrackerRecHit2D/interface/FastTrackerRecHitCollection.h"
#include "DataFormats/TrajectorySeed/interface/TrajectorySeedCollection.h"

// reco track classes
#include "RecoTracker/TkTrackingRegions/interface/GlobalTrackingRegion.h"
#include "RecoTracker/TkTrackingRegions/interface/TrackingRegionProducer.h"
#include "RecoTracker/TkTrackingRegions/interface/TrackingRegionProducerFactory.h"
#include "RecoTracker/TkSeedingLayers/interface/SeedingHitSet.h"
#include "RecoTracker/TkSeedGenerator/interface/SeedCreator.h"
#include "RecoTracker/TkSeedGenerator/interface/SeedCreatorFactory.h"
#include "RecoTracker/MeasurementDet/interface/MeasurementTracker.h"
#include "RecoTracker/Record/interface/CkfComponentsRecord.h"
#include "RecoTracker/TkHitPairs/interface/HitPairGeneratorFromLayerPair.h"
#include "RecoTracker/TkHitPairs/interface/RecHitsSortedInPhi.h"
#include "RecoPixelVertexing/PixelTriplets/interface/HitTripletGeneratorFromPairAndLayers.h"
#include "RecoPixelVertexing/PixelTriplets/interface/HitTripletGeneratorFromPairAndLayersFactory.h"
#include "RecoTracker/TkSeedGenerator/interface/MultiHitGeneratorFromPairAndLayers.h"
#include "RecoTracker/TkSeedGenerator/interface/MultiHitGeneratorFromPairAndLayersFactory.h"
// geometry
#include "Geometry/Records/interface/TrackerTopologyRcd.h"

// fastsim
#include "FastSimulation/Tracking/interface/SeedingTree.h"
#include "FastSimulation/Tracking/interface/TrackingLayer.h"
#include "FastSimulation/Tracking/interface/FastTrackingUtilities.h"
#include "FastSimulation/Tracking/interface/SeedFinder.h"

class TrajectorySeedProducer:
    public edm::stream::EDProducer<>
{
    private:

        // tokens

        edm::EDGetTokenT<FastTrackerRecHitCombinationCollection> recHitCombinationsToken;
        edm::EDGetTokenT<std::vector<bool> > hitMasksToken;

        // other data members

        std::vector<std::vector<TrackingLayer>> seedingLayers;
        SeedingTree<TrackingLayer> _seedingTree;
    
        std::unique_ptr<SeedCreator> seedCreator;
        std::unique_ptr<TrackingRegionProducer> theRegionProducer;
        std::string measurementTrackerLabel;
    
        bool skipSeedFinderSelector;
    
        std::unique_ptr<HitTripletGeneratorFromPairAndLayers> pixelTripletGenerator;
        std::unique_ptr<MultiHitGeneratorFromPairAndLayers> MultiHitGenerator;
    public:
        TrajectorySeedProducer(const edm::ParameterSet& conf);

        virtual void produce(edm::Event& e, const edm::EventSetup& es);

};


template class SeedingTree<TrackingLayer>;
template class SeedingNode<TrackingLayer>;

TrajectorySeedProducer::TrajectorySeedProducer(const edm::ParameterSet& conf)
{
    if(conf.exists("pixelTripletGeneratorFactory"))
    {
        const edm::ParameterSet & tripletConfig = conf.getParameter<edm::ParameterSet>("pixelTripletGeneratorFactory");
        auto iC = consumesCollector();
        pixelTripletGenerator.reset(HitTripletGeneratorFromPairAndLayersFactory::get()->create(tripletConfig.getParameter<std::string>("ComponentName"),tripletConfig,iC));
    }
    if(conf.exists("MultiHitGeneratorFactory"))
    {
        const edm::ParameterSet & tripletConfig = conf.getParameter<edm::ParameterSet>("MultiHitGeneratorFactory");
        //auto iC = consumesCollector();
        MultiHitGenerator.reset(MultiHitGeneratorFromPairAndLayersFactory::get()->create(tripletConfig.getParameter<std::string>("ComponentName"),tripletConfig));
    }
    produces<TrajectorySeedCollection>();

    // consumes
    recHitCombinationsToken = consumes<FastTrackerRecHitCombinationCollection>(conf.getParameter<edm::InputTag>("recHitCombinations"));
    if (conf.exists("hitMasks"))
    {
        hitMasksToken = consumes<std::vector<bool> >(conf.getParameter<edm::InputTag>("hitMasks"));
    }

    // read Layers
    std::vector<std::string> layerStringList = conf.getParameter<std::vector<std::string>>("layerList");
    for(auto it=layerStringList.cbegin(); it < layerStringList.cend(); ++it) 
    {
        std::vector<TrackingLayer> trackingLayerList;
        std::string line = *it;
        std::string::size_type pos=0;
        while (pos != std::string::npos)
        {
            pos=line.find("+");
            std::string layer = line.substr(0, pos);
            TrackingLayer layerSpec = TrackingLayer::createFromString(layer);

            trackingLayerList.push_back(layerSpec);
            line=line.substr(pos+1,std::string::npos);
        }
        _seedingTree.insert(trackingLayerList);
    }

    /// region producer
    edm::ParameterSet regfactoryPSet = conf.getParameter<edm::ParameterSet>("RegionFactoryPSet");
    std::string regfactoryName = regfactoryPSet.getParameter<std::string>("ComponentName");
    theRegionProducer.reset(TrackingRegionProducerFactory::get()->create(regfactoryName,regfactoryPSet, consumesCollector()));
    
    // seed creator
    const edm::ParameterSet & seedCreatorPSet = conf.getParameter<edm::ParameterSet>("SeedCreatorPSet");
    std::string seedCreatorName = seedCreatorPSet.getParameter<std::string>("ComponentName");
    seedCreator.reset(SeedCreatorFactory::get()->create( seedCreatorName, seedCreatorPSet));

    // other parameters
    measurementTrackerLabel = conf.getParameter<std::string>("measurementTracker");
    skipSeedFinderSelector = conf.getUntrackedParameter<bool>("skipSeedFinderSelector",false);

}


void TrajectorySeedProducer::produce(edm::Event& e, const edm::EventSetup& es) 
{        

    // services
    edm::ESHandle<TrackerTopology> trackerTopology;
    edm::ESHandle<MeasurementTracker> measurementTrackerHandle;
    
    es.get<TrackerTopologyRcd>().get(trackerTopology);
    es.get<CkfComponentsRecord>().get(measurementTrackerLabel, measurementTrackerHandle);
    const MeasurementTracker * measurementTracker = &(*measurementTrackerHandle);
    
    // input data
    edm::Handle<FastTrackerRecHitCombinationCollection> recHitCombinations;
    e.getByToken(recHitCombinationsToken, recHitCombinations);
    const std::vector<bool> * hitMasks = 0;
    if (!hitMasksToken.isUninitialized())
    {
        edm::Handle<std::vector<bool> > hitMasksHandle;
        e.getByToken(hitMasksToken,hitMasksHandle);
        hitMasks = &(*hitMasksHandle);
    }
    
    // output data
    std::unique_ptr<TrajectorySeedCollection> output(new TrajectorySeedCollection());

    // produce the regions;
    const auto regions = theRegionProducer->regions(e,es);
    // and make sure there is at least one region
    if(regions.size() == 0)
    {
        e.put(std::move(output));
        return;
    }
    
    // pointers for selector function
    TrackingRegion * selectedTrackingRegion = 0;
    auto pixelTripletGeneratorPtr = pixelTripletGenerator.get();
    auto MultiHitGeneratorPtr = MultiHitGenerator.get();
    if(MultiHitGenerator)
    {
        MultiHitGenerator->initES(es);
    }
    std::unique_ptr<HitDoublets> hitDoublets;
       
    // define a lambda function
    // to select hit pairs, triplets, ... compatible with the region
    SeedFinder::Selector selectorFunction = [&es,&measurementTracker,&selectedTrackingRegion,&pixelTripletGeneratorPtr,&MultiHitGeneratorPtr,&hitDoublets](const std::vector<const FastTrackerRecHit*>& hits) mutable -> bool
    {
<<<<<<< HEAD
        // criteria for hit pairs
        // based on HitPairGeneratorFromLayerPair::doublets( const TrackingRegion& region, const edm::Event & iEvent, const edm::EventSetup& iSetup, Layers layers)
        if(hits.size()==2)
        {
            const FastTrackerRecHit * firstHit = hits[0];
            const FastTrackerRecHit * secondHit = hits[1];

            const DetLayer * firstLayer = measurementTracker->geometricSearchTracker()->detLayer(firstHit->det()->geographicalId());
            const DetLayer * secondLayer = measurementTracker->geometricSearchTracker()->detLayer(secondHit->det()->geographicalId());

            std::vector<BaseTrackerRecHit const *> firstHits(1,(const BaseTrackerRecHit*) firstHit->hit());
            std::vector<BaseTrackerRecHit const *> secondHits(1,(const BaseTrackerRecHit*) secondHit->hit());

            const RecHitsSortedInPhi* fhm=new RecHitsSortedInPhi (firstHits, selectedTrackingRegion->origin(), firstLayer);
            const RecHitsSortedInPhi* shm=new RecHitsSortedInPhi (secondHits, selectedTrackingRegion->origin(), secondLayer);
            hitDoublets.reset(new HitDoublets(*fhm,*shm));
            HitPairGeneratorFromLayerPair::doublets(*selectedTrackingRegion,*firstLayer,*secondLayer,*fhm,*shm,es,0,*hitDoublets);
            return hitDoublets->size()!=0;
        }

        else if((pixelTripletGeneratorPtr||MultiHitGeneratorPtr)&& hits.size()==3 && hitDoublets->size()!=0)
        {

            const FastTrackerRecHit * thirdHit = hits[2];
            const DetLayer * thirdLayer = measurementTracker->geometricSearchTracker()->detLayer(thirdHit->det()->geographicalId());
            std::vector<const DetLayer *> thirdLayerDetLayer(1,thirdLayer);
            std::vector<BaseTrackerRecHit const *> thirdHits(1,(const BaseTrackerRecHit*) thirdHit->hit());
            const RecHitsSortedInPhi* thm=new RecHitsSortedInPhi (thirdHits, selectedTrackingRegion->origin(), thirdLayer);
            if(pixelTripletGeneratorPtr)
            {
                OrderedHitTriplets Tripletresult;
                pixelTripletGeneratorPtr->hitTriplets(*selectedTrackingRegion,Tripletresult,es,*hitDoublets,&thm,thirdLayerDetLayer,1);
                return Tripletresult.size()!=0;
            }
            if(MultiHitGeneratorPtr)
            {
                OrderedMultiHits  Tripletresult;
                MultiHitGeneratorPtr->hitTriplets(*selectedTrackingRegion,Tripletresult,es,*hitDoublets,&thm,thirdLayerDetLayer,1);
                return Tripletresult.size()!=0;
            }
            return true;
        }

        return true;
=======
	// criteria for hit pairs
	// based on HitPairGeneratorFromLayerPair::doublets( const TrackingRegion& region, const edm::Event & iEvent, const edm::EventSetup& iSetup, Layers layers)
	if (hits.size()==2)
	{
	    const FastTrackerRecHit * innerHit = hits[0];
	    const FastTrackerRecHit * outerHit = hits[1];
	    
	    const DetLayer * innerLayer = measurementTracker->geometricSearchTracker()->detLayer(innerHit->det()->geographicalId());
	    const DetLayer * outerLayer = measurementTracker->geometricSearchTracker()->detLayer(outerHit->det()->geographicalId());
	    
	    std::vector<BaseTrackerRecHit const *> innerHits(1,(const BaseTrackerRecHit*) innerHit->hit());
	    std::vector<BaseTrackerRecHit const *> outerHits(1,(const BaseTrackerRecHit*) outerHit->hit());
		
	    //const RecHitsSortedInPhi* ihm=new RecHitsSortedInPhi (innerHits, selectedTrackingRegion->origin(), innerLayer);
	    //const RecHitsSortedInPhi* ohm=new RecHitsSortedInPhi (outerHits, selectedTrackingRegion->origin(), outerLayer);
	    const RecHitsSortedInPhi ihm(innerHits, selectedTrackingRegion->origin(), innerLayer);
	    const RecHitsSortedInPhi ohm(outerHits, selectedTrackingRegion->origin(), outerLayer);
		
	    HitDoublets result(ihm,ohm); 
	    HitPairGeneratorFromLayerPair::doublets(*selectedTrackingRegion,*innerLayer,*outerLayer,ihm,ohm,es,0,result);
	    
	    if(result.size()!=0)
	    {
		return true; 
	    }
	    else
	    {
		return false;
	    }
	}
	else
	{
	
	    // no criteria for hit combinations that are not pairs
	    return true;
	}
>>>>>>> b73dfa8e
    };
    
    if(skipSeedFinderSelector)
    {
        selectedTrackingRegion = regions[0].get();
        selectorFunction = [](const std::vector<const FastTrackerRecHit*>& hits) -> bool
        {
            return true;
        };
    }


    // instantiate the seed finder
    SeedFinder seedFinder(_seedingTree,*trackerTopology.product());
    seedFinder.setHitSelector(selectorFunction);
    
    // loop over the combinations
    for ( unsigned icomb=0; icomb<recHitCombinations->size(); ++icomb)
    {
        FastTrackerRecHitCombination recHitCombination = (*recHitCombinations)[icomb];

        // create a list of hits cleaned from masked hits
        std::vector<const FastTrackerRecHit * > seedHitCandidates;
        for (const auto & _hit : recHitCombination )
        {
            if(hitMasks && fastTrackingUtilities::hitIsMasked(_hit.get(),hitMasks))
            {
                continue;
            }
            seedHitCandidates.push_back(_hit.get());
        }

        // loop over the regions
        for(auto region = regions.begin();region != regions.end(); ++region)
        {

            // set the region
            selectedTrackingRegion = region->get();

            // find the hits on the seeds
            std::vector<unsigned int> seedHitNumbers = seedFinder.getSeed(seedHitCandidates);

            // create a seed from those hits
            if (seedHitNumbers.size()>1)
            {

                // copy the hits and make them aware of the combination they originate from
                edm::OwnVector<FastTrackerRecHit> seedHits;
                for(unsigned iIndex = 0;iIndex < seedHitNumbers.size();++iIndex)
                {
                    seedHits.push_back(seedHitCandidates[seedHitNumbers[iIndex]]->clone());
                }
                fastTrackingUtilities::setRecHitCombinationIndex(seedHits,icomb);

                seedCreator->init(*selectedTrackingRegion,es,0);
                seedCreator->makeSeed(
                    *output,
                    SeedingHitSet(
                        &seedHits[0],
                        &seedHits[1],
                        seedHits.size() >=3 ? &seedHits[2] : nullptr,
                        seedHits.size() >=4 ? &seedHits[3] : nullptr
                    )
                );
                break; // break the loop over the regions
            }
        }
    }
    e.put(std::move(output));

}

#include "FWCore/Framework/interface/MakerMacros.h"
DEFINE_FWK_MODULE(TrajectorySeedProducer);<|MERGE_RESOLUTION|>--- conflicted
+++ resolved
@@ -203,89 +203,43 @@
     // to select hit pairs, triplets, ... compatible with the region
     SeedFinder::Selector selectorFunction = [&es,&measurementTracker,&selectedTrackingRegion,&pixelTripletGeneratorPtr,&MultiHitGeneratorPtr,&hitDoublets](const std::vector<const FastTrackerRecHit*>& hits) mutable -> bool
     {
-<<<<<<< HEAD
         // criteria for hit pairs
         // based on HitPairGeneratorFromLayerPair::doublets( const TrackingRegion& region, const edm::Event & iEvent, const edm::EventSetup& iSetup, Layers layers)
-        if(hits.size()==2)
-        {
-            const FastTrackerRecHit * firstHit = hits[0];
-            const FastTrackerRecHit * secondHit = hits[1];
-
-            const DetLayer * firstLayer = measurementTracker->geometricSearchTracker()->detLayer(firstHit->det()->geographicalId());
-            const DetLayer * secondLayer = measurementTracker->geometricSearchTracker()->detLayer(secondHit->det()->geographicalId());
-
-            std::vector<BaseTrackerRecHit const *> firstHits(1,(const BaseTrackerRecHit*) firstHit->hit());
-            std::vector<BaseTrackerRecHit const *> secondHits(1,(const BaseTrackerRecHit*) secondHit->hit());
-
-            const RecHitsSortedInPhi* fhm=new RecHitsSortedInPhi (firstHits, selectedTrackingRegion->origin(), firstLayer);
-            const RecHitsSortedInPhi* shm=new RecHitsSortedInPhi (secondHits, selectedTrackingRegion->origin(), secondLayer);
-            hitDoublets.reset(new HitDoublets(*fhm,*shm));
-            HitPairGeneratorFromLayerPair::doublets(*selectedTrackingRegion,*firstLayer,*secondLayer,*fhm,*shm,es,0,*hitDoublets);
-            return hitDoublets->size()!=0;
-        }
-
-        else if((pixelTripletGeneratorPtr||MultiHitGeneratorPtr)&& hits.size()==3 && hitDoublets->size()!=0)
-        {
-
-            const FastTrackerRecHit * thirdHit = hits[2];
-            const DetLayer * thirdLayer = measurementTracker->geometricSearchTracker()->detLayer(thirdHit->det()->geographicalId());
-            std::vector<const DetLayer *> thirdLayerDetLayer(1,thirdLayer);
-            std::vector<BaseTrackerRecHit const *> thirdHits(1,(const BaseTrackerRecHit*) thirdHit->hit());
-            const RecHitsSortedInPhi* thm=new RecHitsSortedInPhi (thirdHits, selectedTrackingRegion->origin(), thirdLayer);
-            if(pixelTripletGeneratorPtr)
+        if (hits.size()==2)
+        {
+            const FastTrackerRecHit * innerHit = hits[0];
+            const FastTrackerRecHit * outerHit = hits[1];
+
+            const DetLayer * innerLayer = measurementTracker->geometricSearchTracker()->detLayer(innerHit->det()->geographicalId());
+            const DetLayer * outerLayer = measurementTracker->geometricSearchTracker()->detLayer(outerHit->det()->geographicalId());
+
+            std::vector<BaseTrackerRecHit const *> innerHits(1,(const BaseTrackerRecHit*) innerHit->hit());
+            std::vector<BaseTrackerRecHit const *> outerHits(1,(const BaseTrackerRecHit*) outerHit->hit());
+
+            //const RecHitsSortedInPhi* ihm=new RecHitsSortedInPhi (innerHits, selectedTrackingRegion->origin(), innerLayer);
+            //const RecHitsSortedInPhi* ohm=new RecHitsSortedInPhi (outerHits, selectedTrackingRegion->origin(), outerLayer);
+            const RecHitsSortedInPhi ihm(innerHits, selectedTrackingRegion->origin(), innerLayer);
+            const RecHitsSortedInPhi ohm(outerHits, selectedTrackingRegion->origin(), outerLayer);
+
+            HitDoublets result(ihm,ohm);
+            HitPairGeneratorFromLayerPair::doublets(*selectedTrackingRegion,*innerLayer,*outerLayer,ihm,ohm,es,0,result);
+
+            if(result.size()!=0)
             {
-                OrderedHitTriplets Tripletresult;
-                pixelTripletGeneratorPtr->hitTriplets(*selectedTrackingRegion,Tripletresult,es,*hitDoublets,&thm,thirdLayerDetLayer,1);
-                return Tripletresult.size()!=0;
+                return true;
             }
-            if(MultiHitGeneratorPtr)
+            else
             {
-                OrderedMultiHits  Tripletresult;
-                MultiHitGeneratorPtr->hitTriplets(*selectedTrackingRegion,Tripletresult,es,*hitDoublets,&thm,thirdLayerDetLayer,1);
-                return Tripletresult.size()!=0;
+                return false;
             }
+        }
+        else
+        {
+
+            // no criteria for hit combinations that are not pairs
             return true;
         }
 
-        return true;
-=======
-	// criteria for hit pairs
-	// based on HitPairGeneratorFromLayerPair::doublets( const TrackingRegion& region, const edm::Event & iEvent, const edm::EventSetup& iSetup, Layers layers)
-	if (hits.size()==2)
-	{
-	    const FastTrackerRecHit * innerHit = hits[0];
-	    const FastTrackerRecHit * outerHit = hits[1];
-	    
-	    const DetLayer * innerLayer = measurementTracker->geometricSearchTracker()->detLayer(innerHit->det()->geographicalId());
-	    const DetLayer * outerLayer = measurementTracker->geometricSearchTracker()->detLayer(outerHit->det()->geographicalId());
-	    
-	    std::vector<BaseTrackerRecHit const *> innerHits(1,(const BaseTrackerRecHit*) innerHit->hit());
-	    std::vector<BaseTrackerRecHit const *> outerHits(1,(const BaseTrackerRecHit*) outerHit->hit());
-		
-	    //const RecHitsSortedInPhi* ihm=new RecHitsSortedInPhi (innerHits, selectedTrackingRegion->origin(), innerLayer);
-	    //const RecHitsSortedInPhi* ohm=new RecHitsSortedInPhi (outerHits, selectedTrackingRegion->origin(), outerLayer);
-	    const RecHitsSortedInPhi ihm(innerHits, selectedTrackingRegion->origin(), innerLayer);
-	    const RecHitsSortedInPhi ohm(outerHits, selectedTrackingRegion->origin(), outerLayer);
-		
-	    HitDoublets result(ihm,ohm); 
-	    HitPairGeneratorFromLayerPair::doublets(*selectedTrackingRegion,*innerLayer,*outerLayer,ihm,ohm,es,0,result);
-	    
-	    if(result.size()!=0)
-	    {
-		return true; 
-	    }
-	    else
-	    {
-		return false;
-	    }
-	}
-	else
-	{
-	
-	    // no criteria for hit combinations that are not pairs
-	    return true;
-	}
->>>>>>> b73dfa8e
     };
     
     if(skipSeedFinderSelector)
