--- conflicted
+++ resolved
@@ -116,77 +116,6 @@
 	e.getByToken(hitMasksToken,hitMasksHandle);
 	hitMasks = &(*hitMasksHandle);
     }
-<<<<<<< HEAD
-    const FastTrackerRecHitCombination & recHitCombination = (*recHitCombinations)[icomb];
-
-    // select hits, temporarily store as TrajectorySeedHitCandidates
-    std::vector<TrajectorySeedHitCandidate> recHitCandidates;
-    TrajectorySeedHitCandidate recHitCandidate;
-    TrajectorySeed::range seedHitRange = seed.recHits();//Hits in a seed
-    for (TrajectorySeed::const_iterator ihit = seedHitRange.first; ihit != seedHitRange.second; ++ihit) {
-      TrajectorySeedHitCandidate seedHit=TrajectorySeedHitCandidate((const FastTrackerRecHit*)(&*ihit),
-								    trackerGeometry.product(),trackerTopology.product());
-      recHitCandidates.push_back(seedHit);
-    }
-    bool passedLastSeedHit = false;
-
-    for (const auto & _hit : recHitCombination) {
-      TrajectorySeedHitCandidate currentTrackerHit=TrajectorySeedHitCandidate(_hit.get(),trackerGeometry.product(),trackerTopology.product());
-      if(seed.nHits()==0)passedLastSeedHit=true;
-
-      if(!passedLastSeedHit)
-	{
-	  const FastTrackerRecHit * lastSeedHit = recHitCandidates.back().hit();
-	  if(seed.nHits()==0||lastSeedHit->sameId(currentTrackerHit.hit()))     
-	    {
-	      passedLastSeedHit=true;
-	    }
-	  continue;
-	}
-	
-	// apply hit masking
-	if(hitMaskHelper 
-	   && hitMaskHelper->mask(_hit.get())){
-	    continue;
-	}
-
-      recHitCandidate = TrajectorySeedHitCandidate(_hit.get(),trackerGeometry.product(),trackerTopology.product());
-      // hit selection
-      //         - always select first hit
-      if(        recHitCandidates.size() == 0 ) {
-	  recHitCandidates.push_back(recHitCandidate);
-      }
-      //         - in case of *no* verlap rejection: select all hits
-      else if(   !rejectOverlaps) {
-	  recHitCandidates.push_back(recHitCandidate);
-      }
-      //         - in case of overlap rejection: 
-      //              - select hit if it is not on same layer as previous hit
-      else if(   recHitCandidate.subDetId()    != recHitCandidates.back().subDetId() ||
-		 recHitCandidate.layerNumber() != recHitCandidates.back().layerNumber() ) {
-	  recHitCandidates.push_back(recHitCandidate);
-      }
-      //         - in case of overlap rejection and hit is on same layer as previous hit 
-      //              - replace previous hit with current hit if it has better precision
-      else if (  recHitCandidate.localError() < recHitCandidates.back().localError() ){
-	  recHitCandidates.back() = recHitCandidate;
-
-      }
-    }
-
-    // order hits along the seed direction
-    bool oiSeed = seed.direction()==oppositeToMomentum;
-    if (oiSeed)
-    {
-	std::reverse(recHitCandidates.begin(),recHitCandidates.end());
-    }
-
-    // Convert TrajectorySeedHitCandidate to TrackingRecHit and split hits
-    edm::OwnVector<TrackingRecHit> trackRecHits;
-    for ( unsigned index = 0; index<recHitCandidates.size(); ++index ) {
-	if(splitHits){
-	    hitSplitter.split(*recHitCandidates[index].hit(),trackRecHits,oiSeed);
-=======
     
     // output collection
     std::unique_ptr<TrackCandidateCollection> output(new TrackCandidateCollection);    
@@ -213,7 +142,6 @@
 	{
 	    int32_t icomb = fastTrackingUtilities::getRecHitCombinationIndex(seed);
 	    recHitCombinationIndices.push_back(icomb);
->>>>>>> 95ebdbca
 	}
 
 	// loop over the matched recHitCombinations
@@ -325,30 +253,6 @@
 	    output->push_back(TrackCandidate(hitsForTrackCandidate,seed,PTSOD,edm::RefToBase<TrajectorySeed>(seeds,seedIndex)));
 	}
     }
-<<<<<<< HEAD
-
-
-    // set the recHitCombinationIndex
-    fastTrackingHelper::setRecHitCombinationIndex(trackRecHits,icomb);
-
-    // create track candidate state
-    //   - get seed state
-    DetId seedDetId(seed.startingState().detId());
-    const GeomDet* gdet = trackerGeometry->idToDet(seedDetId);
-    TrajectoryStateOnSurface seedTSOS = trajectoryStateTransform::transientState(seed.startingState(), &(gdet->surface()),magneticField.product());
-    //   - backPropagate seedState to first recHit
-    const GeomDet* initialLayer = trackerGeometry->idToDet(trackRecHits.front().geographicalId());
-    const TrajectoryStateOnSurface initialTSOS = propagator->propagate(seedTSOS,initialLayer->surface()) ;
-    //   - check validity and transform
-    if (!initialTSOS.isValid()) continue; 
-    PTrajectoryStateOnDet PTSOD = trajectoryStateTransform::persistentState(initialTSOS,trackRecHits.front().geographicalId().rawId()); 
-    // add track candidate to output collection
-    output->push_back(TrackCandidate(trackRecHits,seed,PTSOD,edm::RefToBase<TrajectorySeed>(seeds,seednr)));
-
-    }
-  }
-=======
->>>>>>> 95ebdbca
   
     // Save the track candidates
     e.put(std::move(output));
