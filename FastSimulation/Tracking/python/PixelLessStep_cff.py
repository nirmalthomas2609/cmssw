import FWCore.ParameterSet.Config as cms

# import the full tracking equivalent of this file
import RecoTracker.IterativeTracking.PixelLessStep_cff

# fast tracking mask producer                                                                                                                                                                                                                                        
from FastSimulation.Tracking.FastTrackingMaskProducer_cfi import fastTrackingMaskProducer as _fastTrackingMaskProducer
pixelLessStepMasks = _fastTrackingMaskProducer.clone(
    trackCollection = cms.InputTag("mixedTripletStepTracks"),
    TrackQuality = RecoTracker.IterativeTracking.PixelLessStep_cff.pixelLessStepClusters.TrackQuality,
<<<<<<< HEAD
    overrideTrkQuals = cms.InputTag('mixedTripletStep'),
    oldHitCombinationMasks = cms.InputTag("mixedTripletStepMasks","hitCombinationMasks"),
    oldHitMasks = cms.InputTag("mixedTripletStepMasks","hitMasks")
=======
    maxChi2 = RecoTracker.IterativeTracking.PixelLessStep_cff.pixelLessStepClusters.maxChi2,
    trackClassifier                          = cms.InputTag('mixedTripletStep',"QualityMasks")
>>>>>>> 133c6fc2
)

# trajectory seeds 
import FastSimulation.Tracking.TrajectorySeedProducer_cfi
pixelLessStepSeeds = FastSimulation.Tracking.TrajectorySeedProducer_cfi.trajectorySeedProducer.clone(
    simTrackSelection = FastSimulation.Tracking.TrajectorySeedProducer_cfi.trajectorySeedProducer.simTrackSelection.clone(
       pTMin = 0.3,
        maxD0 = -1,
        maxZ0 = -1
        ),
    minLayersCrossed = 3,
    #hitMasks = cms.InputTag("pixelLessStepMasks","hitMasks"),
    hitCombinationMasks = cms.InputTag("pixelLessStepMasks","hitCombinationMasks"),
    ptMin = RecoTracker.IterativeTracking.PixelLessStep_cff.pixelLessStepSeeds.RegionFactoryPSet.RegionPSet.ptMin,
    originHalfLength = RecoTracker.IterativeTracking.PixelLessStep_cff.pixelLessStepSeeds.RegionFactoryPSet.RegionPSet.originHalfLength,
    originRadius = RecoTracker.IterativeTracking.PixelLessStep_cff.pixelLessStepSeeds.RegionFactoryPSet.RegionPSet.originRadius,
    layerList = RecoTracker.IterativeTracking.PixelLessStep_cff.pixelLessStepSeedLayers.layerList.value()
)

# track candidates
import FastSimulation.Tracking.TrackCandidateProducer_cfi
pixelLessStepTrackCandidates = FastSimulation.Tracking.TrackCandidateProducer_cfi.trackCandidateProducer.clone(
    src = cms.InputTag("pixelLessStepSeeds"),
    MinNumberOfCrossedLayers = 6 # ?
    #hitMasks = cms.InputTag("pixelLessStepMasks","hitMasks"),
)

# tracks
pixelLessStepTracks = RecoTracker.IterativeTracking.PixelLessStep_cff.pixelLessStepTracks.clone(
    TTRHBuilder = 'WithoutRefit',
    Fitter = 'KFFittingSmootherFourth',
    Propagator = 'PropagatorWithMaterial'
)
# final selection
pixelLessStepClassifier1 = RecoTracker.IterativeTracking.PixelLessStep_cff.pixelLessStepClassifier1.clone()
pixelLessStepClassifier1.vertices = "firstStepPrimaryVerticesBeforeMixing"
pixelLessStepClassifier2 = RecoTracker.IterativeTracking.PixelLessStep_cff.pixelLessStepClassifier2.clone()
pixelLessStepClassifier2.vertices = "firstStepPrimaryVerticesBeforeMixing"
pixelLessStep = RecoTracker.IterativeTracking.PixelLessStep_cff.pixelLessStep.clone()

# Final sequence 
PixelLessStep = cms.Sequence(pixelLessStepMasks
                             +pixelLessStepSeeds
                             +pixelLessStepTrackCandidates
                             +pixelLessStepTracks
                             +pixelLessStepClassifier1*pixelLessStepClassifier2
                             +pixelLessStep                             
                         )
<|MERGE_RESOLUTION|>--- conflicted
+++ resolved
@@ -8,14 +8,9 @@
 pixelLessStepMasks = _fastTrackingMaskProducer.clone(
     trackCollection = cms.InputTag("mixedTripletStepTracks"),
     TrackQuality = RecoTracker.IterativeTracking.PixelLessStep_cff.pixelLessStepClusters.TrackQuality,
-<<<<<<< HEAD
     overrideTrkQuals = cms.InputTag('mixedTripletStep'),
     oldHitCombinationMasks = cms.InputTag("mixedTripletStepMasks","hitCombinationMasks"),
     oldHitMasks = cms.InputTag("mixedTripletStepMasks","hitMasks")
-=======
-    maxChi2 = RecoTracker.IterativeTracking.PixelLessStep_cff.pixelLessStepClusters.maxChi2,
-    trackClassifier                          = cms.InputTag('mixedTripletStep',"QualityMasks")
->>>>>>> 133c6fc2
 )
 
 # trajectory seeds 
