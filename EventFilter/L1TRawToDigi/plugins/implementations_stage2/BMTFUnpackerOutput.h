#include "FWCore/Framework/interface/MakerMacros.h"
#include "EventFilter/L1TRawToDigi/interface/Unpacker.h"

#include "BMTFCollections.h"

namespace l1t{
  namespace stage2{

    class BMTFUnpackerOutput : public Unpacker
    {
    public:
      BMTFUnpackerOutput(){isKalman = false;}
      BMTFUnpackerOutput(const bool type){isKalman = type;}
      ~BMTFUnpackerOutput(){};
      bool unpack(const Block& block, UnpackerCollections *coll) override;
    private:
      bool isKalman;
    };

<<<<<<< HEAD
    class BMTFUnpackerKalmanOutput : public Unpacker
    {
    public:
      bool unpack(const Block& block, UnpackerCollections *coll) override;
    };
=======
>>>>>>> 77a1c7f4
  }
}<|MERGE_RESOLUTION|>--- conflicted
+++ resolved
@@ -17,13 +17,5 @@
       bool isKalman;
     };
 
-<<<<<<< HEAD
-    class BMTFUnpackerKalmanOutput : public Unpacker
-    {
-    public:
-      bool unpack(const Block& block, UnpackerCollections *coll) override;
-    };
-=======
->>>>>>> 77a1c7f4
   }
 }