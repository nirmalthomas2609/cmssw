--- conflicted
+++ resolved
@@ -77,6 +77,9 @@
   int nRxLinks_;
   int nTxLinks_;
 
+  std::vector<int> rxBlockLength_;
+  std::vector<int> txBlockLength_;  
+
 };
 
 //
@@ -103,12 +106,24 @@
 
   nHeaders_ = iConfig.getUntrackedParameter<int>("nHeaders", 3);
   nFramesPerEvent_ = iConfig.getUntrackedParameter<int>("nFramesPerEvent", 32);
-  txBlockOffset_ = iConfig.getUntrackedParameter<int>("txBlockOffset", 72);
+  //  txBlockOffset_ = iConfig.getUntrackedParameter<int>("txBlockOffset", 72);
 
   nRxLinks_ = iConfig.getUntrackedParameter<int>("nRxLinks", 72);
   nTxLinks_ = iConfig.getUntrackedParameter<int>("nTxLinks", 72);
 
-  edm::LogInfo("1t|mp7") << "nRxLinks = " << nRxLinks_ << " nTxLinks=" << nTxLinks_ << std::endl;
+  rxBlockLength_ = iConfig.getUntrackedParameter< std::vector<int> >("rxBlockLength");
+  txBlockLength_ = iConfig.getUntrackedParameter< std::vector<int> >("txBlockLength");
+
+  if (rxBlockLength_.size() != (unsigned) nRxLinks_) {
+    edm::LogError("mp7") << "Inconsistent configuration : N block lengths=" << rxBlockLength_.size() << " for " << nRxLinks_ << " Rx links" << std::endl;
+  }
+
+  if (txBlockLength_.size() != (unsigned) nTxLinks_) {
+    edm::LogError("mp7") << "Inconsistent configuration : N block lengths=" << txBlockLength_.size() << " for " << nTxLinks_ << " Tx links" << std::endl;
+  }
+
+
+  edm::LogInfo("mp7") << "nRxLinks = " << nRxLinks_ << " nTxLinks=" << nTxLinks_ << std::endl;
 
 }
 
@@ -147,6 +162,10 @@
     
     // input buffers
     std::getline(rxFile_, line);
+    if (!rxFile_) {
+      edm::LogError("mp7") << "End of Rx input file!" << std::endl;
+    }
+
     std::vector<std::string> data;
     boost::split(data, line, boost::is_any_of("\t "));
     std::vector<std::string>::iterator tmp = data.begin();
@@ -155,7 +174,7 @@
     
     // check we have read the right number of link words
     if ((int)data.size() != nRxLinks_) {
-      edm::LogError("l1t|mp7") << "Read " << data.size() << " Rx links, expected " << nRxLinks_ << std::endl;
+      edm::LogError("mp7") << "Read " << data.size() << " Rx links, expected " << nRxLinks_ << std::endl;
     }
 
     for (int j=0; j<nRxLinks_ && j<(int)data.size(); ++j) {
@@ -163,11 +182,15 @@
 	data.at(j).erase(0,2);  // remove 1v from start of word
 	rxData.at(i).at(j) = std::stoul(data.at(j), nullptr, 16);
       }
-      else edm::LogError("l1t|mp7") << "Error reading Rx file. i=" << i << " j=" << j << " rxData.size()=" << rxData.size() << " data.size()=" << data.size() << std::endl;
+      else edm::LogError("mp7") << "Error reading Rx file. i=" << i << " j=" << j << " rxData.size()=" << rxData.size() << " data.size()=" << data.size() << std::endl;
     }
     
     // output buffers
     std::getline(txFile_, line);
+    if (!txFile_) {
+      edm::LogError("mp7") << "End of Tx input file!" << std::endl;
+    }
+
     boost::split(data, line, boost::is_any_of("\t "));
     tmp = data.begin();
     tmp++; tmp++; tmp++;
@@ -175,7 +198,7 @@
 
     // check we have read the right number of link words
     if ((int)data.size() != nTxLinks_) {
-      edm::LogError("l1t|mp7") << "Read " << data.size() << " Tx links, expected " << nTxLinks_ << std::endl;
+      edm::LogError("mp7") << "Read " << data.size() << " Tx links, expected " << nTxLinks_ << std::endl;
     }
 
     for (int j=0; j<nTxLinks_ && j<(int)data.size(); ++j) {
@@ -183,7 +206,7 @@
 	data.at(j).erase(0,2);  // remove 1v from start of word
 	txData.at(i).at(j) = std::stoul(data.at(j), nullptr, 16);
       }
-      else edm::LogError("l1t|mp7") << "Error reading Tx file. i=" << i << " j=" << j << " txData.size()=" << txData.size() << " data.size()=" << data.size() << std::endl;
+      else edm::LogError("mp7") << "Error reading Tx file. i=" << i << " j=" << j << " txData.size()=" << txData.size() << " data.size()=" << data.size() << std::endl;
     }
   
   }
@@ -191,11 +214,17 @@
   // check size of vectors now !
 
   // now create the raw data array
-  int nBlocks    = nRxLinks_ + nTxLinks_;
-  int blockSize  = nFramesPerEvent_+1; 
-  int evtSize    = (nBlocks * blockSize)*4;
-
-  edm::LogInfo("mp7") << "nBlocks=" << nBlocks << ", blockSize=" << nFramesPerEvent_+1 << ", evtSize=" << evtSize << std::endl;
+  int capEvtSize = (nRxLinks_ + nTxLinks_) * (nFramesPerEvent_+1)*4;
+
+  int evtSize = 0;
+  for (int i=0; i<nRxLinks_; ++i) evtSize += 4*rxBlockLength_.at(i);
+  for (int i=0; i<nTxLinks_; ++i) evtSize += 4*txBlockLength_.at(i);
+
+  edm::LogInfo("mp7") << "Captured event size=" << capEvtSize << ", will write event size=" << evtSize << std::endl;
+
+  if (evtSize>capEvtSize) {
+    edm::LogError("mp7") << "Captured event smaller than event to be written!" << std::endl;
+  }
 
   // create the collection
   std::auto_ptr<FEDRawDataCollection> rawColl(new FEDRawDataCollection()); 
@@ -210,54 +239,50 @@
   feddata.data()[9] = evtSize & 0xff;
   feddata.data()[10] = (evtSize >> 8) & 0xff;
 
-<<<<<<< HEAD
-    feddata.data()[iWord+2] = blockSize & 0xff;
-    feddata.data()[iWord+3] = iBlock & 0xff ;
-=======
   for (int iBlock=0; iBlock<nRxLinks_ && iWord<evtSize * 4 + 12; ++iBlock) {
 
-    feddata.data()[iWord+2] = nFramesPerEvent_ & 0xff;
-    feddata.data()[iWord+3] = iBlock & 0xff;
->>>>>>> fae40bc4
+    int blockId     = 2*iBlock;
+    int blockLength = rxBlockLength_.at(iBlock);
+
+    feddata.data()[iWord+2] = blockLength & 0xff;
+    feddata.data()[iWord+3] = blockId & 0xff;
     iWord+=4;
 
-    edm::LogInfo("mp7") << "Rx Block : " << (iBlock&0xff) << " " << (blockSize&0xff) << std::endl;
-
-    for (int i=0; i<nFramesPerEvent_; ++i) {
+    edm::LogInfo("mp7") << "Rx Block : ID=" << (blockId&0xff) << " Length=" << (blockLength&0xff) << std::endl;
+
+    for (int i=0; i<blockLength; ++i) {
       if (i<(int)rxData.size() && iBlock<(int)rxData.at(i).size()) {
-	feddata.data()[iWord] = rxData.at(i).at(iBlock) & 0xff;
+	feddata.data()[iWord]   = rxData.at(i).at(iBlock) & 0xff;
 	feddata.data()[iWord+1] = (rxData.at(i).at(iBlock) >> 8) & 0xff;
 	feddata.data()[iWord+2] = (rxData.at(i).at(iBlock) >> 16) & 0xff;
 	feddata.data()[iWord+3] = (rxData.at(i).at(iBlock) >> 24) & 0xff;
-        std::cout << cnt++ << ": " << (unsigned int) feddata.data()[iWord] << " vs " << rxData.at(i).at(iBlock) << std::endl;
 	iWord+=4;
       }
-      else edm::LogError("l1t|mp7") << "Error. i=" << i << " iBlock=" << iBlock << std::endl;
+      else edm::LogError("mp7") << "Error. i=" << i << " iBlock=" << iBlock << std::endl;
     }
 
   }
 
   for (int iBlock=0; iBlock<nTxLinks_ && iWord<evtSize * 4 + 12; ++iBlock) {
 
-<<<<<<< HEAD
-    feddata.data()[iWord+2] = blockSize & 0xff;
-=======
-    feddata.data()[iWord+2] = nFramesPerEvent_ & 0xff;
->>>>>>> fae40bc4
-    feddata.data()[iWord+3] = (iBlock+txBlockOffset_) & 0xff;
+    int blockId     = (2*iBlock)+1;
+    int blockLength = rxBlockLength_.at(iBlock);
+
+    feddata.data()[iWord+2] = blockLength & 0xff;
+    feddata.data()[iWord+3] = blockId & 0xff;
     iWord+=4;
 
-    edm::LogInfo("mp7") << "Tx Block : " << (iBlock&0xff) << " " << (blockSize&0xff) << std::endl;
-
-    for (int i=0; i<nFramesPerEvent_; ++i) {
+    edm::LogInfo("mp7") << "Tx Block : ID=" << (blockId&0xff) << " Length=" << (blockLength&0xff) << std::endl;
+
+    for (int i=0; i<blockLength; ++i) {
       if (i<(int)txData.size() && iBlock<(int)txData.at(i).size()) {
-	feddata.data()[iWord] = txData.at(i).at(iBlock) & 0xff;
+	feddata.data()[iWord]   = txData.at(i).at(iBlock) & 0xff;
 	feddata.data()[iWord+1] = (txData.at(i).at(iBlock) >> 8) & 0xff;
 	feddata.data()[iWord+2] = (txData.at(i).at(iBlock) >> 16) & 0xff;
 	feddata.data()[iWord+3] = (txData.at(i).at(iBlock) >> 24) & 0xff;
 	iWord+=4;
       }
-      else edm::LogError("l1t|mp7") << "Error. i=" << i << " iBlock=" << iBlock << std::endl;
+      else edm::LogError("mp7") << "Error. i=" << i << " iBlock=" << iBlock << std::endl;
     }
 
   }
