--- conflicted
+++ resolved
@@ -146,20 +146,8 @@
     fedId_(iConfig.getUntrackedParameter<int>("fedId", 1)),
     evType_(iConfig.getUntrackedParameter<int>("eventType", 1)),
     fwVer_(iConfig.getUntrackedParameter<int>("fwVersion", 1)),
-<<<<<<< HEAD
-    slinkHeaderSize_(iConfig.getUntrackedParameter<int>("lenSlinkHeader", 16)),
-    slinkTrailerSize_(iConfig.getUntrackedParameter<int>("lenSlinkTrailer", 16))
-=======
     slinkHeaderSize_(iConfig.getUntrackedParameter<int>("lenSlinkHeader", 8)),
-    slinkTrailerSize_(iConfig.getUntrackedParameter<int>("lenSlinkTrailer", 8)),
-    mux_(iConfig.getUntrackedParameter<bool>("mux", false)),
-    //    lenAMC13Header_(iConfig.getUntrackedParameter<int>("lenAMC13Header", 0)),
-    //    lenAMC13Trailer_(iConfig.getUntrackedParameter<int>("lenAMC13Trailer", 0)),
-    //    lenAMCHeader_(iConfig.getUntrackedParameter<int>("lenAMCHeader", 12)),
-    //    lenAMCTrailer_(iConfig.getUntrackedParameter<int>("lenAMCTrailer", 8)),
-    rxBlockLength_(iConfig.getUntrackedParameter< std::vector<int> >("rxBlockLength")),
-    txBlockLength_(iConfig.getUntrackedParameter< std::vector<int> >("txBlockLength"))
->>>>>>> d84c43ca
+    slinkTrailerSize_(iConfig.getUntrackedParameter<int>("lenSlinkTrailer", 8))
 {
 
   produces<FEDRawDataCollection>();
@@ -216,7 +204,7 @@
   else {
     for (unsigned iBoard=0; iBoard<nBoard_; ++iBoard) {
       std::vector<Block> blocks = getBlocks(iBoard);
-      formatAMC(amc13, blocks, boardId_.at(iBoard));
+      formatAMC(amc13, blocks, iBoard);
     }
   }
 
@@ -330,9 +318,9 @@
 
 
 void
-MP7BufferDumpToRaw::formatAMC(amc13::Packet& amc13, const std::vector<Block>& blocks, int iAmc) {
-
-  LogDebug("L1T") << "Formatting AMC " << iAmc;
+MP7BufferDumpToRaw::formatAMC(amc13::Packet& amc13, const std::vector<Block>& blocks, int iBoard) {
+
+  LogDebug("L1T") << "Formatting Board " << iBoard;
   
   std::vector<uint32_t> load32;
   // TODO this is an empty word to be replaced with a proper MP7
@@ -354,7 +342,7 @@
     load32.insert(load32.end(), load.begin(), load.end());
   }
   
-  LogDebug("L1T") << "Converting payload " << iAmc;
+  LogDebug("L1T") << "Converting payload " << iBoard;
   
   std::vector<uint64_t> load64;
   for (unsigned int i = 0; i < load32.size(); i += 2) {
@@ -364,9 +352,9 @@
     load64.push_back(word);
   }
   
-  LogDebug("L1T") << "Creating AMC packet " << iAmc;
-  
-  amc13.add(iAmc, iAmc, load64);
+  LogDebug("L1T") << "Creating AMC packet " << iBoard;
+  
+  amc13.add(iBoard, boardId_.at(iBoard), load64);
 
 }
 
