#ifndef EventFilter_GEMRawToDigi_GEMDigiToRawModule_h
#define EventFilter_GEMRawToDigi_GEMDigiToRawModule_h

/** \class GEMDigiToRawModule
 *  \based on CSCDigiToRawModule
 *  \author J. Lee - UoS
 */

#include "FWCore/Framework/interface/ConsumesCollector.h"
#include "FWCore/Framework/interface/global/EDProducer.h"
#include "FWCore/Framework/interface/MakerMacros.h"
#include "FWCore/Utilities/interface/InputTag.h"
#include "FWCore/Utilities/interface/ESGetToken.h"
#include "FWCore/ParameterSet/interface/ConfigurationDescriptions.h"
#include "FWCore/ParameterSet/interface/ParameterSetDescription.h"

#include "DataFormats/GEMDigi/interface/GEMDigiCollection.h"

#include "EventFilter/GEMRawToDigi/interface/AMC13Event.h"
#include "CondFormats/DataRecord/interface/GEMeMapRcd.h"
#include "CondFormats/GEMObjects/interface/GEMeMap.h"
#include "CondFormats/GEMObjects/interface/GEMROMapping.h"

namespace edm {
  class ConfigurationDescriptions;
}

class GEMDigiToRawModule : public edm::global::EDProducer<edm::RunCache<GEMROMapping> > {
public:
  /// Constructor
  GEMDigiToRawModule(const edm::ParameterSet& pset);

  // global::EDProducer
  std::shared_ptr<GEMROMapping> globalBeginRun(edm::Run const&, edm::EventSetup const&) const override;
  void produce(edm::StreamID, edm::Event&, edm::EventSetup const&) const override;
  void globalEndRun(edm::Run const&, edm::EventSetup const&) const override{};

  // Fill parameters descriptions
  static void fillDescriptions(edm::ConfigurationDescriptions& descriptions);

private:
  int event_type_;
  edm::EDGetTokenT<GEMDigiCollection> digi_token;
<<<<<<< HEAD
  edm::ESGetToken<GEMeMap, GEMeMapRcd> gemEMapToken_;
=======
  edm::ESGetToken<GEMeMap, GEMeMapRcd> gemEMapRcd_token_;
>>>>>>> a35ffede
  bool useDBEMap_;
};
DEFINE_FWK_MODULE(GEMDigiToRawModule);
#endif<|MERGE_RESOLUTION|>--- conflicted
+++ resolved
@@ -41,11 +41,7 @@
 private:
   int event_type_;
   edm::EDGetTokenT<GEMDigiCollection> digi_token;
-<<<<<<< HEAD
   edm::ESGetToken<GEMeMap, GEMeMapRcd> gemEMapToken_;
-=======
-  edm::ESGetToken<GEMeMap, GEMeMapRcd> gemEMapRcd_token_;
->>>>>>> a35ffede
   bool useDBEMap_;
 };
 DEFINE_FWK_MODULE(GEMDigiToRawModule);
