#include "EventFilter/CTPPSRawToDigi/interface/RPixErrorChecker.h"

#include "DataFormats/FEDRawData/interface/FEDHeader.h"
#include "DataFormats/FEDRawData/interface/FEDTrailer.h"

#include "FWCore/MessageLogger/interface/MessageLogger.h"

#include <bitset>
#include <sstream>
#include <iostream>

using namespace std;
using namespace edm;

   constexpr int RPixErrorChecker::CRC_bits ;
   constexpr int RPixErrorChecker::ROC_bits ;
   constexpr int RPixErrorChecker::DCOL_bits;
   constexpr int RPixErrorChecker::PXID_bits;
   constexpr int RPixErrorChecker::ADC_bits ;
   constexpr int RPixErrorChecker::OMIT_ERR_bits;
  
   constexpr int RPixErrorChecker::CRC_shift;
   constexpr int RPixErrorChecker::ADC_shift ;
   constexpr int RPixErrorChecker::PXID_shift;
   constexpr int RPixErrorChecker::DCOL_shift;
   constexpr int RPixErrorChecker::ROC_shift ;
   constexpr int RPixErrorChecker::OMIT_ERR_shift ;
 
   constexpr RPixErrorChecker::Word32 RPixErrorChecker::dummyDetId ;

   constexpr RPixErrorChecker::Word64 RPixErrorChecker::CRC_mask;
   constexpr RPixErrorChecker::Word32 RPixErrorChecker::ERROR_mask ;
   constexpr RPixErrorChecker::Word32 RPixErrorChecker::OMIT_ERR_mask;


RPixErrorChecker::RPixErrorChecker() 
{
  includeErrors = false;
}

void RPixErrorChecker::setErrorStatus(bool ErrorStatus)
{
  includeErrors = ErrorStatus;
}

bool RPixErrorChecker::checkCRC(bool& errorsInEvent, int fedId, const Word64* trailer,  Errors& errors) const
{
  int CRC_BIT = (*trailer >> CRC_shift) & CRC_mask;
  if (CRC_BIT == 0) return true;
  errorsInEvent = true;
  LogError("CRCCheck")
    <<"CRC check failed,  errorType = 39";
  if (includeErrors) {
    int errorType = 39;
    CTPPSPixelDataError error(*trailer, errorType, fedId);
    errors[dummyDetId].push_back(error);
  }
  return false;
}

bool RPixErrorChecker::checkHeader(bool& errorsInEvent, int fedId, const Word64* header,  Errors& errors) const
{
  FEDHeader fedHeader( reinterpret_cast<const unsigned char*>(header));
  if ( !fedHeader.check() ) return false; // throw exception?
  if ( fedHeader.sourceID() != fedId) { 
    LogError("CTPPSPixelDataFormatter::interpretRawData, fedHeader.sourceID() != fedId")
      <<", sourceID = " <<fedHeader.sourceID()
      <<", fedId = "<<fedId<<", errorType = 32"; 
    errorsInEvent = true;
    if (includeErrors) {
      int errorType = 32;
      CTPPSPixelDataError error(*header, errorType, fedId);
      errors[dummyDetId].push_back(error);
    }
  }
  return fedHeader.moreHeaders();
}

<<<<<<< HEAD
bool RPixErrorChecker::checkTrailer(bool& errorsInEvent, int fedId, int nWords, const Word64* trailer,  Errors& errors) const
=======
bool RPixErrorChecker::checkTrailer(bool& errorsInEvent, int fedId, unsigned int nWords, const Word64* trailer) const
>>>>>>> d13bef23
{
  FEDTrailer fedTrailer(reinterpret_cast<const unsigned char*>(trailer));
  if ( !fedTrailer.check()) { 
    if(includeErrors) {
      int errorType = 33;
      CTPPSPixelDataError error(*trailer, errorType, fedId);
      errors[dummyDetId].push_back(error);
    }
    errorsInEvent = true;
    LogError("FedTrailerCheck")
      <<"fedTrailer.check failed, Fed: " << fedId << ", errorType = 33";
    return false; 
  } 
  if ( fedTrailer.fragmentLength()!= nWords) {
    LogError("FedTrailerLenght")<< "fedTrailer.fragmentLength()!= nWords !! Fed: " << fedId << ", errorType = 34";
    errorsInEvent = true;
    if(includeErrors) {
      int errorType = 34;
      CTPPSPixelDataError error(*trailer, errorType, fedId);
      errors[dummyDetId].push_back(error);
    }
  }
  return fedTrailer.moreTrailers();
}

bool RPixErrorChecker::checkROC(bool& errorsInEvent, int fedId, uint32_t iD, Word32& errorWord,  Errors& errors) const
{
  int errorType = (errorWord >> ROC_shift) & ERROR_mask;
  if likely(errorType<25) return true;

  switch (errorType) {
  case(25) : {
    LogError("")<<"  invalid ROC=25 found (errorType=25)";
    errorsInEvent = true;
    break;
  }
  case(26) : {
  //LogError("")<<"  gap word found (errorType=26)";
    return false;
  }
  case(27) : {
  //LogError("")<<"  dummy word found (errorType=27)";
    return false;
  }
  case(28) : {
    LogError("")<<"  error fifo nearly full (errorType=28)";
    errorsInEvent = true;
    break;
  }
  case(29) : {
    LogError("")<<"  timeout on a channel (errorType=29)";
    errorsInEvent = true;
    if ((errorWord >> OMIT_ERR_shift) & OMIT_ERR_mask) {
      LogError("")<<"  ...first errorType=29 error, this gets masked out";
      return false;
    }
    break;
  }
  case(30) : {
    LogError("")<<"  TBM error trailer (errorType=30)";
    errorsInEvent = true;
    break;
  }
  case(31) : {
    LogError("")<<"  event number error (errorType=31)";
    errorsInEvent = true;
    break;
  }
  default: return true;
  };

 if(includeErrors) {
   // check to see if overflow error for type 30, change type to 40 if so
   if(errorType==30) {
     int StateMach_bits      = 4;
     int StateMach_shift     = 8;
     uint32_t StateMach_mask = ~(~uint32_t(0) << StateMach_bits);
     int StateMach = (errorWord >> StateMach_shift) & StateMach_mask;
     if( StateMach==4 || StateMach==9 ) errorType = 40;
   }

   // store error
   CTPPSPixelDataError error(errorWord, errorType, fedId);

   errors[iD].push_back(error);
}

  return false;
}

void RPixErrorChecker::conversionError(int fedId, uint32_t iD, int status, Word32& errorWord, Errors& errors) const
{
  switch (status) {
  case(1) : {
    LogError("ErrorChecker::conversionError") << " Fed: " << fedId << "  invalid channel Id (errorType=35)";
    if(includeErrors) {
      int errorType = 35;
      CTPPSPixelDataError error(errorWord, errorType, fedId);
      errors[iD].push_back(error);
    }
    break;
  }
  case(2) : {
    LogError("ErrorChecker::conversionError")<< " Fed: " << fedId << "  invalid ROC Id (errorType=36)";
    if(includeErrors) {
      int errorType = 36;
      CTPPSPixelDataError error(errorWord, errorType, fedId);
      errors[iD].push_back(error);
    }
    break;
  }
  case(3) : {
    LogError("ErrorChecker::conversionError")<< " Fed: " << fedId << "  invalid dcol/pixel value (errorType=37)";
    if(includeErrors) {
      int errorType = 37;
      CTPPSPixelDataError error(errorWord, errorType, fedId);
      errors[iD].push_back(error);
    }
    break;
  }

  default: LogError("ErrorChecker::conversionError")<<"  cabling check returned unexpected result, status = "<< status;
  };
}<|MERGE_RESOLUTION|>--- conflicted
+++ resolved
@@ -76,11 +76,7 @@
   return fedHeader.moreHeaders();
 }
 
-<<<<<<< HEAD
-bool RPixErrorChecker::checkTrailer(bool& errorsInEvent, int fedId, int nWords, const Word64* trailer,  Errors& errors) const
-=======
-bool RPixErrorChecker::checkTrailer(bool& errorsInEvent, int fedId, unsigned int nWords, const Word64* trailer) const
->>>>>>> d13bef23
+bool RPixErrorChecker::checkTrailer(bool& errorsInEvent, int fedId, unsigned int nWords, const Word64* trailer,  Errors& errors) const
 {
   FEDTrailer fedTrailer(reinterpret_cast<const unsigned char*>(trailer));
   if ( !fedTrailer.check()) { 
