import FWCore.ParameterSet.Config as cms

from EventFilter.CTPPSRawToDigi.totemVFATRawToDigi_cfi import totemVFATRawToDigi

ctppsDiamondRawToDigi = totemVFATRawToDigi.clone(
<<<<<<< HEAD
    subSystem = cms.string('TimingDiamond')
=======
    subSystem = cms.string('TimingDiamond'),
    RawToDigi = totemVFATRawToDigi.RawToDigi.clone(
        testCRC = cms.uint32(0), # no need to test CRC for diamond frames
        testECMostFrequent = cms.uint32(0) # show error in the DQM and then DAQ is sending resync, no need to test in the unpacker
    )
>>>>>>> 4f15b524
)<|MERGE_RESOLUTION|>--- conflicted
+++ resolved
@@ -3,13 +3,9 @@
 from EventFilter.CTPPSRawToDigi.totemVFATRawToDigi_cfi import totemVFATRawToDigi
 
 ctppsDiamondRawToDigi = totemVFATRawToDigi.clone(
-<<<<<<< HEAD
-    subSystem = cms.string('TimingDiamond')
-=======
     subSystem = cms.string('TimingDiamond'),
     RawToDigi = totemVFATRawToDigi.RawToDigi.clone(
         testCRC = cms.uint32(0), # no need to test CRC for diamond frames
         testECMostFrequent = cms.uint32(0) # show error in the DQM and then DAQ is sending resync, no need to test in the unpacker
     )
->>>>>>> 4f15b524
 )