#!/usr/bin/env python

### command line options helper
from  Options import Options
options = Options()


## imports
import sys
from Mixins import PrintOptions,_ParameterTypeBase,_SimpleParameterTypeBase, _Parameterizable, _ConfigureComponent, _TypedParameterizable, _Labelable,  _Unlabelable,  _ValidatingListBase, _modifyParametersFromDict
from Mixins import *
from Types import *
from Modules import *
from Modules import _Module
from SequenceTypes import *
from SequenceTypes import _ModuleSequenceType, _Sequenceable  #extend needs it
from SequenceVisitors import PathValidator, EndPathValidator
import DictTypes

from ExceptionHandling import *

#when building RECO paths we have hit the default recursion limit
if sys.getrecursionlimit()<5000:
   sys.setrecursionlimit(5000)

def checkImportPermission(minLevel = 2, allowedPatterns = []):
    """
    Raise an exception if called by special config files. This checks
    the call or import stack for the importing file. An exception is raised if
    the importing module is not in allowedPatterns and if it is called too deeply:
    minLevel = 2: inclusion by top lvel cfg only
    minLevel = 1: No inclusion allowed
    allowedPatterns = ['Module1','Module2/SubModule1'] allows import
    by any module in Module1 or Submodule1
    """

    import inspect
    import os

    ignorePatterns = ['FWCore/ParameterSet/Config.py','<string>']
    CMSSWPath = [os.environ['CMSSW_BASE'],os.environ['CMSSW_RELEASE_BASE']]

    # Filter the stack to things in CMSSWPath and not in ignorePatterns
    trueStack = []
    for item in inspect.stack():
        inPath = False
        ignore = False

        for pattern in CMSSWPath:
            if item[1].find(pattern) != -1:
                inPath = True
                break
        if item[1].find('/') == -1: # The base file, no path
            inPath = True

        for pattern in ignorePatterns:
            if item[1].find(pattern) != -1:
                ignore = True
                break

        if inPath and not ignore:
            trueStack.append(item[1])

    importedFile = trueStack[0]
    importedBy   = ''
    if len(trueStack) > 1:
        importedBy = trueStack[1]

    for pattern in allowedPatterns:
        if importedBy.find(pattern) > -1:
            return True

    if len(trueStack) <= minLevel: # Imported directly
        return True

    raise ImportError("Inclusion of %s is allowed only by cfg or specified cfi files."
                      % importedFile)

def findProcess(module):
    """Look inside the module and find the Processes it contains"""
    class Temp(object):
        pass
    process = None
    if isinstance(module,dict):
        if 'process' in module:
            p = module['process']
            module = Temp()
            module.process = p
    if hasattr(module,'process'):
        if isinstance(module.process,Process):
            process = module.process
        else:
            raise RuntimeError("The attribute named 'process' does not inherit from the Process class")
    else:
        raise RuntimeError("no 'process' attribute found in the module, please add one")
    return process


class Process(object):
    """Root class for a CMS configuration process"""
    def __init__(self,name,*Mods):
        """The argument 'name' will be the name applied to this Process
            Can optionally pass as additional arguments cms.Modifier instances
            that will be used to modify the Process as it is built
            """
        self.__dict__['_Process__name'] = name
        if not name.isalnum():
            raise RuntimeError("Error: The process name is an empty string or contains non-alphanumeric characters")
        self.__dict__['_Process__filters'] = {}
        self.__dict__['_Process__producers'] = {}
        self.__dict__['_Process__source'] = None
        self.__dict__['_Process__looper'] = None
        self.__dict__['_Process__subProcesses'] = []
        self.__dict__['_Process__schedule'] = None
        self.__dict__['_Process__analyzers'] = {}
        self.__dict__['_Process__outputmodules'] = {}
        self.__dict__['_Process__paths'] = DictTypes.SortedKeysDict()    # have to keep the order
        self.__dict__['_Process__endpaths'] = DictTypes.SortedKeysDict() # of definition
        self.__dict__['_Process__sequences'] = {}
        self.__dict__['_Process__services'] = {}
        self.__dict__['_Process__essources'] = {}
        self.__dict__['_Process__esproducers'] = {}
        self.__dict__['_Process__esprefers'] = {}
        self.__dict__['_Process__aliases'] = {}
        self.__dict__['_Process__psets']={}
        self.__dict__['_Process__vpsets']={}
        self.__dict__['_cloneToObjectDict'] = {}
        # policy switch to avoid object overwriting during extend/load
        self.__dict__['_Process__InExtendCall'] = False
        self.__dict__['_Process__partialschedules'] = {}
        self.__isStrict = False
        self.__dict__['_Process__modifiers'] = Mods
        for m in self.__modifiers:
            m._setChosen()

    def setStrict(self, value):
        self.__isStrict = value
        _Module.__isStrict__ = True

    # some user-friendly methods for command-line browsing
    def producerNames(self):
        """Returns a string containing all the EDProducer labels separated by a blank"""
        return ' '.join(self.producers_().keys())
    def analyzerNames(self):
        """Returns a string containing all the EDAnalyzer labels separated by a blank"""
        return ' '.join(self.analyzers_().keys())
    def filterNames(self):
        """Returns a string containing all the EDFilter labels separated by a blank"""
        return ' '.join(self.filters_().keys())
    def pathNames(self):
        """Returns a string containing all the Path names separated by a blank"""
        return ' '.join(self.paths_().keys())

    def __setstate__(self, pkldict):
        """
        Unpickling hook.

        Since cloneToObjectDict stores a hash of objects by their
        id() it needs to be updated when unpickling to use the
        new object id values instantiated during the unpickle.

        """
        self.__dict__.update(pkldict)
        tmpDict = {}
        for value in self._cloneToObjectDict.values():
            tmpDict[id(value)] = value
        self.__dict__['_cloneToObjectDict'] = tmpDict



    def filters_(self):
        """returns a dict of the filters that have been added to the Process"""
        return DictTypes.FixedKeysDict(self.__filters)
    filters = property(filters_, doc="dictionary containing the filters for the process")
    def name_(self):
        return self.__name
    def setName_(self,name):
        if not name.isalnum():
            raise RuntimeError("Error: The process name is an empty string or contains non-alphanumeric characters")
        self.__dict__['_Process__name'] = name
    process = property(name_,setName_, doc="name of the process")
    def producers_(self):
        """returns a dict of the producers that have been added to the Process"""
        return DictTypes.FixedKeysDict(self.__producers)
    producers = property(producers_,doc="dictionary containing the producers for the process")
    def source_(self):
        """returns the source that has been added to the Process or None if none have been added"""
        return self.__source
    def setSource_(self,src):
        self._placeSource('source',src)
    source = property(source_,setSource_,doc='the main source or None if not set')
    def looper_(self):
        """returns the looper that has been added to the Process or None if none have been added"""
        return self.__looper
    def setLooper_(self,lpr):
        self._placeLooper('looper',lpr)
    looper = property(looper_,setLooper_,doc='the main looper or None if not set')
    def subProcesses_(self):
        """returns a list of the subProcesses that have been added to the Process"""
        return self.__subProcesses
    subProcesses = property(subProcesses_,doc='the SubProcesses that have been added to the Process')
    def analyzers_(self):
        """returns a dict of the analyzers that have been added to the Process"""
        return DictTypes.FixedKeysDict(self.__analyzers)
    analyzers = property(analyzers_,doc="dictionary containing the analyzers for the process")
    def outputModules_(self):
        """returns a dict of the output modules that have been added to the Process"""
        return DictTypes.FixedKeysDict(self.__outputmodules)
    outputModules = property(outputModules_,doc="dictionary containing the output_modules for the process")
    def paths_(self):
        """returns a dict of the paths that have been added to the Process"""
        return DictTypes.SortedAndFixedKeysDict(self.__paths)
    paths = property(paths_,doc="dictionary containing the paths for the process")
    def endpaths_(self):
        """returns a dict of the endpaths that have been added to the Process"""
        return DictTypes.SortedAndFixedKeysDict(self.__endpaths)
    endpaths = property(endpaths_,doc="dictionary containing the endpaths for the process")
    def sequences_(self):
        """returns a dict of the sequences that have been added to the Process"""
        return DictTypes.FixedKeysDict(self.__sequences)
    sequences = property(sequences_,doc="dictionary containing the sequences for the process")
    def schedule_(self):
        """returns the schedule that has been added to the Process or None if none have been added"""
        return self.__schedule
    def setPartialSchedule_(self,sch,label):
        if label == "schedule":
            self.setSchedule_(sch)
        else:
            self._place(label, sch, self.__partialschedules)
    def setSchedule_(self,sch):
                # See if every module has been inserted into the process
        index = 0
        try:
            for p in sch:
               p.label_()
               index +=1
        except:
            raise RuntimeError("The path at index "+str(index)+" in the Schedule was not attached to the process.")

        self.__dict__['_Process__schedule'] = sch
    schedule = property(schedule_,setSchedule_,doc='the schedule or None if not set')
    def services_(self):
        """returns a dict of the services that have been added to the Process"""
        return DictTypes.FixedKeysDict(self.__services)
    services = property(services_,doc="dictionary containing the services for the process")
    def es_producers_(self):
        """returns a dict of the esproducers that have been added to the Process"""
        return DictTypes.FixedKeysDict(self.__esproducers)
    es_producers = property(es_producers_,doc="dictionary containing the es_producers for the process")
    def es_sources_(self):
        """returns a the es_sources that have been added to the Process"""
        return DictTypes.FixedKeysDict(self.__essources)
    es_sources = property(es_sources_,doc="dictionary containing the es_sources for the process")
    def es_prefers_(self):
        """returns a dict of the es_prefers that have been added to the Process"""
        return DictTypes.FixedKeysDict(self.__esprefers)
    es_prefers = property(es_prefers_,doc="dictionary containing the es_prefers for the process")
    def aliases_(self):
        """returns a dict of the aliases that have been added to the Process"""
        return DictTypes.FixedKeysDict(self.__aliases)
    aliases = property(aliases_,doc="dictionary containing the aliases for the process")
    def psets_(self):
        """returns a dict of the PSets that have been added to the Process"""
        return DictTypes.FixedKeysDict(self.__psets)
    psets = property(psets_,doc="dictionary containing the PSets for the process")
    def vpsets_(self):
        """returns a dict of the VPSets that have been added to the Process"""
        return DictTypes.FixedKeysDict(self.__vpsets)
    vpsets = property(vpsets_,doc="dictionary containing the PSets for the process")

    def isUsingModifier(self,mod):
        """returns True if the Modifier is in used by this Process"""
        if mod.isChosen():
          for m in self.__modifiers:
            if m._isOrContains(mod):
              return True
        return False

    def __setObjectLabel(self, object, newLabel) :
        if not object.hasLabel_() :
            object.setLabel(newLabel)
            return
        if newLabel == object.label_() :
            return
        if newLabel is None :
            object.setLabel(None)
            return
        if (hasattr(self, object.label_()) and id(getattr(self, object.label_())) == id(object)) :
            msg100 = "Attempting to change the label of an attribute of the Process\n"
            msg101 = "Old label = "+object.label_()+"  New label = "+newLabel+"\n"
            msg102 = "Type = "+str(type(object))+"\n"
            msg103 = "Some possible solutions:\n"
            msg104 = "  1. Clone modules instead of using simple assignment. Cloning is\n"
            msg105 = "  also preferred for other types when possible.\n"
            msg106 = "  2. Declare new names starting with an underscore if they are\n"
            msg107 = "  for temporaries you do not want propagated into the Process. The\n"
            msg108 = "  underscore tells \"from x import *\" and process.load not to import\n"
            msg109 = "  the name.\n"
            msg110 = "  3. Reorganize so the assigment is not necessary. Giving a second\n"
            msg111 = "  name to the same object usually causes confusion and problems.\n"
            msg112 = "  4. Compose Sequences: newName = cms.Sequence(oldName)\n"
            raise ValueError(msg100+msg101+msg102+msg103+msg104+msg105+msg106+msg107+msg108+msg109+msg110+msg111+msg112)
        object.setLabel(None)
        object.setLabel(newLabel)

    def __setattr__(self,name,value):
        # check if the name is well-formed (only _ and alphanumerics are allowed)
        if not name.replace('_','').isalnum():
            raise ValueError('The label '+name+' contains forbiden characters')

        # private variable exempt from all this
        if name.startswith('_Process__'):
            self.__dict__[name]=value
            return
        if not isinstance(value,_ConfigureComponent):
            raise TypeError("can only assign labels to an object that inherits from '_ConfigureComponent'\n"
                            +"an instance of "+str(type(value))+" will not work - requested label is "+name)
        if not isinstance(value,_Labelable) and not isinstance(value,Source) and not isinstance(value,Looper) and not isinstance(value,Schedule):
            if name == value.type_():
                self.add_(value)
                return
            else:
                raise TypeError("an instance of "+str(type(value))+" can not be assigned the label '"+name+"'.\n"+
                                "Please either use the label '"+value.type_()+" or use the 'add_' method instead.")
        #clone the item
        if self.__isStrict:
            newValue =value.copy()
            try:
              newValue._filename = value._filename
            except:
              pass
            value.setIsFrozen()
        else:
            newValue =value
        if not self._okToPlace(name, value, self.__dict__):
            newFile='top level config'
            if hasattr(value,'_filename'):
               newFile = value._filename
            oldFile='top level config'
            oldValue = getattr(self,name)
            if hasattr(oldValue,'_filename'):
               oldFile = oldValue._filename
            msg = "Trying to override definition of process."+name
            msg += "\n new object defined in: "+newFile
            msg += "\n existing object defined in: "+oldFile
            raise ValueError(msg)
        # remove the old object of the name (if there is one)
        if hasattr(self,name) and not (getattr(self,name)==newValue):
            # Compain if items in sequences from load() statements have
            # degeneratate names, but if the user overwrites a name in the
            # main config, replace it everywhere
            if isinstance(newValue, _Sequenceable):
                if not self.__InExtendCall:
                   self._replaceInSequences(name, newValue)
                else:
                   #should check to see if used in sequence before complaining
                   newFile='top level config'
                   if hasattr(value,'_filename'):
                      newFile = value._filename
                   oldFile='top level config'
                   oldValue = getattr(self,name)
                   if hasattr(oldValue,'_filename'):
                      oldFile = oldValue._filename
                   msg1 = "Trying to override definition of "+name+" while it is used by the sequence "
                   msg2 = "\n new object defined in: "+newFile
                   msg2 += "\n existing object defined in: "+oldFile
                   s = self.__findFirstSequenceUsingModule(self.sequences,oldValue)
                   if s is not None:
                      raise ValueError(msg1+s.label_()+msg2)
                   s = self.__findFirstSequenceUsingModule(self.paths,oldValue)
                   if s is not None:
                      raise ValueError(msg1+s.label_()+msg2)
                   s = self.__findFirstSequenceUsingModule(self.endpaths,oldValue)
                   if s is not None:
                      raise ValueError(msg1+s.label_()+msg2)
            self.__delattr__(name)
        self.__dict__[name]=newValue
        if isinstance(newValue,_Labelable):
            self.__setObjectLabel(newValue, name)
            self._cloneToObjectDict[id(value)] = newValue
            self._cloneToObjectDict[id(newValue)] = newValue
        #now put in proper bucket
        newValue._place(name,self)
    def __findFirstSequenceUsingModule(self,seqs,mod):
       """Given a container of sequences, find the first sequence containing mod
       and return the sequence. If no sequence is found, return None"""
       from FWCore.ParameterSet.SequenceTypes import ModuleNodeVisitor
       for sequenceable in seqs.itervalues():
          l = list()
          v = ModuleNodeVisitor(l)
          sequenceable.visit(v)
          if mod in l:
             return sequenceable
       return None
    def __delattr__(self,name):
        if not hasattr(self,name):
            raise KeyError('process does not know about '+name)
        elif name.startswith('_Process__'):
            raise ValueError('this attribute cannot be deleted')
        else:
            # we have to remove it from all dictionaries/registries
            dicts = [item for item in self.__dict__.values() if (type(item)==dict or type(item)==DictTypes.SortedKeysDict)]
            for reg in dicts:
                if name in reg: del reg[name]
            # if it was a labelable object, the label needs to be removed
            obj = getattr(self,name)
            if isinstance(obj,_Labelable):
                getattr(self,name).setLabel(None)
            # now remove it from the process itself
            try:
                del self.__dict__[name]
            except:
                pass

    def add_(self,value):
        """Allows addition of components that do not have to have a label, e.g. Services"""
        if not isinstance(value,_ConfigureComponent):
            raise TypeError
        if not isinstance(value,_Unlabelable):
            raise TypeError
        #clone the item
        #clone the item
        if self.__isStrict:
            newValue =value.copy()
            value.setIsFrozen()
        else:
            newValue =value
        newValue._place('',self)

    def _okToPlace(self, name, mod, d):
        if not self.__InExtendCall:
            # if going
            return True
        elif not self.__isStrict:
            return True
        elif name in d:
            # if there's an old copy, and the new one
            # hasn't been modified, we're done.  Still
            # not quite safe if something has been defined twice.
            #  Need to add checks
            if mod._isModified:
                if d[name]._isModified:
                    return False
                else:
                    return True
            else:
                return True
        else:
            return True

    def _place(self, name, mod, d):
        if self._okToPlace(name, mod, d):
            if self.__isStrict and isinstance(mod, _ModuleSequenceType):
                d[name] = mod._postProcessFixup(self._cloneToObjectDict)
            else:
                d[name] = mod
            if isinstance(mod,_Labelable):
                self.__setObjectLabel(mod, name)
    def _placeOutputModule(self,name,mod):
        self._place(name, mod, self.__outputmodules)
    def _placeProducer(self,name,mod):
        self._place(name, mod, self.__producers)
    def _placeFilter(self,name,mod):
        self._place(name, mod, self.__filters)
    def _placeAnalyzer(self,name,mod):
        self._place(name, mod, self.__analyzers)
    def _placePath(self,name,mod):
        self._validateSequence(mod, name)
        try:
            self._place(name, mod, self.__paths)
        except ModuleCloneError as msg:
            context = format_outerframe(4)
            raise Exception("%sThe module %s in path %s is unknown to the process %s." %(context, msg, name, self._Process__name))
    def _placeEndPath(self,name,mod):
        self._validateSequence(mod, name)
        try:
            self._place(name, mod, self.__endpaths)
        except ModuleCloneError as msg:
            context = format_outerframe(4)
            raise Exception("%sThe module %s in endpath %s is unknown to the process %s." %(context, msg, name, self._Process__name))
    def _placeSequence(self,name,mod):
        self._validateSequence(mod, name)
        self._place(name, mod, self.__sequences)
    def _placeESProducer(self,name,mod):
        self._place(name, mod, self.__esproducers)
    def _placeESPrefer(self,name,mod):
        self._place(name, mod, self.__esprefers)
    def _placeESSource(self,name,mod):
        self._place(name, mod, self.__essources)
    def _placeAlias(self,name,mod):
        self._place(name, mod, self.__aliases)
    def _placePSet(self,name,mod):
        self._place(name, mod, self.__psets)
    def _placeVPSet(self,name,mod):
        self._place(name, mod, self.__vpsets)
    def _placeSource(self,name,mod):
        """Allow the source to be referenced by 'source' or by type name"""
        if name != 'source':
            raise ValueError("The label '"+name+"' can not be used for a Source.  Only 'source' is allowed.")
        if self.__dict__['_Process__source'] is not None :
            del self.__dict__[self.__dict__['_Process__source'].type_()]
        self.__dict__['_Process__source'] = mod
        self.__dict__[mod.type_()] = mod
    def _placeLooper(self,name,mod):
        if name != 'looper':
            raise ValueError("The label '"+name+"' can not be used for a Looper.  Only 'looper' is allowed.")
        self.__dict__['_Process__looper'] = mod
        self.__dict__[mod.type_()] = mod
    def _placeSubProcess(self,name,mod):
        self.__dict__['_Process__subProcess'] = mod
        self.__dict__[mod.type_()] = mod
    def addSubProcess(self,mod):
        self.__subProcesses.append(mod)
    def _placeService(self,typeName,mod):
        self._place(typeName, mod, self.__services)
        self.__dict__[typeName]=mod
    def load(self, moduleName):
        moduleName = moduleName.replace("/",".")
        module = __import__(moduleName)
        self.extend(sys.modules[moduleName])
    def extend(self,other,items=()):
        """Look in other and find types that we can use"""
        # enable explicit check to avoid overwriting of existing objects
        self.__dict__['_Process__InExtendCall'] = True

        seqs = dict()
        mods = []
        for name in dir(other):
            #'from XX import *' ignores these, and so should we.
            if name.startswith('_'):
                continue
            item = getattr(other,name)
            if name == "source" or name == "looper":
                # In these cases 'item' could be None if the specific object was not defined
                if item is not None:
                    self.__setattr__(name,item)
            elif isinstance(item,_ModuleSequenceType):
                seqs[name]=item
            elif isinstance(item,_Labelable):
                self.__setattr__(name,item)
                if not item.hasLabel_() :
                    item.setLabel(name)
            elif isinstance(item,Schedule):
                self.__setattr__(name,item)
            elif isinstance(item,_Unlabelable):
                self.add_(item)
            elif isinstance(item,ProcessModifier):
                mods.append(item)
            elif isinstance(item,ProcessFragment):
                self.extend(item)

        #now create a sequence that uses the newly made items
        for name in seqs.iterkeys():
            seq = seqs[name]
            #newSeq = seq.copy()
            #
            if id(seq) not in self._cloneToObjectDict:
                self.__setattr__(name,seq)
            else:
                newSeq = self._cloneToObjectDict[id(seq)]
                self.__dict__[name]=newSeq
                self.__setObjectLabel(newSeq, name)
                #now put in proper bucket
                newSeq._place(name,self)

        #apply modifiers now that all names have been added
        for item in mods:
            item.apply(self)

        self.__dict__['_Process__InExtendCall'] = False

    def _dumpConfigNamedList(self,items,typeName,options):
        returnValue = ''
        for name,item in items:
            returnValue +=options.indentation()+typeName+' '+name+' = '+item.dumpConfig(options)
        return returnValue
    def _dumpConfigUnnamedList(self,items,typeName,options):
        returnValue = ''
        for name,item in items:
            returnValue +=options.indentation()+typeName+' = '+item.dumpConfig(options)
        return returnValue
    def _dumpConfigOptionallyNamedList(self,items,typeName,options):
        returnValue = ''
        for name,item in items:
            if name == item.type_():
                name = ''
            returnValue +=options.indentation()+typeName+' '+name+' = '+item.dumpConfig(options)
        return returnValue
    def dumpConfig(self, options=PrintOptions()):
        """return a string containing the equivalent process defined using the old configuration language"""
        config = "process "+self.__name+" = {\n"
        options.indent()
        if self.source_():
            config += options.indentation()+"source = "+self.source_().dumpConfig(options)
        if self.looper_():
            config += options.indentation()+"looper = "+self.looper_().dumpConfig(options)

        config+=self._dumpConfigNamedList(self.subProcesses_(),
                                  'subProcess',
                                  options)
        config+=self._dumpConfigNamedList(self.producers_().iteritems(),
                                  'module',
                                  options)
        config+=self._dumpConfigNamedList(self.filters_().iteritems(),
                                  'module',
                                  options)
        config+=self._dumpConfigNamedList(self.analyzers_().iteritems(),
                                  'module',
                                  options)
        config+=self._dumpConfigNamedList(self.outputModules_().iteritems(),
                                  'module',
                                  options)
        config+=self._dumpConfigNamedList(self.sequences_().iteritems(),
                                  'sequence',
                                  options)
        config+=self._dumpConfigNamedList(self.paths_().iteritems(),
                                  'path',
                                  options)
        config+=self._dumpConfigNamedList(self.endpaths_().iteritems(),
                                  'endpath',
                                  options)
        config+=self._dumpConfigUnnamedList(self.services_().iteritems(),
                                  'service',
                                  options)
        config+=self._dumpConfigNamedList(self.aliases_().iteritems(),
                                  'alias',
                                  options)
        config+=self._dumpConfigOptionallyNamedList(
            self.es_producers_().iteritems(),
            'es_module',
            options)
        config+=self._dumpConfigOptionallyNamedList(
            self.es_sources_().iteritems(),
            'es_source',
            options)
        config += self._dumpConfigESPrefers(options)
        for name,item in self.psets.iteritems():
            config +=options.indentation()+item.configTypeName()+' '+name+' = '+item.configValue(options)
        for name,item in self.vpsets.iteritems():
            config +=options.indentation()+'VPSet '+name+' = '+item.configValue(options)
        if self.schedule:
            pathNames = [p.label_() for p in self.schedule]
            config +=options.indentation()+'schedule = {'+','.join(pathNames)+'}\n'

#        config+=self._dumpConfigNamedList(self.vpsets.iteritems(),
#                                  'VPSet',
#                                  options)
        config += "}\n"
        options.unindent()
        return config
    def _dumpConfigESPrefers(self, options):
        result = ''
        for item in self.es_prefers_().itervalues():
            result +=options.indentation()+'es_prefer '+item.targetLabel_()+' = '+item.dumpConfig(options)
        return result
    def _dumpPythonSubProcesses(self, l, options):
        returnValue = ''
        for item in l:
            returnValue += item.dumpPython(options)+'\n\n'
        return returnValue
    def _dumpPythonList(self, d, options):
        returnValue = ''
        if isinstance(d, DictTypes.SortedKeysDict):
            for name,item in d.items():
                returnValue +='process.'+name+' = '+item.dumpPython(options)+'\n\n'
        else:
            for name,item in sorted(d.items()):
                returnValue +='process.'+name+' = '+item.dumpPython(options)+'\n\n'
        return returnValue
    def _validateSequence(self, sequence, label):
        # See if every module has been inserted into the process
        try:
            l = set()
            nameVisitor = NodeNameVisitor(l)
            sequence.visit(nameVisitor)
        except:
            raise RuntimeError("An entry in sequence "+label + ' has no label')
    def _sequencesInDependencyOrder(self):
        #for each sequence, see what other sequences it depends upon
        returnValue=DictTypes.SortedKeysDict()
        dependencies = {}
        for label,seq in self.sequences.iteritems():
            d = []
            v = SequenceVisitor(d)
            seq.visit(v)
            dependencies[label]=[dep.label_() for dep in d if dep.hasLabel_()]
        resolvedDependencies=True
        #keep looping until we can no longer get rid of all dependencies
        # if that happens it means we have circular dependencies
        iterCount = 0
        while resolvedDependencies:
            iterCount += 1
            resolvedDependencies = (0 != len(dependencies))
            oldDeps = dict(dependencies)
            for label,deps in oldDeps.iteritems():
                # don't try too hard
                if len(deps)==0 or iterCount > 100:
                    iterCount = 0
                    resolvedDependencies=True
                    returnValue[label]=self.sequences[label]
                    #remove this as a dependency for all other sequences
                    del dependencies[label]
                    for lb2,deps2 in dependencies.iteritems():
                        while deps2.count(label):
                            deps2.remove(label)
        if len(dependencies):
            raise RuntimeError("circular sequence dependency discovered \n"+
                               ",".join([label for label,junk in dependencies.iteritems()]))
        return returnValue
    def _dumpPython(self, d, options):
        result = ''
        for name, value in sorted(d.iteritems()):
           result += value.dumpPythonAs(name,options)+'\n'
        return result
    def dumpPython(self, options=PrintOptions()):
        """return a string containing the equivalent process defined using python"""
        result = "import FWCore.ParameterSet.Config as cms\n\n"
        result += "process = cms.Process(\""+self.__name+"\")\n\n"
        if self.source_():
            result += "process.source = "+self.source_().dumpPython(options)
        if self.looper_():
            result += "process.looper = "+self.looper_().dumpPython()
        result+=self._dumpPythonList(self.psets, options)
        result+=self._dumpPythonList(self.vpsets, options)
        result+=self._dumpPythonSubProcesses(self.subProcesses_(), options)
        result+=self._dumpPythonList(self.producers_(), options)
        result+=self._dumpPythonList(self.filters_() , options)
        result+=self._dumpPythonList(self.analyzers_(), options)
        result+=self._dumpPythonList(self.outputModules_(), options)
        result+=self._dumpPythonList(self._sequencesInDependencyOrder(), options)
        result+=self._dumpPythonList(self.paths_(), options)
        result+=self._dumpPythonList(self.endpaths_(), options)
        result+=self._dumpPythonList(self.services_(), options)
        result+=self._dumpPythonList(self.es_producers_(), options)
        result+=self._dumpPythonList(self.es_sources_(), options)
        result+=self._dumpPython(self.es_prefers_(), options)
        result+=self._dumpPythonList(self.aliases_(), options)
        if self.schedule:
            pathNames = ['process.'+p.label_() for p in self.schedule]
            result +='process.schedule = cms.Schedule(*[ ' + ', '.join(pathNames) + ' ])\n'

        return result
    def _replaceInSequences(self, label, new):
        old = getattr(self,label)
        #TODO - replace by iterator concatenation
        for sequenceable in self.sequences.itervalues():
            sequenceable.replace(old,new)
        for sequenceable in self.paths.itervalues():
            sequenceable.replace(old,new)
        for sequenceable in self.endpaths.itervalues():
            sequenceable.replace(old,new)
    def globalReplace(self,label,new):
        """ Replace the item with label 'label' by object 'new' in the process and all sequences/paths"""
        if not hasattr(self,label):
            raise LookupError("process has no item of label "+label)
        self._replaceInSequences(label, new)
        setattr(self,label,new)
    def _insertInto(self, parameterSet, itemDict):
        for name,value in itemDict.iteritems():
            value.insertInto(parameterSet, name)
    def _insertOneInto(self, parameterSet, label, item, tracked):
        vitems = []
        if not item == None:
            newlabel = item.nameInProcessDesc_(label)
            vitems = [newlabel]
            item.insertInto(parameterSet, newlabel)
        parameterSet.addVString(tracked, label, vitems)
    def _insertManyInto(self, parameterSet, label, itemDict, tracked):
        l = []
        for name,value in itemDict.iteritems():
          newLabel = value.nameInProcessDesc_(name)
          l.append(newLabel)
          value.insertInto(parameterSet, name)
        # alphabetical order is easier to compare with old language
        l.sort()
        parameterSet.addVString(tracked, label, l)
    def _insertSubProcessesInto(self, parameterSet, label, itemList, tracked):
        l = []
        subprocs = []
        for value in itemList:
          name = value.getProcessName()
          newLabel = value.nameInProcessDesc_(name)
          l.append(newLabel)
          pset = value.getSubProcessPSet(parameterSet)
          subprocs.append(pset)
        # alphabetical order is easier to compare with old language
        l.sort()
        parameterSet.addVString(tracked, label, l)
        parameterSet.addVPSet(False,"subProcesses",subprocs)
    def _insertPaths(self, processPSet):
        scheduledPaths = []
        triggerPaths = []
        endpaths = []
        if self.schedule_() == None:
            # make one from triggerpaths & endpaths
            for name,value in self.paths_().iteritems():
                scheduledPaths.append(name)
                triggerPaths.append(name)
            for name,value in self.endpaths_().iteritems():
                scheduledPaths.append(name)
                endpaths.append(name)
        else:
            for path in self.schedule_():
               pathname = path.label_()
               scheduledPaths.append(pathname)
               if pathname in self.endpaths_():
                   endpaths.append(pathname)
               else:
                   triggerPaths.append(pathname)
        processPSet.addVString(True, "@end_paths", endpaths)
        processPSet.addVString(True, "@paths", scheduledPaths)
        # trigger_paths are a little different
        p = processPSet.newPSet()
        p.addVString(True, "@trigger_paths", triggerPaths)
        processPSet.addPSet(True, "@trigger_paths", p)
        # add all these paths
        pathValidator = PathValidator()
        endpathValidator = EndPathValidator()
        for triggername in triggerPaths:
            #self.paths_()[triggername].insertInto(processPSet, triggername, self.sequences_())
            pathValidator.setLabel(triggername)
            self.paths_()[triggername].visit(pathValidator)
            self.paths_()[triggername].insertInto(processPSet, triggername, self.__dict__)
        for endpathname in endpaths:
            #self.endpaths_()[endpathname].insertInto(processPSet, endpathname, self.sequences_())
            endpathValidator.setLabel(endpathname)
            self.endpaths_()[endpathname].visit(endpathValidator)
            self.endpaths_()[endpathname].insertInto(processPSet, endpathname, self.__dict__)
        processPSet.addVString(False, "@filters_on_endpaths", endpathValidator.filtersOnEndpaths)

    def prune(self,verbose=False,keepUnresolvedSequencePlaceholders=False):
        """ Remove clutter from the process that we think is unnecessary:
        tracked PSets, VPSets and unused modules and sequences. If a Schedule has been set, then Paths and EndPaths
        not in the schedule will also be removed, along with an modules and sequences used only by
        those removed Paths and EndPaths."""
# need to update this to only prune psets not on refToPSets
# but for now, remove the delattr
#        for name in self.psets_():
#            if getattr(self,name).isTracked():
#                delattr(self, name)
        for name in self.vpsets_():
            delattr(self, name)
        #first we need to resolve any SequencePlaceholders being used
        for x in self.paths.itervalues():
            x.resolve(self.__dict__,keepUnresolvedSequencePlaceholders)
        for x in self.endpaths.itervalues():
            x.resolve(self.__dict__,keepUnresolvedSequencePlaceholders)
        usedModules = set()
        unneededPaths = set()
        if self.schedule_():
            usedModules=set(self.schedule_().moduleNames())
            #get rid of unused paths
            schedNames = set(( x.label_() for x in self.schedule_()))
            names = set(self.paths)
            names.update(set(self.endpaths))
            unneededPaths = names - schedNames
            for n in unneededPaths:
                delattr(self,n)
        else:
            pths = list(self.paths.itervalues())
            pths.extend(self.endpaths.itervalues())
            temp = Schedule(*pths)
            usedModules=set(temp.moduleNames())
        unneededModules = self._pruneModules(self.producers_(), usedModules)
        unneededModules.update(self._pruneModules(self.filters_(), usedModules))
        unneededModules.update(self._pruneModules(self.analyzers_(), usedModules))
        #remove sequences that do not appear in remaining paths and endpaths
        seqs = list()
        sv = SequenceVisitor(seqs)
        for p in self.paths.itervalues():
            p.visit(sv)
        for p in self.endpaths.itervalues():
            p.visit(sv)
        keepSeqSet = set(( s for s in seqs if s.hasLabel_()))
        availableSeqs = set(self.sequences.itervalues())
        unneededSeqs = availableSeqs-keepSeqSet
        unneededSeqLabels = []
        for s in unneededSeqs:
            unneededSeqLabels.append(s.label_())
            delattr(self,s.label_())
        if verbose:
            print "prune removed the following:"
            print "  modules:"+",".join(unneededModules)
            print "  sequences:"+",".join(unneededSeqLabels)
            print "  paths/endpaths:"+",".join(unneededPaths)
    def _pruneModules(self, d, scheduledNames):
        moduleNames = set(d.keys())
        junk = moduleNames - scheduledNames
        for name in junk:
            delattr(self, name)
        return junk

    def fillProcessDesc(self, processPSet):
        """Used by the framework to convert python to C++ objects"""
        class ServiceInjectorAdaptor(object):
            def __init__(self,ppset,thelist):
                self.__thelist = thelist
                self.__processPSet = ppset
            def addService(self,pset):
                self.__thelist.append(pset)
            def newPSet(self):
                return self.__processPSet.newPSet()
        #This adaptor is used to 'add' the method 'getTopPSet_'
        # to the ProcessDesc and PythonParameterSet C++ classes.
        # This method is needed for the PSet refToPSet_ functionality.
        class TopLevelPSetAcessorAdaptor(object):
            def __init__(self,ppset,process):
                self.__ppset = ppset
                self.__process = process
            def __getattr__(self,attr):
                return getattr(self.__ppset,attr)
            def getTopPSet_(self,label):
                return getattr(self.__process,label)
            def newPSet(self):
                return TopLevelPSetAcessorAdaptor(self.__ppset.newPSet(),self.__process)
            def addPSet(self,tracked,name,ppset):
                return self.__ppset.addPSet(tracked,name,self.__extractPSet(ppset))
            def addVPSet(self,tracked,name,vpset):
                return self.__ppset.addVPSet(tracked,name,[self.__extractPSet(x) for x in vpset])
            def __extractPSet(self,pset):
                if isinstance(pset,TopLevelPSetAcessorAdaptor):
                    return pset.__ppset
                return pset
                
        self.validate()
        processPSet.addString(True, "@process_name", self.name_())
        all_modules = self.producers_().copy()
        all_modules.update(self.filters_())
        all_modules.update(self.analyzers_())
        all_modules.update(self.outputModules_())
        adaptor = TopLevelPSetAcessorAdaptor(processPSet,self)
        self._insertInto(adaptor, self.psets_())
        self._insertInto(adaptor, self.vpsets_())
        self._insertManyInto(adaptor, "@all_modules", all_modules, True)
        self._insertOneInto(adaptor,  "@all_sources", self.source_(), True)
        self._insertOneInto(adaptor,  "@all_loopers", self.looper_(), True)
        self._insertSubProcessesInto(adaptor, "@all_subprocesses", self.subProcesses_(), False)
        self._insertManyInto(adaptor, "@all_esmodules", self.es_producers_(), True)
        self._insertManyInto(adaptor, "@all_essources", self.es_sources_(), True)
        self._insertManyInto(adaptor, "@all_esprefers", self.es_prefers_(), True)
        self._insertManyInto(adaptor, "@all_aliases", self.aliases_(), True)
        self._insertPaths(adaptor)
        #handle services differently
        services = []
        for n in self.services_():
             getattr(self,n).insertInto(ServiceInjectorAdaptor(adaptor,services))
        adaptor.addVPSet(False,"services",services)
        return processPSet

    def validate(self):
        # check if there's some input
        # Breaks too many unit tests for now
        #if self.source_() == None and self.looper_() == None:
        #    raise RuntimeError("No input source was found for this process")
        pass

    def prefer(self, esmodule,*args,**kargs):
        """Prefer this ES source or producer.  The argument can
           either be an object label, e.g.,
             process.prefer(process.juicerProducer) (not supported yet)
           or a name of an ESSource or ESProducer
             process.prefer("juicer")
           or a type of unnamed ESSource or ESProducer
             process.prefer("JuicerProducer")
           In addition, you can pass as a labelled arguments the name of the Record you wish to
           prefer where the type passed is a cms.vstring and that vstring can contain the
           name of the C++ types in the Record that are being preferred, e.g.,
              #prefer all data in record 'OrangeRecord' from 'juicer'
              process.prefer("juicer", OrangeRecord=cms.vstring())
           or
              #prefer only "Orange" data in "OrangeRecord" from "juicer"
              process.prefer("juicer", OrangeRecord=cms.vstring("Orange"))
           or
              #prefer only "Orange" data with label "ExtraPulp" in "OrangeRecord" from "juicer"
              ESPrefer("ESJuicerProd", OrangeRecord=cms.vstring("Orange/ExtraPulp"))
        """
        # see if this refers to a named ESProducer
        if isinstance(esmodule, ESSource) or isinstance(esmodule, ESProducer):
            raise RuntimeError("Syntax of process.prefer(process.esmodule) not supported yet")
        elif self._findPreferred(esmodule, self.es_producers_(),*args,**kargs) or \
                self._findPreferred(esmodule, self.es_sources_(),*args,**kargs):
            pass
        else:
            raise RuntimeError("Cannot resolve prefer for "+repr(esmodule))

    def _findPreferred(self, esname, d,*args,**kargs):
        # is esname a name in the dictionary?
        if esname in d:
            typ = d[esname].type_()
            if typ == esname:
                self.__setattr__( esname+"_prefer", ESPrefer(typ,*args,**kargs) )
            else:
                self.__setattr__( esname+"_prefer", ESPrefer(typ, esname,*args,**kargs) )
            return True
        else:
            # maybe it's an unnamed ESModule?
            found = False
            for name, value in d.iteritems():
               if value.type_() == esname:
                  if found:
                      raise RuntimeError("More than one ES module for "+esname)
                  found = True
                  self.__setattr__(esname+"_prefer",  ESPrefer(d[esname].type_()) )
            return found


class ProcessFragment(object):
    def __init__(self, process):
        if isinstance(process, Process):
            self.__process = process
        elif isinstance(process, str):
            self.__process = Process(process)
        else:
            raise TypeError('a ProcessFragment can only be constructed from an existig Process or from process name')
    def __dir__(self):
        return [ x for x in dir(self.__process) if isinstance(getattr(self.__process, x), _ConfigureComponent) ]
    def __getattribute__(self, name):
        if name == '_ProcessFragment__process':
            return object.__getattribute__(self, '_ProcessFragment__process')
        else:
            return getattr(self.__process, name)
    def __setattr__(self, name, value):
        if name == '_ProcessFragment__process':
            object.__setattr__(self, name, value)
        else:
            setattr(self.__process, name, value)
    def __delattr__(self, name):
        if name == '_ProcessFragment__process':
            pass
        else:
            return delattr(self.__process, name)


class FilteredStream(dict):
    """a dictionary with fixed keys"""
    def _blocked_attribute(obj):
        raise AttributeError("An FilteredStream defintion cannot be modified after creation.")
    _blocked_attribute = property(_blocked_attribute)
    __setattr__ = __delitem__ = __setitem__ = clear = _blocked_attribute
    pop = popitem = setdefault = update = _blocked_attribute
    def __new__(cls, *args, **kw):
        new = dict.__new__(cls)
        dict.__init__(new, *args, **kw)
        keys = kw.keys()
        keys.sort()
        if keys != ['content', 'dataTier', 'name', 'paths', 'responsible', 'selectEvents']:
           raise ValueError("The needed parameters are: content, dataTier, name, paths, responsible, selectEvents")
	if not isinstance(kw['name'],str):
           raise ValueError("name must be of type string")
        if not isinstance(kw['content'], vstring) and not isinstance(kw['content'],str):
           raise ValueError("content must be of type vstring or string")
        if not isinstance(kw['dataTier'], string):
           raise ValueError("dataTier must be of type string")
        if not isinstance(kw['selectEvents'], PSet):
           raise ValueError("selectEvents must be of type PSet")
        if not isinstance(kw['paths'],(tuple, Path)):
           raise ValueError("'paths' must be a tuple of paths")
	return new
    def __init__(self, *args, **kw):
        pass
    def __repr__(self):
        return "FilteredStream object: %s" %self["name"]
    def __getattr__(self,attr):
        return self[attr]

class SubProcess(_Unlabelable):
   """Allows embedding another process within a parent process. This allows one to 
   chain processes together directly in one cmsRun job rather than having to run
   separate jobs that are connected via a temporary file.
   """
   def __init__(self,process, SelectEvents = untracked.PSet(), outputCommands = untracked.vstring()):
      """
      """
      if not isinstance(process, Process):
         raise ValueError("the 'process' argument must be of type cms.Process")
      if not isinstance(SelectEvents,PSet):
         raise ValueError("the 'SelectEvents' argument must be of type cms.untracked.PSet")
      if not isinstance(outputCommands,vstring):
         raise ValueError("the 'outputCommands' argument must be of type cms.untracked.vstring")
      self.__process = process
      self.__SelectEvents = SelectEvents
      self.__outputCommands = outputCommands
   def dumpPython(self,options):
      out = "parentProcess"+str(hash(self))+" = process\n"
      out += self.__process.dumpPython()
      out += "childProcess = process\n"
      out += "process = parentProcess"+str(hash(self))+"\n"
      out += "process.addSubProcess(cms.SubProcess(process = childProcess, SelectEvents = "+self.__SelectEvents.dumpPython(options) +", outputCommands = "+self.__outputCommands.dumpPython(options) +"))"
      return out
   def getProcessName(self):
      return self.__process.name_()
   def process(self):
      return self.__process
   def SelectEvents(self):
      return self.__SelectEvents
   def outputCommands(self):
      return self.__outputCommands
   def type_(self):
      return 'subProcess'
   def nameInProcessDesc_(self,label):
      return label
   def _place(self,label,process):
      process._placeSubProcess('subProcess',self)
   def getSubProcessPSet(self,parameterSet):
      topPSet = parameterSet.newPSet()
      self.__process.fillProcessDesc(topPSet)
      subProcessPSet = parameterSet.newPSet()
      self.__SelectEvents.insertInto(subProcessPSet,"SelectEvents")
      self.__outputCommands.insertInto(subProcessPSet,"outputCommands")
      subProcessPSet.addPSet(False,"process",topPSet)
      return subProcessPSet

class _ParameterModifier(object):
  """Helper class for Modifier that takes key/value pairs and uses them to reset parameters of the object"""
  def __init__(self,args):
    self.__args = args
  def __call__(self,obj):
    params = {}
    for k in self.__args.iterkeys():
        if hasattr(obj,k):
            params[k] = getattr(obj,k)
    _modifyParametersFromDict(params, self.__args, self._raiseUnknownKey)
    for k in self.__args.iterkeys():
        if k in params:
            setattr(obj,k,params[k])
        else:
            #the parameter must have been removed
            delattr(obj,k)
  @staticmethod
  def _raiseUnknownKey(key):
    raise KeyError("Unknown parameter name "+key+" specified while calling Modifier")

class _AndModifier(object):
  """A modifier which only applies if multiple Modifiers are chosen"""
  def __init__(self, lhs, rhs):
    self.__lhs = lhs
    self.__rhs = rhs
  def isChosen(self):
    return self.__lhs.isChosen() and self.__rhs.isChosen()
  def toModify(self,obj, func=None,**kw):
    if not self.isChosen():
      return
    self.__lhs.toModify(obj,func, **kw)
  def makeProcessModifier(self,func):
    """This is used to create a ProcessModifer that can perform actions on the process as a whole.
        This takes as argument a callable object (e.g. function) that takes as its sole argument an instance of Process.
        In order to work, the value returned from this function must be assigned to a uniquely named variable."""
    return ProcessModifier(self,func)
  def __and__(self, other):
    return _AndModifier(self,other)



class Modifier(object):
  """This class is used to define standard modifications to a Process.
  An instance of this class is declared to denote a specific modification,e.g. era2017 could
  reconfigure items in a process to match our expectation of running in 2017. Once declared,
  these Modifier instances are imported into a configuration and items that need to be modified
  are then associated with the Modifier and with the action to do the modification.
  The registered modifications will only occur if the Modifier was passed to 
  the cms.Process' constructor.
  """
  def __init__(self):
    self.__processModifiers = []
    self.__chosen = False
  def makeProcessModifier(self,func):
    """This is used to create a ProcessModifer that can perform actions on the process as a whole.
       This takes as argument a callable object (e.g. function) that takes as its sole argument an instance of Process.
       In order to work, the value returned from this function must be assigned to a uniquely named variable.
    """
    return ProcessModifier(self,func)
  def toModify(self,obj, func=None,**kw):
    """This is used to register an action to be performed on the specific object. Two different forms are allowed
    Form 1: A callable object (e.g. function) can be passed as the second. This callable object is expected to take one argument
    that will be the object passed in as the first argument.
    Form 2: A list of parameter name, value pairs can be passed
       mod.toModify(foo, fred=cms.int32(7), barney = cms.double(3.14))
    This form can also be used to remove a parameter by passing the value of None
        #remove the parameter foo.fred       
        mod.toModify(foo, fred = None)
    Additionally, parameters embedded within PSets can also be modified using a dictionary
        #change foo.fred.pebbles to 3 and foo.fred.friend to "barney"
        mod.toModify(foo, fred = dict(pebbles = 3, friend = "barney)) )
    """
    if func is not None and len(kw) != 0:
      raise TypeError("toModify takes either two arguments or one argument and key/value pairs")
    if not self.isChosen():
        return
    if func is not None:
      func(obj)
    else:
      temp =_ParameterModifier(kw)
      temp(obj)
  def toReplaceWith(self,toObj,fromObj):
    """If the Modifier is chosen the internals of toObj will be associated with the internals of fromObj
    """
    if type(fromObj) != type(toObj):
        raise TypeError("toReplaceWith requires both arguments to be the same class type")
    if not self.isChosen():
        return
    if isinstance(fromObj,_ModuleSequenceType):
        toObj._seq = fromObj._seq
    elif isinstance(fromObj,_Parameterizable):
        #clear old items just incase fromObj is not a complete superset of toObj
        for p in toObj.parameterNames_():
            delattr(toObj,p)
        for p in fromObj.parameterNames_():
            setattr(toObj,p,getattr(fromObj,p))
        if isinstance(fromObj,_TypedParameterizable):
            toObj._TypedParameterizable__type = fromObj._TypedParameterizable__type
            
    else:
        raise TypeError("toReplaceWith does not work with type "+str(type(toObj)))

  def _setChosen(self):
    """Should only be called by cms.Process instances"""
    self.__chosen = True
  def isChosen(self):
    return self.__chosen
  def __and__(self, other):
    return _AndModifier(self,other)
  def _isOrContains(self, other):
    return self == other


class ModifierChain(object):
    """A Modifier made up of a list of Modifiers
    """
    def __init__(self, *chainedModifiers):
        self.__chosen = False
        self.__chain = chainedModifiers
    def _applyNewProcessModifiers(self,process):
        """Should only be called by cms.Process instances
        applies list of accumulated changes to the process"""
        for m in self.__chain:
            m._applyNewProcessModifiers(process)
    def _setChosen(self):
        """Should only be called by cms.Process instances"""
        self.__chosen = True
        for m in self.__chain:
            m._setChosen()
    def isChosen(self):
        return self.__chosen
    def _isOrContains(self, other):
      if self is other:
        return True
      for m in self.__chain:
        if m._isOrContains(other):
          return True
      return False

class ProcessModifier(object):
    """A class used by a Modifier to affect an entire Process instance.
    When a Process 'loads' a module containing a ProcessModifier, that
    ProcessModifier will be applied to the Process if and only if the 
    Modifier passed to the constructor has been chosen.
    """
    def __init__(self, modifier, func):
        self.__modifier = modifier
        self.__func = func
        self.__seenProcesses = set()
    def apply(self,process):
        if self.__modifier.isChosen():
            if process not in self.__seenProcesses:
                self.__func(process)
                self.__seenProcesses.add(process)

if __name__=="__main__":
    import unittest
    import copy
    
    class TestMakePSet(object):
        """Has same interface as the C++ object that creates PSets
        """
        def __init__(self):
            self.values = dict()
        def __insertValue(self,tracked,label,value):
            self.values[label]=(tracked,value)
        def addInt32(self,tracked,label,value):
            self.__insertValue(tracked,label,value)
        def addVInt32(self,tracked,label,value):
            self.__insertValue(tracked,label,value)
        def addUInt32(self,tracked,label,value):
            self.__insertValue(tracked,label,value)
        def addVUInt32(self,tracked,label,value):
            self.__insertValue(tracked,label,value)
        def addInt64(self,tracked,label,value):
            self.__insertValue(tracked,label,value)
        def addVInt64(self,tracked,label,value):
            self.__insertValue(tracked,label,value)
        def addUInt64(self,tracked,label,value):
            self.__insertValue(tracked,label,value)
        def addVUInt64(self,tracked,label,value):
            self.__insertValue(tracked,label,value)
        def addDouble(self,tracked,label,value):
            self.__insertValue(tracked,label,value)
        def addVDouble(self,tracked,label,value):
            self.__insertValue(tracked,label,value)
        def addBool(self,tracked,label,value):
            self.__insertValue(tracked,label,value)
        def addString(self,tracked,label,value):
            self.__insertValue(tracked,label,value)
        def addVString(self,tracked,label,value):
            self.__insertValue(tracked,label,value)
        def addInputTag(self,tracked,label,value):
            self.__insertValue(tracked,label,value)
        def addVInputTag(self,tracked,label,value):
            self.__insertValue(tracked,label,value)
        def addESInputTag(self,tracked,label,value):
            self.__insertValue(tracked,label,value)
        def addVESInputTag(self,tracked,label,value):
            self.__insertValue(tracked,label,value)
        def addEventID(self,tracked,label,value):
            self.__insertValue(tracked,label,value)
        def addVEventID(self,tracked,label,value):
            self.__insertValue(tracked,label,value)
        def addLuminosityBlockID(self,tracked,label,value):
            self.__insertValue(tracked,label,value)
        def addLuminosityBlockID(self,tracked,label,value):
            self.__insertValue(tracked,label,value)
        def addEventRange(self,tracked,label,value):
            self.__insertValue(tracked,label,value)
        def addVEventRange(self,tracked,label,value):
            self.__insertValue(tracked,label,value)
        def addPSet(self,tracked,label,value):
            self.__insertValue(tracked,label,value)
        def addVPSet(self,tracked,label,value):
            self.__insertValue(tracked,label,value)
        def addFileInPath(self,tracked,label,value):
            self.__insertValue(tracked,label,value)
        def newPSet(self):
            return TestMakePSet()
    
    class TestModuleCommand(unittest.TestCase):
        def setUp(self):
            """Nothing to do """
            None
        def testParameterizable(self):
            p = _Parameterizable()
            self.assertEqual(len(p.parameterNames_()),0)
            p.a = int32(1)
            self.assert_('a' in p.parameterNames_())
            self.assertEqual(p.a.value(), 1)
            p.a = 10
            self.assertEqual(p.a.value(), 10)
            p.a = untracked(int32(1))
            self.assertEqual(p.a.value(), 1)
            self.failIf(p.a.isTracked())
            p.a = untracked.int32(1)
            self.assertEqual(p.a.value(), 1)
            self.failIf(p.a.isTracked())
            p = _Parameterizable(foo=int32(10), bar = untracked(double(1.0)))
            self.assertEqual(p.foo.value(), 10)
            self.assertEqual(p.bar.value(),1.0)
            self.failIf(p.bar.isTracked())
            self.assertRaises(TypeError,setattr,(p,'c',1))
            p = _Parameterizable(a=PSet(foo=int32(10), bar = untracked(double(1.0))))
            self.assertEqual(p.a.foo.value(),10)
            self.assertEqual(p.a.bar.value(),1.0)
            p.b = untracked(PSet(fii = int32(1)))
            self.assertEqual(p.b.fii.value(),1)
            self.failIf(p.b.isTracked())
            #test the fact that values can be shared
            v = int32(10)
            p=_Parameterizable(a=v)
            v.setValue(11)
            self.assertEqual(p.a.value(),11)
            p.a = 12
            self.assertEqual(p.a.value(),12)
            self.assertEqual(v.value(),12)
        def testTypedParameterizable(self):
            p = _TypedParameterizable("blah", b=int32(1))
            #see if copy works deeply
            other = p.copy()
            other.b = 2
            self.assertNotEqual(p.b,other.b)

        def testProcessInsertion(self):
            p = Process("test")
            p.a = EDAnalyzer("MyAnalyzer")
            self.assert_( 'a' in p.analyzers_() )
            self.assert_( 'a' in p.analyzers)
            p.add_(Service("MessageLogger"))
            self.assert_('MessageLogger' in p.services_())
            self.assertEqual(p.MessageLogger.type_(), "MessageLogger")
            p.Tracer = Service("Tracer")
            self.assert_('Tracer' in p.services_())
            self.assertRaises(TypeError, setattr, *(p,'b',"this should fail"))
            self.assertRaises(TypeError, setattr, *(p,'bad',Service("MessageLogger")))
            self.assertRaises(ValueError, setattr, *(p,'bad',Source("PoolSource")))
            p.out = OutputModule("Outer")
            self.assertEqual(p.out.type_(), 'Outer')
            self.assert_( 'out' in p.outputModules_() )

            p.geom = ESSource("GeomProd")
            self.assert_('geom' in p.es_sources_())
            p.add_(ESSource("ConfigDB"))
            self.assert_('ConfigDB' in p.es_sources_())

            p.aliasfoo1 = EDAlias(foo1 = VPSet(PSet(type = string("Foo1"))))
            self.assert_('aliasfoo1' in p.aliases_())

        def testProcessExtend(self):
            class FromArg(object):
                def __init__(self,*arg,**args):
                    for name in args.iterkeys():
                        self.__dict__[name]=args[name]

            a=EDAnalyzer("MyAnalyzer")
            t=EDAnalyzer("MyAnalyzer")
            t.setLabel("foo")
            s1 = Sequence(a)
            s2 = Sequence(s1)
            s3 = Sequence(s2)
            d = FromArg(
                    a=a,
                    b=Service("Full"),
                    c=Path(a),
                    d=s2,
                    e=s1,
                    f=s3,
                    g=Sequence(s1+s2+s3)
                )
            p = Process("Test")
            p.extend(d)
            self.assertEqual(p.a.type_(),"MyAnalyzer")
            self.assertEqual(p.a.label_(),"a")
            self.assertRaises(AttributeError,getattr,p,'b')
            self.assertEqual(p.Full.type_(),"Full")
            self.assertEqual(str(p.c),'a')
            self.assertEqual(str(p.d),'a')

            z1 = FromArg(
                    a=a,
                    b=Service("Full"),
                    c=Path(a),
                    d=s2,
                    e=s1,
                    f=s3,
                    s4=s3,
                    g=Sequence(s1+s2+s3)
                 )
            
            p1 = Process("Test")
            #p1.extend(z1)
            self.assertRaises(ValueError, p1.extend, z1)

            z2 = FromArg(
                    a=a,
                    b=Service("Full"),
                    c=Path(a),
                    d=s2,
                    e=s1,
                    f=s3,
                    aaa=copy.deepcopy(a),
                    s4=copy.deepcopy(s3),
                    g=Sequence(s1+s2+s3),
                    t=t
                )
            p2 = Process("Test")
            p2.extend(z2)
            #self.assertRaises(ValueError, p2.extend, z2)
            self.assertEqual(p2.s4.label_(),"s4")
            #p2.s4.setLabel("foo")
            self.assertRaises(ValueError, p2.s4.setLabel, "foo")
            p2.s4.setLabel("s4")
            p2.s4.setLabel(None)
            p2.s4.setLabel("foo")
            p2._Process__setObjectLabel(p2.s4, "foo")
            p2._Process__setObjectLabel(p2.s4, None)
            p2._Process__setObjectLabel(p2.s4, "bar")

        def testProcessDumpPython(self):
            p = Process("test")
            p.a = EDAnalyzer("MyAnalyzer")
            p.p = Path(p.a)
            p.s = Sequence(p.a)
            p.r = Sequence(p.s)
            p.p2 = Path(p.s)
            p.schedule = Schedule(p.p2,p.p)
            d=p.dumpPython()
            self.assertEqual(d,
"""import FWCore.ParameterSet.Config as cms

process = cms.Process("test")

process.a = cms.EDAnalyzer("MyAnalyzer")


process.s = cms.Sequence(process.a)


process.r = cms.Sequence(process.s)


process.p = cms.Path(process.a)


process.p2 = cms.Path(process.s)


process.schedule = cms.Schedule(*[ process.p2, process.p ])
""")
            #Reverse order of 'r' and 's'
            p = Process("test")
            p.a = EDAnalyzer("MyAnalyzer")
            p.p = Path(p.a)
            p.r = Sequence(p.a)
            p.s = Sequence(p.r)
            p.p2 = Path(p.r)
            p.schedule = Schedule(p.p2,p.p)
            p.b = EDAnalyzer("YourAnalyzer")
            d=p.dumpPython()
            self.assertEqual(d,
"""import FWCore.ParameterSet.Config as cms

process = cms.Process("test")

process.a = cms.EDAnalyzer("MyAnalyzer")


process.b = cms.EDAnalyzer("YourAnalyzer")


process.r = cms.Sequence(process.a)


process.s = cms.Sequence(process.r)


process.p = cms.Path(process.a)


process.p2 = cms.Path(process.r)


process.schedule = cms.Schedule(*[ process.p2, process.p ])
""")
        #use an anonymous sequence
            p = Process("test")
            p.a = EDAnalyzer("MyAnalyzer")
            p.p = Path(p.a)
            s = Sequence(p.a)
            p.r = Sequence(s)
            p.p2 = Path(p.r)
            p.schedule = Schedule(p.p2,p.p)
            d=p.dumpPython()
            self.assertEqual(d,
            """import FWCore.ParameterSet.Config as cms

process = cms.Process("test")

process.a = cms.EDAnalyzer("MyAnalyzer")


process.r = cms.Sequence((process.a))


process.p = cms.Path(process.a)


process.p2 = cms.Path(process.r)


process.schedule = cms.Schedule(*[ process.p2, process.p ])
""")

            s = Sequence()
            a = EDProducer("A")
            s2 = Sequence(a)
            s2 += s
            process = Process("DUMP")
            process.a = a
            process.s2 = s2
            d=process.dumpPython()
            self.assertEqual(d,
            """import FWCore.ParameterSet.Config as cms

process = cms.Process("DUMP")

process.a = cms.EDProducer("A")


process.s2 = cms.Sequence(process.a)


""")
            s = Sequence()
            s1 = Sequence(s)
            a = EDProducer("A")
            s3 = Sequence(a+a)
            s2 = Sequence(a+s3)
            s2 += s1
            process = Process("DUMP")
            process.a = a
            process.s2 = s2
            d=process.dumpPython()
            self.assertEqual(d,
            """import FWCore.ParameterSet.Config as cms

process = cms.Process("DUMP")

process.a = cms.EDProducer("A")


process.s2 = cms.Sequence(process.a+(process.a+process.a))


""")

        def testSecSource(self):
            p = Process('test')
            p.a = SecSource("MySecSource")
            self.assertEqual(p.dumpPython().replace('\n',''),'import FWCore.ParameterSet.Config as cmsprocess = cms.Process("test")process.a = cms.SecSource("MySecSource")')

        def testGlobalReplace(self):
            p = Process('test')
            p.a = EDAnalyzer("MyAnalyzer")
            p.b = EDAnalyzer("YourAnalyzer")
            p.c = EDAnalyzer("OurAnalyzer")
            p.s = Sequence(p.a*p.b)
            p.p = Path(p.c+p.s+p.a)
            new = EDAnalyzer("NewAnalyzer")
            p.globalReplace("a",new)

        def testSequence(self):
            p = Process('test')
            p.a = EDAnalyzer("MyAnalyzer")
            p.b = EDAnalyzer("YourAnalyzer")
            p.c = EDAnalyzer("OurAnalyzer")
            p.s = Sequence(p.a*p.b)
            self.assertEqual(str(p.s),'a+b')
            self.assertEqual(p.s.label_(),'s')
            path = Path(p.c+p.s)
            self.assertEqual(str(path),'c+a+b')
            p._validateSequence(path, 'p1')
            notInProcess = EDAnalyzer('NotInProcess')
            p2 = Path(p.c+p.s*notInProcess)
            self.assertRaises(RuntimeError, p._validateSequence, p2, 'p2')

        def testSequence2(self):
            p = Process('test')
            p.a = EDAnalyzer("MyAnalyzer")
            p.b = EDAnalyzer("YourAnalyzer")
            p.c = EDAnalyzer("OurAnalyzer")
            testseq = Sequence(p.a*p.b)
            p.s = testseq
            #p.y = testseq
            self.assertRaises(ValueError, p.__setattr__, "y", testseq) 

        def testPath(self):
            p = Process("test")
            p.a = EDAnalyzer("MyAnalyzer")
            p.b = EDAnalyzer("YourAnalyzer")
            p.c = EDAnalyzer("OurAnalyzer")
            path = Path(p.a)
            path *= p.b
            path += p.c
            self.assertEqual(str(path),'a+b+c')
            path = Path(p.a*p.b+p.c)
            self.assertEqual(str(path),'a+b+c')
#            path = Path(p.a)*p.b+p.c #This leads to problems with sequences
#            self.assertEqual(str(path),'((a*b)+c)')
            path = Path(p.a+ p.b*p.c)
            self.assertEqual(str(path),'a+b+c')
            path = Path(p.a*(p.b+p.c))
            self.assertEqual(str(path),'a+b+c')
            path = Path(p.a*(p.b+~p.c))
            self.assertEqual(str(path),'a+b+~c')
            p.es = ESProducer("AnESProducer")
            self.assertRaises(TypeError,Path,p.es)

        def testCloneSequence(self):
            p = Process("test")
            a = EDAnalyzer("MyAnalyzer")
            p.a = a
            a.setLabel("a")
            b = EDAnalyzer("YOurAnalyzer")
            p.b = b
            b.setLabel("b")
            path = Path(a * b)
            p.path = Path(p.a*p.b)
            lookuptable = {id(a): p.a, id(b): p.b}
            #self.assertEqual(str(path),str(path._postProcessFixup(lookuptable)))
            #lookuptable = p._cloneToObjectDict
            #self.assertEqual(str(path),str(path._postProcessFixup(lookuptable)))
            self.assertEqual(str(path),str(p.path))

        def testSchedule(self):
            p = Process("test")
            p.a = EDAnalyzer("MyAnalyzer")
            p.b = EDAnalyzer("YourAnalyzer")
            p.c = EDAnalyzer("OurAnalyzer")
            p.d = EDAnalyzer("OurAnalyzer")
            p.path1 = Path(p.a)
            p.path2 = Path(p.b)
            p.path3 = Path(p.d)

            s = Schedule(p.path1,p.path2)
            self.assertEqual(s[0],p.path1)
            self.assertEqual(s[1],p.path2)
            p.schedule = s
            self.assert_('b' in p.schedule.moduleNames())
            self.assert_(hasattr(p, 'b'))
            self.assert_(hasattr(p, 'c'))
            self.assert_(hasattr(p, 'd'))
            self.assert_(hasattr(p, 'path1'))
            self.assert_(hasattr(p, 'path2'))
            self.assert_(hasattr(p, 'path3'))
            p.prune()
            self.assert_('b' in p.schedule.moduleNames())
            self.assert_(hasattr(p, 'b'))
            self.assert_(not hasattr(p, 'c'))
            self.assert_(not hasattr(p, 'd'))
            self.assert_(hasattr(p, 'path1'))
            self.assert_(hasattr(p, 'path2'))
            self.assert_(not hasattr(p, 'path3'))

            #adding a path not attached to the Process should cause an exception
            p = Process("test")
            p.a = EDAnalyzer("MyAnalyzer")
            path1 = Path(p.a)
            s = Schedule(path1)
            self.assertRaises(RuntimeError, lambda : p.setSchedule_(s) )

            #make sure anonymous sequences work
            p = Process("test")
            p.a = EDAnalyzer("MyAnalyzer")
            p.b = EDAnalyzer("MyOtherAnalyzer")
            p.c = EDProducer("MyProd")
            path1 = Path(p.c*Sequence(p.a+p.b))
            s = Schedule(path1)
            self.assert_('a' in s.moduleNames())
            self.assert_('b' in s.moduleNames())
            self.assert_('c' in s.moduleNames())
            p.path1 = path1
            p.schedule = s
            p.prune()
            self.assert_('a' in s.moduleNames())
            self.assert_('b' in s.moduleNames())
            self.assert_('c' in s.moduleNames())

        def testImplicitSchedule(self):
            p = Process("test")
            p.a = EDAnalyzer("MyAnalyzer")
            p.b = EDAnalyzer("YourAnalyzer")
            p.c = EDAnalyzer("OurAnalyzer")
            p.path1 = Path(p.a)
            p.path2 = Path(p.b)
            self.assert_(p.schedule is None)
            pths = p.paths
            keys = pths.keys()
            self.assertEqual(pths[keys[0]],p.path1)
            self.assertEqual(pths[keys[1]],p.path2)
            p.prune()
            self.assert_(hasattr(p, 'a'))
            self.assert_(hasattr(p, 'b'))
            self.assert_(not hasattr(p, 'c'))
            self.assert_(hasattr(p, 'path1'))
            self.assert_(hasattr(p, 'path2'))


            p = Process("test")
            p.a = EDAnalyzer("MyAnalyzer")
            p.b = EDAnalyzer("YourAnalyzer")
            p.c = EDAnalyzer("OurAnalyzer")
            p.path2 = Path(p.b)
            p.path1 = Path(p.a)
            self.assert_(p.schedule is None)
            pths = p.paths
            keys = pths.keys()
            self.assertEqual(pths[keys[1]],p.path1)
            self.assertEqual(pths[keys[0]],p.path2)


        def testUsing(self):
            p = Process('test')
            p.block = PSet(a = int32(1))
            p.modu = EDAnalyzer('Analyzer', p.block, b = int32(2))
            self.assertEqual(p.modu.a.value(),1)
            self.assertEqual(p.modu.b.value(),2)

        def testOverride(self):
            p = Process('test')
            a = EDProducer("A", a1=int32(0))
            self.assert_(not a.isModified())
            a.a1 = 1
            self.assert_(a.isModified())
            p.a = a
            self.assertEqual(p.a.a1.value(), 1)
            # try adding an unmodified module.
            # should accept it
            p.a = EDProducer("A", a1=int32(2))
            self.assertEqual(p.a.a1.value(), 2)
            # try adding a modified module.  Should throw
            # no longer, since the same (modified) say, geometry
            # could come from more than one cff
            b = EDProducer("A", a1=int32(3))
            b.a1 = 4
            #self.assertRaises(RuntimeError, setattr, *(p,'a',b))
            ps1 = PSet(a = int32(1))
            ps2 = PSet(a = int32(2))
            self.assertRaises(ValueError, EDProducer, 'C', ps1, ps2)
            self.assertRaises(ValueError, EDProducer, 'C', ps1, a=int32(3))

        def testExamples(self):
            p = Process("Test")
            p.source = Source("PoolSource",fileNames = untracked(string("file:reco.root")))
            p.foos = EDProducer("FooProducer")
            p.bars = EDProducer("BarProducer", foos=InputTag("foos"))
            p.out = OutputModule("PoolOutputModule",fileName=untracked(string("file:foos.root")))
            p.bars.foos = 'Foosball'
            self.assertEqual(p.bars.foos, InputTag('Foosball'))
            p.p = Path(p.foos*p.bars)
            p.e = EndPath(p.out)
            p.add_(Service("MessageLogger"))

        def testPrefers(self):
            p = Process("Test")
            p.add_(ESSource("ForceSource"))
            p.juicer = ESProducer("JuicerProducer")
            p.prefer("ForceSource")
            p.prefer("juicer")
            self.assertEqual(p.dumpConfig(),
"""process Test = {
    es_module juicer = JuicerProducer { 
    }
    es_source  = ForceSource { 
    }
    es_prefer  = ForceSource { 
    }
    es_prefer juicer = JuicerProducer { 
    }
}
""")
            p.prefer("juicer",fooRcd=vstring("Foo"))
            self.assertEqual(p.dumpConfig(),
"""process Test = {
    es_module juicer = JuicerProducer { 
    }
    es_source  = ForceSource { 
    }
    es_prefer  = ForceSource { 
    }
    es_prefer juicer = JuicerProducer { 
        vstring fooRcd = {
            'Foo'
        }

    }
}
""")
            self.assertEqual(p.dumpPython(),
"""import FWCore.ParameterSet.Config as cms

process = cms.Process("Test")

process.juicer = cms.ESProducer("JuicerProducer")


process.ForceSource = cms.ESSource("ForceSource")


process.prefer("ForceSource")

process.prefer("juicer",
    fooRcd = cms.vstring('Foo')
)

""")

        def testFreeze(self):
            process = Process("Freeze")
            m = EDProducer("M", p=PSet(i = int32(1)))
            m.p.i = 2
            process.m = m
            # should be frozen
            #self.assertRaises(ValueError, setattr, m.p, 'i', 3)
            #self.assertRaises(ValueError, setattr, m, 'p', PSet(i=int32(1)))
            #self.assertRaises(ValueError, setattr, m.p, 'j', 1)
            #self.assertRaises(ValueError, setattr, m, 'j', 1)
            # But OK to change through the process
            process.m.p.i = 4
            self.assertEqual(process.m.p.i.value(), 4)
            process.m.p = PSet(j=int32(1))
            # should work to clone it, though
            m2 = m.clone(p = PSet(i = int32(5)), j = int32(8))
            m2.p.i = 6
            m2.j = 8
        def testSubProcess(self):
            process = Process("Parent")
            subProcess = Process("Child")
            subProcess.a = EDProducer("A")
            subProcess.p = Path(subProcess.a)
            subProcess.add_(Service("Foo"))
            process.addSubProcess(SubProcess(subProcess))
            d = process.dumpPython()
            equalD ="""import FWCore.ParameterSet.Config as cms

process = cms.Process("Parent")

parentProcess = process
import FWCore.ParameterSet.Config as cms

process = cms.Process("Child")

process.a = cms.EDProducer("A")


process.p = cms.Path(process.a)


process.Foo = cms.Service("Foo")


childProcess = process
process = parentProcess
process.addSubProcess(cms.SubProcess(process = childProcess, SelectEvents = cms.untracked.PSet(

), outputCommands = cms.untracked.vstring()))

"""
            equalD = equalD.replace("parentProcess","parentProcess"+str(hash(process.subProcesses_()[0])))
            self.assertEqual(d,equalD)
            p = TestMakePSet()
            process.fillProcessDesc(p)
            self.assertEqual((True,['a']),p.values["subProcesses"][1][0].values["process"][1].values['@all_modules'])
            self.assertEqual((True,['p']),p.values["subProcesses"][1][0].values["process"][1].values['@paths'])
            self.assertEqual({'@service_type':(True,'Foo')}, p.values["subProcesses"][1][0].values["process"][1].values["services"][1][0].values)
        def testRefToPSet(self):
            proc = Process("test")
            proc.top = PSet(a = int32(1))
            proc.ref = PSet(refToPSet_ = string("top"))
            proc.ref2 = PSet( a = int32(1), b = PSet( refToPSet_ = string("top")))
            proc.ref3 = PSet(refToPSet_ = string("ref"))
            proc.ref4 = VPSet(PSet(refToPSet_ = string("top")),
                              PSet(refToPSet_ = string("ref2")))
            p = TestMakePSet()
            proc.fillProcessDesc(p)
            self.assertEqual((True,1),p.values["ref"][1].values["a"])
            self.assertEqual((True,1),p.values["ref3"][1].values["a"])
            self.assertEqual((True,1),p.values["ref2"][1].values["a"])
            self.assertEqual((True,1),p.values["ref2"][1].values["b"][1].values["a"])
            self.assertEqual((True,1),p.values["ref4"][1][0].values["a"])
            self.assertEqual((True,1),p.values["ref4"][1][1].values["a"])
        def testPrune(self):
            p = Process("test")
            p.a = EDAnalyzer("MyAnalyzer")
            p.b = EDAnalyzer("YourAnalyzer")
            p.c = EDAnalyzer("OurAnalyzer")
            p.d = EDAnalyzer("OurAnalyzer")
            p.s = Sequence(p.d)
            p.path1 = Path(p.a)
            p.path2 = Path(p.b)
            self.assert_(p.schedule is None)
            pths = p.paths
            keys = pths.keys()
            self.assertEqual(pths[keys[0]],p.path1)
            self.assertEqual(pths[keys[1]],p.path2)
            p.pset1 = PSet(parA = string("pset1"))
            p.pset2 = untracked.PSet(parA = string("pset2"))
            p.vpset1 = VPSet()
            p.vpset2 = untracked.VPSet()
            p.prune()
            self.assert_(hasattr(p, 'a'))
            self.assert_(hasattr(p, 'b'))
            self.assert_(not hasattr(p, 'c'))
            self.assert_(not hasattr(p, 'd'))
            self.assert_(not hasattr(p, 's'))
            self.assert_(hasattr(p, 'path1'))
            self.assert_(hasattr(p, 'path2'))
#            self.assert_(not hasattr(p, 'pset1'))
#            self.assert_(hasattr(p, 'pset2'))
#            self.assert_(not hasattr(p, 'vpset1'))
#            self.assert_(not hasattr(p, 'vpset2'))

            p = Process("test")
            p.a = EDAnalyzer("MyAnalyzer")
            p.b = EDAnalyzer("YourAnalyzer")
            p.c = EDAnalyzer("OurAnalyzer")
            p.d = EDAnalyzer("OurAnalyzer")
            p.e = EDAnalyzer("OurAnalyzer")
            p.s = Sequence(p.d)
            p.s2 = Sequence(p.b)
            p.s3 = Sequence(p.e)
            p.path1 = Path(p.a)
            p.path2 = Path(p.b)
            p.path3 = Path(p.b+p.s2)
            p.path4 = Path(p.b+p.s3)
            p.schedule = Schedule(p.path1,p.path2,p.path3)
            pths = p.paths
            keys = pths.keys()
            self.assertEqual(pths[keys[0]],p.path1)
            self.assertEqual(pths[keys[1]],p.path2)
            p.prune()
            self.assert_(hasattr(p, 'a'))
            self.assert_(hasattr(p, 'b'))
            self.assert_(not hasattr(p, 'c'))
            self.assert_(not hasattr(p, 'd'))
            self.assert_(not hasattr(p, 'e'))
            self.assert_(not hasattr(p, 's'))
            self.assert_(hasattr(p, 's2'))
            self.assert_(not hasattr(p, 's3'))
            self.assert_(hasattr(p, 'path1'))
            self.assert_(hasattr(p, 'path2'))
            self.assert_(hasattr(p, 'path3'))
            self.assert_(not hasattr(p, 'path4'))
            #test SequencePlaceholder
            p = Process("test")
            p.a = EDAnalyzer("MyAnalyzer")
            p.b = EDAnalyzer("YourAnalyzer")
            p.s = Sequence(SequencePlaceholder("a")+p.b)
            p.pth = Path(p.s)
            p.prune()
            self.assert_(hasattr(p, 'a'))
            self.assert_(hasattr(p, 'b'))
            self.assert_(hasattr(p, 's'))
            self.assert_(hasattr(p, 'pth'))
            #test unresolved SequencePlaceholder
            p = Process("test")
            p.b = EDAnalyzer("YourAnalyzer")
            p.s = Sequence(SequencePlaceholder("a")+p.b)
            p.pth = Path(p.s)
            p.prune(keepUnresolvedSequencePlaceholders=True)
            self.assert_(hasattr(p, 'b'))
            self.assert_(hasattr(p, 's'))
            self.assert_(hasattr(p, 'pth'))
            self.assertEqual(p.s.dumpPython(''),'cms.Sequence(cms.SequencePlaceholder("a")+process.b)\n')
        def testModifier(self):
            m1 = Modifier()
            p = Process("test",m1)
            p.a = EDAnalyzer("MyAnalyzer", fred = int32(1))
            def _mod_fred(obj):
              obj.fred = 2
            m1.toModify(p.a,_mod_fred)
            self.assertEqual(p.a.fred.value(),2)
            p.b = EDAnalyzer("YourAnalyzer", wilma = int32(1))
            m1.toModify(p.b, wilma = 2)
            self.assertEqual(p.b.wilma.value(),2)
            self.assert_(p.isUsingModifier(m1))
            #check that Modifier not attached to a process doesn't run
            m1 = Modifier()
            p = Process("test")
            p.a = EDAnalyzer("MyAnalyzer", fred = int32(1))
            m1.toModify(p.a,_mod_fred)
            p.b = EDAnalyzer("YourAnalyzer", wilma = int32(1))
            m1.toModify(p.b, wilma = 2)
            self.assertEqual(p.a.fred.value(),1)
            self.assertEqual(p.b.wilma.value(),1)
            self.assertEqual(p.isUsingModifier(m1),False)
            #make sure clones get the changes
            m1 = Modifier()
            p = Process("test",m1)
            p.a = EDAnalyzer("MyAnalyzer", fred = int32(1), wilma = int32(1))
            m1.toModify(p.a, fred = int32(2))
            p.b = p.a.clone(wilma = int32(3))
            self.assertEqual(p.a.fred.value(),2)
            self.assertEqual(p.a.wilma.value(),1)
            self.assertEqual(p.b.fred.value(),2)
            self.assertEqual(p.b.wilma.value(),3)
            #test removal of parameter
            m1 = Modifier()
            p = Process("test",m1)
            p.a = EDAnalyzer("MyAnalyzer", fred = int32(1), wilma = int32(1))
            m1.toModify(p.a, fred = None)
            self.assertEqual(hasattr(p.a, "fred"), False)
            self.assertEqual(p.a.wilma.value(),1)
            #test adding a parameter
            m1 = Modifier()
            p = Process("test",m1)
            p.a = EDAnalyzer("MyAnalyzer", fred = int32(1))
            m1.toModify(p.a, wilma = int32(2))
            self.assertEqual(p.a.fred.value(), 1)
            self.assertEqual(p.a.wilma.value(),2)
            #test setting of value in PSet
            m1 = Modifier()
            p = Process("test",m1)
            p.a = EDAnalyzer("MyAnalyzer", flintstones = PSet(fred = int32(1), wilma = int32(1)))
            m1.toModify(p.a, flintstones = dict(fred = int32(2)))
            self.assertEqual(p.a.flintstones.fred.value(),2)
            self.assertEqual(p.a.flintstones.wilma.value(),1)
<<<<<<< HEAD
            #test proper exception from nonexisting parameter name
            m1 = Modifier()
            p = Process("test",m1)
            p.a = EDAnalyzer("MyAnalyzer", flintstones = PSet(fred = PSet(wilma = int32(1))))
            self.assertRaises(KeyError, lambda: m1.toModify(p.a, flintstones = dict(imnothere = dict(wilma=2))))
            self.assertRaises(KeyError, lambda: m1.toModify(p.a, foo = 1))
=======
            #test setting a value in a VPSet
            m1 = Modifier()
            p = Process("test",m1)
            p.a = EDAnalyzer("MyAnalyzer", flintstones = VPSet(PSet(fred = int32(1)), PSet(wilma = int32(1))))
            m1.toModify(p.a, flintstones = {1:dict(wilma = int32(2))})
            self.assertEqual(p.a.flintstones[0].fred.value(),1)
            self.assertEqual(p.a.flintstones[1].wilma.value(),2)
            #test setting a value in a list of values
            m1 = Modifier()
            p = Process("test",m1)
            p.a = EDAnalyzer("MyAnalyzer", fred = vuint32(1,2,3))
            m1.toModify(p.a, fred = {1:7})
            self.assertEqual(p.a.fred[0],1)
            self.assertEqual(p.a.fred[1],7)
            self.assertEqual(p.a.fred[2],3)
            #test IndexError setting a value in a list to an item key not in the list
            m1 = Modifier()
            p = Process("test",m1)
            p.a = EDAnalyzer("MyAnalyzer", fred = vuint32(1,2,3))
            raised = False
            try: m1.toModify(p.a, fred = {5:7})
            except IndexError, e: raised = True
            self.assertEqual(raised, True)
            #test TypeError setting a value in a list using a key that is not an int
            m1 = Modifier()
            p = Process("test",m1)
            p.a = EDAnalyzer("MyAnalyzer", flintstones = VPSet(PSet(fred = int32(1)), PSet(wilma = int32(1))))
            raised = False
            try: m1.toModify(p.a, flintstones = dict(bogus = int32(37)))
            except TypeError, e: raised = True
            self.assertEqual(raised, True)
>>>>>>> 236e7ed7
            #test that load causes process wide methods to run
            def _rem_a(proc):
                del proc.a
            class ProcModifierMod(object):
                def __init__(self,modifier,func):
                    self.proc_mod_ = modifier.makeProcessModifier(func)
            class DummyMod(object):
                def __init__(self):
                    self.a = EDAnalyzer("Dummy")
            testMod = DummyMod()
            p.extend(testMod)
            self.assert_(hasattr(p,"a"))
            m1 = Modifier()
            p = Process("test",m1)
            testProcMod = ProcModifierMod(m1,_rem_a)
            p.extend(testMod)
            p.extend(testProcMod)
            self.assert_(not hasattr(p,"a"))
            #test ModifierChain
            m1 = Modifier()
            mc = ModifierChain(m1)
            p = Process("test",mc)
            self.assert_(p.isUsingModifier(m1))
            self.assert_(p.isUsingModifier(mc))
            testMod = DummyMod()
            p.b = EDAnalyzer("Dummy2", fred = int32(1))
            m1.toModify(p.b, fred = int32(3))
            p.extend(testMod)
            testProcMod = ProcModifierMod(m1,_rem_a)
            p.extend(testProcMod)
            self.assert_(not hasattr(p,"a"))
            self.assertEqual(p.b.fred.value(),3)
            #check combining
            m1 = Modifier()
            m2 = Modifier()
            p = Process("test",m1)
            p.a = EDAnalyzer("MyAnalyzer", fred = int32(1), wilma = int32(1))
            (m1 & m2).toModify(p.a, fred = int32(2))
            self.assertEqual(p.a.fred, 1)
            m1 = Modifier()
            m2 = Modifier()
            p = Process("test",m1,m2)
            p.a = EDAnalyzer("MyAnalyzer", fred = int32(1), wilma = int32(1))
            (m1 & m2).toModify(p.a, fred = int32(2))
            self.assertEqual(p.a.fred, 2)
            m1 = Modifier()
            m2 = Modifier()
            m3 = Modifier()
            p = Process("test",m1,m2,m3)
            p.a = EDAnalyzer("MyAnalyzer", fred = int32(1), wilma = int32(1))
            (m1 & m2 & m3).toModify(p.a, fred = int32(2))
            self.assertEqual(p.a.fred, 2)
            #check toReplaceWith
            m1 = Modifier()
            p = Process("test",m1)
            p.a =EDAnalyzer("MyAnalyzer", fred = int32(1))
            m1.toReplaceWith(p.a, EDAnalyzer("YourAnalyzer", wilma = int32(3)))
            p.b =EDAnalyzer("BAn")
            p.s = Sequence(p.a)
            m1.toReplaceWith(p.s, Sequence(p.a+p.b))
            self.assertEqual(p.a.wilma.value(),3)
            self.assertEqual(p.a.type_(),"YourAnalyzer")
            self.assertEqual(hasattr(p,"fred"),False)
            self.assertEqual(p.s.dumpPython(""),"cms.Sequence(process.a+process.b)\n")
            #check toReplaceWith doesn't activate not chosen
            m1 = Modifier()
            p = Process("test")
            p.a =EDAnalyzer("MyAnalyzer", fred = int32(1))
            m1.toReplaceWith(p.a, EDAnalyzer("YourAnalyzer", wilma = int32(3)))
            self.assertEqual(p.a.type_(),"MyAnalyzer")
    unittest.main()<|MERGE_RESOLUTION|>--- conflicted
+++ resolved
@@ -2079,14 +2079,12 @@
             m1.toModify(p.a, flintstones = dict(fred = int32(2)))
             self.assertEqual(p.a.flintstones.fred.value(),2)
             self.assertEqual(p.a.flintstones.wilma.value(),1)
-<<<<<<< HEAD
             #test proper exception from nonexisting parameter name
             m1 = Modifier()
             p = Process("test",m1)
             p.a = EDAnalyzer("MyAnalyzer", flintstones = PSet(fred = PSet(wilma = int32(1))))
             self.assertRaises(KeyError, lambda: m1.toModify(p.a, flintstones = dict(imnothere = dict(wilma=2))))
             self.assertRaises(KeyError, lambda: m1.toModify(p.a, foo = 1))
-=======
             #test setting a value in a VPSet
             m1 = Modifier()
             p = Process("test",m1)
@@ -2118,7 +2116,6 @@
             try: m1.toModify(p.a, flintstones = dict(bogus = int32(37)))
             except TypeError, e: raised = True
             self.assertEqual(raised, True)
->>>>>>> 236e7ed7
             #test that load causes process wide methods to run
             def _rem_a(proc):
                 del proc.a
