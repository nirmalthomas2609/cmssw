--- conflicted
+++ resolved
@@ -74,18 +74,11 @@
   <use name="FWCore/ParameterSet"/>
   <use name="FWCore/ParameterSetReader"/>
 </bin>
-<<<<<<< HEAD
-<bin   name="cmsRunPython2" file="cmsRunPython3.cpp">
-  <use   name="tbb"/>
-  <use   name="boost"/>
-  <use   name="boost_program_options"/>
-=======
 
-<bin name="cmsRunPython3" file="cmsRunPython3.cpp">
+<bin name="cmsRunPython2" file="cmsRunPython3.cpp">
   <use name="tbb"/>
   <use name="boost"/>
   <use name="boost_program_options"/>
->>>>>>> 1ebf990a
   <!-- jemalloc is mostly tested on x86_64 in upstream -->
   <architecture name=".*_amd64_.*">
     <use name="jemalloc"/>
