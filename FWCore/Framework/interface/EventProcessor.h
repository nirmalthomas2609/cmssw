#ifndef FWCore_Framework_EventProcessor_h
#define FWCore_Framework_EventProcessor_h

/*----------------------------------------------------------------------

EventProcessor: This defines the 'framework application' object. It is
configured in the user's main() function, and is set running.

----------------------------------------------------------------------*/

#include "DataFormats/Provenance/interface/ProcessHistoryID.h"
#include "DataFormats/Provenance/interface/RunID.h"
#include "DataFormats/Provenance/interface/LuminosityBlockID.h"

#include "FWCore/Framework/interface/Frameworkfwd.h"
#include "FWCore/Framework/interface/IEventProcessor.h"
#include "FWCore/Framework/interface/InputSource.h"
#include "FWCore/Framework/interface/PathsAndConsumesOfModules.h"
#include "FWCore/Framework/src/PrincipalCache.h"
#include "FWCore/Framework/src/SignallingProductRegistry.h"
#include "FWCore/Framework/src/PreallocationConfiguration.h"

#include "FWCore/ParameterSet/interface/ParameterSet.h"

#include "FWCore/ServiceRegistry/interface/ActivityRegistry.h"
#include "FWCore/ServiceRegistry/interface/ProcessContext.h"
#include "FWCore/ServiceRegistry/interface/ServiceLegacy.h"
#include "FWCore/ServiceRegistry/interface/ServiceToken.h"

#include "FWCore/Utilities/interface/get_underlying_safe.h"

#include "boost/shared_ptr.hpp"
#include "boost/thread/condition.hpp"

#include <map>
#include <memory>
#include <set>
#include <string>
#include <vector>
#include <mutex>
#include <exception>

namespace statemachine {
  class Machine;
  class Run;
}

namespace edm {

  class ExceptionToActionTable;
  class BranchIDListHelper;
  class ThinnedAssociationsHelper;
  class EDLooperBase;
  class HistoryAppender;
  class ProcessDesc;
  class SubProcess;
  namespace eventsetup {
    class EventSetupProvider;
    class EventSetupsController;
  }

  class EventProcessor : public IEventProcessor {
  public:

    // The input string 'config' contains the entire contents of a  configuration file.
    // Also allows the attachement of pre-existing services specified  by 'token', and
    // the specification of services by name only (defaultServices and forcedServices).
    // 'defaultServices' are overridden by 'config'.
    // 'forcedServices' override the 'config'.
    explicit EventProcessor(std::string const& config,
                            ServiceToken const& token = ServiceToken(),
                            serviceregistry::ServiceLegacy = serviceregistry::kOverlapIsError,
                            std::vector<std::string> const& defaultServices = std::vector<std::string>(),
                            std::vector<std::string> const& forcedServices = std::vector<std::string>());

    // Same as previous constructor, but without a 'token'.  Token will be defaulted.

    EventProcessor(std::string const& config,
                   std::vector<std::string> const& defaultServices,
                   std::vector<std::string> const& forcedServices = std::vector<std::string>());

    EventProcessor(std::shared_ptr<ProcessDesc>& processDesc,
                   ServiceToken const& token,
                   serviceregistry::ServiceLegacy legacy);

    /// meant for unit tests
    EventProcessor(std::string const& config, bool isPython);

    ~EventProcessor();

    EventProcessor(EventProcessor const&) = delete; // Disallow copying and moving
    EventProcessor& operator=(EventProcessor const&) = delete; // Disallow copying and moving

    /**This should be called before the first call to 'run'
       If this is not called in time, it will automatically be called
       the first time 'run' is called
       */
    void beginJob();

    /**This should be called before the EventProcessor is destroyed
       throws if any module's endJob throws an exception.
       */
    void endJob();

    // -------------

    // Same as runToCompletion(false) but since it was used extensively
    // outside of the framework (and is simpler) will keep
    StatusCode run();

    /// Return a vector allowing const access to all the
    /// ModuleDescriptions for this EventProccessor.

    /// *** N.B. *** Ownership of the ModuleDescriptions is *not*
    /// *** passed to the caller. Do not call delete on these
    /// *** pointers!

    std::vector<ModuleDescription const*>
    getAllModuleDescriptions() const;

    ProcessConfiguration const& processConfiguration() const { return *processConfiguration_; }

    /// Return the number of events this EventProcessor has tried to process
    /// (inclues both successes and failures, including failures due
    /// to exceptions during processing).
    int totalEvents() const;

    /// Return the number of events processed by this EventProcessor
    /// which have been passed by one or more trigger paths.
    int totalEventsPassed() const;

    /// Return the number of events that have not passed any trigger.
    /// (N.B. totalEventsFailed() + totalEventsPassed() == totalEvents()
    int totalEventsFailed() const;

    /// Turn end_paths "off" if "active" is false;
    /// turn end_paths "on" if "active" is true.
    void enableEndPaths(bool active);

    /// Return true if end_paths are active, and false if they are
    /// inactive.
    bool endPathsEnabled() const;

    /// Return the trigger report information on paths,
    /// modules-in-path, modules-in-endpath, and modules.
    void getTriggerReport(TriggerReport& rep) const;

    /// Clears counters used by trigger report.
    void clearCounters();

    // Really should not be public,
    //   but the EventFilter needs it for now.
    ServiceToken getToken();

    //------------------------------------------------------------------
    //
    // Nested classes and structs below.

    // The function "runToCompletion" will run until the job is "complete",
    // which means:
    //       1 - no more input data
    //       2 - input maxEvents parameter limit reached
    //       3 - output maxEvents parameter limit reached
    //       4 - input maxLuminosityBlocks parameter limit reached
    //       5 - looper directs processing to end
    //
    // The return values from the function are as follows:
    //   epSignal - processing terminated early, SIGUSR2 encountered
    //   epCountComplete - "runEventCount" processed the number of events
    //                     requested by the argument
    //   epSuccess - all other cases
    //
    virtual StatusCode runToCompletion();

    // The following functions are used by the code implementing our
    // boost statemachine

    virtual void readFile();
    virtual void closeInputFile(bool cleaningUpAfterException);
    virtual void openOutputFiles();
    virtual void closeOutputFiles();

    virtual void respondToOpenInputFile();
    virtual void respondToCloseInputFile();

    virtual void startingNewLoop();
    virtual bool endOfLoop();
    virtual void rewindInput();
    virtual void prepareForNextLoop();
    virtual bool shouldWeCloseOutput() const;

    virtual void doErrorStuff();

    virtual void beginRun(statemachine::Run const& run);
    virtual void endRun(statemachine::Run const& run, bool cleaningUpAfterException);

    virtual void beginLumi(ProcessHistoryID const& phid, RunNumber_t run, LuminosityBlockNumber_t lumi);
    virtual void endLumi(ProcessHistoryID const& phid, RunNumber_t run, LuminosityBlockNumber_t lumi, bool cleaningUpAfterException);

    virtual statemachine::Run readRun();
    virtual statemachine::Run readAndMergeRun();
    virtual int readLuminosityBlock();
    virtual int readAndMergeLumi();
    virtual void writeRun(statemachine::Run const& run);
    virtual void deleteRunFromCache(statemachine::Run const& run);
    virtual void writeLumi(ProcessHistoryID const& phid, RunNumber_t run, LuminosityBlockNumber_t lumi);
    virtual void deleteLumiFromCache(ProcessHistoryID const& phid, RunNumber_t run, LuminosityBlockNumber_t lumi);

    virtual void readAndProcessEvent();
    virtual bool shouldWeStop() const;

    virtual void setExceptionMessageFiles(std::string& message);
    virtual void setExceptionMessageRuns(std::string& message);
    virtual void setExceptionMessageLumis(std::string& message);

    virtual bool alreadyHandlingException() const;

    //returns 'true' if this was a child and we should continue processing
    bool forkProcess(std::string const& jobReportFile);

  private:
    //------------------------------------------------------------------
    //
    // Now private functions.
    // init() is used by only by constructors
    void init(std::shared_ptr<ProcessDesc>& processDesc,
              ServiceToken const& token,
              serviceregistry::ServiceLegacy);

    void terminateMachine(std::auto_ptr<statemachine::Machine>&);
    std::auto_ptr<statemachine::Machine> createStateMachine();

    void setupSignal();

    bool hasSubProcesses() const {
      return subProcesses_.get() != nullptr && !subProcesses_->empty();
    }

    void possiblyContinueAfterForkChildFailure();
    
    friend class StreamProcessingTask;
    void processEventsForStreamAsync(unsigned int iStreamIndex,
                                     std::atomic<bool>* finishedProcessingEvents);
    
    
    //read the next event using Stream iStreamIndex
    void readEvent(unsigned int iStreamIndex);

    //process the already read event using Stream iStreamIndex
    void processEvent(unsigned int iStreamIndex);

    //returns true if an asynchronous stop was requested
    bool checkForAsyncStopRequest(StatusCode&);

    std::shared_ptr<ProductRegistry const> preg() const {return get_underlying_safe(preg_);}
    std::shared_ptr<ProductRegistry>& preg() {return get_underlying_safe(preg_);}
    std::shared_ptr<BranchIDListHelper const> branchIDListHelper() const {return get_underlying_safe(branchIDListHelper_);}
    std::shared_ptr<BranchIDListHelper>& branchIDListHelper() {return get_underlying_safe(branchIDListHelper_);}
    std::shared_ptr<ThinnedAssociationsHelper const> thinnedAssociationsHelper() const {return get_underlying_safe(thinnedAssociationsHelper_);}
    std::shared_ptr<ThinnedAssociationsHelper>& thinnedAssociationsHelper() {return get_underlying_safe(thinnedAssociationsHelper_);}
    boost::shared_ptr<EDLooperBase const> looper() const {return get_underlying_safe(looper_);}
    boost::shared_ptr<EDLooperBase>& looper() {return get_underlying_safe(looper_);}
    //------------------------------------------------------------------
    //
    // Data members below.
    // Are all these data members really needed? Some of them are used
    // only during construction, and never again. If they aren't
    // really needed, we should remove them.

    std::shared_ptr<ActivityRegistry> actReg_; // We do not use propagate_const because the registry itself is mutable.
    edm::propagate_const<std::shared_ptr<ProductRegistry>> preg_;
    edm::propagate_const<std::shared_ptr<BranchIDListHelper>> branchIDListHelper_;
    edm::propagate_const<std::shared_ptr<ThinnedAssociationsHelper>> thinnedAssociationsHelper_;
    ServiceToken                                  serviceToken_;
    edm::propagate_const<std::unique_ptr<InputSource>> input_;
    edm::propagate_const<std::unique_ptr<eventsetup::EventSetupsController>> espController_;
    edm::propagate_const<boost::shared_ptr<eventsetup::EventSetupProvider>> esp_;
    std::unique_ptr<ExceptionToActionTable const>          act_table_;
    std::shared_ptr<ProcessConfiguration const>       processConfiguration_;
    ProcessContext                                processContext_;
    PathsAndConsumesOfModules                     pathsAndConsumesOfModules_;
<<<<<<< HEAD
    std::auto_ptr<Schedule>                       schedule_;
    std::unique_ptr<std::vector<SubProcess> >     subProcesses_;
    std::unique_ptr<HistoryAppender>            historyAppender_;
=======
    edm::propagate_const<std::unique_ptr<Schedule>> schedule_;
    edm::propagate_const<std::unique_ptr<std::vector<SubProcess>>> subProcesses_;
    edm::propagate_const<std::unique_ptr<HistoryAppender>> historyAppender_;
>>>>>>> 9d1bd68b

    edm::propagate_const<std::unique_ptr<FileBlock>> fb_;
    edm::propagate_const<boost::shared_ptr<EDLooperBase>> looper_;

    //The atomic protects concurrent access of deferredExceptionPtr_
    std::atomic<bool>                             deferredExceptionPtrIsSet_;
    std::exception_ptr                            deferredExceptionPtr_;
    
    std::mutex                                    nextTransitionMutex_;
    PrincipalCache                                principalCache_;
    bool                                          beginJobCalled_;
    bool                                          shouldWeStop_;
    bool                                          stateMachineWasInErrorState_;
    std::string                                   fileMode_;
    std::string                                   emptyRunLumiMode_;
    std::string                                   exceptionMessageFiles_;
    std::string                                   exceptionMessageRuns_;
    std::string                                   exceptionMessageLumis_;
    bool                                          alreadyHandlingException_;
    bool                                          forceLooperToEnd_;
    bool                                          looperBeginJobRun_;
    bool                                          forceESCacheClearOnNewRun_;

    int                                           numberOfForkedChildren_;
    unsigned int                                  numberOfSequentialEventsPerChild_;
    bool                                          setCpuAffinity_;
    bool                                          continueAfterChildFailure_;
    
    PreallocationConfiguration                    preallocations_;
    
    bool                                          asyncStopRequestedWhileProcessingEvents_;
    InputSource::ItemType                         nextItemTypeFromProcessingEvents_;
    StatusCode                                    asyncStopStatusCodeFromProcessingEvents_;
    
    typedef std::set<std::pair<std::string, std::string> > ExcludedData;
    typedef std::map<std::string, ExcludedData> ExcludedDataMap;
    ExcludedDataMap                               eventSetupDataToExcludeFromPrefetching_;
  }; // class EventProcessor

  //--------------------------------------------------------------------

  inline
  EventProcessor::StatusCode
  EventProcessor::run() {
    return runToCompletion();
  }
}
#endif<|MERGE_RESOLUTION|>--- conflicted
+++ resolved
@@ -279,15 +279,9 @@
     std::shared_ptr<ProcessConfiguration const>       processConfiguration_;
     ProcessContext                                processContext_;
     PathsAndConsumesOfModules                     pathsAndConsumesOfModules_;
-<<<<<<< HEAD
-    std::auto_ptr<Schedule>                       schedule_;
-    std::unique_ptr<std::vector<SubProcess> >     subProcesses_;
-    std::unique_ptr<HistoryAppender>            historyAppender_;
-=======
     edm::propagate_const<std::unique_ptr<Schedule>> schedule_;
     edm::propagate_const<std::unique_ptr<std::vector<SubProcess>>> subProcesses_;
     edm::propagate_const<std::unique_ptr<HistoryAppender>> historyAppender_;
->>>>>>> 9d1bd68b
 
     edm::propagate_const<std::unique_ptr<FileBlock>> fb_;
     edm::propagate_const<boost::shared_ptr<EDLooperBase>> looper_;
