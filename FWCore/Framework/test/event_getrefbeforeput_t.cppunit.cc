--- conflicted
+++ resolved
@@ -86,13 +86,8 @@
      pset.registerIt();
      boost::shared_ptr<edm::ProcessConfiguration> processConfiguration(
       new edm::ProcessConfiguration());
-<<<<<<< HEAD
-    edm::ModuleDescription modDesc(pset.id(), "Blah", "blahs", processConfiguration.get(), edm::ModuleDescription::getUniqueID());
-     edm::Event event(ep, modDesc);
-=======
-     edm::ModuleDescription modDesc(pset.id(), "Blah", "blahs", processConfiguration.get());
+     edm::ModuleDescription modDesc(pset.id(), "Blah", "blahs", processConfiguration.get(), edm::ModuleDescription::getUniqueID());
      edm::Event event(ep, modDesc, nullptr);
->>>>>>> 8377aee0
 
      std::string label("this does not exist");
      edm::RefProd<edmtest::DummyProduct> ref = event.getRefBeforePut<edmtest::DummyProduct>(label);
