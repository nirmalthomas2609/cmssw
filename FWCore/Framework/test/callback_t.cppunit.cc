--- conflicted
+++ resolved
@@ -150,10 +150,6 @@
 
   callback.newRecordComing();
   call(callback);
-<<<<<<< HEAD
-  ;
-=======
->>>>>>> 80d89bc1
   CPPUNIT_ASSERT(0 != handle.get());
   CPPUNIT_ASSERT(prod.value_ == 1);
   assert(0 != handle.get());
@@ -161,10 +157,6 @@
 
   //since haven't cleared, should not have changed
   call(callback);
-<<<<<<< HEAD
-  ;
-=======
->>>>>>> 80d89bc1
   CPPUNIT_ASSERT(prod.value_ == 1);
   CPPUNIT_ASSERT(prod.value_ == handle->value_);
 
@@ -173,10 +165,6 @@
   callback.newRecordComing();
 
   call(callback);
-<<<<<<< HEAD
-  ;
-=======
->>>>>>> 80d89bc1
   CPPUNIT_ASSERT(0 != handle.get());
   CPPUNIT_ASSERT(prod.value_ == 2);
   assert(0 != handle.get());
@@ -187,20 +175,12 @@
   CPPUNIT_ASSERT(handle->value_ == 2);
 
   call(callback);
-<<<<<<< HEAD
-  ;
-=======
->>>>>>> 80d89bc1
   call(*callback2);
   CPPUNIT_ASSERT(handle2->value_ == 3);
   CPPUNIT_ASSERT(handle->value_ == 2);
 
   callback2->newRecordComing();
   call(callback);
-<<<<<<< HEAD
-  ;
-=======
->>>>>>> 80d89bc1
   call(*callback2);
   CPPUNIT_ASSERT(handle2->value_ == 4);
   CPPUNIT_ASSERT(handle->value_ == 2);
@@ -218,19 +198,11 @@
 
   callback.newRecordComing();
   call(callback);
-<<<<<<< HEAD
-  ;
-=======
->>>>>>> 80d89bc1
   CPPUNIT_ASSERT(handle.get() == prod.ptr_.get());
   CPPUNIT_ASSERT(prod.ptr_->value_ == 1);
 
   //since haven't cleared, should not have changed
   call(callback);
-<<<<<<< HEAD
-  ;
-=======
->>>>>>> 80d89bc1
   CPPUNIT_ASSERT(handle.get() == prod.ptr_.get());
   CPPUNIT_ASSERT(prod.ptr_->value_ == 1);
 
@@ -238,10 +210,6 @@
   callback.newRecordComing();
 
   call(callback);
-<<<<<<< HEAD
-  ;
-=======
->>>>>>> 80d89bc1
   CPPUNIT_ASSERT(handle.get() == prod.ptr_.get());
   CPPUNIT_ASSERT(prod.ptr_->value_ == 2);
 }
@@ -261,29 +229,17 @@
 
   callback.newRecordComing();
   call(callback);
-<<<<<<< HEAD
-  ;
-=======
->>>>>>> 80d89bc1
   CPPUNIT_ASSERT(handle.get() == &(prod.data_));
   CPPUNIT_ASSERT(prod.data_.value_ == 1);
 
   //since haven't cleared, should not have changed
   call(callback);
-<<<<<<< HEAD
-  ;
-=======
->>>>>>> 80d89bc1
   CPPUNIT_ASSERT(handle.get() == &(prod.data_));
   CPPUNIT_ASSERT(prod.data_.value_ == 1);
 
   callback.newRecordComing();
 
   call(callback);
-<<<<<<< HEAD
-  ;
-=======
->>>>>>> 80d89bc1
   CPPUNIT_ASSERT(handle.get() == &(prod.data_));
   CPPUNIT_ASSERT(prod.data_.value_ == 2);
 }