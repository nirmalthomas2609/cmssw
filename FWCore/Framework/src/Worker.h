--- conflicted
+++ resolved
@@ -317,32 +317,17 @@
       ServiceToken m_serviceToken;
     };
     
-<<<<<<< HEAD
-    int timesRun_;
-    std::atomic<int> timesVisited_;
-    int timesPassed_;
-    int timesFailed_;
-    int timesExcept_;
-    CMS_THREAD_GUARD(cached_exception_) CMS_THREAD_GUARD(timesRun_)
-    CMS_THREAD_GUARD(timesPassed_) CMS_THREAD_GUARD(timesFailed_)
-    CMS_THREAD_GUARD(timesExcept_) std::atomic<State> state_;
-=======
     CMS_THREAD_GUARD(state_) int timesRun_;
     std::atomic<int> timesVisited_;
     CMS_THREAD_GUARD(state_) int timesPassed_;
     CMS_THREAD_GUARD(state_) int timesFailed_;
     CMS_THREAD_GUARD(state_) int timesExcept_;
     std::atomic<State> state_;
->>>>>>> 6a58035a
 
     ModuleCallingContext moduleCallingContext_;
 
     ExceptionToActionTable const* actions_; // memory assumed to be managed elsewhere
-<<<<<<< HEAD
-    std::exception_ptr cached_exception_; // if state is 'exception'
-=======
     CMS_THREAD_GUARD(state_) std::exception_ptr cached_exception_; // if state is 'exception'
->>>>>>> 6a58035a
 
     std::shared_ptr<ActivityRegistry> actReg_; // We do not use propagate_const because the registry itself is mutable.
 
@@ -633,12 +618,7 @@
     bool expected = false;
     if(not workStarted_.compare_exchange_strong(expected, true) ) {
       //another thread beat us here
-<<<<<<< HEAD
-      std::shared_ptr<edm::WaitingTask> waitTask{new (tbb::task::allocate_root()) edm::EmptyWaitingTask{},
-        [](edm::WaitingTask* iTask){tbb::task::destroy(*iTask);} };
-=======
       auto waitTask = edm::make_empty_waiting_task();
->>>>>>> 6a58035a
       waitTask->increment_ref_count();
       
       waitingTasks_.add(waitTask.get());
@@ -674,13 +654,8 @@
             waitingTasks_.doneWaiting(nullptr);
             return;
           }
-<<<<<<< HEAD
-          std::shared_ptr<edm::WaitingTask> waitTask{new (tbb::task::allocate_root()) edm::EmptyWaitingTask{},
-            [](edm::WaitingTask* iTask){tbb::task::destroy(*iTask);} };
-=======
           auto waitTask = edm::make_empty_waiting_task();
           //set count to 2 since wait_for_all requires value to not go to 0
->>>>>>> 6a58035a
           waitTask->set_ref_count(2);
           
           prefetchAsync(waitTask.get(),parentContext, ep);
