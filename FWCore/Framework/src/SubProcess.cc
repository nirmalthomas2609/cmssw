#include "FWCore/Framework/interface/SubProcess.h"

#include "DataFormats/Common/interface/ThinnedAssociation.h"
#include "DataFormats/Provenance/interface/BranchIDListHelper.h"
#include "DataFormats/Provenance/interface/EventSelectionID.h"
#include "DataFormats/Provenance/interface/ProcessHistoryID.h"
#include "DataFormats/Provenance/interface/ProcessHistoryRegistry.h"
#include "DataFormats/Provenance/interface/ProductRegistry.h"
#include "DataFormats/Provenance/interface/LuminosityBlockAuxiliary.h"
#include "DataFormats/Provenance/interface/RunAuxiliary.h"
#include "DataFormats/Provenance/interface/ThinnedAssociationsHelper.h"
#include "FWCore/Framework/interface/EventForOutput.h"
#include "FWCore/Framework/interface/EventPrincipal.h"
#include "FWCore/Framework/interface/FileBlock.h"
#include "FWCore/Framework/interface/ProductResolverBase.h"
#include "FWCore/Framework/interface/HistoryAppender.h"
#include "FWCore/Framework/interface/LuminosityBlockPrincipal.h"
#include "FWCore/Framework/interface/OccurrenceTraits.h"
#include "FWCore/Framework/interface/OutputModuleDescription.h"
#include "FWCore/Framework/interface/RunPrincipal.h"
#include "FWCore/Framework/interface/getAllTriggerNames.h"
#include "FWCore/Framework/interface/TriggerNamesService.h"
#include "FWCore/Framework/src/EventSetupsController.h"
#include "FWCore/Framework/src/SignallingProductRegistry.h"
#include "FWCore/Framework/src/PreallocationConfiguration.h"
#include "FWCore/ParameterSet/interface/IllegalParameters.h"
#include "FWCore/ParameterSet/interface/ParameterSet.h"
#include "FWCore/ServiceRegistry/interface/ActivityRegistry.h"
#include "FWCore/Utilities/interface/ExceptionCollector.h"

#include <cassert>
#include <string>
#include <vector>

namespace edm {

  SubProcess::SubProcess(ParameterSet& parameterSet,
                         ParameterSet const& topLevelParameterSet,
                         std::shared_ptr<ProductRegistry const> parentProductRegistry,
                         std::shared_ptr<BranchIDListHelper const> parentBranchIDListHelper,
                         ThinnedAssociationsHelper const& parentThinnedAssociationsHelper,
                         eventsetup::EventSetupsController& esController,
                         ActivityRegistry& parentActReg,
                         ServiceToken const& token,
                         serviceregistry::ServiceLegacy iLegacy,
                         PreallocationConfiguration const& preallocConfig,
                         ProcessContext const* parentProcessContext) :
    EDConsumerBase(),
    serviceToken_(),
    parentPreg_(parentProductRegistry),
    preg_(),
    branchIDListHelper_(),
    act_table_(),
    processConfiguration_(),
    historyLumiOffset_(preallocConfig.numberOfStreams()),
    historyRunOffset_(historyLumiOffset_+preallocConfig.numberOfLuminosityBlocks()),
    processHistoryRegistries_(historyRunOffset_+ preallocConfig.numberOfRuns()),
    historyAppenders_(historyRunOffset_+preallocConfig.numberOfRuns()),
    principalCache_(),
    esp_(),
    schedule_(),
    parentToChildPhID_(),
    subProcesses_(),
    processParameterSet_(),
    productSelectorRules_(parameterSet, "outputCommands", "OutputModule"),
    productSelector_(),
    wantAllEvents_(true) {

    //Setup the event selection
    Service<service::TriggerNamesService> tns;

    ParameterSet selectevents =
      parameterSet.getUntrackedParameterSet("SelectEvents", ParameterSet());

    selectevents.registerIt(); // Just in case this PSet is not registered
    wantAllEvents_ = detail::configureEventSelector(selectevents,
                                                    tns->getProcessName(),
                                                    getAllTriggerNames(),
                                                    selectors_,
                                                    consumesCollector());
    std::map<std::string, std::vector<std::pair<std::string, int> > > outputModulePathPositions;
    selector_config_id_ = detail::registerProperSelectionInfo(selectevents,
                                                              "",
                                                              outputModulePathPositions,
                                                              parentProductRegistry->anyProductProduced());

    std::map<BranchID, bool> keepAssociation;
    selectProducts(*parentProductRegistry, parentThinnedAssociationsHelper, keepAssociation);

    std::string const maxEvents("maxEvents");
    std::string const maxLumis("maxLuminosityBlocks");

    // propagate_const<T> has no reset() function
    processParameterSet_ = std::unique_ptr<ParameterSet>(parameterSet.popParameterSet(std::string("process")).release());

    // if this process has a maxEvents or maxLuminosityBlocks parameter set, remove them.
    if(processParameterSet_->exists(maxEvents)) {
      processParameterSet_->popParameterSet(maxEvents);
    }
    if(processParameterSet_->exists(maxLumis)) {
      processParameterSet_->popParameterSet(maxLumis);
    }

    // if the top level process has a maxEvents or maxLuminosityBlocks parameter set, add them to this process.
    if(topLevelParameterSet.exists(maxEvents)) {
      processParameterSet_->addUntrackedParameter<ParameterSet>(maxEvents, topLevelParameterSet.getUntrackedParameterSet(maxEvents));
    }
    if(topLevelParameterSet.exists(maxLumis)) {
      processParameterSet_->addUntrackedParameter<ParameterSet>(maxLumis, topLevelParameterSet.getUntrackedParameterSet(maxLumis));
    }

    // If there are subprocesses, pop the subprocess parameter sets out of the process parameter set
    auto subProcessVParameterSet = popSubProcessVParameterSet(*processParameterSet_);
    bool hasSubProcesses = subProcessVParameterSet.size() != 0ull;

    ScheduleItems items(*parentProductRegistry, *this);
    actReg_ = items.actReg_;

    ParameterSet const& optionsPset(processParameterSet_->getUntrackedParameterSet("options", ParameterSet()));
    IllegalParameters::setThrowAnException(optionsPset.getUntrackedParameter<bool>("throwIfIllegalParameter", true));

    //initialize the services
    ServiceToken iToken;

    // get any configured services.
    auto serviceSets = processParameterSet_->popVParameterSet(std::string("services"));

    ServiceToken newToken = items.initServices(serviceSets, *processParameterSet_, token, iLegacy, false);
    parentActReg.connectToSubProcess(*items.actReg_);
    serviceToken_ = items.addCPRandTNS(*processParameterSet_, newToken);


    //make the services available
    ServiceRegistry::Operate operate(serviceToken_);

    // intialize miscellaneous items
    items.initMisc(*processParameterSet_);

    // intialize the event setup provider
    esp_ = esController.makeProvider(*processParameterSet_);

    branchIDListHelper_ = items.branchIDListHelper();
    updateBranchIDListHelper(parentBranchIDListHelper->branchIDLists());

    thinnedAssociationsHelper_ = items.thinnedAssociationsHelper();
    thinnedAssociationsHelper_->updateFromParentProcess(parentThinnedAssociationsHelper, keepAssociation, droppedBranchIDToKeptBranchID_);

    // intialize the Schedule
    schedule_ = items.initSchedule(*processParameterSet_,hasSubProcesses,preallocConfig,&processContext_);

    // set the items
    act_table_ = std::move(items.act_table_);
    preg_ = items.preg();
    //CMS-THREADING this only works since Run/Lumis are synchronous so when principalCache asks for
    // the reducedProcessHistoryID from a full ProcessHistoryID that registry will not be in use by
    // another thread. We really need to change how this is done in the PrincipalCache.
    principalCache_.setProcessHistoryRegistry(processHistoryRegistries_[historyRunOffset_]);


    processConfiguration_ = items.processConfiguration();
    processContext_.setProcessConfiguration(processConfiguration_.get());
    processContext_.setParentProcessContext(parentProcessContext);

    principalCache_.setNumberOfConcurrentPrincipals(preallocConfig);
    for(unsigned int index = 0; index < preallocConfig.numberOfStreams(); ++index) {
      auto ep = std::make_shared<EventPrincipal>(preg_,
                                                 branchIDListHelper(),
                                                 thinnedAssociationsHelper(),
                                                 *processConfiguration_,
                                                 &(historyAppenders_[index]),
                                                 index,
                                                 false /*not primary process*/);
      principalCache_.insert(ep);
    }

    subProcesses_.reserve(subProcessVParameterSet.size());
    for(auto& subProcessPSet : subProcessVParameterSet) {
      subProcesses_.emplace_back(subProcessPSet,
                                 topLevelParameterSet,
                                 preg_,
                                 branchIDListHelper(),
                                 *thinnedAssociationsHelper_,
                                 esController,
                                 *items.actReg_,
                                 newToken,
                                 iLegacy,
                                 preallocConfig,
                                 &processContext_);
    }
  }

  SubProcess::~SubProcess() {}

  void
  SubProcess::doBeginJob() {
    this->beginJob();
  }

  void
  SubProcess::doEndJob() {
    endJob();
  }


  void
  SubProcess::beginJob() {
    // If event selection is being used, the SubProcess class reads TriggerResults
    // object(s) in the parent process from the event. This next call is needed for
    // getByToken to work properly. Normally, this is done by the worker, but since
    // a SubProcess is not a module, it has no worker.
    updateLookup(InEvent, *parentPreg_->productLookup(InEvent),false);

    if(!droppedBranchIDToKeptBranchID().empty()) {
      fixBranchIDListsForEDAliases(droppedBranchIDToKeptBranchID());
    }
    ServiceRegistry::Operate operate(serviceToken_);
    pathsAndConsumesOfModules_.initialize(schedule_.get(), preg_);
    //NOTE: this may throw
    checkForModuleDependencyCorrectness(pathsAndConsumesOfModules_, false);
    actReg_->preBeginJobSignal_(pathsAndConsumesOfModules_, processContext_);
    schedule_->beginJob(*preg_);
    for_all(subProcesses_, [](auto& subProcess){ subProcess.doBeginJob(); });
  }

  void
  SubProcess::endJob() {
    ServiceRegistry::Operate operate(serviceToken_);
    ExceptionCollector c("Multiple exceptions were thrown while executing endJob. An exception message follows for each.");
    schedule_->endJob(c);
    for(auto& subProcess : subProcesses_) {
      c.call([&subProcess](){ subProcess.doEndJob();});
    }
    if(c.hasThrown()) {
      c.rethrow();
    }
  }

  void
  SubProcess::selectProducts(ProductRegistry const& preg,
                             ThinnedAssociationsHelper const& parentThinnedAssociationsHelper,
                             std::map<BranchID, bool>& keepAssociation) {
    if(productSelector_.initialized()) return;
    productSelector_.initialize(productSelectorRules_, preg.allBranchDescriptions());

    // TODO: See if we can collapse keptProducts_ and productSelector_ into a
    // single object. See the notes in the header for ProductSelector
    // for more information.

    std::map<BranchID, BranchDescription const*> trueBranchIDToKeptBranchDesc;
    std::vector<BranchDescription const*> associationDescriptions;
    std::set<BranchID> keptProductsInEvent;

    for(auto const& it : preg.productList()) {
      BranchDescription const& desc = it.second;
      if(desc.transient()) {
        // if the class of the branch is marked transient, output nothing
      } else if(!desc.present() && !desc.produced()) {
        // else if the branch containing the product has been previously dropped,
        // output nothing
      } else if(desc.unwrappedType() == typeid(ThinnedAssociation)) {
        associationDescriptions.push_back(&desc);
      } else if(productSelector_.selected(desc)) {
        keepThisBranch(desc, trueBranchIDToKeptBranchDesc, keptProductsInEvent);
      }
    }

    parentThinnedAssociationsHelper.selectAssociationProducts(associationDescriptions,
                                                              keptProductsInEvent,
                                                              keepAssociation);

    for(auto association : associationDescriptions) {
      if(keepAssociation[association->branchID()]) {
        keepThisBranch(*association, trueBranchIDToKeptBranchDesc, keptProductsInEvent);
      }
    }

    // Now fill in a mapping needed in the case that a branch was dropped while its EDAlias was kept.
    ProductSelector::fillDroppedToKept(preg, trueBranchIDToKeptBranchDesc, droppedBranchIDToKeptBranchID_);
  }

  void SubProcess::keepThisBranch(BranchDescription const& desc,
                                  std::map<BranchID, BranchDescription const*>& trueBranchIDToKeptBranchDesc,
                                  std::set<BranchID>& keptProductsInEvent) {

    ProductSelector::checkForDuplicateKeptBranch(desc,
                                                 trueBranchIDToKeptBranchDesc);

    if(desc.branchType() == InEvent) {
      if(desc.produced()) {
        keptProductsInEvent.insert(desc.originalBranchID());
      } else {
        keptProductsInEvent.insert(desc.branchID());
      }
    }
    EDGetToken token = consumes(TypeToGet{desc.unwrappedTypeID(),PRODUCT_TYPE},
                                InputTag{desc.moduleLabel(),
                                    desc.productInstanceName(),
                                    desc.processName()});

    // Now put it in the list of selected branches.
    keptProducts_[desc.branchType()].push_back(std::make_pair(&desc, token));
  }

  void
  SubProcess::fixBranchIDListsForEDAliases(std::map<BranchID::value_type, BranchID::value_type> const& droppedBranchIDToKeptBranchID) {
    // Check for branches dropped while an EDAlias was kept.
    // Replace BranchID of each dropped branch with that of the kept alias.
    for(BranchIDList& branchIDList : branchIDListHelper_->mutableBranchIDLists()) {
      for(BranchID::value_type& branchID : branchIDList) {
        std::map<BranchID::value_type, BranchID::value_type>::const_iterator iter = droppedBranchIDToKeptBranchID.find(branchID);
        if(iter != droppedBranchIDToKeptBranchID.end()) {
          branchID = iter->second;
        }
      }
    }
    for_all(subProcesses_, [&droppedBranchIDToKeptBranchID](auto& subProcess){ subProcess.fixBranchIDListsForEDAliases(droppedBranchIDToKeptBranchID); });
  }

  void
  SubProcess::doEvent(EventPrincipal const& ep) {
    ServiceRegistry::Operate operate(serviceToken_);
    /* BEGIN relevant bits from OutputModule::doEvent */
    if(!wantAllEvents_) {
      EventForOutput e(ep, ModuleDescription(), nullptr);
      e.setConsumer(this);
      if(!selectors_.wantEvent(e)) {
        return;
      }
    }
    process(ep);
    /* END relevant bits from OutputModule::doEvent */
  }

  void
  SubProcess::process(EventPrincipal const& principal) {
    EventAuxiliary aux(principal.aux());
    aux.setProcessHistoryID(principal.processHistoryID());

    EventSelectionIDVector esids{principal.eventSelectionIDs()};
    if (principal.productRegistry().anyProductProduced() || !wantAllEvents_) {
      esids.push_back(selector_config_id_);
    }

    EventPrincipal& ep = principalCache_.eventPrincipal(principal.streamID().value());
    auto & processHistoryRegistry = processHistoryRegistries_[principal.streamID().value()];
    processHistoryRegistry.registerProcessHistory(principal.processHistory());
    BranchListIndexes bli(principal.branchListIndexes());
    branchIDListHelper_->fixBranchListIndexes(bli);
    ep.fillEventPrincipal(aux,
                          processHistoryRegistry,
                          std::move(esids),
                          std::move(bli),
                          *(principal.productProvenanceRetrieverPtr()),//NOTE: this transfers the per product provenance
                          principal.reader());
    ep.setLuminosityBlockPrincipal(principalCache_.lumiPrincipalPtr());
    propagateProducts(InEvent, principal, ep);
<<<<<<< HEAD
    schedule_->processOneEvent(ep.streamID().value(),ep, esp_->eventSetup());
    if(hasSubProcesses()) {
      for(auto& subProcess : *subProcesses_) {
        subProcess.doEvent(ep);
      }
    }
=======
    typedef OccurrenceTraits<EventPrincipal, BranchActionStreamBegin> Traits;
    schedule_->processOneEvent<Traits>(ep.streamID().value(),ep, esp_->eventSetup());
    for_all(subProcesses_, [&ep](auto& subProcess){ subProcess.doEvent(ep); });
>>>>>>> ba926f45
    ep.clearEventPrincipal();
  }

  void
  SubProcess::doBeginRun(RunPrincipal const& principal, IOVSyncValue const& ts) {
    ServiceRegistry::Operate operate(serviceToken_);
    beginRun(principal,ts);
  }

  void
  SubProcess::beginRun(RunPrincipal const& principal, IOVSyncValue const& ts) {
    auto aux = std::make_shared<RunAuxiliary>(principal.aux());
    aux->setProcessHistoryID(principal.processHistoryID());
    auto rpp = std::make_shared<RunPrincipal>(aux, preg_, *processConfiguration_, &(historyAppenders_[historyRunOffset_+principal.index()]),principal.index(),false);
    auto & processHistoryRegistry = processHistoryRegistries_[historyRunOffset_+principal.index()];
    processHistoryRegistry.registerProcessHistory(principal.processHistory());
    rpp->fillRunPrincipal(processHistoryRegistry, principal.reader());
    principalCache_.insert(rpp);

    ProcessHistoryID const& parentInputReducedPHID = principal.reducedProcessHistoryID();
    ProcessHistoryID const& inputReducedPHID       = rpp->reducedProcessHistoryID();

    parentToChildPhID_.insert(std::make_pair(parentInputReducedPHID,inputReducedPHID));

    RunPrincipal& rp = *principalCache_.runPrincipalPtr();
    propagateProducts(InRun, principal, rp);
    typedef OccurrenceTraits<RunPrincipal, BranchActionGlobalBegin> Traits;
    schedule_->processOneGlobal<Traits>(rp, esp_->eventSetupForInstance(ts));
    for_all(subProcesses_, [&rp, &ts](auto& subProcess){ subProcess.doBeginRun(rp, ts); });
  }

  void
  SubProcess::doEndRun(RunPrincipal const& principal, IOVSyncValue const& ts, bool cleaningUpAfterException) {
    ServiceRegistry::Operate operate(serviceToken_);
    endRun(principal,ts,cleaningUpAfterException);
  }

  void
  SubProcess::endRun(RunPrincipal const& principal, IOVSyncValue const& ts, bool cleaningUpAfterException) {
    RunPrincipal& rp = *principalCache_.runPrincipalPtr();
    rp.setComplete();
    propagateProducts(InRun, principal, rp);
    typedef OccurrenceTraits<RunPrincipal, BranchActionGlobalEnd> Traits;
    schedule_->processOneGlobal<Traits>(rp, esp_->eventSetupForInstance(ts), cleaningUpAfterException);
    for_all(subProcesses_, [&rp, &ts, cleaningUpAfterException](auto& subProcess){ subProcess.doEndRun(rp, ts, cleaningUpAfterException); });
  }

  void
  SubProcess::writeRun(ProcessHistoryID const& parentPhID, int runNumber) {
    ServiceRegistry::Operate operate(serviceToken_);
    std::map<ProcessHistoryID, ProcessHistoryID>::const_iterator it = parentToChildPhID_.find(parentPhID);
    assert(it != parentToChildPhID_.end());
    auto const& childPhID = it->second;
    schedule_->writeRun(principalCache_.runPrincipal(childPhID, runNumber), &processContext_);
    for_all(subProcesses_, [&childPhID, runNumber](auto& subProcess){ subProcess.writeRun(childPhID, runNumber); });
  }

  void
  SubProcess::deleteRunFromCache(ProcessHistoryID const& parentPhID, int runNumber) {
    std::map<ProcessHistoryID, ProcessHistoryID>::const_iterator it = parentToChildPhID_.find(parentPhID);
    assert(it != parentToChildPhID_.end());
    auto const& childPhID = it->second;
    principalCache_.deleteRun(childPhID, runNumber);
    for_all(subProcesses_, [&childPhID, runNumber](auto& subProcess){ subProcess.deleteRunFromCache(childPhID, runNumber); });
  }

  void
  SubProcess::doBeginLuminosityBlock(LuminosityBlockPrincipal const& principal, IOVSyncValue const& ts) {
    ServiceRegistry::Operate operate(serviceToken_);
    beginLuminosityBlock(principal,ts);
  }

  void
  SubProcess::beginLuminosityBlock(LuminosityBlockPrincipal const& principal, IOVSyncValue const& ts) {
    auto aux = std::make_shared<LuminosityBlockAuxiliary>(principal.aux());
    aux->setProcessHistoryID(principal.processHistoryID());
    auto lbpp = std::make_shared<LuminosityBlockPrincipal>(aux, preg_, *processConfiguration_, &(historyAppenders_[historyLumiOffset_+principal.index()]),principal.index(),false);
    auto & processHistoryRegistry = processHistoryRegistries_[historyLumiOffset_+principal.index()];
    processHistoryRegistry.registerProcessHistory(principal.processHistory());
    lbpp->fillLuminosityBlockPrincipal(processHistoryRegistry, principal.reader());
    lbpp->setRunPrincipal(principalCache_.runPrincipalPtr());
    principalCache_.insert(lbpp);
    LuminosityBlockPrincipal& lbp = *principalCache_.lumiPrincipalPtr();
    propagateProducts(InLumi, principal, lbp);
    typedef OccurrenceTraits<LuminosityBlockPrincipal, BranchActionGlobalBegin> Traits;
    schedule_->processOneGlobal<Traits>(lbp, esp_->eventSetupForInstance(ts));
    for_all(subProcesses_, [&lbp, &ts](auto& subProcess){ subProcess.doBeginLuminosityBlock(lbp, ts); });
  }

  void
  SubProcess::doEndLuminosityBlock(LuminosityBlockPrincipal const& principal, IOVSyncValue const& ts, bool cleaningUpAfterException) {
    ServiceRegistry::Operate operate(serviceToken_);
    endLuminosityBlock(principal,ts,cleaningUpAfterException);
  }

  void
  SubProcess::endLuminosityBlock(LuminosityBlockPrincipal const& principal, IOVSyncValue const& ts, bool cleaningUpAfterException) {
    LuminosityBlockPrincipal& lbp = *principalCache_.lumiPrincipalPtr();
    lbp.setComplete();
    propagateProducts(InLumi, principal, lbp);
    typedef OccurrenceTraits<LuminosityBlockPrincipal, BranchActionGlobalEnd> Traits;
    schedule_->processOneGlobal<Traits>(lbp, esp_->eventSetupForInstance(ts), cleaningUpAfterException);
    for_all(subProcesses_, [&lbp, &ts, cleaningUpAfterException](auto& subProcess){ subProcess.doEndLuminosityBlock(lbp, ts, cleaningUpAfterException); });
  }

  void
  SubProcess::writeLumi(ProcessHistoryID const& parentPhID, int runNumber, int lumiNumber) {
    ServiceRegistry::Operate operate(serviceToken_);
    std::map<ProcessHistoryID, ProcessHistoryID>::const_iterator it = parentToChildPhID_.find(parentPhID);
    assert(it != parentToChildPhID_.end());
    auto const& childPhID = it->second;
    schedule_->writeLumi(principalCache_.lumiPrincipal(childPhID, runNumber, lumiNumber), &processContext_);
    for_all(subProcesses_, [&childPhID, runNumber, lumiNumber](auto& subProcess){ subProcess.writeLumi(childPhID, runNumber, lumiNumber); });
  }

  void
  SubProcess::deleteLumiFromCache(ProcessHistoryID const& parentPhID, int runNumber, int lumiNumber) {
    std::map<ProcessHistoryID, ProcessHistoryID>::const_iterator it = parentToChildPhID_.find(parentPhID);
    assert(it != parentToChildPhID_.end());
    auto const& childPhID = it->second;
    principalCache_.deleteLumi(childPhID, runNumber, lumiNumber);
    for_all(subProcesses_, [&childPhID, runNumber, lumiNumber](auto& subProcess){ subProcess.deleteLumiFromCache(childPhID, runNumber, lumiNumber); });
  }

  void
  SubProcess::doBeginStream(unsigned int iID) {
    ServiceRegistry::Operate operate(serviceToken_);
    schedule_->beginStream(iID);
    for_all(subProcesses_, [iID](auto& subProcess){ subProcess.doBeginStream(iID); });
  }

  void
  SubProcess::doEndStream(unsigned int iID) {
    ServiceRegistry::Operate operate(serviceToken_);
    schedule_->endStream(iID);
    for_all(subProcesses_, [iID](auto& subProcess){ subProcess.doEndStream(iID); });
  }

  void
  SubProcess::doStreamBeginRun(unsigned int id, RunPrincipal const& principal, IOVSyncValue const& ts) {
    ServiceRegistry::Operate operate(serviceToken_);
    {
      RunPrincipal& rp = *principalCache_.runPrincipalPtr();
      typedef OccurrenceTraits<RunPrincipal, BranchActionStreamBegin> Traits;
      schedule_->processOneStream<Traits>(id,rp, esp_->eventSetupForInstance(ts));
      for_all(subProcesses_, [id, &rp, &ts](auto& subProcess){ subProcess.doStreamBeginRun(id,rp, ts); });
    }
  }

  void
  SubProcess::doStreamEndRun(unsigned int id, RunPrincipal const& principal, IOVSyncValue const& ts, bool cleaningUpAfterException) {
    ServiceRegistry::Operate operate(serviceToken_);
    {
      RunPrincipal& rp = *principalCache_.runPrincipalPtr();
      typedef OccurrenceTraits<RunPrincipal, BranchActionStreamEnd> Traits;
      schedule_->processOneStream<Traits>(id,rp, esp_->eventSetupForInstance(ts),cleaningUpAfterException);
      for_all(subProcesses_, [id, &rp, &ts, cleaningUpAfterException](auto& subProcess){ subProcess.doStreamEndRun(id,rp, ts,cleaningUpAfterException); });
    }
  }

  void
  SubProcess::doStreamBeginLuminosityBlock(unsigned int id, LuminosityBlockPrincipal const& principal, IOVSyncValue const& ts) {
    ServiceRegistry::Operate operate(serviceToken_);
    {
      LuminosityBlockPrincipal& lbp = *principalCache_.lumiPrincipalPtr();
      typedef OccurrenceTraits<LuminosityBlockPrincipal, BranchActionStreamBegin> Traits;
      schedule_->processOneStream<Traits>(id,lbp, esp_->eventSetupForInstance(ts));
      for_all(subProcesses_, [id, &lbp, &ts](auto& subProcess){ subProcess.doStreamBeginLuminosityBlock(id,lbp, ts); });
    }
  }

  void
  SubProcess::doStreamEndLuminosityBlock(unsigned int id, LuminosityBlockPrincipal const& principal, IOVSyncValue const& ts, bool cleaningUpAfterException) {
    ServiceRegistry::Operate operate(serviceToken_);
    {
      LuminosityBlockPrincipal& lbp = *principalCache_.lumiPrincipalPtr();
      typedef OccurrenceTraits<LuminosityBlockPrincipal, BranchActionStreamEnd> Traits;
      schedule_->processOneStream<Traits>(id,lbp, esp_->eventSetupForInstance(ts),cleaningUpAfterException);
      for_all(subProcesses_, [id, &lbp, &ts, cleaningUpAfterException](auto& subProcess){ subProcess.doStreamEndLuminosityBlock(id,lbp, ts,cleaningUpAfterException); });
    }
  }


  void
  SubProcess::propagateProducts(BranchType type, Principal const& parentPrincipal, Principal& principal) const {
    SelectedProducts const& keptVector = keptProducts()[type];
    for(auto const& item : keptVector) {
      BranchDescription const& desc = *item.first;
      ProductResolverBase const* parentProductResolver = parentPrincipal.getProductResolver(desc.branchID());
      if(parentProductResolver != nullptr) {
        ProductResolverBase* productResolver = principal.getModifiableProductResolver(desc.branchID());
        if(productResolver != nullptr) {
          //Propagate the per event(run)(lumi) data for this product to the subprocess.
          //First, the product itself.
          productResolver->connectTo(*parentProductResolver, &parentPrincipal);
        }
      }
    }
  }

  void SubProcess::updateBranchIDListHelper(BranchIDLists const& branchIDLists) {
    branchIDListHelper_->updateFromParent(branchIDLists);
    for_all(subProcesses_, [this](auto& subProcess){ subProcess.updateBranchIDListHelper(branchIDListHelper_->branchIDLists()); });
  }

  // Call respondToOpenInputFile() on all Modules
  void
  SubProcess::respondToOpenInputFile(FileBlock const& fb) {
    ServiceRegistry::Operate operate(serviceToken_);
    schedule_->respondToOpenInputFile(fb);
    for_all(subProcesses_, [&fb](auto& subProcess){ subProcess.respondToOpenInputFile(fb); });
  }

  // free function
  std::vector<ParameterSet>
  popSubProcessVParameterSet(ParameterSet& parameterSet) {
    std::vector<std::string> subProcesses = parameterSet.getUntrackedParameter<std::vector<std::string>>("@all_subprocesses");
    if(!subProcesses.empty()) {
      return parameterSet.popVParameterSet("subProcesses");
    }
    return {};
  }
}<|MERGE_RESOLUTION|>--- conflicted
+++ resolved
@@ -354,18 +354,8 @@
                           principal.reader());
     ep.setLuminosityBlockPrincipal(principalCache_.lumiPrincipalPtr());
     propagateProducts(InEvent, principal, ep);
-<<<<<<< HEAD
     schedule_->processOneEvent(ep.streamID().value(),ep, esp_->eventSetup());
-    if(hasSubProcesses()) {
-      for(auto& subProcess : *subProcesses_) {
-        subProcess.doEvent(ep);
-      }
-    }
-=======
-    typedef OccurrenceTraits<EventPrincipal, BranchActionStreamBegin> Traits;
-    schedule_->processOneEvent<Traits>(ep.streamID().value(),ep, esp_->eventSetup());
     for_all(subProcesses_, [&ep](auto& subProcess){ subProcess.doEvent(ep); });
->>>>>>> ba926f45
     ep.clearEventPrincipal();
   }
 
