#include "FWCore/Framework/interface/SubProcess.h"

#include "DataFormats/Common/interface/ProductData.h"
#include "DataFormats/Provenance/interface/BranchID.h"
#include "DataFormats/Provenance/interface/BranchIDListHelper.h"
#include "DataFormats/Provenance/interface/EventSelectionID.h"
#include "DataFormats/Provenance/interface/ProcessHistoryID.h"
#include "DataFormats/Provenance/interface/ProcessHistoryRegistry.h"
#include "DataFormats/Provenance/interface/ProductRegistry.h"
#include "DataFormats/Provenance/interface/LuminosityBlockAuxiliary.h"
#include "DataFormats/Provenance/interface/RunAuxiliary.h"
#include "FWCore/Framework/interface/EventPrincipal.h"
#include "FWCore/Framework/interface/FileBlock.h"
#include "FWCore/Framework/interface/ProductHolder.h"
#include "FWCore/Framework/interface/HistoryAppender.h"
#include "FWCore/Framework/interface/LuminosityBlockPrincipal.h"
#include "FWCore/Framework/interface/OccurrenceTraits.h"
#include "FWCore/Framework/interface/OutputModuleDescription.h"
#include "FWCore/Framework/interface/RunPrincipal.h"
#include "FWCore/Framework/interface/getAllTriggerNames.h"
#include "FWCore/Framework/interface/TriggerNamesService.h"
#include "FWCore/Framework/src/EventSetupsController.h"
#include "FWCore/Framework/src/SignallingProductRegistry.h"
#include "FWCore/Framework/src/PreallocationConfiguration.h"
#include "FWCore/ParameterSet/interface/IllegalParameters.h"
#include "FWCore/ParameterSet/interface/ParameterSet.h"
#include "FWCore/Utilities/interface/ExceptionCollector.h"

#include <cassert>
#include <string>
#include <vector>

namespace edm {

  SubProcess::SubProcess(ParameterSet& parameterSet,
                         ParameterSet const& topLevelParameterSet,
                         boost::shared_ptr<ProductRegistry const> parentProductRegistry,
                         ProcessHistoryRegistry& processHistoryRegistry,
                         boost::shared_ptr<BranchIDListHelper const> parentBranchIDListHelper,
                         eventsetup::EventSetupsController& esController,
                         ActivityRegistry& parentActReg,
                         ServiceToken const& token,
                         serviceregistry::ServiceLegacy iLegacy,
                         PreallocationConfiguration const& preallocConfig,
                         ProcessContext const* parentProcessContext) :
      serviceToken_(),
      parentPreg_(parentProductRegistry),
      preg_(),
      processHistoryRegistry_(processHistoryRegistry),
      branchIDListHelper_(),
      act_table_(),
      processConfiguration_(),
      principalCache_(),
      esp_(),
      schedule_(),
      parentToChildPhID_(),
      historyAppender_(new HistoryAppender),
      subProcess_(),
      processParameterSet_(),
      productSelectorRules_(parameterSet, "outputCommands", "OutputModule"),
      productSelector_(),
      wantAllEvents_(true) {
  
    //Setup the event selection
    Service<service::TriggerNamesService> tns;
    
    ParameterSet selectevents =
    parameterSet.getUntrackedParameterSet("SelectEvents", ParameterSet());
    
    selectevents.registerIt(); // Just in case this PSet is not registered
    wantAllEvents_ = detail::configureEventSelector(selectevents,
                                                    tns->getProcessName(),
                                                    getAllTriggerNames(),
                                                    selectors_);
    std::map<std::string, std::vector<std::pair<std::string, int> > > outputModulePathPositions;
    selector_config_id_ = detail::registerProperSelectionInfo(selectevents,
                                                              "",
                                                              outputModulePathPositions,
                                                              parentProductRegistry->anyProductProduced());
        
    selectProducts(*parentProductRegistry);

    std::string const maxEvents("maxEvents");
    std::string const maxLumis("maxLuminosityBlocks");

    processParameterSet_.reset(parameterSet.popParameterSet(std::string("process")).release()); 

    // if this process has a maxEvents or maxLuminosityBlocks parameter set, remove them.
    if(processParameterSet_->exists(maxEvents)) {
      processParameterSet_->popParameterSet(maxEvents);
    }
    if(processParameterSet_->exists(maxLumis)) {
      processParameterSet_->popParameterSet(maxLumis);
    }

    // if the top level process has a maxEvents or maxLuminosityBlocks parameter set, add them to this process.
    if(topLevelParameterSet.exists(maxEvents)) {
      processParameterSet_->addUntrackedParameter<ParameterSet>(maxEvents, topLevelParameterSet.getUntrackedParameterSet(maxEvents));
    }
    if(topLevelParameterSet.exists(maxLumis)) {
      processParameterSet_->addUntrackedParameter<ParameterSet>(maxLumis, topLevelParameterSet.getUntrackedParameterSet(maxLumis));
    }

    // If this process has a subprocess, pop the subprocess parameter set out of the process parameter set

    boost::shared_ptr<ParameterSet> subProcessParameterSet(popSubProcessParameterSet(*processParameterSet_).release());
  
    ScheduleItems items(*parentProductRegistry, *parentBranchIDListHelper, *this);

    ParameterSet const& optionsPset(processParameterSet_->getUntrackedParameterSet("options", ParameterSet()));
    IllegalParameters::setThrowAnException(optionsPset.getUntrackedParameter<bool>("throwIfIllegalParameter", true));

    //initialize the services
    ServiceToken iToken;

    // get any configured services.
    std::auto_ptr<std::vector<ParameterSet> > serviceSets = processParameterSet_->popVParameterSet(std::string("services")); 

    ServiceToken newToken = items.initServices(*serviceSets, *processParameterSet_, token, iLegacy, false);
    parentActReg.connectToSubProcess(*items.actReg_);
    serviceToken_ = items.addCPRandTNS(*processParameterSet_, newToken);


    //make the services available
    ServiceRegistry::Operate operate(serviceToken_);

    // intialize miscellaneous items
    items.initMisc(*processParameterSet_);

    // intialize the event setup provider
    esp_ = esController.makeProvider(*processParameterSet_);

    // intialize the Schedule
    schedule_ = items.initSchedule(*processParameterSet_,subProcessParameterSet.get(),preallocConfig,&processContext_);

    // set the items
    act_table_ = std::move(items.act_table_);
    preg_.reset(items.preg_.release());
    principalCache_.setProcessHistoryRegistry(processHistoryRegistry_);
    branchIDListHelper_ = items.branchIDListHelper_;
    processConfiguration_ = items.processConfiguration_;
    processContext_.setProcessConfiguration(processConfiguration_.get());
    processContext_.setParentProcessContext(parentProcessContext);

<<<<<<< HEAD
    principalCache_.setNumberOfConcurrentPrincipals(preallocConfig);
    for(unsigned int index = 0; index < preallocConfig.numberOfStreams(); ++index) {
      boost::shared_ptr<EventPrincipal> ep(new EventPrincipal(preg_, branchIDListHelper_, *processConfiguration_, historyAppender_.get(),
                                                            index));
      principalCache_.insert(ep,index);
    }
=======
    boost::shared_ptr<EventPrincipal> ep(new EventPrincipal(preg_,
                                                            branchIDListHelper_,
                                                            *processConfiguration_,
                                                            historyAppender_.get(),
                                                            StreamID::invalidStreamID()));
    principalCache_.insert(ep);
>>>>>>> 991df7ed

    if(subProcessParameterSet) {
      subProcess_.reset(new SubProcess(*subProcessParameterSet,
                                       topLevelParameterSet,
                                       preg_,
                                       processHistoryRegistry_,
                                       branchIDListHelper_,
                                       esController,
                                       *items.actReg_,
                                       newToken,
                                       iLegacy,
                                       preallocConfig,
                                       &processContext_));
    }
  }

  SubProcess::~SubProcess() {}

  void
  SubProcess::doBeginJob() {
    this->beginJob();
  }
  
  void
  SubProcess::doEndJob() {
    endJob();
  }
  

  void
  SubProcess::beginJob() {
    if(!droppedBranchIDToKeptBranchID().empty()) {
      fixBranchIDListsForEDAliases(droppedBranchIDToKeptBranchID());
    }
    ServiceRegistry::Operate operate(serviceToken_);
    schedule_->beginJob(*preg_);
    if(subProcess_.get()) subProcess_->doBeginJob();
  }

  void
  SubProcess::endJob() {
    ServiceRegistry::Operate operate(serviceToken_);
    ExceptionCollector c("Multiple exceptions were thrown while executing endJob. An exception message follows for each.");
    schedule_->endJob(c);
    if(subProcess_.get()) c.call([this](){ this->subProcess_->doEndJob();});
    if(c.hasThrown()) {
      c.rethrow();
    }
  }

  void
  SubProcess::selectProducts(ProductRegistry const& preg) {
    if(productSelector_.initialized()) return;
    productSelector_.initialize(productSelectorRules_, preg.allBranchDescriptions());
    
    // TODO: See if we can collapse keptProducts_ and productSelector_ into a
    // single object. See the notes in the header for ProductSelector
    // for more information.
    
    std::map<BranchID, BranchDescription const*> trueBranchIDToKeptBranchDesc;
    
    for(auto const& it : preg.productList()) {
      BranchDescription const& desc = it.second;
      if(desc.transient()) {
        // if the class of the branch is marked transient, output nothing
      } else if(!desc.present() && !desc.produced()) {
        // else if the branch containing the product has been previously dropped,
        // output nothing
      } else if(productSelector_.selected(desc)) {
        // else if the branch has been selected, put it in the list of selected branches.
        if(desc.produced()) {
          // First we check if an equivalent branch has already been selected due to an EDAlias.
          // We only need the check for products produced in this process.
          BranchID const& trueBranchID = desc.originalBranchID();
          std::map<BranchID, BranchDescription const*>::const_iterator iter = trueBranchIDToKeptBranchDesc.find(trueBranchID);
          if(iter != trueBranchIDToKeptBranchDesc.end()) {
            throw edm::Exception(errors::Configuration, "Duplicate Output Selection")
            << "Two (or more) equivalent branches have been selected for output.\n"
            << "#1: " << BranchKey(desc) << "\n"
            << "#2: " << BranchKey(*iter->second) << "\n"
            << "Please drop at least one of them.\n";
          }
          trueBranchIDToKeptBranchDesc.insert(std::make_pair(trueBranchID, &desc));
        }
        // Now put it in the list of selected branches.
        keptProducts_[desc.branchType()].push_back(&desc);
      }
    }
    // Now fill in a mapping needed in the case that a branch was dropped while its EDAlias was kept.
    for(auto const& it : preg.productList()) {
      BranchDescription const& desc = it.second;
      if(!desc.produced() || desc.isAlias()) continue;
      BranchID const& branchID = desc.branchID();
      std::map<BranchID, BranchDescription const*>::const_iterator iter = trueBranchIDToKeptBranchDesc.find(branchID);
      if(iter != trueBranchIDToKeptBranchDesc.end()) {
        // This branch, produced in this process, or an alias of it, was persisted.
        BranchID const& keptBranchID = iter->second->branchID();
        if(keptBranchID != branchID) {
          // An EDAlias branch was persisted.
          droppedBranchIDToKeptBranchID_.insert(std::make_pair(branchID.id(), keptBranchID.id()));
        }
      }
    }
  }

  void
  SubProcess::fixBranchIDListsForEDAliases(std::map<BranchID::value_type, BranchID::value_type> const& droppedBranchIDToKeptBranchID) {
    // Check for branches dropped while an EDAlias was kept.
    // Replace BranchID of each dropped branch with that of the kept alias.
    for(BranchIDList& branchIDList : branchIDListHelper_->branchIDLists()) {
      for(BranchID::value_type& branchID : branchIDList) {
        std::map<BranchID::value_type, BranchID::value_type>::const_iterator iter = droppedBranchIDToKeptBranchID.find(branchID);
        if(iter != droppedBranchIDToKeptBranchID.end()) {
          branchID = iter->second;
        }
      }
    }
    if(subProcess_.get()) subProcess_->fixBranchIDListsForEDAliases(droppedBranchIDToKeptBranchID);
  }

  void
  SubProcess::doEvent(EventPrincipal const& ep) {
    ServiceRegistry::Operate operate(serviceToken_);
    /* BEGIN relevant bits from OutputModule::doEvent */
    detail::TRBESSentry products_sentry(selectors_);
    
    
    if(!wantAllEvents_) {
      // use module description and const_cast unless interface to
      // event is changed to just take a const EventPrincipal
      if(!selectors_.wantEvent(ep, nullptr)) {
        return;
      }
    }
    process(ep);
    /* END relevant bits from OutputModule::doEvent */
  }

  void
  SubProcess::process(EventPrincipal const& principal) {
    EventAuxiliary aux(principal.aux());
    aux.setProcessHistoryID(principal.processHistoryID());

    boost::shared_ptr<EventSelectionIDVector> esids(new EventSelectionIDVector);
    *esids = principal.eventSelectionIDs();
    if (principal.productRegistry().anyProductProduced() || !wantAllEvents_) {
      esids->push_back(selector_config_id_);
    }

    EventPrincipal& ep = principalCache_.eventPrincipal(principal.streamID().value());
    ep.setStreamID(principal.streamID());
    ep.fillEventPrincipal(aux,
                          processHistoryRegistry_,
                          esids,
                          boost::shared_ptr<BranchListIndexes>(new BranchListIndexes(principal.branchListIndexes())),
                          principal.branchMapperPtr(),
                          principal.reader());
    ep.setLuminosityBlockPrincipal(principalCache_.lumiPrincipalPtr());
    propagateProducts(InEvent, principal, ep);
    typedef OccurrenceTraits<EventPrincipal, BranchActionStreamBegin> Traits;
    schedule_->processOneEvent<Traits>(ep.streamID().value(),ep, esp_->eventSetup());
    if(subProcess_.get()) subProcess_->doEvent(ep);
    ep.clearEventPrincipal();
  }

  void
  SubProcess::doBeginRun(RunPrincipal const& principal, IOVSyncValue const& ts) {
    ServiceRegistry::Operate operate(serviceToken_);
    beginRun(principal,ts);
  }

  void
  SubProcess::beginRun(RunPrincipal const& principal, IOVSyncValue const& ts) {
    boost::shared_ptr<RunAuxiliary> aux(new RunAuxiliary(principal.aux()));
    aux->setProcessHistoryID(principal.processHistoryID());
    boost::shared_ptr<RunPrincipal> rpp(new RunPrincipal(aux, preg_, *processConfiguration_, historyAppender_.get(),principal.index()));
    rpp->fillRunPrincipal(processHistoryRegistry_, principal.reader());
    principalCache_.insert(rpp);

    ProcessHistoryID const& parentInputReducedPHID = processHistoryRegistry_.reducedProcessHistoryID(principal.aux().processHistoryID());
    ProcessHistoryID const& inputReducedPHID       = processHistoryRegistry_.reducedProcessHistoryID(principal.processHistoryID());

    parentToChildPhID_.insert(std::make_pair(parentInputReducedPHID,inputReducedPHID));

    RunPrincipal& rp = *principalCache_.runPrincipalPtr();
    propagateProducts(InRun, principal, rp);
    typedef OccurrenceTraits<RunPrincipal, BranchActionGlobalBegin> Traits;
    schedule_->processOneGlobal<Traits>(rp, esp_->eventSetupForInstance(ts));
    if(subProcess_.get()) subProcess_->doBeginRun(rp, ts);
  }

  void
  SubProcess::doEndRun(RunPrincipal const& principal, IOVSyncValue const& ts, bool cleaningUpAfterException) {
    ServiceRegistry::Operate operate(serviceToken_);
    endRun(principal,ts,cleaningUpAfterException);
  }

  void
  SubProcess::endRun(RunPrincipal const& principal, IOVSyncValue const& ts, bool cleaningUpAfterException) {
    RunPrincipal& rp = *principalCache_.runPrincipalPtr();
    propagateProducts(InRun, principal, rp);
    typedef OccurrenceTraits<RunPrincipal, BranchActionGlobalEnd> Traits;
    schedule_->processOneGlobal<Traits>(rp, esp_->eventSetupForInstance(ts), cleaningUpAfterException);
    if(subProcess_.get()) subProcess_->doEndRun(rp, ts, cleaningUpAfterException);
  }

  void
  SubProcess::writeRun(ProcessHistoryID const& parentPhID, int runNumber) {
    ServiceRegistry::Operate operate(serviceToken_);
    std::map<ProcessHistoryID, ProcessHistoryID>::const_iterator it = parentToChildPhID_.find(parentPhID);
    assert(it != parentToChildPhID_.end());
    schedule_->writeRun(principalCache_.runPrincipal(it->second, runNumber), &processContext_);
    if(subProcess_.get()) subProcess_->writeRun(it->second, runNumber);
  }

  void
  SubProcess::deleteRunFromCache(ProcessHistoryID const& parentPhID, int runNumber) {
    std::map<ProcessHistoryID, ProcessHistoryID>::const_iterator it = parentToChildPhID_.find(parentPhID);
    assert(it != parentToChildPhID_.end());
    principalCache_.deleteRun(it->second, runNumber);
    if(subProcess_.get()) subProcess_->deleteRunFromCache(it->second, runNumber);
  }

  void
  SubProcess::doBeginLuminosityBlock(LuminosityBlockPrincipal const& principal, IOVSyncValue const& ts) {
    ServiceRegistry::Operate operate(serviceToken_);
    beginLuminosityBlock(principal,ts);
  }

  void
  SubProcess::beginLuminosityBlock(LuminosityBlockPrincipal const& principal, IOVSyncValue const& ts) {
    boost::shared_ptr<LuminosityBlockAuxiliary> aux(new LuminosityBlockAuxiliary(principal.aux()));
    aux->setProcessHistoryID(principal.processHistoryID());
    boost::shared_ptr<LuminosityBlockPrincipal> lbpp(new LuminosityBlockPrincipal(aux, preg_, *processConfiguration_, historyAppender_.get(),principal.index()));
    lbpp->fillLuminosityBlockPrincipal(processHistoryRegistry_, principal.reader());
    lbpp->setRunPrincipal(principalCache_.runPrincipalPtr());
    principalCache_.insert(lbpp);
    LuminosityBlockPrincipal& lbp = *principalCache_.lumiPrincipalPtr();
    propagateProducts(InLumi, principal, lbp);
    typedef OccurrenceTraits<LuminosityBlockPrincipal, BranchActionGlobalBegin> Traits;
    schedule_->processOneGlobal<Traits>(lbp, esp_->eventSetupForInstance(ts));
    if(subProcess_.get()) subProcess_->doBeginLuminosityBlock(lbp, ts);
  }

  void
  SubProcess::doEndLuminosityBlock(LuminosityBlockPrincipal const& principal, IOVSyncValue const& ts, bool cleaningUpAfterException) {
    ServiceRegistry::Operate operate(serviceToken_);
    endLuminosityBlock(principal,ts,cleaningUpAfterException);
  }

  void
  SubProcess::endLuminosityBlock(LuminosityBlockPrincipal const& principal, IOVSyncValue const& ts, bool cleaningUpAfterException) {
    LuminosityBlockPrincipal& lbp = *principalCache_.lumiPrincipalPtr();
    propagateProducts(InLumi, principal, lbp);
    typedef OccurrenceTraits<LuminosityBlockPrincipal, BranchActionGlobalEnd> Traits;
    schedule_->processOneGlobal<Traits>(lbp, esp_->eventSetupForInstance(ts), cleaningUpAfterException);
    if(subProcess_.get()) subProcess_->doEndLuminosityBlock(lbp, ts, cleaningUpAfterException);
  }

  void
  SubProcess::writeLumi(ProcessHistoryID const& parentPhID, int runNumber, int lumiNumber) {
    ServiceRegistry::Operate operate(serviceToken_);
    std::map<ProcessHistoryID, ProcessHistoryID>::const_iterator it = parentToChildPhID_.find(parentPhID);
    assert(it != parentToChildPhID_.end());
    schedule_->writeLumi(principalCache_.lumiPrincipal(it->second, runNumber, lumiNumber), &processContext_);
    if(subProcess_.get()) subProcess_->writeLumi(it->second, runNumber, lumiNumber);
  }

  void
  SubProcess::deleteLumiFromCache(ProcessHistoryID const& parentPhID, int runNumber, int lumiNumber) {
    std::map<ProcessHistoryID, ProcessHistoryID>::const_iterator it = parentToChildPhID_.find(parentPhID);
    assert(it != parentToChildPhID_.end());
    principalCache_.deleteLumi(it->second, runNumber, lumiNumber);
      if(subProcess_.get()) subProcess_->deleteLumiFromCache(it->second, runNumber, lumiNumber);
  }
  
  void
  SubProcess::doBeginStream(unsigned int iID) {
    ServiceRegistry::Operate operate(serviceToken_);
    schedule_->beginStream(iID);
    if(subProcess_.get()) subProcess_->doBeginStream(iID);
  }

  void
  SubProcess::doEndStream(unsigned int iID) {
    ServiceRegistry::Operate operate(serviceToken_);
    schedule_->endStream(iID);
    if(subProcess_.get()) subProcess_->doEndStream(iID);
  }

  void
  SubProcess::doStreamBeginRun(unsigned int id, RunPrincipal const& principal, IOVSyncValue const& ts) {
    ServiceRegistry::Operate operate(serviceToken_);
    {
      RunPrincipal& rp = *principalCache_.runPrincipalPtr();
      typedef OccurrenceTraits<RunPrincipal, BranchActionStreamBegin> Traits;
      schedule_->processOneStream<Traits>(id,rp, esp_->eventSetupForInstance(ts));
      if(subProcess_.get()) subProcess_->doStreamBeginRun(id,rp, ts);
    }
  }
  
  void
  SubProcess::doStreamEndRun(unsigned int id, RunPrincipal const& principal, IOVSyncValue const& ts, bool cleaningUpAfterException) {
    ServiceRegistry::Operate operate(serviceToken_);
    {
      RunPrincipal& rp = *principalCache_.runPrincipalPtr();
      typedef OccurrenceTraits<RunPrincipal, BranchActionStreamEnd> Traits;
      schedule_->processOneStream<Traits>(id,rp, esp_->eventSetupForInstance(ts),cleaningUpAfterException);
      if(subProcess_.get()) subProcess_->doStreamEndRun(id,rp, ts,cleaningUpAfterException);
    }
  }
  
  void
  SubProcess::doStreamBeginLuminosityBlock(unsigned int id, LuminosityBlockPrincipal const& principal, IOVSyncValue const& ts) {
    ServiceRegistry::Operate operate(serviceToken_);
    {
      LuminosityBlockPrincipal& lbp = *principalCache_.lumiPrincipalPtr();
      typedef OccurrenceTraits<LuminosityBlockPrincipal, BranchActionStreamBegin> Traits;
      schedule_->processOneStream<Traits>(id,lbp, esp_->eventSetupForInstance(ts));
      if(subProcess_.get()) subProcess_->doStreamBeginLuminosityBlock(id,lbp, ts);
    }
  }
  
  void
  SubProcess::doStreamEndLuminosityBlock(unsigned int id, LuminosityBlockPrincipal const& principal, IOVSyncValue const& ts, bool cleaningUpAfterException) {
    ServiceRegistry::Operate operate(serviceToken_);
    {
      LuminosityBlockPrincipal& lbp = *principalCache_.lumiPrincipalPtr();
      typedef OccurrenceTraits<LuminosityBlockPrincipal, BranchActionStreamEnd> Traits;
      schedule_->processOneStream<Traits>(id,lbp, esp_->eventSetupForInstance(ts),cleaningUpAfterException);
      if(subProcess_.get()) subProcess_->doStreamEndLuminosityBlock(id,lbp, ts,cleaningUpAfterException);
    }
  }


  void
  SubProcess::propagateProducts(BranchType type, Principal const& parentPrincipal, Principal& principal) const {
    SelectedProducts const& keptVector = keptProducts()[type];
    for(auto const& item : keptVector) {
      ProductHolderBase const* parentProductHolder = parentPrincipal.getProductHolder(item->branchID(), false, false, nullptr);
      if(parentProductHolder != nullptr) {
        ProductData const& parentData = parentProductHolder->productData();
        ProductHolderBase const* productHolder = principal.getProductHolder(item->branchID(), false, false, nullptr);
        if(productHolder != nullptr) {
          ProductData& thisData = const_cast<ProductData&>(productHolder->productData());
          //Propagate the per event(run)(lumi) data for this product to the subprocess.
          //First, the product itself.
          thisData.wrapper_ = parentData.wrapper_;
          // Then the product ID and the ProcessHistory 
          thisData.prov_.setProductID(parentData.prov_.productID());
          thisData.prov_.setProcessHistory(parentData.prov_.processHistory());
          // Then the store, in case the product needs reading in a subprocess.
          thisData.prov_.setStore(parentData.prov_.store());
          // And last, the other per event provenance.
          if(parentData.prov_.productProvenanceValid()) {
            thisData.prov_.setProductProvenance(*parentData.prov_.productProvenance());
          } else {
            thisData.prov_.resetProductProvenance();
          }
          // Sets unavailable flag, if known that product is not available
          (void)productHolder->productUnavailable();
        }
      }
    }
  }

  // Call respondToOpenInputFile() on all Modules
  void
  SubProcess::respondToOpenInputFile(FileBlock const& fb) {
    ServiceRegistry::Operate operate(serviceToken_);
    branchIDListHelper_->updateFromInput(fb.branchIDLists());
    schedule_->respondToOpenInputFile(fb);
    if(subProcess_.get()) subProcess_->respondToOpenInputFile(fb);
  }

  // free function
  std::auto_ptr<ParameterSet>
  popSubProcessParameterSet(ParameterSet& parameterSet) {
    std::vector<std::string> subProcesses = parameterSet.getUntrackedParameter<std::vector<std::string> >("@all_subprocesses");
    if(!subProcesses.empty()) {
      assert(subProcesses.size() == 1U);
      assert(subProcesses[0] == "@sub_process");
      return parameterSet.popParameterSet(subProcesses[0]);
    }
    return std::auto_ptr<ParameterSet>(nullptr);
  }
}
<|MERGE_RESOLUTION|>--- conflicted
+++ resolved
@@ -142,22 +142,15 @@
     processContext_.setProcessConfiguration(processConfiguration_.get());
     processContext_.setParentProcessContext(parentProcessContext);
 
-<<<<<<< HEAD
     principalCache_.setNumberOfConcurrentPrincipals(preallocConfig);
     for(unsigned int index = 0; index < preallocConfig.numberOfStreams(); ++index) {
-      boost::shared_ptr<EventPrincipal> ep(new EventPrincipal(preg_, branchIDListHelper_, *processConfiguration_, historyAppender_.get(),
-                                                            index));
+      boost::shared_ptr<EventPrincipal> ep(new EventPrincipal(preg_,
+                                                              branchIDListHelper_,
+                                                              *processConfiguration_,
+                                                              historyAppender_.get(),
+                                                              index));
       principalCache_.insert(ep,index);
     }
-=======
-    boost::shared_ptr<EventPrincipal> ep(new EventPrincipal(preg_,
-                                                            branchIDListHelper_,
-                                                            *processConfiguration_,
-                                                            historyAppender_.get(),
-                                                            StreamID::invalidStreamID()));
-    principalCache_.insert(ep);
->>>>>>> 991df7ed
-
     if(subProcessParameterSet) {
       subProcess_.reset(new SubProcess(*subProcessParameterSet,
                                        topLevelParameterSet,
