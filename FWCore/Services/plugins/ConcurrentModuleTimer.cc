// -*- C++ -*-
//
// Package:     Subsystem/Package
// Class  :     ConcurrentModuleTimer
//
// Implementation:
//     [Notes on implementation]
//
// Original Author:  Chris Jones
//         Created:  Tue, 10 Dec 2013 21:16:00 GMT
//
#include <vector>
#include <atomic>
#include <chrono>
#include <iostream>

#include "FWCore/ParameterSet/interface/ParameterSet.h"
#include "FWCore/ParameterSet/interface/ConfigurationDescriptions.h"
#include "FWCore/ServiceRegistry/interface/ActivityRegistry.h"
#include "FWCore/Utilities/interface/CPUTimer.h"
#include "FWCore/ServiceRegistry/interface/ServiceMaker.h"
#include "FWCore/ServiceRegistry/interface/SystemBounds.h"
#include "FWCore/ServiceRegistry/interface/ModuleCallingContext.h"
#include "DataFormats/Provenance/interface/ModuleDescription.h"

namespace edm {
  namespace service {
    class ConcurrentModuleTimer {
    public:
      ConcurrentModuleTimer(edm::ParameterSet const& iConfig, edm::ActivityRegistry& iAR);
      ~ConcurrentModuleTimer();
      static void fillDescriptions(edm::ConfigurationDescriptions& descriptions);

    private:
      void start();
      void stop();

      bool trackModule(ModuleCallingContext const& iContext) const;
      std::unique_ptr<std::atomic<std::chrono::high_resolution_clock::rep>[]> m_timeSums;
      std::vector<std::string> m_modulesToExclude;
      std::vector<unsigned int> m_excludedModuleIds;
      std::chrono::high_resolution_clock::time_point m_time;
      unsigned int m_nTimeSums = 0;
      unsigned int m_nModules;
      unsigned int m_maxNModules = 0;
      const unsigned int m_padding;
      std::atomic<bool> m_spinLock;
      bool m_startedTiming;
      const bool m_excludeSource;
      const bool m_trackGlobalBeginRun;
    };
  }  // namespace service
}  // namespace edm

using namespace edm::service;
// system include files

// user include files

//
// constants, enums and typedefs
//

//
// static data member definitions
//

//
// constructors and destructor
//
ConcurrentModuleTimer::ConcurrentModuleTimer(edm::ParameterSet const& iConfig, edm::ActivityRegistry& iReg)
    : m_modulesToExclude(iConfig.getUntrackedParameter<std::vector<std::string>>("modulesToExclude")),
      m_time(),
      m_nModules(0),
      m_padding(iConfig.getUntrackedParameter<unsigned int>("padding")),
      m_spinLock{false},
      m_startedTiming(false),
      m_excludeSource(iConfig.getUntrackedParameter<bool>("excludeSource")),
      m_trackGlobalBeginRun(iConfig.getUntrackedParameter<bool>("trackGlobalBeginRun")) {
  if (not m_modulesToExclude.empty()) {
    iReg.watchPreModuleConstruction([this](ModuleDescription const& iMod) {
      for (auto const& name : m_modulesToExclude) {
        if (iMod.moduleLabel() == name) {
          m_excludedModuleIds.push_back(iMod.id());
          break;
        }
      }
    });
    iReg.watchPreModuleEvent([this](StreamContext const&, ModuleCallingContext const& iContext) {
      if (trackModule(iContext)) {
        start();
      }
    });
    iReg.watchPostModuleEvent([this](StreamContext const&, ModuleCallingContext const& iContext) {
      if (trackModule(iContext)) {
        stop();
      }
    });

    iReg.watchPreModuleEventDelayedGet([this](StreamContext const&, ModuleCallingContext const& iContext) {
      if (trackModule(iContext)) {
        if (iContext.state() == ModuleCallingContext::State::kRunning) {
          stop();
        }
      }
    });
    iReg.watchPostModuleEventDelayedGet([this](StreamContext const&, ModuleCallingContext const& iContext) {
      if (trackModule(iContext)) {
        if (iContext.state() == ModuleCallingContext::State::kRunning) {
          start();
        }
      }
    });

  } else {
    //apply to all modules so can use faster version
    iReg.watchPreModuleEvent([this](StreamContext const&, ModuleCallingContext const&) { start(); });
    iReg.watchPostModuleEvent([this](StreamContext const&, ModuleCallingContext const&) { stop(); });

    iReg.watchPreModuleEventDelayedGet([this](StreamContext const&, ModuleCallingContext const& iContext) {
      if (iContext.state() == ModuleCallingContext::State::kRunning) {
        stop();
      }
    });
    iReg.watchPostModuleEventDelayedGet([this](StreamContext const&, ModuleCallingContext const& iContext) {
      if (iContext.state() == ModuleCallingContext::State::kRunning) {
        start();
      }
    });
    if (m_trackGlobalBeginRun) {
      iReg.watchPreModuleGlobalBeginRun([this](GlobalContext const&, ModuleCallingContext const&) {
        if (not m_startedTiming) {
          m_time = std::chrono::high_resolution_clock::now();
          m_startedTiming = true;
        }

        start();
      });
      iReg.watchPostModuleGlobalBeginRun([this](GlobalContext const&, ModuleCallingContext const&) { stop(); });
    }
  }

  iReg.watchPreallocate([this](edm::service::SystemBounds const& iBounds) {
    m_nTimeSums = iBounds.maxNumberOfThreads() + 1 + m_padding;
    m_timeSums.reset(new std::atomic<std::chrono::high_resolution_clock::rep>[m_nTimeSums]);
    for (unsigned int i = 0; i < m_nTimeSums; ++i) {
      m_timeSums[i] = 0;
    }
  });

  iReg.watchPreSourceEvent([this](StreamID) {
    if (not m_startedTiming) {
      m_time = std::chrono::high_resolution_clock::now();
      m_startedTiming = true;
    }
    if (not m_excludeSource) {
      start();
    }
  });
  if (not m_excludeSource) {
    iReg.watchPostSourceEvent([this](StreamID) { stop(); });
  }
}

ConcurrentModuleTimer::~ConcurrentModuleTimer() {
  std::cout << "Maximum concurrent running modules: " << m_maxNModules << std::endl;
  std::cout << "Fraction of time running n Modules simultaneously" << std::endl;
  for (unsigned int i = 0; i < m_nTimeSums; ++i) {
    std::cout << i << " " << m_timeSums[i] / double(m_timeSums[0]) << " " << m_timeSums[i] << std::endl;
  }
}

// ConcurrentModuleTimer::ConcurrentModuleTimer(const ConcurrentModuleTimer& rhs)
// {
//    // do actual copying here;
// }

//
// assignment operators
//
// const ConcurrentModuleTimer& ConcurrentModuleTimer::operator=(const ConcurrentModuleTimer& rhs)
// {
//   //An exception safe implementation is
//   ConcurrentModuleTimer temp(rhs);
//   swap(rhs);
//
//   return *this;
// }

//
// member functions
//
void ConcurrentModuleTimer::start() {
  auto const newTime = std::chrono::high_resolution_clock::now();
  std::chrono::high_resolution_clock::time_point oldTime;
  bool expected = false;
  unsigned int nModules;
  while (not m_spinLock.compare_exchange_strong(expected, true, std::memory_order_acq_rel)) {
    expected = false;
  }
  {
    oldTime = m_time;
    m_time = newTime;
    nModules = ++m_nModules;
    if (nModules > m_maxNModules) {
      m_maxNModules = nModules;
    }
    m_spinLock.store(false, std::memory_order_release);
  }
  assert(nModules < m_nTimeSums);
  auto diff = newTime - oldTime;
  for (unsigned int i = 0; i < nModules; ++i) {
    m_timeSums[i].fetch_add(diff.count());
  }
}

void ConcurrentModuleTimer::stop() {
  auto const newTime = std::chrono::high_resolution_clock::now();
  std::chrono::high_resolution_clock::time_point oldTime;
  bool expected = false;
  unsigned int nModules;
  while (not m_spinLock.compare_exchange_weak(expected, true, std::memory_order_acq_rel)) {
    expected = false;
  }
  {
    oldTime = m_time;
    m_time = newTime;
    nModules = m_nModules--;
    m_spinLock.store(false, std::memory_order_release);
  }
  assert(nModules < m_nTimeSums);
  auto diff = newTime - oldTime;
  for (unsigned int i = 0; i <= nModules; ++i) {
    m_timeSums[i].fetch_add(diff.count());
  }
}

//
// const member functions
//
bool ConcurrentModuleTimer::trackModule(ModuleCallingContext const& iContext) const {
  auto modId = iContext.moduleDescription()->id();
  for (auto const id : m_excludedModuleIds) {
    if (modId == id) {
      return false;
    }
  }
  return true;
}

//
// static member functions
//
void ConcurrentModuleTimer::fillDescriptions(edm::ConfigurationDescriptions& descriptions) {
  edm::ParameterSetDescription desc;
  desc.addUntracked<std::vector<std::string>>("modulesToExclude", std::vector<std::string>{})
      ->setComment("Module labels to exclude from the timing measurements");
  desc.addUntracked<bool>("excludeSource", false)->setComment("Exclude the time the source is running");
<<<<<<< HEAD
  desc.addUntracked<unsigned int>("padding", 0)->setComment("Extra possible concurrent modules beyond thread count");
=======
  desc.addUntracked<unsigned int>("padding", 0)
      ->setComment(
          "[Expert use only] Extra possible concurrent modules beyond thread count.\n Only useful in debugging "
          "possible framework scheduling problems.");
>>>>>>> 80d89bc1
  desc.addUntracked<bool>("trackGlobalBeginRun", false)
      ->setComment("Check for concurrent modules during global begin run");
  descriptions.add("ConcurrentModuleTimer", desc);
}

DEFINE_FWK_SERVICE(ConcurrentModuleTimer);<|MERGE_RESOLUTION|>--- conflicted
+++ resolved
@@ -256,14 +256,10 @@
   desc.addUntracked<std::vector<std::string>>("modulesToExclude", std::vector<std::string>{})
       ->setComment("Module labels to exclude from the timing measurements");
   desc.addUntracked<bool>("excludeSource", false)->setComment("Exclude the time the source is running");
-<<<<<<< HEAD
-  desc.addUntracked<unsigned int>("padding", 0)->setComment("Extra possible concurrent modules beyond thread count");
-=======
   desc.addUntracked<unsigned int>("padding", 0)
       ->setComment(
           "[Expert use only] Extra possible concurrent modules beyond thread count.\n Only useful in debugging "
           "possible framework scheduling problems.");
->>>>>>> 80d89bc1
   desc.addUntracked<bool>("trackGlobalBeginRun", false)
       ->setComment("Check for concurrent modules during global begin run");
   descriptions.add("ConcurrentModuleTimer", desc);
