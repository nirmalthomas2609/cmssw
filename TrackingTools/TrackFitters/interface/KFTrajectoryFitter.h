#ifndef CD_KFTrajectoryFitter_H_
#define CD_KFTrajectoryFitter_H_

/** \class KFTrajectoryFitter
 *  A Standard Kalman fit. Ported from ORCA
 *
 *  \author todorov, cerati
 */

#include "TrackingTools/GeomPropagators/interface/Propagator.h"
#include "TrackingTools/TrajectoryState/interface/TrajectoryStateOnSurface.h"
#include "TrackingTools/TrajectoryState/interface/FreeTrajectoryState.h"
#include "TrackingTools/PatternTools/interface/TrajectoryStateUpdator.h"
#include "TrackingTools/PatternTools/interface/Trajectory.h"
#include "TrackingTools/TrackFitters/interface/TrajectoryFitter.h"
#include "TrackingTools/PatternTools/interface/TrajectoryMeasurement.h"
#include "TrackingTools/DetLayers/interface/MeasurementEstimator.h"
#include "TrackingTools/DetLayers/interface/DetLayerGeometry.h"

#include <memory>

class KFTrajectoryFitter GCC11_FINAL: public TrajectoryFitter {

private:

  typedef TrajectoryStateOnSurface TSOS;
  typedef FreeTrajectoryState FTS;
  typedef TrajectoryMeasurement TM;

public:


  // backward compatible (too many places it uses as such...)
  KFTrajectoryFitter(const Propagator& aPropagator,
		     const TrajectoryStateUpdator& aUpdator,
		     const MeasurementEstimator& aEstimator,
		     int minHits = 3,
		     const DetLayerGeometry* detLayerGeometry=0, 
                     TkCloner const * hc=nullptr) :
    thePropagator(aPropagator.clone()),
    theUpdator(aUpdator.clone()),
    theEstimator(aEstimator.clone()),
    theHitCloner(hc),
    theGeometry(detLayerGeometry),
    minHits_(minHits),
    owner(true){
    if(!theGeometry) theGeometry = &dummyGeometry;
    // FIXME. Why this first constructor is needed? who is using it? Can it be removed?
    // it is uses in many many places
    }


  KFTrajectoryFitter(const Propagator* aPropagator,
		     const TrajectoryStateUpdator* aUpdator,
		     const MeasurementEstimator* aEstimator,
		     int minHits = 3,
<<<<<<< HEAD
		     const DetLayerGeometry* detLayerGeometry=0) :
=======
		     const DetLayerGeometry* detLayerGeometry=0,
                     TkCloner const * hc=nullptr) :
>>>>>>> 7118c343
    thePropagator(aPropagator),
    theUpdator(aUpdator),
    theEstimator(aEstimator),
    theHitCloner(hc),
    theGeometry(detLayerGeometry),
    minHits_(minHits),
    owner(false){
      if(!theGeometry) theGeometry = &dummyGeometry;
    }

  ~KFTrajectoryFitter(){
    if (owner) {
      delete thePropagator;
      delete theUpdator;
      delete theEstimator;
    }
  }

  Trajectory fitOne(const Trajectory& aTraj,fitType) const;
  Trajectory fitOne(const TrajectorySeed& aSeed,
		    const RecHitContainer& hits,fitType) const;

  Trajectory fitOne(const TrajectorySeed& aSeed,
		    const RecHitContainer& hits,
		    const TSOS& firstPredTsos,fitType) const;

  const Propagator* propagator() const {return thePropagator;}
  const TrajectoryStateUpdator* updator() const {return theUpdator;}
  const MeasurementEstimator* estimator() const {return theEstimator;}

  virtual std::unique_ptr<TrajectoryFitter> clone() const override
  {
    return owner ?
        std::unique_ptr<TrajectoryFitter>(new KFTrajectoryFitter(*thePropagator,
                                                                 *theUpdator,
                                                                 *theEstimator,
<<<<<<< HEAD
                                                                 minHits_,theGeometry)) :
=======
                                                                 minHits_,theGeometry,theHitCloner)) :
>>>>>>> 7118c343
        std::unique_ptr<TrajectoryFitter>(new KFTrajectoryFitter(thePropagator,
                                                                 theUpdator,
                                                                 theEstimator,
                                                                 minHits_,
<<<<<<< HEAD
                                                                 theGeometry));
  }

=======
                                                                 theGeometry,theHitCloner));
  }

 // FIXME a prototype:	final inplementaiton may differ 
  virtual void setHitCloner(TkCloner const * hc) {  theHitCloner = hc;}


>>>>>>> 7118c343
private:
  KFTrajectoryFitter(KFTrajectoryFitter const&);


  static const DetLayerGeometry dummyGeometry;
  const Propagator* thePropagator;
  const TrajectoryStateUpdator* theUpdator;
  const MeasurementEstimator* theEstimator;
  TkCloner const * theHitCloner=nullptr;
  const DetLayerGeometry* theGeometry;
  int minHits_;
  bool owner;
};

#endif //CD_KFTrajectoryFitter_H_<|MERGE_RESOLUTION|>--- conflicted
+++ resolved
@@ -54,12 +54,8 @@
 		     const TrajectoryStateUpdator* aUpdator,
 		     const MeasurementEstimator* aEstimator,
 		     int minHits = 3,
-<<<<<<< HEAD
-		     const DetLayerGeometry* detLayerGeometry=0) :
-=======
 		     const DetLayerGeometry* detLayerGeometry=0,
                      TkCloner const * hc=nullptr) :
->>>>>>> 7118c343
     thePropagator(aPropagator),
     theUpdator(aUpdator),
     theEstimator(aEstimator),
@@ -96,20 +92,11 @@
         std::unique_ptr<TrajectoryFitter>(new KFTrajectoryFitter(*thePropagator,
                                                                  *theUpdator,
                                                                  *theEstimator,
-<<<<<<< HEAD
-                                                                 minHits_,theGeometry)) :
-=======
                                                                  minHits_,theGeometry,theHitCloner)) :
->>>>>>> 7118c343
         std::unique_ptr<TrajectoryFitter>(new KFTrajectoryFitter(thePropagator,
                                                                  theUpdator,
                                                                  theEstimator,
                                                                  minHits_,
-<<<<<<< HEAD
-                                                                 theGeometry));
-  }
-
-=======
                                                                  theGeometry,theHitCloner));
   }
 
@@ -117,7 +104,6 @@
   virtual void setHitCloner(TkCloner const * hc) {  theHitCloner = hc;}
 
 
->>>>>>> 7118c343
 private:
   KFTrajectoryFitter(KFTrajectoryFitter const&);
 
