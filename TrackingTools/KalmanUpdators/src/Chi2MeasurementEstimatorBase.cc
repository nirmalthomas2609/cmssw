--- conflicted
+++ resolved
@@ -20,11 +20,7 @@
   constexpr float emax=100.;   // 0.5; 
   if ( ts.hasError()) {
     LocalError le = ts.localError().positionError();
-<<<<<<< HEAD
-    return Local2DVector(std::sqrt(float(le.xx()))*float(nSigmaCut()), std::sqrt(float(le.yy()))*float(nSigmaCut()));
-=======
     return Local2DVector( std::min(emax,std::sqrt(float(le.xx())))*nSigmaCut(), std::min(emax,std::sqrt(float(le.yy())))*nSigmaCut());
->>>>>>> 3ee5181a
   }
   else return Local2DVector(0,0);
 }