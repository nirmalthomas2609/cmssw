--- conflicted
+++ resolved
@@ -26,12 +26,8 @@
 from HLTriggerOffline.SUSYBSM.SUSYBSM_HLT_Muon_BJet_cff import *
 from HLTriggerOffline.SUSYBSM.SUSYBSM_HLT_Electron_BJet_cff import *
 from HLTriggerOffline.SUSYBSM.SUSYBSM_alphaT_cff import *
-<<<<<<< HEAD
 from HLTriggerOffline.SUSYBSM.SUSYBSM_DiJet_MET_cff import *
-
-=======
 from HLTriggerOffline.SUSYBSM.SUSYBSM_HLT_VBF_Mu_cff import *
->>>>>>> 3670b29c
 
 HLTSusyExoValSeq = cms.Sequence(SUSY_HLT_HT_MET +
                                 SUSY_HLT_InclusiveHT +
@@ -72,13 +68,10 @@
                                 SUSY_HLT_HT250_alphaT0p55 +
                                 SUSY_HLT_HT300_alphaT0p53 +
                                 SUSY_HLT_HT350_alphaT0p52 +
-<<<<<<< HEAD
                                 SUSY_HLT_HT400_alphaT0p51 + 
-                                SUSY_HLT_DiJet_MET
-=======
+                                SUSY_HLT_DiJet_MET +
                                 SUSY_HLT_HT400_alphaT0p51 +
                                 SUSY_HLT_Mu_VBF
->>>>>>> 3670b29c
                                 )
 
 
