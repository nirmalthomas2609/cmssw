/** \file HLTExoticaPlotter.cc
 */

#include "DataFormats/Common/interface/Handle.h"
#include "FWCore/MessageLogger/interface/MessageLogger.h"
#include "FWCore/ServiceRegistry/interface/Service.h"

#include "HLTriggerOffline/Exotica/interface/HLTExoticaPlotter.h"
#include "HLTriggerOffline/Exotica/interface/HLTExoticaSubAnalysis.h"
#include "HLTriggerOffline/Exotica/src/EVTColContainer.cc"

#include "TPRegexp.h"

#include "HLTriggerOffline/Exotica/src/EVTColContainer.cc"

#include <cctype>
#include <set>

HLTExoticaPlotter::HLTExoticaPlotter(const edm::ParameterSet &pset,
                                     const std::string &hltPath,
                                     const std::vector<unsigned int> &objectsType)
    : _hltPath(hltPath),
      _hltProcessName(pset.getParameter<std::string>("hltProcessName")),
      _objectsType(std::set<unsigned int>(objectsType.begin(), objectsType.end())),
      _nObjects(objectsType.size()),
      _parametersEta(pset.getParameter<std::vector<double>>("parametersEta")),
      _parametersPhi(pset.getParameter<std::vector<double>>("parametersPhi")),
      _parametersTurnOn(pset.getParameter<std::vector<double>>("parametersTurnOn")),
      _parametersTurnOnSumEt(pset.getParameter<std::vector<double>>("parametersTurnOnSumEt")),
      _parametersDxy(pset.getParameter<std::vector<double>>("parametersDxy")),
      _drop_pt2(false),
      _drop_pt3(false) {
  if (pset.exists("dropPt2")) {
    _drop_pt2 = pset.getParameter<bool>("dropPt2");
  }
  if (pset.exists("dropPt3")) {
    _drop_pt3 = pset.getParameter<bool>("dropPt3");
  }
  LogDebug("ExoticaValidation") << "In HLTExoticaPlotter::constructor()";
}

HLTExoticaPlotter::~HLTExoticaPlotter() {}

void HLTExoticaPlotter::beginJob() {}

void HLTExoticaPlotter::plotterBookHistos(DQMStore::IBooker &iBooker,
                                          const edm::Run &iRun,
                                          const edm::EventSetup &iSetup) {
  LogDebug("ExoticaValidation") << "In HLTExoticaPlotter::plotterBookHistos()";
  for (std::set<unsigned int>::iterator it = _objectsType.begin(); it != _objectsType.end(); ++it) {
    std::vector<std::string> sources(2);
    sources[0] = "gen";
    sources[1] = "rec";

    const std::string objTypeStr = EVTColContainer::getTypeString(*it);

    for (size_t i = 0; i < sources.size(); i++) {
      std::string source = sources[i];

      if (source == "gen") {
        if (TString(objTypeStr).Contains("MET") || TString(objTypeStr).Contains("MHT") ||
            TString(objTypeStr).Contains("Jet")) {
          continue;
        } else {
          bookHist(iBooker, source, objTypeStr, "MaxPt1");
          if (!_drop_pt2)
            bookHist(iBooker, source, objTypeStr, "MaxPt2");
          if (!_drop_pt3)
            bookHist(iBooker, source, objTypeStr, "MaxPt3");
          bookHist(iBooker, source, objTypeStr, "Eta");
          bookHist(iBooker, source, objTypeStr, "Phi");

          // If the target is electron or muon,
          // we will add Dxy plots.
          if (*it == EVTColContainer::ELEC || *it == EVTColContainer::MUON || *it == EVTColContainer::MUTRK) {
            bookHist(iBooker, source, objTypeStr, "Dxy");
          }
        }
      } else {  // reco
        if (TString(objTypeStr).Contains("MET") || TString(objTypeStr).Contains("MHT")) {
          bookHist(iBooker, source, objTypeStr, "MaxPt1");
          bookHist(iBooker, source, objTypeStr, "SumEt");
        } else {
          bookHist(iBooker, source, objTypeStr, "MaxPt1");
          if (!_drop_pt2)
            bookHist(iBooker, source, objTypeStr, "MaxPt2");
          if (!_drop_pt3)
            bookHist(iBooker, source, objTypeStr, "MaxPt3");
          bookHist(iBooker, source, objTypeStr, "Eta");
          bookHist(iBooker, source, objTypeStr, "Phi");

          // If the target is electron or muon,
          // we will add Dxy plots.
          if (*it == EVTColContainer::ELEC || *it == EVTColContainer::MUON || *it == EVTColContainer::MUTRK) {
            bookHist(iBooker, source, objTypeStr, "Dxy");
          }
        }
      }
    }
  }
}

void HLTExoticaPlotter::analyze(const bool &isPassTrigger,
                                const std::string &source,
                                const std::vector<reco::LeafCandidate> &matches,
                                std::map<int, double> theSumEt,
                                std::vector<float> &dxys) {
  LogDebug("ExoticaValidation") << "In HLTExoticaPlotter::analyze()";
  if (!isPassTrigger) {
    return;
  }

  std::map<unsigned int, int> countobjects;
  // Initializing the count of the used object
  for (std::set<unsigned int>::iterator co = _objectsType.begin(); co != _objectsType.end(); ++co) {
    countobjects[*co] = 0;
  }

  int counttotal = 0;

  // 3 : pt1, pt2, pt3
  int totalobjectssize = 1;
  if (!_drop_pt2)
    totalobjectssize++;
  if (!_drop_pt3)
    totalobjectssize++;
  totalobjectssize *= countobjects.size();
  // Fill the histos if pass the trigger (just the two with higher pt)
  unsigned int jaux = 0;
  // jaux is being used as a dedicated counter to avoid getting
  // a non-existent element inside dxys
  // more information in the issue https://github.com/cms-sw/cmssw/issues/32550
  for (size_t j = 0; j < matches.size(); ++j) {
    // Is this object owned by this trigger? If not we are not interested...
    if (_objectsType.find(matches[j].pdgId()) == _objectsType.end()) {
      ++jaux;
      continue;
    }

    const unsigned int objType = matches[j].pdgId();
    const std::string objTypeStr = EVTColContainer::getTypeString(objType);

    float pt = matches[j].pt();
    float eta = matches[j].eta();
    float phi = matches[j].phi();

    if (!(TString(objTypeStr).Contains("MET") || TString(objTypeStr).Contains("MHT"))) {
      this->fillHist(isPassTrigger, source, objTypeStr, "Eta", eta);
      this->fillHist(isPassTrigger, source, objTypeStr, "Phi", phi);
    } else if (source != "gen") {
      if (theSumEt[objType] >= 0 && countobjects[objType] == 0) {
        this->fillHist(isPassTrigger, source, objTypeStr, "SumEt", theSumEt[objType]);
      }
    }

    if (!dxys.empty() &&
        (objType == EVTColContainer::ELEC || objType == EVTColContainer::MUON || objType == EVTColContainer::MUTRK)) {
      this->fillHist(isPassTrigger, source, objTypeStr, "Dxy", dxys[jaux]);
      ++jaux;
    }

    if (countobjects[objType] == 0) {
      if (!(TString(objTypeStr).Contains("MET") || TString(objTypeStr).Contains("MHT")) || source != "gen") {
        this->fillHist(isPassTrigger, source, objTypeStr, "MaxPt1", pt);
      }
      // Filled the high pt ...
      ++(countobjects[objType]);
      ++counttotal;
    } else if (countobjects[objType] == 1 && !_drop_pt2) {
      if (!(TString(objTypeStr).Contains("MET") || TString(objTypeStr).Contains("MHT"))) {
        this->fillHist(isPassTrigger, source, objTypeStr, "MaxPt2", pt);
      }
      // Filled the second high pt ...
      ++(countobjects[objType]);
      ++counttotal;
    } else if (countobjects[objType] == 2 && !_drop_pt3) {
      if (!(TString(objTypeStr).Contains("MET") || TString(objTypeStr).Contains("MHT"))) {
        this->fillHist(isPassTrigger, source, objTypeStr, "MaxPt3", pt);
      }
      // Filled the third highest pt ...
      ++(countobjects[objType]);
      ++counttotal;
    } else {
      if (counttotal == totalobjectssize) {
        break;
      }
    }

  }  // end loop over matches
}

void HLTExoticaPlotter::bookHist(DQMStore::IBooker &iBooker,
                                 const std::string &source,
                                 const std::string &objType,
                                 const std::string &variable) {
  LogDebug("ExoticaValidation") << "In HLTExoticaPlotter::bookHist()";
  std::string sourceUpper = source;
  sourceUpper[0] = std::toupper(sourceUpper[0]);
  std::string name = source + objType + variable + "_" + _hltPath;
  TH1F *h = nullptr;

  if (variable.find("SumEt") != std::string::npos) {
    std::string title = "Sum ET of " + sourceUpper + " " + objType;
    const size_t nBins = _parametersTurnOnSumEt.size() - 1;
    float *edges = new float[nBins + 1];
    for (size_t i = 0; i < nBins + 1; i++) {
      edges[i] = _parametersTurnOnSumEt[i];
    }
    h = new TH1F(name.c_str(), title.c_str(), nBins, edges);
    delete[] edges;
  } else if (variable.find("Dxy") != std::string::npos) {
    std::string title = "Dxy " + sourceUpper + " " + objType;
    int nBins = _parametersDxy[0];
    double min = _parametersDxy[1];
    double max = _parametersDxy[2];
    h = new TH1F(name.c_str(), title.c_str(), nBins, min, max);
  } else if (variable.find("MaxPt") != std::string::npos) {
<<<<<<< HEAD
    std::string desc = (variable == "MaxPt1")   ? "Leading"
                       : (variable == "MaxPt2") ? "Next-to-Leading"
                                                : "Next-to-next-to-Leading";
=======
    std::string desc;  //=
    //        (variable == "MaxPt1") ? "Leading" : (variable == "MaxPt2") ? "Next-to-Leading" : "Next-to-next-to-Leading";
    if (variable == "MaxPt1") {
      desc = "Leading";
    } else if (variable == "MaxPt2") {
      desc = "Next-to-Leading";
    } else {
      desc = "Next-to-next-to-Leading";
    }
>>>>>>> 7a4f4ceb
    std::string title = "pT of " + desc + " " + sourceUpper + " " + objType +
                        " "
                        "where event pass the " +
                        _hltPath;
    const size_t nBins = _parametersTurnOn.size() - 1;
    float *edges = new float[nBins + 1];
    for (size_t i = 0; i < nBins + 1; i++) {
      edges[i] = _parametersTurnOn[i];
    }
    h = new TH1F(name.c_str(), title.c_str(), nBins, edges);
    delete[] edges;
  }

  else {
    std::string symbol = (variable == "Eta") ? "#eta" : "#phi";
    std::string title = symbol + " of " + sourceUpper + " " + objType + " " + "where event pass the " + _hltPath;
    std::vector<double> params = (variable == "Eta") ? _parametersEta : _parametersPhi;

    int nBins = (int)params[0];
    double min = params[1];
    double max = params[2];
    h = new TH1F(name.c_str(), title.c_str(), nBins, min, max);
  }

  h->Sumw2();
  _elements[name] = iBooker.book1D(name, h);
  //    LogDebug("ExoticaValidation") << "                        booked histo
  //    with name " << name << "\n"
  //				  << "                        at location " <<
  //(unsigned long int)_elements[name];
  delete h;
}

void HLTExoticaPlotter::fillHist(const bool &passTrigger,
                                 const std::string &source,
                                 const std::string &objType,
                                 const std::string &variable,
                                 const float &value) {
  std::string sourceUpper = source;
  sourceUpper[0] = toupper(sourceUpper[0]);
  std::string name = source + objType + variable + "_" + _hltPath;

  LogDebug("ExoticaValidation") << "In HLTExoticaPlotter::fillHist()" << name << " " << value;
  _elements[name]->Fill(value);
  LogDebug("ExoticaValidation") << "In HLTExoticaPlotter::fillHist()" << name << " worked";
}<|MERGE_RESOLUTION|>--- conflicted
+++ resolved
@@ -215,11 +215,6 @@
     double max = _parametersDxy[2];
     h = new TH1F(name.c_str(), title.c_str(), nBins, min, max);
   } else if (variable.find("MaxPt") != std::string::npos) {
-<<<<<<< HEAD
-    std::string desc = (variable == "MaxPt1")   ? "Leading"
-                       : (variable == "MaxPt2") ? "Next-to-Leading"
-                                                : "Next-to-next-to-Leading";
-=======
     std::string desc;  //=
     //        (variable == "MaxPt1") ? "Leading" : (variable == "MaxPt2") ? "Next-to-Leading" : "Next-to-next-to-Leading";
     if (variable == "MaxPt1") {
@@ -229,7 +224,6 @@
     } else {
       desc = "Next-to-next-to-Leading";
     }
->>>>>>> 7a4f4ceb
     std::string title = "pT of " + desc + " " + sourceUpper + " " + objType +
                         " "
                         "where event pass the " +
