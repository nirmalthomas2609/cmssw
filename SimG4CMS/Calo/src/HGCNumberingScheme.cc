--- conflicted
+++ resolved
@@ -7,11 +7,8 @@
 #include "Geometry/HGCalCommonData/interface/HGCalGeometryMode.h"
 #include "DataFormats/Math/interface/FastMath.h"
 #include "FWCore/MessageLogger/interface/MessageLogger.h"
-<<<<<<< HEAD
-=======
 
 #include "DataFormats/ForwardDetId/interface/HGCalDetId.h"
->>>>>>> 93fb804c
 
 #include "CLHEP/Units/GlobalSystemOfUnits.h"
 #include <iostream>
@@ -47,18 +44,6 @@
     if (!hgcons_.isValid(layer,module,icell,false)) {
       index = 0;
     }
-<<<<<<< HEAD
-  } else {
-    celltyp = cell/1000;
-    icell   = cell%1000;
-    if (celltyp != 1) celltyp = 0;
-    wafer   = hgcons_.waferFromCopy(module);
-    index   = HGCalTestNumbering::packHexagonIndex((int)subdet,iz,layer,wafer, 
-						   celltyp,icell);
-    //check if it fits
-    if (!hgcons_.isValid(layer,wafer,icell,false)) {
-      index = 0;
-=======
   } else {    
     wafer =  hgcons_.waferFromCopy(module);
     celltyp = cell/1000;
@@ -75,7 +60,6 @@
                               << " Layer= " << layer << " Wafer= " << wafer
                               << " CellType= " << celltyp << " Cell= "
                               << icell;
->>>>>>> 93fb804c
     }
   }
 #ifdef DebugLog
