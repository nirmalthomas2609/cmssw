<<<<<<< HEAD
<use name="boost"/>
<use name="root"/>
<use name="DataFormats/TrackReco"/>
<use name="FWCore/Framework"/>
<use name="FWCore/ParameterSet"/>
<library file="PixelTrackTest.cc" name="PixelTrackTest">
  <flags EDM_PLUGIN="1"/>
</library>
=======
<library file="PixelTrackTest.cc" name="PixelTrackTest">
  <use name="boost"/>
  <use name="root"/>
  <use name="DataFormats/Common"/>
  <use name="DataFormats/TrackReco"/>
  <use name="FWCore/Framework"/>
  <use name="FWCore/MessageLogger"/>
  <use name="FWCore/ParameterSet"/>
  <use name="FWCore/ServiceRegistry"/>
  <use name="SimDataFormats/Track"/>
  <flags EDM_PLUGIN="1"/>
</library>

<bin file="testRiemannFit.cpp">
  <use name="eigen"/>
  <use name="cuda"/>
  <flags CXXFLAGS="-g"/>
</bin>

<bin file="testRiemannFit.cpp" name="testBrokenLineFit">
  <use name="eigen"/>
  <use name="cuda"/>
  <flags CXXFLAGS="-g -DUSE_BL"/>
</bin>

<bin file="testRiemannFit.cpp" name="testRiemannFitDump">
  <use name="eigen"/>
  <use name="cuda"/>
  <flags CXXFLAGS="-g -DRFIT_DEBUG"/>
</bin>

<bin file="testEigenGPU.cu" name="testRiemannFitGPU_t">
  <use name="eigen"/>
  <use name="cuda"/>
  <use name="HeterogeneousCore/CUDAUtilities"/>
  <flags CXXFLAGS="-g"/>
</bin>

<bin file="testEigenGPU.cu" name="testBrokenLineFitGPU_t">
  <use name="eigen"/>
  <use name="cuda"/>
  <use name="HeterogeneousCore/CUDAUtilities"/>
  <flags CXXFLAGS="-g -DUSE_BL"/>
</bin>

<bin file="testEigenGPUNoFit.cu" name="testEigenGPUNoFit_t">
  <use name="eigen"/>
  <use name="cuda"/>
  <use name="HeterogeneousCore/CUDAUtilities"/>
  <flags CXXFLAGS="-g"/>
</bin>

<bin file="PixelTrackRiemannFit.cc">
  <use name="eigen"/>
  <use name="cuda"/>
  <use name="root"/>
  <flags CXXFLAGS="-DEIGEN_NO_DEBUG"/>
</bin>

<bin file="PixelTrackRiemannFit.cc" name = "PixelTrackBrokenLineFit">
  <use name="eigen"/>
  <use name="cuda"/>
  <use name="root"/>
  <flags CXXFLAGS="-DEIGEN_NO_DEBUG -DUSE_BL"/>
</bin>

<bin file="PixelTrackRiemannFit.cc" name = "PixelTrackRiemannFit_Debug">
  <use name="eigen"/>
  <use name="cuda"/>
  <use name="root"/>
  <flags CXXFLAGS="-g"/>
</bin>

<bin file="testEigenJacobian.cpp">  
  <use name="DataFormats/GeometrySurface"/>
  <use name="TrackingTools/AnalyticalJacobians"/>
  <use name="TrackingTools/TrajectoryParametrization"/>
  <use name="MagneticField/Engine"/>
  <use name="eigen"/>
  <use name="cuda"/>
  <flags CXXFLAGS="-g"/>
</bin>
>>>>>>> b815e414
<|MERGE_RESOLUTION|>--- conflicted
+++ resolved
@@ -1,13 +1,3 @@
-<<<<<<< HEAD
-<use name="boost"/>
-<use name="root"/>
-<use name="DataFormats/TrackReco"/>
-<use name="FWCore/Framework"/>
-<use name="FWCore/ParameterSet"/>
-<library file="PixelTrackTest.cc" name="PixelTrackTest">
-  <flags EDM_PLUGIN="1"/>
-</library>
-=======
 <library file="PixelTrackTest.cc" name="PixelTrackTest">
   <use name="boost"/>
   <use name="root"/>
@@ -16,78 +6,75 @@
   <use name="FWCore/Framework"/>
   <use name="FWCore/MessageLogger"/>
   <use name="FWCore/ParameterSet"/>
-  <use name="FWCore/ServiceRegistry"/>
-  <use name="SimDataFormats/Track"/>
   <flags EDM_PLUGIN="1"/>
 </library>
 
 <bin file="testRiemannFit.cpp">
+  <use name="cuda"/>
   <use name="eigen"/>
-  <use name="cuda"/>
   <flags CXXFLAGS="-g"/>
 </bin>
 
 <bin file="testRiemannFit.cpp" name="testBrokenLineFit">
+  <use name="cuda"/>
   <use name="eigen"/>
-  <use name="cuda"/>
   <flags CXXFLAGS="-g -DUSE_BL"/>
 </bin>
 
 <bin file="testRiemannFit.cpp" name="testRiemannFitDump">
+  <use name="cuda"/>
   <use name="eigen"/>
-  <use name="cuda"/>
   <flags CXXFLAGS="-g -DRFIT_DEBUG"/>
 </bin>
 
 <bin file="testEigenGPU.cu" name="testRiemannFitGPU_t">
+  <use name="HeterogeneousCore/CUDAUtilities"/>
+  <use name="cuda"/>
   <use name="eigen"/>
-  <use name="cuda"/>
-  <use name="HeterogeneousCore/CUDAUtilities"/>
   <flags CXXFLAGS="-g"/>
 </bin>
 
 <bin file="testEigenGPU.cu" name="testBrokenLineFitGPU_t">
+  <use name="HeterogeneousCore/CUDAUtilities"/>
+  <use name="cuda"/>
   <use name="eigen"/>
-  <use name="cuda"/>
-  <use name="HeterogeneousCore/CUDAUtilities"/>
   <flags CXXFLAGS="-g -DUSE_BL"/>
 </bin>
 
 <bin file="testEigenGPUNoFit.cu" name="testEigenGPUNoFit_t">
+  <use name="cuda"/>
   <use name="eigen"/>
-  <use name="cuda"/>
   <use name="HeterogeneousCore/CUDAUtilities"/>
   <flags CXXFLAGS="-g"/>
 </bin>
 
 <bin file="PixelTrackRiemannFit.cc">
+  <use name="cuda"/>
   <use name="eigen"/>
-  <use name="cuda"/>
   <use name="root"/>
   <flags CXXFLAGS="-DEIGEN_NO_DEBUG"/>
 </bin>
 
-<bin file="PixelTrackRiemannFit.cc" name = "PixelTrackBrokenLineFit">
+<bin file="PixelTrackRiemannFit.cc" name="PixelTrackBrokenLineFit">
+  <use name="cuda"/>
   <use name="eigen"/>
-  <use name="cuda"/>
   <use name="root"/>
   <flags CXXFLAGS="-DEIGEN_NO_DEBUG -DUSE_BL"/>
 </bin>
 
-<bin file="PixelTrackRiemannFit.cc" name = "PixelTrackRiemannFit_Debug">
+<bin file="PixelTrackRiemannFit.cc" name="PixelTrackRiemannFit_Debug">
+  <use name="cuda"/>
   <use name="eigen"/>
-  <use name="cuda"/>
   <use name="root"/>
   <flags CXXFLAGS="-g"/>
 </bin>
 
 <bin file="testEigenJacobian.cpp">  
+  <use name="cuda"/>
+  <use name="eigen"/>
   <use name="DataFormats/GeometrySurface"/>
+  <use name="MagneticField/Engine"/>
   <use name="TrackingTools/AnalyticalJacobians"/>
   <use name="TrackingTools/TrajectoryParametrization"/>
-  <use name="MagneticField/Engine"/>
-  <use name="eigen"/>
-  <use name="cuda"/>
   <flags CXXFLAGS="-g"/>
-</bin>
->>>>>>> b815e414
+</bin>