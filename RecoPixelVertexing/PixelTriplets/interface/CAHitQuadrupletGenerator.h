--- conflicted
+++ resolved
@@ -42,11 +42,7 @@
   ~CAHitQuadrupletGenerator() = default;
 
   static void fillDescriptions(edm::ParameterSetDescription& desc);
-<<<<<<< HEAD
-  static const char* fillDescriptionsLabel() { return "caHitQuadruplet"; }
-=======
   static const char* fillDescriptionsLabel() { return "caHitQuadrupletDefault"; }
->>>>>>> 2a223ba1
 
   void initEvent(const edm::Event& ev, const edm::EventSetup& es);
 
@@ -132,13 +128,8 @@
   const bool fitFastCircleChi2Cut;
   const bool useBendingCorrection;
 
-<<<<<<< HEAD
   CACut caThetaCut;
   CACut caPhiCut;
-=======
-  const float caThetaCut = 0.00125f;
-  const float caPhiCut = 0.1f;
->>>>>>> 2a223ba1
   const float caHardPtCut = 0.f;
 };
 #endif