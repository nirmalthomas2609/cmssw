#include "RecoPixelVertexing/PixelTriplets/plugins/CAHitNtupletGeneratorKernelsImpl.h"

template <>
void CAHitNtupletGeneratorKernelsCPU::printCounters(Counters const *counters) {
  kernel_printCounters(counters);
}

template <>
void CAHitNtupletGeneratorKernelsCPU::fillHitDetIndices(HitsView const *hv, TkSoA *tracks_d, cudaStream_t) {
  kernel_fillHitDetIndices(&tracks_d->hitIndices, hv, &tracks_d->detIndices);
}

template <>
void CAHitNtupletGeneratorKernelsCPU::buildDoublets(HitsOnCPU const &hh, cudaStream_t stream) {
  auto nhits = hh.nHits();

#ifdef NTUPLE_DEBUG
  std::cout << "building Doublets out of " << nhits << " Hits" << std::endl;
#endif

  // use "nhits" to heuristically dimension the workspace

  // no need to use the Traits allocations, since we know this is being compiled for the CPU
  //device_isOuterHitOfCell_ = Traits::template make_unique<GPUCACell::OuterHitOfCell[]>(std::max(1U, nhits), stream);
  device_isOuterHitOfCell_ = std::make_unique<GPUCACell::OuterHitOfCell[]>(std::max(1U, nhits));
  assert(device_isOuterHitOfCell_.get());

  auto cellStorageSize = caConstants::maxNumOfActiveDoublets * sizeof(GPUCACell::CellNeighbors) +
                         caConstants::maxNumOfActiveDoublets * sizeof(GPUCACell::CellTracks);
  // no need to use the Traits allocations, since we know this is being compiled for the CPU
  //cellStorage_ = Traits::template make_unique<unsigned char[]>(cellStorageSize, stream);
  cellStorage_ = std::make_unique<unsigned char[]>(cellStorageSize);
  device_theCellNeighborsContainer_ = (GPUCACell::CellNeighbors *)cellStorage_.get();
  device_theCellTracksContainer_ = (GPUCACell::CellTracks *)(cellStorage_.get() + caConstants::maxNumOfActiveDoublets *
                                                                                      sizeof(GPUCACell::CellNeighbors));

  gpuPixelDoublets::initDoublets(device_isOuterHitOfCell_.get(),
                                 nhits,
                                 device_theCellNeighbors_.get(),
                                 device_theCellNeighborsContainer_,
                                 device_theCellTracks_.get(),
                                 device_theCellTracksContainer_);

  // no need to use the Traits allocations, since we know this is being compiled for the CPU
  //device_theCells_ = Traits::template make_unique<GPUCACell[]>(params_.maxNumberOfDoublets_, stream);
  device_theCells_ = std::make_unique<GPUCACell[]>(params_.maxNumberOfDoublets_);
  if (0 == nhits)
    return;  // protect against empty events

  // take all layer pairs into account
  auto nActualPairs = gpuPixelDoublets::nPairs;
  if (not params_.includeJumpingForwardDoublets_) {
    // exclude forward "jumping" layer pairs
    nActualPairs = gpuPixelDoublets::nPairsForTriplets;
  }
  if (params_.minHitsPerNtuplet_ > 3) {
    // for quadruplets, exclude all "jumping" layer pairs
    nActualPairs = gpuPixelDoublets::nPairsForQuadruplets;
  }

  assert(nActualPairs <= gpuPixelDoublets::nPairs);
  gpuPixelDoublets::getDoubletsFromHisto(device_theCells_.get(),
                                         device_nCells_,
                                         device_theCellNeighbors_.get(),
                                         device_theCellTracks_.get(),
                                         hh.view(),
                                         device_isOuterHitOfCell_.get(),
                                         nActualPairs,
                                         params_.idealConditions_,
                                         params_.doClusterCut_,
                                         params_.doZ0Cut_,
                                         params_.doPtCut_,
                                         params_.maxNumberOfDoublets_);
}

template <>
void CAHitNtupletGeneratorKernelsCPU::launchKernels(HitsOnCPU const &hh, TkSoA *tracks_d, cudaStream_t cudaStream) {
  auto *tuples_d = &tracks_d->hitIndices;
  auto *quality_d = tracks_d->qualityData();

  assert(tuples_d && quality_d);

  // zero tuples
  cms::cuda::launchZero(tuples_d, cudaStream);

  auto nhits = hh.nHits();

  // std::cout << "N hits " << nhits << std::endl;
  // if (nhits<2) std::cout << "too few hits " << nhits << std::endl;

  //
  // applying conbinatoric cleaning such as fishbone at this stage is too expensive
  //

  kernel_connect(device_hitTuple_apc_,
                 device_hitToTuple_apc_,  // needed only to be reset, ready for next kernel
                 hh.view(),
                 device_theCells_.get(),
                 device_nCells_,
                 device_theCellNeighbors_.get(),
                 device_isOuterHitOfCell_.get(),
                 params_.hardCurvCut_,
                 params_.ptmin_,
                 params_.CAThetaCutBarrel_,
                 params_.CAThetaCutForward_,
                 params_.dcaCutInnerTriplet_,
                 params_.dcaCutOuterTriplet_);

  if (nhits > 1 && params_.earlyFishbone_) {
    gpuPixelDoublets::fishbone(
        hh.view(), device_theCells_.get(), device_nCells_, device_isOuterHitOfCell_.get(), nhits, false);
  }

  kernel_find_ntuplets(hh.view(),
                       device_theCells_.get(),
                       device_nCells_,
                       device_theCellTracks_.get(),
                       tuples_d,
                       device_hitTuple_apc_,
                       quality_d,
                       params_.minHitsPerNtuplet_);
  if (params_.doStats_)
    kernel_mark_used(hh.view(), device_theCells_.get(), device_nCells_);

  cms::cuda::finalizeBulk(device_hitTuple_apc_, tuples_d);

  // remove duplicates (tracks that share a doublet)
  kernel_earlyDuplicateRemover(device_theCells_.get(), device_nCells_, tuples_d, quality_d);

  kernel_countMultiplicity(tuples_d, quality_d, device_tupleMultiplicity_.get());
  cms::cuda::launchFinalize(device_tupleMultiplicity_.get(), cudaStream);
  kernel_fillMultiplicity(tuples_d, quality_d, device_tupleMultiplicity_.get());

  if (nhits > 1 && params_.lateFishbone_) {
    gpuPixelDoublets::fishbone(
        hh.view(), device_theCells_.get(), device_nCells_, device_isOuterHitOfCell_.get(), nhits, true);
  }

  if (params_.doStats_) {
    kernel_checkOverflows(tuples_d,
                          device_tupleMultiplicity_.get(),
                          device_hitToTuple_.get(),
                          device_hitTuple_apc_,
                          device_theCells_.get(),
                          device_nCells_,
                          device_theCellNeighbors_.get(),
                          device_theCellTracks_.get(),
                          device_isOuterHitOfCell_.get(),
                          nhits,
                          params_.maxNumberOfDoublets_,
                          counters_);
  }
}

template <>
void CAHitNtupletGeneratorKernelsCPU::classifyTuples(HitsOnCPU const &hh, TkSoA *tracks_d, cudaStream_t cudaStream) {
  auto const *tuples_d = &tracks_d->hitIndices;
  auto *quality_d = tracks_d->qualityData();

  // classify tracks based on kinematics
  kernel_classifyTracks(tuples_d, tracks_d, params_.cuts_, quality_d);

  if (params_.lateFishbone_) {
    // apply fishbone cleaning to good tracks
    kernel_fishboneCleaner(device_theCells_.get(), device_nCells_, quality_d);
  }

  // remove duplicates (tracks that share a doublet)
  kernel_fastDuplicateRemover(device_theCells_.get(), device_nCells_, tuples_d, tracks_d);

  // fill hit->track "map"
<<<<<<< HEAD
  kernel_countHitInTracks(tuples_d, quality_d, device_hitToTuple_.get());
  cms::cuda::launchFinalize(hitToTupleView_, cudaStream);
  kernel_fillHitInTracks(tuples_d, quality_d, device_hitToTuple_.get());
=======
  if (params_.doSharedHitCut_ || params_.doStats_) {
    kernel_countHitInTracks(tuples_d, quality_d, device_hitToTuple_.get());
    cms::cuda::launchFinalize(device_hitToTuple_.get(), cudaStream);
    kernel_fillHitInTracks(tuples_d, quality_d, device_hitToTuple_.get());
  }
>>>>>>> 807000a7

  // remove duplicates (tracks that share a hit)
  if (params_.doSharedHitCut_) {
    kernel_sharedHitCleaner(
        hh.view(), tuples_d, tracks_d, quality_d, params_.minHitsForSharingCut_, device_hitToTuple_.get());
  }

  if (params_.doStats_) {
    // counters (add flag???)
    kernel_doStatsForHitInTracks(device_hitToTuple_.get(), counters_);
    kernel_doStatsForTracks(tuples_d, quality_d, counters_);
  }

#ifdef DUMP_GPU_TK_TUPLES
  static std::atomic<int> iev(0);
  ++iev;
  kernel_print_found_ntuplets(hh.view(), tuples_d, tracks_d, quality_d, device_hitToTuple_.get(), 100, iev);
#endif
}<|MERGE_RESOLUTION|>--- conflicted
+++ resolved
@@ -169,17 +169,11 @@
   kernel_fastDuplicateRemover(device_theCells_.get(), device_nCells_, tuples_d, tracks_d);
 
   // fill hit->track "map"
-<<<<<<< HEAD
-  kernel_countHitInTracks(tuples_d, quality_d, device_hitToTuple_.get());
-  cms::cuda::launchFinalize(hitToTupleView_, cudaStream);
-  kernel_fillHitInTracks(tuples_d, quality_d, device_hitToTuple_.get());
-=======
   if (params_.doSharedHitCut_ || params_.doStats_) {
     kernel_countHitInTracks(tuples_d, quality_d, device_hitToTuple_.get());
-    cms::cuda::launchFinalize(device_hitToTuple_.get(), cudaStream);
+    cms::cuda::launchFinalize(hitToTupleView_, cudaStream);
     kernel_fillHitInTracks(tuples_d, quality_d, device_hitToTuple_.get());
   }
->>>>>>> 807000a7
 
   // remove duplicates (tracks that share a hit)
   if (params_.doSharedHitCut_) {
