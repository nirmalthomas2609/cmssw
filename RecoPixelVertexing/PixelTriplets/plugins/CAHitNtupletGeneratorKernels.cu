--- conflicted
+++ resolved
@@ -273,15 +273,9 @@
 
   if (params_.doSharedHitCut_) {
     // remove duplicates (tracks that share a hit)
-<<<<<<< HEAD
     numberOfBlocks = (hitToTupleView_.offSize + blockSize - 1) / blockSize;
-    kernel_tripletCleaner<<<numberOfBlocks, blockSize, 0, cudaStream>>>(
-        hh.view(), tuples_d, tracks_d, quality_d, device_hitToTuple_.get());
-=======
-    numberOfBlocks = (HitToTuple::capacity() + blockSize - 1) / blockSize;
     kernel_sharedHitCleaner<<<numberOfBlocks, blockSize, 0, cudaStream>>>(
         hh.view(), tuples_d, tracks_d, quality_d, params_.minHitsForSharingCut_, device_hitToTuple_.get());
->>>>>>> 807000a7
     cudaCheck(cudaGetLastError());
   }
 
