// Move geomCorrection to the concrete class. d.k. 06/06.
// Change drift direction. d.k. 06/06
// G. Giurgiu (ggiurgiu@pha.jhu.edu), 12/01/06, implemented the function:
// computeAnglesFromDetPosition(const SiPixelCluster & cl,
// change to use Lorentz angle from DB Lotte Wilke, Jan. 31st, 2008
// Change to use Generic error & Template calibration from DB - D.Fehling 11/08


#include "Geometry/TrackerGeometryBuilder/interface/PixelGeomDetUnit.h"
#include "Geometry/TrackerGeometryBuilder/interface/RectangularPixelTopology.h"
#include "Geometry/TrackerGeometryBuilder/interface/ProxyPixelTopology.h"

#include "RecoLocalTracker/SiPixelRecHits/interface/PixelCPEBase.h"

#define CORRECT_FOR_BIG_PIXELS

// MessageLogger
#include "FWCore/MessageLogger/interface/MessageLogger.h"

// Magnetic field
#include "MagneticField/Engine/interface/MagneticField.h"


#include <iostream>

using namespace std;

//-----------------------------------------------------------------------------
//  A constructor run for generic and templates
//
//-----------------------------------------------------------------------------
PixelCPEBase::PixelCPEBase(edm::ParameterSet const & conf,
                           const MagneticField *mag,
                           const TrackerGeometry& geom,
                           const TrackerTopology& ttopo,
                           const SiPixelLorentzAngle * lorentzAngle,
                           const SiPixelGenErrorDBObject * genErrorDBObject,
                           const SiPixelTemplateDBObject * templateDBobject,
                           const SiPixelLorentzAngle * lorentzAngleWidth,
                           int flag)
//  : useLAAlignmentOffsets_(false), useLAOffsetFromConfig_(false),
: useLAOffsetFromConfig_(false),
useLAWidthFromConfig_(false), useLAWidthFromDB_(false), theFlag_(flag),
magfield_(mag), geom_(geom), ttopo_(ttopo)
{
   
#ifdef EDM_ML_DEBUG
   nRecHitsTotal_=0;
   nRecHitsUsedEdge_=0,
#endif
   
   //--- Lorentz angle tangent per Tesla
   lorentzAngle_ = lorentzAngle;
   lorentzAngleWidth_ = lorentzAngleWidth;
   
   //-- GenError Calibration Object (different from SiPixelCPEGenericErrorParm) from DB
   genErrorDBObject_ = genErrorDBObject;
   //cout<<" new errors "<<genErrorDBObject<<" "<<genErrorDBObject_<<endl;
   
   //-- Template Calibration Object from DB
   if(theFlag_!=0) templateDBobject_ = templateDBobject; // flag to check if it is generic or templates
   
   // Configurables
   // For both templates & generic
   
   // Read templates and/or generic errors from DB
   LoadTemplatesFromDB_ = conf.getParameter<bool>("LoadTemplatesFromDB");
   //cout<<" use generros/templaets "<<LoadTemplatesFromDB_<<endl;
   
   //--- Algorithm's verbosity
   theVerboseLevel =
   conf.getUntrackedParameter<int>("VerboseLevel",0);
   
   //-- Switch on/off E.B
   alpha2Order = conf.getParameter<bool>("Alpha2Order");
   
   //--- A flag that could be used to change the behavior of
   //--- clusterProbability() in TSiPixelRecHit (the *transient* one).
   //--- The problem is that the transient hits are made after the CPE runs
   //--- and they don't get the access to the PSet, so we pass it via the
   //--- CPE itself...
   //
   clusterProbComputationFlag_
   = (unsigned int) conf.getParameter<int>("ClusterProbComputationFlag");
   
   // This LA related parameters are only relevant for the Generic algo
   // They still have to be used in Base since the LA computation is in Base
   
   // Use LA-width from DB.
   // If both (this and from config) are false LA-width is calcuated from LA-offset
   useLAWidthFromDB_ = conf.existsAs<bool>("useLAWidthFromDB")?
   conf.getParameter<bool>("useLAWidthFromDB"):false;
   
   // Use Alignment LA-offset in generic
   //useLAAlignmentOffsets_ = conf.existsAs<bool>("useLAAlignmentOffsets")?
   //conf.getParameter<bool>("useLAAlignmentOffsets"):false;
   
   // Used only for testing
   lAOffset_ = conf.existsAs<double>("lAOffset")?  // fixed LA value
   conf.getParameter<double>("lAOffset"):0.0;
   lAWidthBPix_ = conf.existsAs<double>("lAWidthBPix")?   // fixed LA width
   conf.getParameter<double>("lAWidthBPix"):0.0;
   lAWidthFPix_ = conf.existsAs<double>("lAWidthFPix")?   // fixed LA width
   conf.getParameter<double>("lAWidthFPix"):0.0;
   
   // Use LA-offset from config, for testing only
   if(lAOffset_>0.0) useLAOffsetFromConfig_ = true;
   // Use LA-width from config, split into fpix & bpix, for testing only
   if(lAWidthBPix_>0.0 || lAWidthFPix_>0.0) useLAWidthFromConfig_ = true;
   
   
   // For Templates only
   // Compute the Lorentz shifts for this detector element for templates (from Alignment)
   DoLorentz_ = conf.existsAs<bool>("DoLorentz")?conf.getParameter<bool>("DoLorentz"):false;
   
   LogDebug("PixelCPEBase") <<" LA constants - "
   <<lAOffset_<<" "<<lAWidthBPix_<<" "<<lAWidthFPix_<<endl; //dk
   
   fillDetParams();
   
   //cout<<" LA "<<lAOffset_<<" "<<lAWidthBPix_<<" "<<lAWidthFPix_<<endl; //dk
}

//-----------------------------------------------------------------------------
//  Fill all variables which are constant for an event (geometry)
//-----------------------------------------------------------------------------
void PixelCPEBase::fillDetParams()
{
   //cout<<" in fillDetParams "<<theFlag_<<endl;
   
   auto const & dus = geom_.detUnits();
   unsigned m_detectors = dus.size();
   for(unsigned int i=1;i<7;++i) {
      LogDebug("LookingForFirstStrip") << "Subdetector " << i
      << " GeomDetEnumerator " << GeomDetEnumerators::tkDetEnum[i]
      << " offset " << geom_.offsetDU(GeomDetEnumerators::tkDetEnum[i])
      << " is it strip? " << (geom_.offsetDU(GeomDetEnumerators::tkDetEnum[i]) != dus.size() ?
                              dus[geom_.offsetDU(GeomDetEnumerators::tkDetEnum[i])]->type().isTrackerStrip() : false);
      if(geom_.offsetDU(GeomDetEnumerators::tkDetEnum[i]) != dus.size() &&
         dus[geom_.offsetDU(GeomDetEnumerators::tkDetEnum[i])]->type().isTrackerStrip()) {
         if(geom_.offsetDU(GeomDetEnumerators::tkDetEnum[i]) < m_detectors) m_detectors = geom_.offsetDU(GeomDetEnumerators::tkDetEnum[i]);
      }
   }
   LogDebug("LookingForFirstStrip") << " Chosen offset: " << m_detectors;
   
   
   m_DetParams.resize(m_detectors);
   //cout<<"caching "<<m_detectors<<" pixel detectors"<<endl;
   for (unsigned i=0; i!=m_detectors;++i) {
      auto & p=m_DetParams[i];
      p.theDet = dynamic_cast<const PixelGeomDetUnit*>(dus[i]);
      assert(p.theDet);
      assert(p.theDet->index()==int(i));
      
      p.theOrigin = p.theDet->surface().toLocal(GlobalPoint(0,0,0));
      
      //--- p.theDet->type() returns a GeomDetType, which implements subDetector()
      p.thePart = p.theDet->type().subDetector();
      
      //cout<<" in PixelCPEBase - in det "<<thePart<<endl; //dk
      
      //--- The location in of this DetUnit in a cyllindrical coord system (R,Z)
      //--- The call goes via BoundSurface, returned by p.theDet->surface(), but
      //--- position() is implemented in GloballyPositioned<> template
      //--- ( BoundSurface : Surface : GloballyPositioned<float> )
      //p.theDetR = p.theDet->surface().position().perp();  //Not used, AH
      //p.theDetZ = p.theDet->surface().position().z();  //Not used, AH
      //--- Define parameters for chargewidth calculation
      
      //--- bounds() is implemented in BoundSurface itself.
      p.theThickness = p.theDet->surface().bounds().thickness();
      
      // Cache the det id for templates and generic erros
      
      if(theFlag_==0) { // for generic
         if(LoadTemplatesFromDB_ ) // do only if genError requested
            p.detTemplateId = genErrorDBObject_->getGenErrorID(p.theDet->geographicalId().rawId());
      } else {          // for templates
         p.detTemplateId = templateDBobject_->getTemplateID(p.theDet->geographicalId());
      }
      
      // just for testing
      //int i1 = 0;
      //if(theFlag_==0) i1 = genErrorDBObject_->getGenErrorID(p.theDet->geographicalId().rawId());
      //int i2= templateDBobject_->getTemplateID(p.theDet->geographicalId().rawId());
      //int i3= templateDBobject_->getTemplateID(p.theDet->geographicalId());
      //if(i2!=i3) cout<<i2<<" != "<<i3<<endl;
      //cout<<i<<" "<<p.detTemplateId<<" "<<i1<<" "<<i2<<" "<<i3<<endl;
      
      auto topol = &(p.theDet->specificTopology());
      p.theTopol=topol;
      auto const proxyT = dynamic_cast<const ProxyPixelTopology*>(p.theTopol);
      if (proxyT) p.theRecTopol = dynamic_cast<const RectangularPixelTopology*>(&(proxyT->specificTopology()));
      else p.theRecTopol = dynamic_cast<const RectangularPixelTopology*>(p.theTopol);
      assert(p.theRecTopol);
      
      //---- The geometrical description of one module/plaquette
      //p.theNumOfRow = p.theRecTopol->nrows();	// rows in x //Not used, AH
      //p.theNumOfCol = p.theRecTopol->ncolumns();	// cols in y //Not used, AH
      std::pair<float,float> pitchxy = p.theRecTopol->pitch();
      p.thePitchX = pitchxy.first;	     // pitch along x
      p.thePitchY = pitchxy.second;	     // pitch along y
      
      //p.theSign = isFlipped(&p) ? -1 : 1; //Not used, AH
      
      LocalVector Bfield = p.theDet->surface().toLocal(magfield_->inTesla(p.theDet->surface().position()));
      p.bz = Bfield.z();
      p.bx = Bfield.x();
      
      
      // Compute the Lorentz shifts for this detector element
      if ( (theFlag_==0) || DoLorentz_ ) {  // do always for generic and if(DOLorentz) for templates
         p.driftDirection = driftDirection(p, Bfield );
         computeLorentzShifts(p);
      }
      
      
      LogDebug("PixelCPEBase") << "***** PIXEL LAYOUT *****"
      << " thePart = " << p.thePart
      << " theThickness = " << p.theThickness
      << " thePitchX  = " << p.thePitchX
      << " thePitchY  = " << p.thePitchY;
      //			     << " theLShiftX  = " << p.theLShiftX;
      
      
   }
}

//-----------------------------------------------------------------------------
//  One function to cache the variables common for one DetUnit.
//-----------------------------------------------------------------------------
void
PixelCPEBase::setTheClu( DetParam const & theDetParam, ClusterParam & theClusterParam ) const
{
   
   //--- Geometric Quality Information
   int minInX,minInY,maxInX,maxInY=0;
   minInX = theClusterParam.theCluster->minPixelRow();
   minInY = theClusterParam.theCluster->minPixelCol();
   maxInX = theClusterParam.theCluster->maxPixelRow();
   maxInY = theClusterParam.theCluster->maxPixelCol();
   
   theClusterParam.isOnEdge_ = theDetParam.theRecTopol->isItEdgePixelInX(minInX) | theDetParam.theRecTopol->isItEdgePixelInX(maxInX) |
   theDetParam.theRecTopol->isItEdgePixelInY(minInY) | theDetParam.theRecTopol->isItEdgePixelInY(maxInY) ;
   
   // FOR NOW UNUSED. KEEP IT IN CASE WE WANT TO USE IT IN THE FUTURE
   // Bad Pixels have their charge set to 0 in the clusterizer
   //hasBadPixels_ = false;
   //for(unsigned int i=0; i<theClusterParam.theCluster->pixelADC().size(); ++i) {
   //if(theClusterParam.theCluster->pixelADC()[i] == 0) { hasBadPixels_ = true; break;}
   //}
   
   theClusterParam.spansTwoROCs_ = theDetParam.theRecTopol->containsBigPixelInX(minInX,maxInX) |
   theDetParam.theRecTopol->containsBigPixelInY(minInY,maxInY);
   
}


//-----------------------------------------------------------------------------
//  Compute alpha_ and beta_ from the LocalTrajectoryParameters.
//  Note: should become const after both localParameters() become const.
//-----------------------------------------------------------------------------
void PixelCPEBase::
computeAnglesFromTrajectory( DetParam const & theDetParam, ClusterParam & theClusterParam,
                            const LocalTrajectoryParameters & ltp) const
{
<<<<<<< HEAD
   //cout<<" in PixelCPEBase:computeAnglesFromTrajectory - "<<endl; //dk
   
   //theClusterParam.loc_traj_param = ltp;
   
   LocalVector localDir = ltp.momentum();
   
   
   float locx = localDir.x();
   float locy = localDir.y();
   float locz = localDir.z();
   
   /*
    // Danek's definition
    alpha_ = acos(locx/sqrt(locx*locx+locz*locz));
    if ( isFlipped() )                    // &&& check for FPIX !!!
    alpha_ = PI - alpha_ ;
    beta_ = acos(locy/sqrt(locy*locy+locz*locz));
    */
   
   
   theClusterParam.cotalpha = locx/locz;
   theClusterParam.cotbeta  = locy/locz;
   //theClusterParam.zneg = (locz < 0); // Not used, AH
   
   
   LocalPoint trk_lp = ltp.position();
   theClusterParam.trk_lp_x = trk_lp.x();
   theClusterParam.trk_lp_y = trk_lp.y();
   
   theClusterParam.with_track_angle = true;
   
   
   // ggiurgiu@jhu.edu 12/09/2010 : needed to correct for bows/kinks
   AlgebraicVector5 vec_trk_parameters = ltp.mixedFormatVector();
   theClusterParam.loc_trk_pred = Topology::LocalTrackPred( vec_trk_parameters );
   
=======
  //cout<<" in PixelCPEBase:computeAnglesFromTrajectory - "<<endl; //dk

  /*
  LocalVector localDir = ltp.momentum();
  float locx = localDir.x();
  float locy = localDir.y();
  float locz = localDir.z();
  // Danek's definition 
  alpha_ = acos(locx/sqrt(locx*locx+locz*locz));
  if ( isFlipped() )                    // &&& check for FPIX !!!
  alpha_ = PI - alpha_ ;
  beta_ = acos(locy/sqrt(locy*locy+locz*locz));
  */
  
  
  theClusterParam.cotalpha = ltp.dxdz(); // locx/locz;
  theClusterParam.cotbeta  = ltp.dydz(); // locy/locz;
  
  
  LocalPoint trk_lp = ltp.position();
  theClusterParam.trk_lp_x = trk_lp.x();
  theClusterParam.trk_lp_y = trk_lp.y();
  
  theClusterParam.with_track_angle = true;

  // ggiurgiu@jhu.edu 12/09/2010 : needed to correct for bows/kinks
  theClusterParam.loc_trk_pred = 
      Topology::LocalTrackPred(theClusterParam.trk_lp_x, theClusterParam.trk_lp_y, theClusterParam.cotalpha, theClusterParam.cotbeta);
  
>>>>>>> bad9b89e
}

//-----------------------------------------------------------------------------
//  Estimate theAlpha for barrel, based on the det position.
//  &&& Needs to be consolidated from the above.
//-----------------------------------------------------------------------------
//float
//PixelCPEBase::estimatedAlphaForBarrel(float centerx) const
//{
//  float tanalpha = theSign * (centerx-theOffsetX) * thePitchX / theDetR;
//  return PI/2.0 - atan(tanalpha);
//}




//-----------------------------------------------------------------------------
//  Compute alpha_ and beta_ from the position of this DetUnit.
//  &&& DOES NOT WORK FOR NOW. d.k. 6/06
// The angles from dets are calculated internaly in the PixelCPEInitial class
//-----------------------------------------------------------------------------
// G. Giurgiu, 12/01/06 : implement the function
void PixelCPEBase::
computeAnglesFromDetPosition(DetParam const & theDetParam, ClusterParam & theClusterParam ) const
{
   
   
   /*
    // get cluster center of gravity (of charge)
    float xcenter = cl.x();
    float ycenter = cl.y();
    
    // get the cluster position in local coordinates (cm)
    
    // ggiurgiu@jhu.edu 12/09/2010 : This function is called without track info, therefore there are no track
    // angles to provide here. Call the default localPosition (without track info)
    LocalPoint lp = theTopol->localPosition( MeasurementPoint(xcenter, ycenter) );
    
    
    // get the cluster position in global coordinates (cm)
    GlobalPoint gp = theDet->surface().toGlobal( lp );
    float gp_mod = sqrt( gp.x()*gp.x() + gp.y()*gp.y() + gp.z()*gp.z() );
    
    // normalize
    float gpx = gp.x()/gp_mod;
    float gpy = gp.y()/gp_mod;
    float gpz = gp.z()/gp_mod;
    
    // make a global vector out of the global point; this vector will point from the
    // origin of the detector to the cluster
    GlobalVector gv(gpx, gpy, gpz);
    
    // make local unit vector along local X axis
    const Local3DVector lvx(1.0, 0.0, 0.0);
    
    // get the unit X vector in global coordinates/
    GlobalVector gvx = theDet->surface().toGlobal( lvx );
    
    // make local unit vector along local Y axis
    const Local3DVector lvy(0.0, 1.0, 0.0);
    
    // get the unit Y vector in global coordinates
    GlobalVector gvy = theDet->surface().toGlobal( lvy );
    
    // make local unit vector along local Z axis
    const Local3DVector lvz(0.0, 0.0, 1.0);
    
    // get the unit Z vector in global coordinates
    GlobalVector gvz = theDet->surface().toGlobal( lvz );
    
    // calculate the components of gv (the unit vector pointing to the cluster)
    // in the local coordinate system given by the basis {gvx, gvy, gvz}
    // note that both gv and the basis {gvx, gvy, gvz} are given in global coordinates
    float gv_dot_gvx = gv.x()*gvx.x() + gv.y()*gvx.y() + gv.z()*gvx.z();
    float gv_dot_gvy = gv.x()*gvy.x() + gv.y()*gvy.y() + gv.z()*gvy.z();
    float gv_dot_gvz = gv.x()*gvz.x() + gv.y()*gvz.y() + gv.z()*gvz.z();
    */
   
   // all the above is equivalent to
   LocalPoint lp = theDetParam.theTopol->localPosition( MeasurementPoint(theClusterParam.theCluster->x(), theClusterParam.theCluster->y()) );
   auto gvx = lp.x()-theDetParam.theOrigin.x();
   auto gvy = lp.y()-theDetParam.theOrigin.y();
   auto gvz = -1.f/theDetParam.theOrigin.z();
   //  normalization not required as only ratio used...
   
   
   //theClusterParam.zneg = (gvz < 0); // Not used, AH
   
   // calculate angles
   theClusterParam.cotalpha = gvx*gvz;
   theClusterParam.cotbeta  = gvy*gvz;
   
   theClusterParam.with_track_angle = false;
   
   
   /*
    // used only in dberror param...
    auto alpha = HALF_PI - std::atan(cotalpha_);
    auto beta = HALF_PI - std::atan(cotbeta_);
    if (zneg) { beta -=PI; alpha -=PI;}
    
    auto alpha_ = atan2( gv_dot_gvz, gv_dot_gvx );
    auto beta_  = atan2( gv_dot_gvz, gv_dot_gvy );
    
    assert(std::abs(std::round(alpha*10000.f)-std::round(alpha_*10000.f))<2);
    assert(std::abs(std::round(beta*10000.f)-std::round(beta_*10000.f))<2);
    */
   
}



//-----------------------------------------------------------------------------
// The isFlipped() is a silly way to determine which detectors are inverted.
// In the barrel for every 2nd ladder the E field direction is in the
// global r direction (points outside from the z axis), every other
// ladder has the E field inside. Something similar is in the
// forward disks (2 sides of the blade). This has to be recognised
// because the charge sharing effect is different.
//
// The isFliped does it by looking and the relation of the local (z always
// in the E direction) to global coordinates. There is probably a much
// better way.
//-----------------------------------------------------------------------------
bool PixelCPEBase::isFlipped(DetParam const & theDetParam) const
{
   // Check the relative position of the local +/- z in global coordinates.
   float tmp1 = theDetParam.theDet->surface().toGlobal(Local3DPoint(0.,0.,0.)).perp2();
   float tmp2 = theDetParam.theDet->surface().toGlobal(Local3DPoint(0.,0.,1.)).perp2();
   //cout << " 1: " << tmp1 << " 2: " << tmp2 << endl;
   if ( tmp2<tmp1 ) return true;
   else return false;
}
//------------------------------------------------------------------------
PixelCPEBase::DetParam const & PixelCPEBase::detParam(const GeomDetUnit & det) const {
   auto i = det.index();
   //cout << "get parameters of detector " << i << endl;
   assert(i<int(m_DetParams.size()));
   //if (i>=int(m_DetParams.size())) m_DetParams.resize(i+1);  // should never happen!
   const DetParam & p = m_DetParams[i];
   return p;
}

//-----------------------------------------------------------------------------
//  Drift direction.
//  Works OK for barrel and forward.
//  The formulas used for dir_x,y,z have to be exactly the same as the ones
//  used in the digitizer (SiPixelDigitizerAlgorithm.cc).
//
//-----------------------------------------------------------------------------
LocalVector
PixelCPEBase::driftDirection(DetParam & theDetParam, GlobalVector bfield ) const {
   
   Frame detFrame(theDetParam.theDet->surface().position(), theDetParam.theDet->surface().rotation());
   LocalVector Bfield = detFrame.toLocal(bfield);
   return driftDirection(theDetParam,Bfield);
   
}

LocalVector
PixelCPEBase::driftDirection(DetParam & theDetParam, LocalVector Bfield ) const {
   const bool LocalPrint = false;
   
   // Use LA from DB or from config
   float langle = 0.;
   if( !useLAOffsetFromConfig_ ) {  // get it from DB
      if(lorentzAngle_ != NULL) {  // a real LA object
         langle = lorentzAngle_->getLorentzAngle(theDetParam.theDet->geographicalId().rawId());
         //cout<<" la "<<langle<<" "<< theDetParam.theDet->geographicalId().rawId() <<endl;
      } else { // no LA, unused
         //cout<<" LA object is NULL, assume LA = 0"<<endl; //dk
         langle = 0; // set to a fake value
      }
      if(LocalPrint) cout<<" Will use LA Offset from DB "<<langle<<endl;
   } else {  // from config file
      langle = lAOffset_;
      if(LocalPrint) cout<<" Will use LA Offset from config "<<langle<<endl;
   }
   
   // Now do the LA width stuff
   theDetParam.widthLAFractionX = 1.; // predefine to 1 (default) if things fail
   theDetParam.widthLAFractionY = 1.;
   
   // Compute the charge width, generic only
   if(theFlag_==0) {
      
      if(useLAWidthFromDB_ && (lorentzAngleWidth_ != NULL) ) {
         // take it from a seperate, special LA DB object (forWidth)
         
         auto langleWidth = lorentzAngleWidth_->getLorentzAngle(theDetParam.theDet->geographicalId().rawId());
         if(langleWidth!=0.0) theDetParam.widthLAFractionX = std::abs(langleWidth/langle);
         // leave the widthLAFractionY=1.
         //cout<<" LAWidth lorentz width "<<theDetParam.widthLAFractionX<<" "<<theDetParam.widthLAFractionY<<endl;
         
      } else if(useLAWidthFromConfig_) { // get from config
         
         double lAWidth=0;
         if( GeomDetEnumerators::isTrackerPixel(theDetParam.thePart) && GeomDetEnumerators::isBarrel(theDetParam.thePart) ) lAWidth = lAWidthBPix_; // barrel
         else lAWidth = lAWidthFPix_;
         
         if(langle!=0.0) theDetParam.widthLAFractionX = std::abs(lAWidth/langle);
         // fix the FractionY at 1
         
         //cout<<" Lorentz width from config "<<theDetParam.widthLAFractionX<<" "<<theDetParam.widthLAFractionY<<endl;
         
      } else { // get if from the offset LA (old method used until 2013)
         // do nothing
         //cout<<" Old default LA width method "<<theDetParam.widthLAFractionX<<" "<<theDetParam.widthLAFractionY<<endl;
         
      }
      
      //cout<<" Final LA fraction  "<<theDetParam.widthLAFractionX<<" "<<theDetParam.widthLAFractionY<<endl;
      
   }  // if flag
   
   
   if(LocalPrint) cout<<" in PixelCPEBase:driftDirection - "<<langle<<" "<<Bfield<<endl; //dk
   
   float alpha2 = alpha2Order ?  langle*langle : 0; //
   
   // **********************************************************************
   // Our convention is the following:
   // +x is defined by the direction of the Lorentz drift!
   // +z is defined by the direction of E field (so electrons always go into -z!)
   // +y is defined by +x and +z, and it turns out to be always opposite to the +B field.
   // **********************************************************************
   
   float dir_x = -( langle * Bfield.y() + alpha2* Bfield.z()* Bfield.x() );
   float dir_y =  ( langle * Bfield.x() - alpha2* Bfield.z()* Bfield.y() );
   float dir_z = -( 1.f + alpha2* Bfield.z()*Bfield.z() );
   auto scale = 1.f/std::abs( dir_z );  // same as 1 + alpha2*Bfield.z()*Bfield.z()
   LocalVector  dd(dir_x*scale, dir_y*scale, -1.f );  // last is -1 !
   
   LogDebug("PixelCPEBase") << " The drift direction in local coordinate is "  << dd   ;
   
   return dd;
}

//-----------------------------------------------------------------------------
//  One-shot computation of the driftDirection and both lorentz shifts
//-----------------------------------------------------------------------------
void
PixelCPEBase::computeLorentzShifts(DetParam & theDetParam) const {
   
   //cout<<" in PixelCPEBase:computeLorentzShifts - "<<driftDirection_<<endl; //dk
   
   // Max shift (at the other side of the sensor) in cm
   theDetParam.lorentzShiftInCmX = theDetParam.driftDirection.x()/theDetParam.driftDirection.z() * theDetParam.theThickness;  //
   theDetParam.lorentzShiftInCmY = theDetParam.driftDirection.y()/theDetParam.driftDirection.z() * theDetParam.theThickness;  //
   
   //cout<<" in PixelCPEBase:computeLorentzShifts - "
   //<<lorentzShiftInCmX_<<" "
   //<<lorentzShiftInCmY_<<" "
   //<<endl; //dk
   
   LogDebug("PixelCPEBase") << " The drift direction in local coordinate is "
   << theDetParam.driftDirection    ;
}

//-----------------------------------------------------------------------------
//! A convenience method to fill a whole SiPixelRecHitQuality word in one shot.
//! This way, we can keep the details of what is filled within the pixel
//! code and not expose the Transient SiPixelRecHit to it as well.  The name
//! of this function is chosen to match the one in SiPixelRecHit.
//-----------------------------------------------------------------------------
SiPixelRecHitQuality::QualWordType
PixelCPEBase::rawQualityWord(ClusterParam & theClusterParam) const
{
<<<<<<< HEAD
   SiPixelRecHitQuality::QualWordType qualWord(0);
   float probabilityXY;
   if ( theClusterParam.probabilityX_ !=0 && theClusterParam.probabilityY_ !=0 )
      probabilityXY = theClusterParam.probabilityX_ * theClusterParam.probabilityY_ * (1.f - std::log(theClusterParam.probabilityX_ * theClusterParam.probabilityY_) ) ;
   else
      probabilityXY = 0;
   SiPixelRecHitQuality::thePacking.setProbabilityXY ( probabilityXY ,
                                                      qualWord );
   
   SiPixelRecHitQuality::thePacking.setProbabilityQ  ( theClusterParam.probabilityQ_ ,
                                                      qualWord );
   
   SiPixelRecHitQuality::thePacking.setQBin          ( (int)theClusterParam.qBin_, 
=======
  SiPixelRecHitQuality::QualWordType qualWord(0);
  if (theClusterParam.hasFilledProb_) {
    float probabilityXY=0;
    if ( theClusterParam.probabilityX_ !=0 && theClusterParam.probabilityY_ !=0 ) 
       probabilityXY = theClusterParam.probabilityX_ * theClusterParam.probabilityY_ * (1.f - std::log(theClusterParam.probabilityX_ * theClusterParam.probabilityY_) ) ;
    SiPixelRecHitQuality::thePacking.setProbabilityXY ( probabilityXY ,
                                                      qualWord );
  
    SiPixelRecHitQuality::thePacking.setProbabilityQ  ( theClusterParam.probabilityQ_ , 
                                                      qualWord );
  }
  SiPixelRecHitQuality::thePacking.setQBin          ( theClusterParam.qBin_, 
>>>>>>> bad9b89e
                                                      qualWord );
   
   SiPixelRecHitQuality::thePacking.setIsOnEdge      ( theClusterParam.isOnEdge_,
                                                      qualWord );
   
   SiPixelRecHitQuality::thePacking.setHasBadPixels  ( theClusterParam.hasBadPixels_,
                                                      qualWord );
   
   SiPixelRecHitQuality::thePacking.setSpansTwoROCs  ( theClusterParam.spansTwoROCs_,
                                                      qualWord );
   
   SiPixelRecHitQuality::thePacking.setHasFilledProb ( theClusterParam.hasFilledProb_,
                                                      qualWord );
   
   return qualWord;
}<|MERGE_RESOLUTION|>--- conflicted
+++ resolved
@@ -1,7 +1,7 @@
 // Move geomCorrection to the concrete class. d.k. 06/06.
 // Change drift direction. d.k. 06/06
-// G. Giurgiu (ggiurgiu@pha.jhu.edu), 12/01/06, implemented the function:
-// computeAnglesFromDetPosition(const SiPixelCluster & cl,
+// G. Giurgiu (ggiurgiu@pha.jhu.edu), 12/01/06, implemented the function: 
+// computeAnglesFromDetPosition(const SiPixelCluster & cl, 
 // change to use Lorentz angle from DB Lotte Wilke, Jan. 31st, 2008
 // Change to use Generic error & Template calibration from DB - D.Fehling 11/08
 
@@ -27,98 +27,98 @@
 
 //-----------------------------------------------------------------------------
 //  A constructor run for generic and templates
-//
-//-----------------------------------------------------------------------------
-PixelCPEBase::PixelCPEBase(edm::ParameterSet const & conf,
-                           const MagneticField *mag,
+//  
+//-----------------------------------------------------------------------------
+PixelCPEBase::PixelCPEBase(edm::ParameterSet const & conf, 
+                           const MagneticField *mag, 
                            const TrackerGeometry& geom,
-                           const TrackerTopology& ttopo,
-                           const SiPixelLorentzAngle * lorentzAngle,
-                           const SiPixelGenErrorDBObject * genErrorDBObject,
-                           const SiPixelTemplateDBObject * templateDBobject,
-                           const SiPixelLorentzAngle * lorentzAngleWidth,
-                           int flag)
-//  : useLAAlignmentOffsets_(false), useLAOffsetFromConfig_(false),
-: useLAOffsetFromConfig_(false),
-useLAWidthFromConfig_(false), useLAWidthFromDB_(false), theFlag_(flag),
-magfield_(mag), geom_(geom), ttopo_(ttopo)
-{
-   
+			   const TrackerTopology& ttopo,
+			   const SiPixelLorentzAngle * lorentzAngle, 
+			   const SiPixelGenErrorDBObject * genErrorDBObject, 
+			   const SiPixelTemplateDBObject * templateDBobject,
+			   const SiPixelLorentzAngle * lorentzAngleWidth,
+			   int flag)
+  //  : useLAAlignmentOffsets_(false), useLAOffsetFromConfig_(false),
+  : useLAOffsetFromConfig_(false),
+    useLAWidthFromConfig_(false), useLAWidthFromDB_(false), theFlag_(flag),
+    magfield_(mag), geom_(geom), ttopo_(ttopo)
+{
+
 #ifdef EDM_ML_DEBUG
-   nRecHitsTotal_=0;
-   nRecHitsUsedEdge_=0,
-#endif
-   
-   //--- Lorentz angle tangent per Tesla
-   lorentzAngle_ = lorentzAngle;
-   lorentzAngleWidth_ = lorentzAngleWidth;
-   
-   //-- GenError Calibration Object (different from SiPixelCPEGenericErrorParm) from DB
-   genErrorDBObject_ = genErrorDBObject;
-   //cout<<" new errors "<<genErrorDBObject<<" "<<genErrorDBObject_<<endl;
-   
-   //-- Template Calibration Object from DB
-   if(theFlag_!=0) templateDBobject_ = templateDBobject; // flag to check if it is generic or templates
-   
-   // Configurables
-   // For both templates & generic
-   
-   // Read templates and/or generic errors from DB
-   LoadTemplatesFromDB_ = conf.getParameter<bool>("LoadTemplatesFromDB");
-   //cout<<" use generros/templaets "<<LoadTemplatesFromDB_<<endl;
-   
-   //--- Algorithm's verbosity
-   theVerboseLevel =
-   conf.getUntrackedParameter<int>("VerboseLevel",0);
-   
-   //-- Switch on/off E.B
-   alpha2Order = conf.getParameter<bool>("Alpha2Order");
-   
-   //--- A flag that could be used to change the behavior of
-   //--- clusterProbability() in TSiPixelRecHit (the *transient* one).
-   //--- The problem is that the transient hits are made after the CPE runs
-   //--- and they don't get the access to the PSet, so we pass it via the
-   //--- CPE itself...
-   //
-   clusterProbComputationFlag_
-   = (unsigned int) conf.getParameter<int>("ClusterProbComputationFlag");
-   
-   // This LA related parameters are only relevant for the Generic algo
-   // They still have to be used in Base since the LA computation is in Base
-   
-   // Use LA-width from DB.
-   // If both (this and from config) are false LA-width is calcuated from LA-offset
-   useLAWidthFromDB_ = conf.existsAs<bool>("useLAWidthFromDB")?
-   conf.getParameter<bool>("useLAWidthFromDB"):false;
-   
-   // Use Alignment LA-offset in generic
-   //useLAAlignmentOffsets_ = conf.existsAs<bool>("useLAAlignmentOffsets")?
-   //conf.getParameter<bool>("useLAAlignmentOffsets"):false;
-   
-   // Used only for testing
-   lAOffset_ = conf.existsAs<double>("lAOffset")?  // fixed LA value
-   conf.getParameter<double>("lAOffset"):0.0;
-   lAWidthBPix_ = conf.existsAs<double>("lAWidthBPix")?   // fixed LA width
-   conf.getParameter<double>("lAWidthBPix"):0.0;
-   lAWidthFPix_ = conf.existsAs<double>("lAWidthFPix")?   // fixed LA width
-   conf.getParameter<double>("lAWidthFPix"):0.0;
-   
-   // Use LA-offset from config, for testing only
-   if(lAOffset_>0.0) useLAOffsetFromConfig_ = true;
-   // Use LA-width from config, split into fpix & bpix, for testing only
-   if(lAWidthBPix_>0.0 || lAWidthFPix_>0.0) useLAWidthFromConfig_ = true;
-   
-   
-   // For Templates only
-   // Compute the Lorentz shifts for this detector element for templates (from Alignment)
-   DoLorentz_ = conf.existsAs<bool>("DoLorentz")?conf.getParameter<bool>("DoLorentz"):false;
-   
-   LogDebug("PixelCPEBase") <<" LA constants - "
-   <<lAOffset_<<" "<<lAWidthBPix_<<" "<<lAWidthFPix_<<endl; //dk
-   
-   fillDetParams();
-   
-   //cout<<" LA "<<lAOffset_<<" "<<lAWidthBPix_<<" "<<lAWidthFPix_<<endl; //dk
+  nRecHitsTotal_=0;
+  nRecHitsUsedEdge_=0,
+#endif 
+    
+  //--- Lorentz angle tangent per Tesla
+  lorentzAngle_ = lorentzAngle;
+  lorentzAngleWidth_ = lorentzAngleWidth;
+ 
+  //-- GenError Calibration Object (different from SiPixelCPEGenericErrorParm) from DB
+  genErrorDBObject_ = genErrorDBObject;
+  //cout<<" new errors "<<genErrorDBObject<<" "<<genErrorDBObject_<<endl;
+
+  //-- Template Calibration Object from DB
+  if(theFlag_!=0) templateDBobject_ = templateDBobject; // flag to check if it is generic or templates
+
+  // Configurables 
+  // For both templates & generic 
+
+  // Read templates and/or generic errors from DB
+  LoadTemplatesFromDB_ = conf.getParameter<bool>("LoadTemplatesFromDB"); 
+  //cout<<" use generros/templaets "<<LoadTemplatesFromDB_<<endl;
+
+  //--- Algorithm's verbosity
+  theVerboseLevel = 
+    conf.getUntrackedParameter<int>("VerboseLevel",0);
+  
+  //-- Switch on/off E.B 
+  alpha2Order = conf.getParameter<bool>("Alpha2Order");
+  
+  //--- A flag that could be used to change the behavior of
+  //--- clusterProbability() in TSiPixelRecHit (the *transient* one).  
+  //--- The problem is that the transient hits are made after the CPE runs
+  //--- and they don't get the access to the PSet, so we pass it via the
+  //--- CPE itself...
+  //
+  clusterProbComputationFlag_ 
+    = (unsigned int) conf.getParameter<int>("ClusterProbComputationFlag");
+
+  // This LA related parameters are only relevant for the Generic algo
+  // They still have to be used in Base since the LA computation is in Base
+
+  // Use LA-width from DB. 
+  // If both (this and from config) are false LA-width is calcuated from LA-offset
+  useLAWidthFromDB_ = conf.existsAs<bool>("useLAWidthFromDB")?
+    conf.getParameter<bool>("useLAWidthFromDB"):false;
+
+  // Use Alignment LA-offset in generic
+  //useLAAlignmentOffsets_ = conf.existsAs<bool>("useLAAlignmentOffsets")?
+  //conf.getParameter<bool>("useLAAlignmentOffsets"):false;
+
+  // Used only for testing
+  lAOffset_ = conf.existsAs<double>("lAOffset")?  // fixed LA value 
+              conf.getParameter<double>("lAOffset"):0.0;
+  lAWidthBPix_ = conf.existsAs<double>("lAWidthBPix")?   // fixed LA width 
+                 conf.getParameter<double>("lAWidthBPix"):0.0;
+  lAWidthFPix_ = conf.existsAs<double>("lAWidthFPix")?   // fixed LA width
+                 conf.getParameter<double>("lAWidthFPix"):0.0;
+
+  // Use LA-offset from config, for testing only
+  if(lAOffset_>0.0) useLAOffsetFromConfig_ = true;
+  // Use LA-width from config, split into fpix & bpix, for testing only
+  if(lAWidthBPix_>0.0 || lAWidthFPix_>0.0) useLAWidthFromConfig_ = true;
+
+
+  // For Templates only 
+  // Compute the Lorentz shifts for this detector element for templates (from Alignment)
+  DoLorentz_ = conf.existsAs<bool>("DoLorentz")?conf.getParameter<bool>("DoLorentz"):false;
+
+  LogDebug("PixelCPEBase") <<" LA constants - "
+			   <<lAOffset_<<" "<<lAWidthBPix_<<" "<<lAWidthFPix_<<endl; //dk
+  
+  fillDetParams();
+
+  //cout<<" LA "<<lAOffset_<<" "<<lAWidthBPix_<<" "<<lAWidthFPix_<<endl; //dk
 }
 
 //-----------------------------------------------------------------------------
@@ -126,133 +126,132 @@
 //-----------------------------------------------------------------------------
 void PixelCPEBase::fillDetParams()
 {
-   //cout<<" in fillDetParams "<<theFlag_<<endl;
-   
-   auto const & dus = geom_.detUnits();
-   unsigned m_detectors = dus.size();
-   for(unsigned int i=1;i<7;++i) {
-      LogDebug("LookingForFirstStrip") << "Subdetector " << i
-      << " GeomDetEnumerator " << GeomDetEnumerators::tkDetEnum[i]
-      << " offset " << geom_.offsetDU(GeomDetEnumerators::tkDetEnum[i])
-      << " is it strip? " << (geom_.offsetDU(GeomDetEnumerators::tkDetEnum[i]) != dus.size() ?
-                              dus[geom_.offsetDU(GeomDetEnumerators::tkDetEnum[i])]->type().isTrackerStrip() : false);
-      if(geom_.offsetDU(GeomDetEnumerators::tkDetEnum[i]) != dus.size() &&
-         dus[geom_.offsetDU(GeomDetEnumerators::tkDetEnum[i])]->type().isTrackerStrip()) {
-         if(geom_.offsetDU(GeomDetEnumerators::tkDetEnum[i]) < m_detectors) m_detectors = geom_.offsetDU(GeomDetEnumerators::tkDetEnum[i]);
+  //cout<<" in fillDetParams "<<theFlag_<<endl;
+
+  auto const & dus = geom_.detUnits();
+  unsigned m_detectors = dus.size();
+  for(unsigned int i=1;i<7;++i) {
+    LogDebug("LookingForFirstStrip") << "Subdetector " << i 
+				     << " GeomDetEnumerator " << GeomDetEnumerators::tkDetEnum[i] 
+				     << " offset " << geom_.offsetDU(GeomDetEnumerators::tkDetEnum[i]) 
+				     << " is it strip? " << (geom_.offsetDU(GeomDetEnumerators::tkDetEnum[i]) != dus.size() ? 
+							     dus[geom_.offsetDU(GeomDetEnumerators::tkDetEnum[i])]->type().isTrackerStrip() : false);
+    if(geom_.offsetDU(GeomDetEnumerators::tkDetEnum[i]) != dus.size() && 
+       dus[geom_.offsetDU(GeomDetEnumerators::tkDetEnum[i])]->type().isTrackerStrip()) {
+      if(geom_.offsetDU(GeomDetEnumerators::tkDetEnum[i]) < m_detectors) m_detectors = geom_.offsetDU(GeomDetEnumerators::tkDetEnum[i]);
+    }
+  } 
+  LogDebug("LookingForFirstStrip") << " Chosen offset: " << m_detectors;
+
+
+  m_DetParams.resize(m_detectors);
+  //cout<<"caching "<<m_detectors<<" pixel detectors"<<endl;
+  for (unsigned i=0; i!=m_detectors;++i) {
+    auto & p=m_DetParams[i];
+    p.theDet = dynamic_cast<const PixelGeomDetUnit*>(dus[i]);
+    assert(p.theDet); 
+    assert(p.theDet->index()==int(i)); 
+
+    p.theOrigin = p.theDet->surface().toLocal(GlobalPoint(0,0,0));
+    
+    //--- p.theDet->type() returns a GeomDetType, which implements subDetector()
+    p.thePart = p.theDet->type().subDetector();
+    
+    //cout<<" in PixelCPEBase - in det "<<thePart<<endl; //dk
+
+        //--- The location in of this DetUnit in a cyllindrical coord system (R,Z)
+    //--- The call goes via BoundSurface, returned by p.theDet->surface(), but
+    //--- position() is implemented in GloballyPositioned<> template
+    //--- ( BoundSurface : Surface : GloballyPositioned<float> )
+    //p.theDetR = p.theDet->surface().position().perp();  //Not used, AH
+    //p.theDetZ = p.theDet->surface().position().z();  //Not used, AH
+    //--- Define parameters for chargewidth calculation
+    
+    //--- bounds() is implemented in BoundSurface itself.
+    p.theThickness = p.theDet->surface().bounds().thickness();
+    
+    // Cache the det id for templates and generic erros 
+
+    if(theFlag_==0) { // for generic
+      if(LoadTemplatesFromDB_ ) // do only if genError requested 
+	p.detTemplateId = genErrorDBObject_->getGenErrorID(p.theDet->geographicalId().rawId());
+    } else {          // for templates
+      p.detTemplateId = templateDBobject_->getTemplateID(p.theDet->geographicalId());
+    }
+
+    // just for testing
+    //int i1 = 0;
+    //if(theFlag_==0) i1 = genErrorDBObject_->getGenErrorID(p.theDet->geographicalId().rawId());
+    //int i2= templateDBobject_->getTemplateID(p.theDet->geographicalId().rawId());
+    //int i3= templateDBobject_->getTemplateID(p.theDet->geographicalId());
+    //if(i2!=i3) cout<<i2<<" != "<<i3<<endl;
+    //cout<<i<<" "<<p.detTemplateId<<" "<<i1<<" "<<i2<<" "<<i3<<endl;
+    
+    auto topol = &(p.theDet->specificTopology());
+       p.theTopol=topol;
+       auto const proxyT = dynamic_cast<const ProxyPixelTopology*>(p.theTopol);
+       if (proxyT) p.theRecTopol = dynamic_cast<const RectangularPixelTopology*>(&(proxyT->specificTopology()));
+       else p.theRecTopol = dynamic_cast<const RectangularPixelTopology*>(p.theTopol);
+       assert(p.theRecTopol);
+       
+       //---- The geometrical description of one module/plaquette
+       //p.theNumOfRow = p.theRecTopol->nrows();	// rows in x //Not used, AH
+       //p.theNumOfCol = p.theRecTopol->ncolumns();	// cols in y //Not used, AH
+       std::pair<float,float> pitchxy = p.theRecTopol->pitch();
+       p.thePitchX = pitchxy.first;	     // pitch along x
+       p.thePitchY = pitchxy.second;	     // pitch along y
+     
+    //p.theSign = isFlipped(&p) ? -1 : 1; //Not used, AH
+
+    LocalVector Bfield = p.theDet->surface().toLocal(magfield_->inTesla(p.theDet->surface().position()));
+    p.bz = Bfield.z();
+
+
+    // Compute the Lorentz shifts for this detector element
+    if ( (theFlag_==0) || DoLorentz_ ) {  // do always for generic and if(DOLorentz) for templates
+      p.driftDirection = driftDirection(p, Bfield );
+      computeLorentzShifts(p);
+    }
+
+
+    LogDebug("PixelCPEBase") << "***** PIXEL LAYOUT *****" 
+			     << " thePart = " << p.thePart
+			     << " theThickness = " << p.theThickness
+			     << " thePitchX  = " << p.thePitchX 
+			     << " thePitchY  = " << p.thePitchY; 
+    //			     << " theLShiftX  = " << p.theLShiftX;
+    
+    
       }
-   }
-   LogDebug("LookingForFirstStrip") << " Chosen offset: " << m_detectors;
-   
-   
-   m_DetParams.resize(m_detectors);
-   //cout<<"caching "<<m_detectors<<" pixel detectors"<<endl;
-   for (unsigned i=0; i!=m_detectors;++i) {
-      auto & p=m_DetParams[i];
-      p.theDet = dynamic_cast<const PixelGeomDetUnit*>(dus[i]);
-      assert(p.theDet);
-      assert(p.theDet->index()==int(i));
-      
-      p.theOrigin = p.theDet->surface().toLocal(GlobalPoint(0,0,0));
-      
-      //--- p.theDet->type() returns a GeomDetType, which implements subDetector()
-      p.thePart = p.theDet->type().subDetector();
-      
-      //cout<<" in PixelCPEBase - in det "<<thePart<<endl; //dk
-      
-      //--- The location in of this DetUnit in a cyllindrical coord system (R,Z)
-      //--- The call goes via BoundSurface, returned by p.theDet->surface(), but
-      //--- position() is implemented in GloballyPositioned<> template
-      //--- ( BoundSurface : Surface : GloballyPositioned<float> )
-      //p.theDetR = p.theDet->surface().position().perp();  //Not used, AH
-      //p.theDetZ = p.theDet->surface().position().z();  //Not used, AH
-      //--- Define parameters for chargewidth calculation
-      
-      //--- bounds() is implemented in BoundSurface itself.
-      p.theThickness = p.theDet->surface().bounds().thickness();
-      
-      // Cache the det id for templates and generic erros
-      
-      if(theFlag_==0) { // for generic
-         if(LoadTemplatesFromDB_ ) // do only if genError requested
-            p.detTemplateId = genErrorDBObject_->getGenErrorID(p.theDet->geographicalId().rawId());
-      } else {          // for templates
-         p.detTemplateId = templateDBobject_->getTemplateID(p.theDet->geographicalId());
-      }
-      
-      // just for testing
-      //int i1 = 0;
-      //if(theFlag_==0) i1 = genErrorDBObject_->getGenErrorID(p.theDet->geographicalId().rawId());
-      //int i2= templateDBobject_->getTemplateID(p.theDet->geographicalId().rawId());
-      //int i3= templateDBobject_->getTemplateID(p.theDet->geographicalId());
-      //if(i2!=i3) cout<<i2<<" != "<<i3<<endl;
-      //cout<<i<<" "<<p.detTemplateId<<" "<<i1<<" "<<i2<<" "<<i3<<endl;
-      
-      auto topol = &(p.theDet->specificTopology());
-      p.theTopol=topol;
-      auto const proxyT = dynamic_cast<const ProxyPixelTopology*>(p.theTopol);
-      if (proxyT) p.theRecTopol = dynamic_cast<const RectangularPixelTopology*>(&(proxyT->specificTopology()));
-      else p.theRecTopol = dynamic_cast<const RectangularPixelTopology*>(p.theTopol);
-      assert(p.theRecTopol);
-      
-      //---- The geometrical description of one module/plaquette
-      //p.theNumOfRow = p.theRecTopol->nrows();	// rows in x //Not used, AH
-      //p.theNumOfCol = p.theRecTopol->ncolumns();	// cols in y //Not used, AH
-      std::pair<float,float> pitchxy = p.theRecTopol->pitch();
-      p.thePitchX = pitchxy.first;	     // pitch along x
-      p.thePitchY = pitchxy.second;	     // pitch along y
-      
-      //p.theSign = isFlipped(&p) ? -1 : 1; //Not used, AH
-      
-      LocalVector Bfield = p.theDet->surface().toLocal(magfield_->inTesla(p.theDet->surface().position()));
-      p.bz = Bfield.z();
-      p.bx = Bfield.x();
-      
-      
-      // Compute the Lorentz shifts for this detector element
-      if ( (theFlag_==0) || DoLorentz_ ) {  // do always for generic and if(DOLorentz) for templates
-         p.driftDirection = driftDirection(p, Bfield );
-         computeLorentzShifts(p);
-      }
-      
-      
-      LogDebug("PixelCPEBase") << "***** PIXEL LAYOUT *****"
-      << " thePart = " << p.thePart
-      << " theThickness = " << p.theThickness
-      << " thePitchX  = " << p.thePitchX
-      << " thePitchY  = " << p.thePitchY;
-      //			     << " theLShiftX  = " << p.theLShiftX;
-      
-      
-   }
 }
 
 //-----------------------------------------------------------------------------
 //  One function to cache the variables common for one DetUnit.
 //-----------------------------------------------------------------------------
 void
-PixelCPEBase::setTheClu( DetParam const & theDetParam, ClusterParam & theClusterParam ) const
-{
-   
-   //--- Geometric Quality Information
-   int minInX,minInY,maxInX,maxInY=0;
-   minInX = theClusterParam.theCluster->minPixelRow();
-   minInY = theClusterParam.theCluster->minPixelCol();
-   maxInX = theClusterParam.theCluster->maxPixelRow();
-   maxInY = theClusterParam.theCluster->maxPixelCol();
-   
-   theClusterParam.isOnEdge_ = theDetParam.theRecTopol->isItEdgePixelInX(minInX) | theDetParam.theRecTopol->isItEdgePixelInX(maxInX) |
-   theDetParam.theRecTopol->isItEdgePixelInY(minInY) | theDetParam.theRecTopol->isItEdgePixelInY(maxInY) ;
-   
-   // FOR NOW UNUSED. KEEP IT IN CASE WE WANT TO USE IT IN THE FUTURE
-   // Bad Pixels have their charge set to 0 in the clusterizer
-   //hasBadPixels_ = false;
-   //for(unsigned int i=0; i<theClusterParam.theCluster->pixelADC().size(); ++i) {
-   //if(theClusterParam.theCluster->pixelADC()[i] == 0) { hasBadPixels_ = true; break;}
-   //}
-   
-   theClusterParam.spansTwoROCs_ = theDetParam.theRecTopol->containsBigPixelInX(minInX,maxInX) |
-   theDetParam.theRecTopol->containsBigPixelInY(minInY,maxInY);
-   
+PixelCPEBase::setTheClu( DetParam const & theDetParam, ClusterParam & theClusterParam ) const 
+{
+
+  //--- Geometric Quality Information
+  int minInX,minInY,maxInX,maxInY=0;
+  minInX = theClusterParam.theCluster->minPixelRow();
+  minInY = theClusterParam.theCluster->minPixelCol();
+  maxInX = theClusterParam.theCluster->maxPixelRow();
+  maxInY = theClusterParam.theCluster->maxPixelCol();
+  
+  theClusterParam.isOnEdge_ = theDetParam.theRecTopol->isItEdgePixelInX(minInX) | theDetParam.theRecTopol->isItEdgePixelInX(maxInX) |
+    theDetParam.theRecTopol->isItEdgePixelInY(minInY) | theDetParam.theRecTopol->isItEdgePixelInY(maxInY) ;
+  
+  // FOR NOW UNUSED. KEEP IT IN CASE WE WANT TO USE IT IN THE FUTURE  
+  // Bad Pixels have their charge set to 0 in the clusterizer 
+  //hasBadPixels_ = false;
+  //for(unsigned int i=0; i<theClusterParam.theCluster->pixelADC().size(); ++i) {
+  //if(theClusterParam.theCluster->pixelADC()[i] == 0) { hasBadPixels_ = true; break;}
+  //}
+  
+  theClusterParam.spansTwoROCs_ = theDetParam.theRecTopol->containsBigPixelInX(minInX,maxInX) |
+    theDetParam.theRecTopol->containsBigPixelInY(minInY,maxInY);
+
 }
 
 
@@ -262,46 +261,8 @@
 //-----------------------------------------------------------------------------
 void PixelCPEBase::
 computeAnglesFromTrajectory( DetParam const & theDetParam, ClusterParam & theClusterParam,
-                            const LocalTrajectoryParameters & ltp) const
-{
-<<<<<<< HEAD
-   //cout<<" in PixelCPEBase:computeAnglesFromTrajectory - "<<endl; //dk
-   
-   //theClusterParam.loc_traj_param = ltp;
-   
-   LocalVector localDir = ltp.momentum();
-   
-   
-   float locx = localDir.x();
-   float locy = localDir.y();
-   float locz = localDir.z();
-   
-   /*
-    // Danek's definition
-    alpha_ = acos(locx/sqrt(locx*locx+locz*locz));
-    if ( isFlipped() )                    // &&& check for FPIX !!!
-    alpha_ = PI - alpha_ ;
-    beta_ = acos(locy/sqrt(locy*locy+locz*locz));
-    */
-   
-   
-   theClusterParam.cotalpha = locx/locz;
-   theClusterParam.cotbeta  = locy/locz;
-   //theClusterParam.zneg = (locz < 0); // Not used, AH
-   
-   
-   LocalPoint trk_lp = ltp.position();
-   theClusterParam.trk_lp_x = trk_lp.x();
-   theClusterParam.trk_lp_y = trk_lp.y();
-   
-   theClusterParam.with_track_angle = true;
-   
-   
-   // ggiurgiu@jhu.edu 12/09/2010 : needed to correct for bows/kinks
-   AlgebraicVector5 vec_trk_parameters = ltp.mixedFormatVector();
-   theClusterParam.loc_trk_pred = Topology::LocalTrackPred( vec_trk_parameters );
-   
-=======
+			     const LocalTrajectoryParameters & ltp) const
+{
   //cout<<" in PixelCPEBase:computeAnglesFromTrajectory - "<<endl; //dk
 
   /*
@@ -331,14 +292,13 @@
   theClusterParam.loc_trk_pred = 
       Topology::LocalTrackPred(theClusterParam.trk_lp_x, theClusterParam.trk_lp_y, theClusterParam.cotalpha, theClusterParam.cotbeta);
   
->>>>>>> bad9b89e
 }
 
 //-----------------------------------------------------------------------------
 //  Estimate theAlpha for barrel, based on the det position.
 //  &&& Needs to be consolidated from the above.
 //-----------------------------------------------------------------------------
-//float
+//float 
 //PixelCPEBase::estimatedAlphaForBarrel(float centerx) const
 //{
 //  float tanalpha = theSign * (centerx-theOffsetX) * thePitchX / theDetR;
@@ -357,89 +317,89 @@
 void PixelCPEBase::
 computeAnglesFromDetPosition(DetParam const & theDetParam, ClusterParam & theClusterParam ) const
 {
+ 
+  
+  /*
+  // get cluster center of gravity (of charge)
+  float xcenter = cl.x();
+  float ycenter = cl.y();
+  
+  // get the cluster position in local coordinates (cm)
+
+  // ggiurgiu@jhu.edu 12/09/2010 : This function is called without track info, therefore there are no track 
+  // angles to provide here. Call the default localPosition (without track info)
+  LocalPoint lp = theTopol->localPosition( MeasurementPoint(xcenter, ycenter) );
+
+
+  // get the cluster position in global coordinates (cm)
+  GlobalPoint gp = theDet->surface().toGlobal( lp );
+  float gp_mod = sqrt( gp.x()*gp.x() + gp.y()*gp.y() + gp.z()*gp.z() );
+
+  // normalize
+  float gpx = gp.x()/gp_mod;
+  float gpy = gp.y()/gp_mod;
+  float gpz = gp.z()/gp_mod;
+
+  // make a global vector out of the global point; this vector will point from the 
+  // origin of the detector to the cluster
+  GlobalVector gv(gpx, gpy, gpz);
+
+  // make local unit vector along local X axis
+  const Local3DVector lvx(1.0, 0.0, 0.0);
+
+  // get the unit X vector in global coordinates/
+  GlobalVector gvx = theDet->surface().toGlobal( lvx );
+
+  // make local unit vector along local Y axis
+  const Local3DVector lvy(0.0, 1.0, 0.0);
+
+  // get the unit Y vector in global coordinates
+  GlobalVector gvy = theDet->surface().toGlobal( lvy );
    
-   
-   /*
-    // get cluster center of gravity (of charge)
-    float xcenter = cl.x();
-    float ycenter = cl.y();
-    
-    // get the cluster position in local coordinates (cm)
-    
-    // ggiurgiu@jhu.edu 12/09/2010 : This function is called without track info, therefore there are no track
-    // angles to provide here. Call the default localPosition (without track info)
-    LocalPoint lp = theTopol->localPosition( MeasurementPoint(xcenter, ycenter) );
-    
-    
-    // get the cluster position in global coordinates (cm)
-    GlobalPoint gp = theDet->surface().toGlobal( lp );
-    float gp_mod = sqrt( gp.x()*gp.x() + gp.y()*gp.y() + gp.z()*gp.z() );
-    
-    // normalize
-    float gpx = gp.x()/gp_mod;
-    float gpy = gp.y()/gp_mod;
-    float gpz = gp.z()/gp_mod;
-    
-    // make a global vector out of the global point; this vector will point from the
-    // origin of the detector to the cluster
-    GlobalVector gv(gpx, gpy, gpz);
-    
-    // make local unit vector along local X axis
-    const Local3DVector lvx(1.0, 0.0, 0.0);
-    
-    // get the unit X vector in global coordinates/
-    GlobalVector gvx = theDet->surface().toGlobal( lvx );
-    
-    // make local unit vector along local Y axis
-    const Local3DVector lvy(0.0, 1.0, 0.0);
-    
-    // get the unit Y vector in global coordinates
-    GlobalVector gvy = theDet->surface().toGlobal( lvy );
-    
-    // make local unit vector along local Z axis
-    const Local3DVector lvz(0.0, 0.0, 1.0);
-    
-    // get the unit Z vector in global coordinates
-    GlobalVector gvz = theDet->surface().toGlobal( lvz );
-    
-    // calculate the components of gv (the unit vector pointing to the cluster)
-    // in the local coordinate system given by the basis {gvx, gvy, gvz}
-    // note that both gv and the basis {gvx, gvy, gvz} are given in global coordinates
-    float gv_dot_gvx = gv.x()*gvx.x() + gv.y()*gvx.y() + gv.z()*gvx.z();
-    float gv_dot_gvy = gv.x()*gvy.x() + gv.y()*gvy.y() + gv.z()*gvy.z();
-    float gv_dot_gvz = gv.x()*gvz.x() + gv.y()*gvz.y() + gv.z()*gvz.z();
-    */
-   
-   // all the above is equivalent to
-   LocalPoint lp = theDetParam.theTopol->localPosition( MeasurementPoint(theClusterParam.theCluster->x(), theClusterParam.theCluster->y()) );
-   auto gvx = lp.x()-theDetParam.theOrigin.x();
-   auto gvy = lp.y()-theDetParam.theOrigin.y();
-   auto gvz = -1.f/theDetParam.theOrigin.z();
-   //  normalization not required as only ratio used...
-   
-   
-   //theClusterParam.zneg = (gvz < 0); // Not used, AH
-   
-   // calculate angles
-   theClusterParam.cotalpha = gvx*gvz;
-   theClusterParam.cotbeta  = gvy*gvz;
-   
-   theClusterParam.with_track_angle = false;
-   
-   
-   /*
-    // used only in dberror param...
-    auto alpha = HALF_PI - std::atan(cotalpha_);
-    auto beta = HALF_PI - std::atan(cotbeta_);
-    if (zneg) { beta -=PI; alpha -=PI;}
-    
-    auto alpha_ = atan2( gv_dot_gvz, gv_dot_gvx );
-    auto beta_  = atan2( gv_dot_gvz, gv_dot_gvy );
-    
-    assert(std::abs(std::round(alpha*10000.f)-std::round(alpha_*10000.f))<2);
-    assert(std::abs(std::round(beta*10000.f)-std::round(beta_*10000.f))<2);
-    */
-   
+  // make local unit vector along local Z axis
+  const Local3DVector lvz(0.0, 0.0, 1.0);
+
+  // get the unit Z vector in global coordinates
+  GlobalVector gvz = theDet->surface().toGlobal( lvz );
+    
+  // calculate the components of gv (the unit vector pointing to the cluster) 
+  // in the local coordinate system given by the basis {gvx, gvy, gvz}
+  // note that both gv and the basis {gvx, gvy, gvz} are given in global coordinates
+  float gv_dot_gvx = gv.x()*gvx.x() + gv.y()*gvx.y() + gv.z()*gvx.z();
+  float gv_dot_gvy = gv.x()*gvy.x() + gv.y()*gvy.y() + gv.z()*gvy.z();
+  float gv_dot_gvz = gv.x()*gvz.x() + gv.y()*gvz.y() + gv.z()*gvz.z();
+  */
+  
+  // all the above is equivalent to 
+  LocalPoint lp = theDetParam.theTopol->localPosition( MeasurementPoint(theClusterParam.theCluster->x(), theClusterParam.theCluster->y()) );
+  auto gvx = lp.x()-theDetParam.theOrigin.x();
+  auto gvy = lp.y()-theDetParam.theOrigin.y();
+  auto gvz = -1.f/theDetParam.theOrigin.z();
+  //  normalization not required as only ratio used... 
+  
+
+  //theClusterParam.zneg = (gvz < 0); // Not used, AH
+
+  // calculate angles
+  theClusterParam.cotalpha = gvx*gvz;
+  theClusterParam.cotbeta  = gvy*gvz;
+
+  theClusterParam.with_track_angle = false;
+
+
+  /*
+  // used only in dberror param...
+  auto alpha = HALF_PI - std::atan(cotalpha_);
+  auto beta = HALF_PI - std::atan(cotbeta_); 
+  if (zneg) { beta -=PI; alpha -=PI;}
+
+  auto alpha_ = atan2( gv_dot_gvz, gv_dot_gvx );
+  auto beta_  = atan2( gv_dot_gvz, gv_dot_gvy );
+
+  assert(std::abs(std::round(alpha*10000.f)-std::round(alpha_*10000.f))<2);
+  assert(std::abs(std::round(beta*10000.f)-std::round(beta_*10000.f))<2);
+  */
+
 }
 
 
@@ -448,31 +408,31 @@
 // The isFlipped() is a silly way to determine which detectors are inverted.
 // In the barrel for every 2nd ladder the E field direction is in the
 // global r direction (points outside from the z axis), every other
-// ladder has the E field inside. Something similar is in the
+// ladder has the E field inside. Something similar is in the 
 // forward disks (2 sides of the blade). This has to be recognised
 // because the charge sharing effect is different.
 //
 // The isFliped does it by looking and the relation of the local (z always
-// in the E direction) to global coordinates. There is probably a much
+// in the E direction) to global coordinates. There is probably a much 
 // better way.
 //-----------------------------------------------------------------------------
-bool PixelCPEBase::isFlipped(DetParam const & theDetParam) const
-{
-   // Check the relative position of the local +/- z in global coordinates.
-   float tmp1 = theDetParam.theDet->surface().toGlobal(Local3DPoint(0.,0.,0.)).perp2();
-   float tmp2 = theDetParam.theDet->surface().toGlobal(Local3DPoint(0.,0.,1.)).perp2();
-   //cout << " 1: " << tmp1 << " 2: " << tmp2 << endl;
-   if ( tmp2<tmp1 ) return true;
-   else return false;
+bool PixelCPEBase::isFlipped(DetParam const & theDetParam) const 
+{
+  // Check the relative position of the local +/- z in global coordinates.
+  float tmp1 = theDetParam.theDet->surface().toGlobal(Local3DPoint(0.,0.,0.)).perp2();
+  float tmp2 = theDetParam.theDet->surface().toGlobal(Local3DPoint(0.,0.,1.)).perp2();
+  //cout << " 1: " << tmp1 << " 2: " << tmp2 << endl;
+  if ( tmp2<tmp1 ) return true;
+  else return false;    
 }
 //------------------------------------------------------------------------
 PixelCPEBase::DetParam const & PixelCPEBase::detParam(const GeomDetUnit & det) const {
-   auto i = det.index();
-   //cout << "get parameters of detector " << i << endl;
-   assert(i<int(m_DetParams.size()));
-   //if (i>=int(m_DetParams.size())) m_DetParams.resize(i+1);  // should never happen!
-   const DetParam & p = m_DetParams[i];
-   return p;
+  auto i = det.index();
+  //cout << "get parameters of detector " << i << endl;
+  assert(i<int(m_DetParams.size()));
+  //if (i>=int(m_DetParams.size())) m_DetParams.resize(i+1);  // should never happen!
+  const DetParam & p = m_DetParams[i];
+  return p;
 }
 
 //-----------------------------------------------------------------------------
@@ -482,92 +442,92 @@
 //  used in the digitizer (SiPixelDigitizerAlgorithm.cc).
 //
 //-----------------------------------------------------------------------------
-LocalVector
+LocalVector 
 PixelCPEBase::driftDirection(DetParam & theDetParam, GlobalVector bfield ) const {
-   
-   Frame detFrame(theDetParam.theDet->surface().position(), theDetParam.theDet->surface().rotation());
-   LocalVector Bfield = detFrame.toLocal(bfield);
-   return driftDirection(theDetParam,Bfield);
-   
-}
-
-LocalVector
+
+  Frame detFrame(theDetParam.theDet->surface().position(), theDetParam.theDet->surface().rotation());
+  LocalVector Bfield = detFrame.toLocal(bfield);
+  return driftDirection(theDetParam,Bfield);
+  
+}
+
+LocalVector 
 PixelCPEBase::driftDirection(DetParam & theDetParam, LocalVector Bfield ) const {
-   const bool LocalPrint = false;
-   
-   // Use LA from DB or from config
-   float langle = 0.;
-   if( !useLAOffsetFromConfig_ ) {  // get it from DB
-      if(lorentzAngle_ != NULL) {  // a real LA object
-         langle = lorentzAngle_->getLorentzAngle(theDetParam.theDet->geographicalId().rawId());
-         //cout<<" la "<<langle<<" "<< theDetParam.theDet->geographicalId().rawId() <<endl;
-      } else { // no LA, unused
-         //cout<<" LA object is NULL, assume LA = 0"<<endl; //dk
-         langle = 0; // set to a fake value
-      }
-      if(LocalPrint) cout<<" Will use LA Offset from DB "<<langle<<endl;
-   } else {  // from config file
-      langle = lAOffset_;
-      if(LocalPrint) cout<<" Will use LA Offset from config "<<langle<<endl;
-   }
-   
-   // Now do the LA width stuff
-   theDetParam.widthLAFractionX = 1.; // predefine to 1 (default) if things fail
-   theDetParam.widthLAFractionY = 1.;
-   
-   // Compute the charge width, generic only
-   if(theFlag_==0) {
-      
-      if(useLAWidthFromDB_ && (lorentzAngleWidth_ != NULL) ) {
-         // take it from a seperate, special LA DB object (forWidth)
-         
-         auto langleWidth = lorentzAngleWidth_->getLorentzAngle(theDetParam.theDet->geographicalId().rawId());
-         if(langleWidth!=0.0) theDetParam.widthLAFractionX = std::abs(langleWidth/langle);
-         // leave the widthLAFractionY=1.
-         //cout<<" LAWidth lorentz width "<<theDetParam.widthLAFractionX<<" "<<theDetParam.widthLAFractionY<<endl;
-         
-      } else if(useLAWidthFromConfig_) { // get from config
-         
-         double lAWidth=0;
-         if( GeomDetEnumerators::isTrackerPixel(theDetParam.thePart) && GeomDetEnumerators::isBarrel(theDetParam.thePart) ) lAWidth = lAWidthBPix_; // barrel
-         else lAWidth = lAWidthFPix_;
-         
-         if(langle!=0.0) theDetParam.widthLAFractionX = std::abs(lAWidth/langle);
-         // fix the FractionY at 1
-         
-         //cout<<" Lorentz width from config "<<theDetParam.widthLAFractionX<<" "<<theDetParam.widthLAFractionY<<endl;
-         
-      } else { // get if from the offset LA (old method used until 2013)
-         // do nothing
-         //cout<<" Old default LA width method "<<theDetParam.widthLAFractionX<<" "<<theDetParam.widthLAFractionY<<endl;
-         
-      }
-      
-      //cout<<" Final LA fraction  "<<theDetParam.widthLAFractionX<<" "<<theDetParam.widthLAFractionY<<endl;
-      
-   }  // if flag
-   
-   
-   if(LocalPrint) cout<<" in PixelCPEBase:driftDirection - "<<langle<<" "<<Bfield<<endl; //dk
-   
-   float alpha2 = alpha2Order ?  langle*langle : 0; //
-   
-   // **********************************************************************
-   // Our convention is the following:
-   // +x is defined by the direction of the Lorentz drift!
-   // +z is defined by the direction of E field (so electrons always go into -z!)
-   // +y is defined by +x and +z, and it turns out to be always opposite to the +B field.
-   // **********************************************************************
-   
-   float dir_x = -( langle * Bfield.y() + alpha2* Bfield.z()* Bfield.x() );
-   float dir_y =  ( langle * Bfield.x() - alpha2* Bfield.z()* Bfield.y() );
-   float dir_z = -( 1.f + alpha2* Bfield.z()*Bfield.z() );
-   auto scale = 1.f/std::abs( dir_z );  // same as 1 + alpha2*Bfield.z()*Bfield.z()
-   LocalVector  dd(dir_x*scale, dir_y*scale, -1.f );  // last is -1 !
-   
-   LogDebug("PixelCPEBase") << " The drift direction in local coordinate is "  << dd   ;
-   
-   return dd;
+  const bool LocalPrint = false;
+
+  // Use LA from DB or from config 
+  float langle = 0.;
+  if( !useLAOffsetFromConfig_ ) {  // get it from DB
+    if(lorentzAngle_ != NULL) {  // a real LA object 
+      langle = lorentzAngle_->getLorentzAngle(theDetParam.theDet->geographicalId().rawId());
+      //cout<<" la "<<langle<<" "<< theDetParam.theDet->geographicalId().rawId() <<endl;
+    } else { // no LA, unused 
+      //cout<<" LA object is NULL, assume LA = 0"<<endl; //dk
+      langle = 0; // set to a fake value
+    }
+    if(LocalPrint) cout<<" Will use LA Offset from DB "<<langle<<endl;
+  } else {  // from config file 
+    langle = lAOffset_;
+    if(LocalPrint) cout<<" Will use LA Offset from config "<<langle<<endl;
+  } 
+    
+  // Now do the LA width stuff 
+  theDetParam.widthLAFractionX = 1.; // predefine to 1 (default) if things fail
+  theDetParam.widthLAFractionY = 1.;
+
+  // Compute the charge width, generic only
+  if(theFlag_==0) {
+      
+    if(useLAWidthFromDB_ && (lorentzAngleWidth_ != NULL) ) {  
+      // take it from a seperate, special LA DB object (forWidth)
+      
+      auto langleWidth = lorentzAngleWidth_->getLorentzAngle(theDetParam.theDet->geographicalId().rawId());	  
+      if(langleWidth!=0.0) theDetParam.widthLAFractionX = std::abs(langleWidth/langle);
+      // leave the widthLAFractionY=1.
+      //cout<<" LAWidth lorentz width "<<theDetParam.widthLAFractionX<<" "<<theDetParam.widthLAFractionY<<endl;
+            
+    } else if(useLAWidthFromConfig_) { // get from config 
+      
+      double lAWidth=0;
+      if( GeomDetEnumerators::isTrackerPixel(theDetParam.thePart) && GeomDetEnumerators::isBarrel(theDetParam.thePart) ) lAWidth = lAWidthBPix_; // barrel
+      else lAWidth = lAWidthFPix_;
+      
+      if(langle!=0.0) theDetParam.widthLAFractionX = std::abs(lAWidth/langle);
+      // fix the FractionY at 1
+      
+      //cout<<" Lorentz width from config "<<theDetParam.widthLAFractionX<<" "<<theDetParam.widthLAFractionY<<endl;
+      
+    } else { // get if from the offset LA (old method used until 2013)
+      // do nothing      
+      //cout<<" Old default LA width method "<<theDetParam.widthLAFractionX<<" "<<theDetParam.widthLAFractionY<<endl;
+      
+    }
+    
+    //cout<<" Final LA fraction  "<<theDetParam.widthLAFractionX<<" "<<theDetParam.widthLAFractionY<<endl;
+    
+  }  // if flag 
+
+
+  if(LocalPrint) cout<<" in PixelCPEBase:driftDirection - "<<langle<<" "<<Bfield<<endl; //dk
+
+  float alpha2 = alpha2Order ?  langle*langle : 0; // 
+
+  // **********************************************************************
+  // Our convention is the following:
+  // +x is defined by the direction of the Lorentz drift!
+  // +z is defined by the direction of E field (so electrons always go into -z!)
+  // +y is defined by +x and +z, and it turns out to be always opposite to the +B field.
+  // **********************************************************************
+  
+  float dir_x = -( langle * Bfield.y() + alpha2* Bfield.z()* Bfield.x() );
+  float dir_y =  ( langle * Bfield.x() - alpha2* Bfield.z()* Bfield.y() );
+  float dir_z = -( 1.f + alpha2* Bfield.z()*Bfield.z() );
+  auto scale = 1.f/std::abs( dir_z );  // same as 1 + alpha2*Bfield.z()*Bfield.z()
+  LocalVector  dd(dir_x*scale, dir_y*scale, -1.f );  // last is -1 !
+
+  LogDebug("PixelCPEBase") << " The drift direction in local coordinate is "  << dd   ;
+	
+  return dd;
 }
 
 //-----------------------------------------------------------------------------
@@ -575,20 +535,20 @@
 //-----------------------------------------------------------------------------
 void
 PixelCPEBase::computeLorentzShifts(DetParam & theDetParam) const {
-   
-   //cout<<" in PixelCPEBase:computeLorentzShifts - "<<driftDirection_<<endl; //dk
-   
-   // Max shift (at the other side of the sensor) in cm
-   theDetParam.lorentzShiftInCmX = theDetParam.driftDirection.x()/theDetParam.driftDirection.z() * theDetParam.theThickness;  //
-   theDetParam.lorentzShiftInCmY = theDetParam.driftDirection.y()/theDetParam.driftDirection.z() * theDetParam.theThickness;  //
-   
-   //cout<<" in PixelCPEBase:computeLorentzShifts - "
-   //<<lorentzShiftInCmX_<<" "
-   //<<lorentzShiftInCmY_<<" "
-   //<<endl; //dk
-   
-   LogDebug("PixelCPEBase") << " The drift direction in local coordinate is "
-   << theDetParam.driftDirection    ;
+
+  //cout<<" in PixelCPEBase:computeLorentzShifts - "<<driftDirection_<<endl; //dk
+
+  // Max shift (at the other side of the sensor) in cm 
+  theDetParam.lorentzShiftInCmX = theDetParam.driftDirection.x()/theDetParam.driftDirection.z() * theDetParam.theThickness;  // 
+  theDetParam.lorentzShiftInCmY = theDetParam.driftDirection.y()/theDetParam.driftDirection.z() * theDetParam.theThickness;  //
+  
+  //cout<<" in PixelCPEBase:computeLorentzShifts - "
+  //<<lorentzShiftInCmX_<<" "
+  //<<lorentzShiftInCmY_<<" "
+  //<<endl; //dk
+  
+  LogDebug("PixelCPEBase") << " The drift direction in local coordinate is " 
+			   << theDetParam.driftDirection    ;
 }
 
 //-----------------------------------------------------------------------------
@@ -597,24 +557,9 @@
 //! code and not expose the Transient SiPixelRecHit to it as well.  The name
 //! of this function is chosen to match the one in SiPixelRecHit.
 //-----------------------------------------------------------------------------
-SiPixelRecHitQuality::QualWordType
+SiPixelRecHitQuality::QualWordType 
 PixelCPEBase::rawQualityWord(ClusterParam & theClusterParam) const
 {
-<<<<<<< HEAD
-   SiPixelRecHitQuality::QualWordType qualWord(0);
-   float probabilityXY;
-   if ( theClusterParam.probabilityX_ !=0 && theClusterParam.probabilityY_ !=0 )
-      probabilityXY = theClusterParam.probabilityX_ * theClusterParam.probabilityY_ * (1.f - std::log(theClusterParam.probabilityX_ * theClusterParam.probabilityY_) ) ;
-   else
-      probabilityXY = 0;
-   SiPixelRecHitQuality::thePacking.setProbabilityXY ( probabilityXY ,
-                                                      qualWord );
-   
-   SiPixelRecHitQuality::thePacking.setProbabilityQ  ( theClusterParam.probabilityQ_ ,
-                                                      qualWord );
-   
-   SiPixelRecHitQuality::thePacking.setQBin          ( (int)theClusterParam.qBin_, 
-=======
   SiPixelRecHitQuality::QualWordType qualWord(0);
   if (theClusterParam.hasFilledProb_) {
     float probabilityXY=0;
@@ -627,20 +572,19 @@
                                                       qualWord );
   }
   SiPixelRecHitQuality::thePacking.setQBin          ( theClusterParam.qBin_, 
->>>>>>> bad9b89e
-                                                      qualWord );
-   
-   SiPixelRecHitQuality::thePacking.setIsOnEdge      ( theClusterParam.isOnEdge_,
-                                                      qualWord );
-   
-   SiPixelRecHitQuality::thePacking.setHasBadPixels  ( theClusterParam.hasBadPixels_,
-                                                      qualWord );
-   
-   SiPixelRecHitQuality::thePacking.setSpansTwoROCs  ( theClusterParam.spansTwoROCs_,
-                                                      qualWord );
-   
-   SiPixelRecHitQuality::thePacking.setHasFilledProb ( theClusterParam.hasFilledProb_,
-                                                      qualWord );
-   
-   return qualWord;
+                                                      qualWord );
+  
+  SiPixelRecHitQuality::thePacking.setIsOnEdge      ( theClusterParam.isOnEdge_,
+                                                      qualWord );
+  
+  SiPixelRecHitQuality::thePacking.setHasBadPixels  ( theClusterParam.hasBadPixels_,
+                                                      qualWord );
+  
+  SiPixelRecHitQuality::thePacking.setSpansTwoROCs  ( theClusterParam.spansTwoROCs_,
+                                                      qualWord );
+  
+  SiPixelRecHitQuality::thePacking.setHasFilledProb ( theClusterParam.hasFilledProb_,
+                                                      qualWord );
+  
+  return qualWord;
 }