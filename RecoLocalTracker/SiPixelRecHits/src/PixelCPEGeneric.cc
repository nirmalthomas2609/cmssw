--- conflicted
+++ resolved
@@ -18,134 +18,134 @@
 using namespace std;
 
 namespace {
-   constexpr float micronsToCm = 1.0e-4;
-   const bool MYDEBUG = false;
+  constexpr float micronsToCm = 1.0e-4;
+  const bool MYDEBUG = false;
 }
 
 //-----------------------------------------------------------------------------
 //!  The constructor.
 //-----------------------------------------------------------------------------
-PixelCPEGeneric::PixelCPEGeneric(edm::ParameterSet const & conf,
-                                 const MagneticField * mag,
+PixelCPEGeneric::PixelCPEGeneric(edm::ParameterSet const & conf, 
+				 const MagneticField * mag,
                                  const TrackerGeometry& geom,
-                                 const TrackerTopology& ttopo,
-                                 const SiPixelLorentzAngle * lorentzAngle,
-                                 const SiPixelGenErrorDBObject * genErrorDBObject,
-                                 const SiPixelLorentzAngle * lorentzAngleWidth=0)
-: PixelCPEBase(conf, mag, geom, ttopo, lorentzAngle, genErrorDBObject, 0,lorentzAngleWidth,0) {
-   
-   if (theVerboseLevel > 0)
-      LogDebug("PixelCPEGeneric")
+				 const TrackerTopology& ttopo,
+				 const SiPixelLorentzAngle * lorentzAngle, 
+				 const SiPixelGenErrorDBObject * genErrorDBObject, 
+				 const SiPixelLorentzAngle * lorentzAngleWidth=0) 
+  : PixelCPEBase(conf, mag, geom, ttopo, lorentzAngle, genErrorDBObject, 0,lorentzAngleWidth,0) {
+
+  if (theVerboseLevel > 0) 
+    LogDebug("PixelCPEGeneric") 
       << " constructing a generic algorithm for ideal pixel detector.\n"
       << " CPEGeneric:: VerboseLevel = " << theVerboseLevel;
-   
-   // Externally settable cuts
-   the_eff_charge_cut_lowX = conf.getParameter<double>("eff_charge_cut_lowX");
-   the_eff_charge_cut_lowY = conf.getParameter<double>("eff_charge_cut_lowY");
-   the_eff_charge_cut_highX = conf.getParameter<double>("eff_charge_cut_highX");
-   the_eff_charge_cut_highY = conf.getParameter<double>("eff_charge_cut_highY");
-   the_size_cutX = conf.getParameter<double>("size_cutX");
-   the_size_cutY = conf.getParameter<double>("size_cutY");
-   
-   EdgeClusterErrorX_ = conf.getParameter<double>("EdgeClusterErrorX");
-   EdgeClusterErrorY_ = conf.getParameter<double>("EdgeClusterErrorY");
-   
-   // Externally settable flags to inflate errors
-   inflate_errors = conf.getParameter<bool>("inflate_errors");
-   inflate_all_errors_no_trk_angle = conf.getParameter<bool>("inflate_all_errors_no_trk_angle");
-   
-   UseErrorsFromTemplates_    = conf.getParameter<bool>("UseErrorsFromTemplates");
-   TruncatePixelCharge_       = conf.getParameter<bool>("TruncatePixelCharge");
-   IrradiationBiasCorrection_ = conf.getParameter<bool>("IrradiationBiasCorrection");
-   DoCosmics_                 = conf.getParameter<bool>("DoCosmics");
-   //LoadTemplatesFromDB_       = conf.getParameter<bool>("LoadTemplatesFromDB");
-   
-   // no clear what upgrade means, is it phase1, phase2? Probably delete.
-   isUpgrade_= false;
-   if ( conf.exists("Upgrade") && conf.getParameter<bool>("Upgrade")) isUpgrade_=true;
-   
-   // Select the position error source
-   // For upgrde and cosmics force the use simple errors
-   if( isUpgrade_ || (DoCosmics_) ) UseErrorsFromTemplates_ = false;
-   
-   if ( !UseErrorsFromTemplates_ && ( TruncatePixelCharge_       ||
-                                     IrradiationBiasCorrection_ ||
-                                     LoadTemplatesFromDB_ ) )  {
-      throw cms::Exception("PixelCPEGeneric::PixelCPEGeneric: ")
+
+  // Externally settable cuts  
+  the_eff_charge_cut_lowX = conf.getParameter<double>("eff_charge_cut_lowX");
+  the_eff_charge_cut_lowY = conf.getParameter<double>("eff_charge_cut_lowY");
+  the_eff_charge_cut_highX = conf.getParameter<double>("eff_charge_cut_highX");
+  the_eff_charge_cut_highY = conf.getParameter<double>("eff_charge_cut_highY");
+  the_size_cutX = conf.getParameter<double>("size_cutX");
+  the_size_cutY = conf.getParameter<double>("size_cutY");
+
+  EdgeClusterErrorX_ = conf.getParameter<double>("EdgeClusterErrorX");
+  EdgeClusterErrorY_ = conf.getParameter<double>("EdgeClusterErrorY");
+
+  // Externally settable flags to inflate errors
+  inflate_errors = conf.getParameter<bool>("inflate_errors");
+  inflate_all_errors_no_trk_angle = conf.getParameter<bool>("inflate_all_errors_no_trk_angle");
+
+  UseErrorsFromTemplates_    = conf.getParameter<bool>("UseErrorsFromTemplates");
+  TruncatePixelCharge_       = conf.getParameter<bool>("TruncatePixelCharge");
+  IrradiationBiasCorrection_ = conf.getParameter<bool>("IrradiationBiasCorrection");
+  DoCosmics_                 = conf.getParameter<bool>("DoCosmics");
+  //LoadTemplatesFromDB_       = conf.getParameter<bool>("LoadTemplatesFromDB");
+
+  // no clear what upgrade means, is it phase1, phase2? Probably delete.
+  isUpgrade_= false;
+  if ( conf.exists("Upgrade") && conf.getParameter<bool>("Upgrade")) isUpgrade_=true;
+
+  // Select the position error source 
+  // For upgrde and cosmics force the use simple errors 
+  if( isUpgrade_ || (DoCosmics_) ) UseErrorsFromTemplates_ = false;
+
+  if ( !UseErrorsFromTemplates_ && ( TruncatePixelCharge_       || 
+				     IrradiationBiasCorrection_ || 
+				     LoadTemplatesFromDB_ ) )  {
+    throw cms::Exception("PixelCPEGeneric::PixelCPEGeneric: ") 
       << "\nERROR: UseErrorsFromTemplates_ is set to False in PixelCPEGeneric_cfi.py. "
-      << " In this case it does not make sense to set any of the following to True: "
-      << " TruncatePixelCharge_, IrradiationBiasCorrection_, DoCosmics_, LoadTemplatesFromDB_ !!!"
+      << " In this case it does not make sense to set any of the following to True: " 
+      << " TruncatePixelCharge_, IrradiationBiasCorrection_, DoCosmics_, LoadTemplatesFromDB_ !!!" 
       << "\n\n";
-   }
-   
-   // Use errors from templates or from GenError
-   if ( UseErrorsFromTemplates_ ) {
-      
+  }
+
+  // Use errors from templates or from GenError
+  if ( UseErrorsFromTemplates_ ) {
+
       if ( LoadTemplatesFromDB_ )  {  // From DB
-         if ( !SiPixelGenError::pushfile( *genErrorDBObject_, thePixelGenError_) )
-            throw cms::Exception("InvalidCalibrationLoaded")
-            << "ERROR: GenErrors not filled correctly. Check the sqlite file. Using SiPixelTemplateDBObject version "
+	if ( !SiPixelGenError::pushfile( *genErrorDBObject_, thePixelGenError_) )
+          throw cms::Exception("InvalidCalibrationLoaded") 
+            << "ERROR: GenErrors not filled correctly. Check the sqlite file. Using SiPixelTemplateDBObject version " 
             << ( *genErrorDBObject_ ).version();
-         if(MYDEBUG) cout<<"Loaded genErrorDBObject v"<<( *genErrorDBObject_ ).version()<<endl;
-      } else  { // From file
-         if ( !SiPixelGenError::pushfile( -999, thePixelGenError_ ) )
-            throw cms::Exception("InvalidCalibrationLoaded")
+	if(MYDEBUG) cout<<"Loaded genErrorDBObject v"<<( *genErrorDBObject_ ).version()<<endl;
+      } else  { // From file      
+        if ( !SiPixelGenError::pushfile( -999, thePixelGenError_ ) )
+          throw cms::Exception("InvalidCalibrationLoaded") 
             << "ERROR: GenErrors not loaded correctly from text file. Reconstruction will fail.";
       } // if load from DB
-      
-   }  else {
-      if(MYDEBUG) cout<<" Use simple parametrised errors "<<endl;
-   } // if ( UseErrorsFromTemplates_ )
-   
-   
-   // Rechit errors in case other, more correct, errors are not vailable
-   // This are constants. Maybe there is a more efficienct way to store them.
-   if(!isUpgrade_) {  // normal case
-      xerr_barrel_l1_= {0.00115, 0.00120, 0.00088};
-      xerr_barrel_l1_def_=0.01030;
-      yerr_barrel_l1_= {0.00375,0.00230,0.00250,0.00250,0.00230,0.00230,0.00210,0.00210,0.00240};
-      yerr_barrel_l1_def_=0.00210;
-      xerr_barrel_ln_= {0.00115, 0.00120, 0.00088};
-      xerr_barrel_ln_def_=0.01030;
-      yerr_barrel_ln_= {0.00375,0.00230,0.00250,0.00250,0.00230,0.00230,0.00210,0.00210,0.00240};
-      yerr_barrel_ln_def_=0.00210;
-      xerr_endcap_= {0.0020, 0.0020};
-      xerr_endcap_def_=0.0020;
-      yerr_endcap_= {0.00210};
-      yerr_endcap_def_=0.00075;
-   } else { // isUpgrade=true
-      xerr_barrel_ln_= {0.00025, 0.00030, 0.00035, 0.00035};
-      xerr_barrel_ln_def_=0.00035;
-      yerr_barrel_ln_= {0.00210, 0.00115, 0.00125};
-      yerr_barrel_ln_def_=0.00125;
-      xerr_endcap_= {0.00072, 0.00025};
-      xerr_endcap_def_=0.00060;
-      yerr_endcap_= {0.00289, 0.00025};
-      yerr_endcap_def_=0.00180;
-      
-      if ( conf.exists("SmallPitch") && conf.getParameter<bool>("SmallPitch")) {
-         xerr_barrel_l1_= {0.00104, 0.000691, 0.00122};
-         xerr_barrel_l1_def_=0.00321;
-         yerr_barrel_l1_= {0.00199,0.00136,0.0015,0.00153,0.00152,0.00171,0.00154,0.00157,0.00154};
-         yerr_barrel_l1_def_=0.00164;
-      } else {
-         xerr_barrel_l1_= {0.00025, 0.00030, 0.00035, 0.00035};
-         xerr_barrel_l1_def_=0.00035;
-         yerr_barrel_l1_= {0.00210, 0.00115, 0.00125};
-         yerr_barrel_l1_def_=0.00125;
-      }
-   } // if isUpgrade
-   
-   if(MYDEBUG) {
-      cout << "From PixelCPEGeneric::PixelCPEGeneric(...)" << endl;
-      cout << "(int)UseErrorsFromTemplates_ = " << (int)UseErrorsFromTemplates_    << endl;
-      cout << "TruncatePixelCharge_         = " << (int)TruncatePixelCharge_       << endl;
-      cout << "IrradiationBiasCorrection_   = " << (int)IrradiationBiasCorrection_ << endl;
-      cout << "(int)DoCosmics_              = " << (int)DoCosmics_                 << endl;
-      cout << "(int)LoadTemplatesFromDB_    = " << (int)LoadTemplatesFromDB_       << endl;
-   }
-   
-   
+
+  }  else {
+    if(MYDEBUG) cout<<" Use simple parametrised errors "<<endl;
+  } // if ( UseErrorsFromTemplates_ )
+  
+
+  // Rechit errors in case other, more correct, errors are not vailable
+  // This are constants. Maybe there is a more efficienct way to store them.
+  if(!isUpgrade_) {  // normal case
+    xerr_barrel_l1_= {0.00115, 0.00120, 0.00088};
+    xerr_barrel_l1_def_=0.01030;
+    yerr_barrel_l1_= {0.00375,0.00230,0.00250,0.00250,0.00230,0.00230,0.00210,0.00210,0.00240};
+    yerr_barrel_l1_def_=0.00210;
+    xerr_barrel_ln_= {0.00115, 0.00120, 0.00088};
+    xerr_barrel_ln_def_=0.01030;
+    yerr_barrel_ln_= {0.00375,0.00230,0.00250,0.00250,0.00230,0.00230,0.00210,0.00210,0.00240};
+    yerr_barrel_ln_def_=0.00210;
+    xerr_endcap_= {0.0020, 0.0020};
+    xerr_endcap_def_=0.0020;
+    yerr_endcap_= {0.00210};
+    yerr_endcap_def_=0.00075;
+  } else { // isUpgrade=true    
+    xerr_barrel_ln_= {0.00025, 0.00030, 0.00035, 0.00035};
+    xerr_barrel_ln_def_=0.00035;
+    yerr_barrel_ln_= {0.00210, 0.00115, 0.00125};
+    yerr_barrel_ln_def_=0.00125;
+    xerr_endcap_= {0.00072, 0.00025};
+    xerr_endcap_def_=0.00060;
+    yerr_endcap_= {0.00289, 0.00025};
+    yerr_endcap_def_=0.00180;
+    
+    if ( conf.exists("SmallPitch") && conf.getParameter<bool>("SmallPitch")) {
+      xerr_barrel_l1_= {0.00104, 0.000691, 0.00122};
+      xerr_barrel_l1_def_=0.00321;
+      yerr_barrel_l1_= {0.00199,0.00136,0.0015,0.00153,0.00152,0.00171,0.00154,0.00157,0.00154};
+      yerr_barrel_l1_def_=0.00164;
+    } else {
+      xerr_barrel_l1_= {0.00025, 0.00030, 0.00035, 0.00035};
+      xerr_barrel_l1_def_=0.00035;
+      yerr_barrel_l1_= {0.00210, 0.00115, 0.00125};
+      yerr_barrel_l1_def_=0.00125;
+    }
+  } // if isUpgrade
+
+  if(MYDEBUG) {
+    cout << "From PixelCPEGeneric::PixelCPEGeneric(...)" << endl;
+    cout << "(int)UseErrorsFromTemplates_ = " << (int)UseErrorsFromTemplates_    << endl;
+    cout << "TruncatePixelCharge_         = " << (int)TruncatePixelCharge_       << endl;      
+    cout << "IrradiationBiasCorrection_   = " << (int)IrradiationBiasCorrection_ << endl;
+    cout << "(int)DoCosmics_              = " << (int)DoCosmics_                 << endl;
+    cout << "(int)LoadTemplatesFromDB_    = " << (int)LoadTemplatesFromDB_       << endl;
+  }
+
+
 }
 
 PixelCPEBase::ClusterParam* PixelCPEGeneric::createClusterParam(const SiPixelCluster & cl) const
@@ -157,29 +157,12 @@
 
 //-----------------------------------------------------------------------------
 //! Hit position in the local frame (in cm).  Unlike other CPE's, this
-//! one converts everything from the measurement frame (in channel numbers)
-//! into the local frame (in centimeters).
+//! one converts everything from the measurement frame (in channel numbers) 
+//! into the local frame (in centimeters).  
 //-----------------------------------------------------------------------------
 LocalPoint
-PixelCPEGeneric::localPosition(DetParam const & theDetParam, ClusterParam & theClusterParamBase) const
+PixelCPEGeneric::localPosition(DetParam const & theDetParam, ClusterParam & theClusterParamBase) const 
 {
-<<<<<<< HEAD
-   
-   ClusterParamGeneric & theClusterParam = static_cast<ClusterParamGeneric &>(theClusterParamBase);
-   
-   //cout<<" in PixelCPEGeneric:localPosition - "<<endl; //dk
-   
-   float chargeWidthX = (theDetParam.lorentzShiftInCmX * theDetParam.widthLAFractionX);
-   float chargeWidthY = (theDetParam.lorentzShiftInCmY * theDetParam.widthLAFractionY);
-   float shiftX = 0.5f*theDetParam.lorentzShiftInCmX;
-   float shiftY = 0.5f*theDetParam.lorentzShiftInCmY;
-   
-   //cout<<" main la width "<<chargeWidthX<<" "<<chargeWidthY<<endl;
-   
-   if ( UseErrorsFromTemplates_ ) {
-      
-      float qclus = theClusterParam.theCluster->charge();
-=======
 
   ClusterParamGeneric & theClusterParam = static_cast<ClusterParamGeneric &>(theClusterParamBase);
 
@@ -212,9 +195,7 @@
 
 
       float qclus = theClusterParam.theCluster->charge();     
->>>>>>> bad9b89e
       float locBz = theDetParam.bz;
-      float locBx = theDetParam.bx;
       //cout << "PixelCPEGeneric::localPosition(...) : locBz = " << locBz << endl;
       
       theClusterParam.pixmx  = -999.9; // max pixel charge for truncation of 2-D cluster
@@ -222,35 +203,13 @@
       theClusterParam.sigmax = -999.9; // CPE Generic x-error for multi-pixel cluster
       theClusterParam.deltay = -999.9; // CPE Generic y-bias for multi-pixel cluster
       theClusterParam.deltax = -999.9; // CPE Generic x-bias for multi-pixel cluster
-<<<<<<< HEAD
-      theClusterParam.sy1    = -999.9; // CPE Generic y-error for single single-pixel
-      theClusterParam.dy1    = -999.9; // CPE Generic y-bias for single single-pixel cluster
-      theClusterParam.sy2    = -999.9; // CPE Generic y-error for single double-pixel cluster
-      theClusterParam.dy2    = -999.9; // CPE Generic y-bias for single double-pixel cluster
-      theClusterParam.sx1    = -999.9; // CPE Generic x-error for single single-pixel cluster
-      theClusterParam.dx1    = -999.9; // CPE Generic x-bias for single single-pixel cluster
-      theClusterParam.sx2    = -999.9; // CPE Generic x-error for single double-pixel cluster
-      theClusterParam.dx2    = -999.9; // CPE Generic x-bias for single double-pixel cluster
-      
-      
-=======
-  
-
->>>>>>> bad9b89e
+  
+
       SiPixelGenError gtempl(thePixelGenError_);
       int gtemplID_ = theDetParam.detTemplateId;
-      
+
       //int gtemplID0 = genErrorDBObject_->getGenErrorID(theDetParam.theDet->geographicalId().rawId());
       //if(gtemplID0!=gtemplID_) cout<<" different id "<< gtemplID_<<" "<<gtemplID0<<endl;
-<<<<<<< HEAD
-      
-      theClusterParam.qBin_ = gtempl.qbin( gtemplID_, theClusterParam.cotalpha, theClusterParam.cotbeta, locBz, locBx, qclus,
-                                          theClusterParam.pixmx, theClusterParam.sigmay, theClusterParam.deltay,
-                                          theClusterParam.sigmax, theClusterParam.deltax, theClusterParam.sy1,
-                                          theClusterParam.dy1, theClusterParam.sy2, theClusterParam.dy2, theClusterParam.sx1,
-                                          theClusterParam.dx1, theClusterParam.sx2, theClusterParam.dx2 );
-      
-=======
 
       theClusterParam.qBin_ = gtempl.qbin( gtemplID_, theClusterParam.cotalpha, theClusterParam.cotbeta, locBz, qclus,
                                            IrradiationBiasCorrection_, ytype, xtype,  
@@ -258,67 +217,22 @@
                                            theClusterParam.sigmay, theClusterParam.sigmax, 
                                            theClusterParam.deltay, theClusterParam.deltax 
                                          );
->>>>>>> bad9b89e
       // now use the charge widths stored in the new generic template headers (change to the
-      // incorrect sign convention of the base class)
+      // incorrect sign convention of the base class)       
       bool useLAWidthFromGenError = false;
       if(useLAWidthFromGenError) {
-         chargeWidthX = (-micronsToCm*gtempl.lorxwidth());
-         chargeWidthY = (-micronsToCm*gtempl.lorywidth());
-         if(MYDEBUG) cout<< " redefine la width (gen-error) "<< chargeWidthX<<" "<< chargeWidthY <<endl;
+	chargeWidthX = (-micronsToCm*gtempl.lorxwidth());
+	chargeWidthY = (-micronsToCm*gtempl.lorywidth());
+	if(MYDEBUG) cout<< " redefine la width (gen-error) "<< chargeWidthX<<" "<< chargeWidthY <<endl;
       }
       if(MYDEBUG) cout<<" GenError: "<<gtemplID_<<endl;
-      
+
       // These numbers come in microns from the qbin(...) call. Transform them to cm.
       theClusterParam.sigmay = theClusterParam.sigmay * micronsToCm;
       theClusterParam.sigmax = theClusterParam.sigmax * micronsToCm;
       theClusterParam.deltay = theClusterParam.deltay * micronsToCm;
       theClusterParam.deltax = theClusterParam.deltax * micronsToCm;
       
-<<<<<<< HEAD
-   } // if ( UseErrorsFromTemplates_ )
-   
-   float Q_f_X = 0.0;        //!< Q of the first  pixel  in X
-   float Q_l_X = 0.0;        //!< Q of the last   pixel  in X
-   float Q_f_Y = 0.0;        //!< Q of the first  pixel  in Y
-   float Q_l_Y = 0.0;        //!< Q of the last   pixel  in Y
-   collect_edge_charges( theClusterParam,
-                        Q_f_X, Q_l_X,
-                        Q_f_Y, Q_l_Y );
-   
-   //--- Find the inner widths along X and Y in one shot.  We
-   //--- compute the upper right corner of the inner pixels
-   //--- (== lower left corner of upper right pixel) and
-   //--- the lower left corner of the inner pixels
-   //--- (== upper right corner of lower left pixel), and then
-   //--- subtract these two points in the formula.
-   
-   //--- Upper Right corner of Lower Left pixel -- in measurement frame
-   MeasurementPoint meas_URcorn_LLpix( theClusterParam.theCluster->minPixelRow()+1.0,
-                                      theClusterParam.theCluster->minPixelCol()+1.0 );
-   
-   //--- Lower Left corner of Upper Right pixel -- in measurement frame
-   MeasurementPoint meas_LLcorn_URpix( theClusterParam.theCluster->maxPixelRow(),
-                                      theClusterParam.theCluster->maxPixelCol() );
-   
-   //--- These two now converted into the local
-   LocalPoint local_URcorn_LLpix;
-   LocalPoint local_LLcorn_URpix;
-   
-   // PixelCPEGeneric can be used with or without track angles
-   // If PixelCPEGeneric is called with track angles, use them to correct for bows/kinks:
-   if ( theClusterParam.with_track_angle ) {
-      local_URcorn_LLpix = theDetParam.theTopol->localPosition(meas_URcorn_LLpix, theClusterParam.loc_trk_pred);
-      local_LLcorn_URpix = theDetParam.theTopol->localPosition(meas_LLcorn_URpix, theClusterParam.loc_trk_pred);
-   } else {
-      local_URcorn_LLpix = theDetParam.theTopol->localPosition(meas_URcorn_LLpix);
-      local_LLcorn_URpix = theDetParam.theTopol->localPosition(meas_LLcorn_URpix);
-   }
-   
-#ifdef EDM_ML_DEBUG
-   if (theVerboseLevel > 20) {
-      cout
-=======
   } // if ( UseErrorsFromTemplates_ )
   
   int Q_f_X;        //!< Q of the first  pixel  in X 
@@ -361,113 +275,53 @@
  #ifdef EDM_ML_DEBUG
   if (theVerboseLevel > 20) {
     cout  
->>>>>>> bad9b89e
       << "\n\t >>> theClusterParam.theCluster->x = " << theClusterParam.theCluster->x()
       << "\n\t >>> theClusterParam.theCluster->y = " << theClusterParam.theCluster->y()
       << "\n\t >>> cluster: minRow = " << theClusterParam.theCluster->minPixelRow()
       << "  minCol = " << theClusterParam.theCluster->minPixelCol()
       << "\n\t >>> cluster: maxRow = " << theClusterParam.theCluster->maxPixelRow()
       << "  maxCol = " << theClusterParam.theCluster->maxPixelCol()
-      << "\n\t >>> meas: inner lower left  = " << meas_URcorn_LLpix.x()
+      << "\n\t >>> meas: inner lower left  = " << meas_URcorn_LLpix.x() 
       << "," << meas_URcorn_LLpix.y()
-      << "\n\t >>> meas: inner upper right = " << meas_LLcorn_URpix.x()
-      << "," << meas_LLcorn_URpix.y()
+      << "\n\t >>> meas: inner upper right = " << meas_LLcorn_URpix.x() 
+      << "," << meas_LLcorn_URpix.y() 
       << endl;
-   }
+  }
 #endif
-   
-   //--- &&& Note that the cuts below should not be hardcoded (like in Orca and
-   //--- &&& CPEFromDetPosition/PixelCPEInitial), but rather be
-   //--- &&& externally settable (but tracked) parameters.
-   
-   //--- Position, including the half lorentz shift
-   
+
+  //--- &&& Note that the cuts below should not be hardcoded (like in Orca and
+  //--- &&& CPEFromDetPosition/PixelCPEInitial), but rather be
+  //--- &&& externally settable (but tracked) parameters.  
+
+  //--- Position, including the half lorentz shift
+
+ #ifdef EDM_ML_DEBUG
+  if (theVerboseLevel > 20) 
+    cout << "\t >>> Generic:: processing X" << endl;
+#endif
+
+  float xPos = 
+    generic_position_formula( theClusterParam.theCluster->sizeX(),
+			      Q_f_X, Q_l_X, 
+			      local_URcorn_LLpix.x(), local_LLcorn_URpix.x(),
+			      chargeWidthX,   // lorentz shift in cm
+			      theDetParam.theThickness,
+			      theClusterParam.cotalpha,
+			      theDetParam.thePitchX,
+			      theDetParam.theRecTopol->isItBigPixelInX( theClusterParam.theCluster->minPixelRow() ),
+			      theDetParam.theRecTopol->isItBigPixelInX( theClusterParam.theCluster->maxPixelRow() ),
+			      the_eff_charge_cut_lowX,
+                              the_eff_charge_cut_highX,
+                              the_size_cutX);           // cut for eff charge width &&&
+
+
+  // apply the lorentz offset correction 			     
+  xPos = xPos + shiftX;
+
 #ifdef EDM_ML_DEBUG
-   if (theVerboseLevel > 20)
-      cout << "\t >>> Generic:: processing X" << endl;
+  if (theVerboseLevel > 20) 
+    cout << "\t >>> Generic:: processing Y" << endl;
 #endif
-   
-   float xPos =
-   generic_position_formula( theClusterParam.theCluster->sizeX(),
-                            Q_f_X, Q_l_X,
-                            local_URcorn_LLpix.x(), local_LLcorn_URpix.x(),
-                            chargeWidthX,   // lorentz shift in cm
-                            theDetParam.theThickness,
-                            theClusterParam.cotalpha,
-                            theDetParam.thePitchX,
-                            theDetParam.theRecTopol->isItBigPixelInX( theClusterParam.theCluster->minPixelRow() ),
-                            theDetParam.theRecTopol->isItBigPixelInX( theClusterParam.theCluster->maxPixelRow() ),
-                            the_eff_charge_cut_lowX,
-                            the_eff_charge_cut_highX,
-                            the_size_cutX);           // cut for eff charge width &&&
-   
-   
-   // apply the lorentz offset correction
-   xPos = xPos + shiftX;
-   
-#ifdef EDM_ML_DEBUG
-   if (theVerboseLevel > 20)
-      cout << "\t >>> Generic:: processing Y" << endl;
-#endif
-<<<<<<< HEAD
-   
-   float yPos =
-   generic_position_formula( theClusterParam.theCluster->sizeY(),
-                            Q_f_Y, Q_l_Y,
-                            local_URcorn_LLpix.y(), local_LLcorn_URpix.y(),
-                            chargeWidthY,   // lorentz shift in cm
-                            theDetParam.theThickness,
-                            theClusterParam.cotbeta,
-                            theDetParam.thePitchY,
-                            theDetParam.theRecTopol->isItBigPixelInY( theClusterParam.theCluster->minPixelCol() ),
-                            theDetParam.theRecTopol->isItBigPixelInY( theClusterParam.theCluster->maxPixelCol() ),
-                            the_eff_charge_cut_lowY,
-                            the_eff_charge_cut_highY,
-                            the_size_cutY);           // cut for eff charge width &&&
-   
-   // apply the lorentz offset correction
-   yPos = yPos + shiftY;
-   
-   // Apply irradiation corrections. NOT USED FOR NOW
-   if ( IrradiationBiasCorrection_ ) {
-      if ( theClusterParam.theCluster->sizeX() == 1 ) {  // size=1
-         // ggiurgiu@jhu.edu, 02/03/09 : for size = 1, the Lorentz shift is already accounted by the irradiation correction
-         //float tmp1 =  (0.5 * theDetParam.lorentzShiftInCmX);
-         //cout << "Apply correction correction_dx1 = " << theClusterParam.dx1 << " to xPos = " << xPos;
-         xPos = xPos - (0.5 * theDetParam.lorentzShiftInCmX);
-         // Find if pixel is double (big).
-         bool bigInX = theDetParam.theRecTopol->isItBigPixelInX( theClusterParam.theCluster->maxPixelRow() );
-         if ( !bigInX ) xPos -= theClusterParam.dx1;
-         else           xPos -= theClusterParam.dx2;
-         //cout<<" to "<<xPos<<" "<<(tmp1+theClusterParam.dx1)<<endl;
-      } else { // size>1
-         //cout << "Apply correction correction_deltax = " << theClusterParam.deltax << " to xPos = " << xPos;
-         xPos -= theClusterParam.deltax;
-         //cout<<" to "<<xPos<<endl;
-      }
-      
-      if ( theClusterParam.theCluster->sizeY() == 1 ) {
-         // ggiurgiu@jhu.edu, 02/03/09 : for size = 1, the Lorentz shift is already accounted by the irradiation correction
-         yPos = yPos - (0.5 * theDetParam.lorentzShiftInCmY);
-         
-         // Find if pixel is double (big).
-         bool bigInY = theDetParam.theRecTopol->isItBigPixelInY( theClusterParam.theCluster->maxPixelCol() );
-         if ( !bigInY ) yPos -= theClusterParam.dy1;
-         else           yPos -= theClusterParam.dy2;
-         
-      } else {
-         //cout << "Apply correction correction_deltay = " << theClusterParam.deltay << " to yPos = " << yPos << endl;
-         yPos -= theClusterParam.deltay;
-      }
-      
-   } // if ( IrradiationBiasCorrection_ )
-   
-   //cout<<" in PixelCPEGeneric:localPosition - pos = "<<xPos<<" "<<yPos<<endl; //dk
-   
-   //--- Now put the two together
-   LocalPoint pos_in_local( xPos, yPos );
-   return pos_in_local;
-=======
 
   float yPos = 
     generic_position_formula( theClusterParam.theCluster->sizeY(),
@@ -509,7 +363,6 @@
   //--- Now put the two together
   LocalPoint pos_in_local( xPos, yPos );
   return pos_in_local;
->>>>>>> bad9b89e
 }
 
 
@@ -521,65 +374,23 @@
 //!  is the theThickness, since that's common for both X and Y.
 //-----------------------------------------------------------------------------
 float
-PixelCPEGeneric::
+PixelCPEGeneric::    
 generic_position_formula( int size,                //!< Size of this projection.
-                         float Q_f,              //!< Charge in the first pixel.
-                         float Q_l,              //!< Charge in the last pixel.
-                         float upper_edge_first_pix, //!< As the name says.
-                         float lower_edge_last_pix,  //!< As the name says.
-                         float lorentz_shift,   //!< L-shift at half thickness
-                         float theThickness,   //detector thickness
-                         float cot_angle,        //!< cot of alpha_ or beta_
-                         float pitch,            //!< thePitchX or thePitchY
-                         bool first_is_big,       //!< true if the first is big
-                         bool last_is_big,        //!< true if the last is big
-                         float eff_charge_cut_low, //!< Use edge if > W_eff  &&&
-                         float eff_charge_cut_high,//!< Use edge if < W_eff  &&&
-                         float size_cut         //!< Use edge when size == cuts
-) const
+			  float Q_f,              //!< Charge in the first pixel.
+			  float Q_l,              //!< Charge in the last pixel.
+			  float upper_edge_first_pix, //!< As the name says.
+			  float lower_edge_last_pix,  //!< As the name says.
+			  float lorentz_shift,   //!< L-shift at half thickness
+                          float theThickness,   //detector thickness
+			  float cot_angle,        //!< cot of alpha_ or beta_
+			  float pitch,            //!< thePitchX or thePitchY
+			  bool first_is_big,       //!< true if the first is big
+			  bool last_is_big,        //!< true if the last is big
+			  float eff_charge_cut_low, //!< Use edge if > W_eff  &&&
+			  float eff_charge_cut_high,//!< Use edge if < W_eff  &&&
+			  float size_cut         //!< Use edge when size == cuts
+			 ) const
 {
-<<<<<<< HEAD
-   
-   //cout<<" in PixelCPEGeneric:generic_position_formula - "<<endl; //dk
-   
-   float geom_center = 0.5f * ( upper_edge_first_pix + lower_edge_last_pix );
-   
-   //--- The case of only one pixel in this projection is separate.  Note that
-   //--- here first_pix == last_pix, so the average of the two is still the
-   //--- center of the pixel.
-   if ( size == 1 ) {return geom_center;}
-   
-   //--- Width of the clusters minus the edge (first and last) pixels.
-   //--- In the note, they are denoted x_F and x_L (and y_F and y_L)
-   float W_inner      = lower_edge_last_pix - upper_edge_first_pix;  // in cm
-   
-   //--- Predicted charge width from geometry
-   float W_pred = theThickness * cot_angle                     // geometric correction (in cm)
-   - lorentz_shift;                    // (in cm) &&& check fpix!
-   
-   //cout<<" in PixelCPEGeneric:generic_position_formula - "<<W_inner<<" "<<W_pred<<endl; //dk
-   
-   //--- Total length of the two edge pixels (first+last)
-   float sum_of_edge = 2.0f;
-   if (first_is_big) sum_of_edge += 1.0f;
-   if (last_is_big)  sum_of_edge += 1.0f;
-   
-   
-   //--- The `effective' charge width -- particle's path in first and last pixels only
-   float W_eff = std::abs( W_pred ) - W_inner;
-   
-   
-   //--- If the observed charge width is inconsistent with the expectations
-   //--- based on the track, do *not* use W_pred-W_innner.  Instead, replace
-   //--- it with an *average* effective charge width, which is the average
-   //--- length of the edge pixels.
-   //
-   //  bool usedEdgeAlgo = false;
-   if ( (size >= size_cut) || (
-                               ( W_eff/pitch < eff_charge_cut_low ) |
-                               ( W_eff/pitch > eff_charge_cut_high ) ) )
-   {
-=======
 
   //cout<<" in PixelCPEGeneric:generic_position_formula - "<<endl; //dk
 
@@ -621,66 +432,65 @@
        ( W_eff > pitch*eff_charge_cut_high ) ) 
      ) 
     {
->>>>>>> bad9b89e
       W_eff = pitch * 0.5f * sum_of_edge;  // ave. length of edge pixels (first+last) (cm)
       //  usedEdgeAlgo = true;
 #ifdef EDM_ML_DEBUG
       nRecHitsUsedEdge_++;
 #endif
-   }
-   
-   
-   //--- Finally, compute the position in this projection
-   float Qdiff = Q_l - Q_f;
-   float Qsum  = Q_l + Q_f;
-   
-   //--- Temporary fix for clusters with both first and last pixel with charge = 0
-   if(Qsum==0) Qsum=1.0f;
-   //float hit_pos = geom_center + 0.5f*(Qdiff/Qsum) * W_eff + half_lorentz_shift;
-   float hit_pos = geom_center + 0.5f*(Qdiff/Qsum) * W_eff;
-   
-   //cout<<" in PixelCPEGeneric:generic_position_formula - "<<hit_pos<<" "<<lorentz_shift*0.5<<endl; //dk
-   
-#ifdef EDM_ML_DEBUG
-   //--- Debugging output
+    }
+
+  
+  //--- Finally, compute the position in this projection
+  float Qdiff = Q_l - Q_f;
+  float Qsum  = Q_l + Q_f;
+
+  //--- Temporary fix for clusters with both first and last pixel with charge = 0
+  if(Qsum==0) Qsum=1.0f;
+  //float hit_pos = geom_center + 0.5f*(Qdiff/Qsum) * W_eff + half_lorentz_shift;
+  float hit_pos = geom_center + 0.5f*(Qdiff/Qsum) * W_eff;
+
+  //cout<<" in PixelCPEGeneric:generic_position_formula - "<<hit_pos<<" "<<lorentz_shift*0.5<<endl; //dk
+
+ #ifdef EDM_ML_DEBUG
+  //--- Debugging output
 #warning "Debug printouts in PixelCPEGeneric.cc has been commented because they cannot be compiled"
-   /*   This part is commented because some variables used here are not defined !!
-    if (theVerboseLevel > 20) {
+  /*   This part is commented because some variables used here are not defined !!
+  if (theVerboseLevel > 20) {
     if ( theDetParam.thePart == GeomDetEnumerators::PixelBarrel || theDetParam.thePart == GeomDetEnumerators::P1PXB ) {
-    cout << "\t >>> We are in the Barrel." ;
-    } else if ( theDetParam.thePart == GeomDetEnumerators::PixelEndcap ||
-    theDetParam.thePart == GeomDetEnumerators::P1PXEC ||
-    theDetParam.thePart == GeomDetEnumerators::P2PXEC ) {
-    cout << "\t >>> We are in the Forward." ;
+      cout << "\t >>> We are in the Barrel." ;
+    } else if ( theDetParam.thePart == GeomDetEnumerators::PixelEndcap || 
+		theDetParam.thePart == GeomDetEnumerators::P1PXEC ||
+		theDetParam.thePart == GeomDetEnumerators::P2PXEC ) {
+      cout << "\t >>> We are in the Forward." ;
     } else {
-    cout << "\t >>> We are in an unexpected subdet " << theDetParam.thePart;
+      cout << "\t >>> We are in an unexpected subdet " << theDetParam.thePart;
     }
-    cout
-    << "\n\t >>> cot(angle) = " << cot_angle << "  pitch = " << pitch << "  size = " << size
-    << "\n\t >>> upper_edge_first_pix = " << upper_edge_first_pix
-    << "\n\t >>> lower_edge_last_pix  = " << lower_edge_last_pix
-    << "\n\t >>> geom_center          = " << geom_center
-    << "\n\t >>> half_lorentz_shift   = " << half_lorentz_shift
-    << "\n\t >>> W_inner              = " << W_inner
-    << "\n\t >>> W_pred               = " << W_pred
-    << "\n\t >>> W_eff(orig)          = " << fabs( W_pred ) - W_inner
-    << "\n\t >>> W_eff(used)          = " << W_eff
-    << "\n\t >>> sum_of_edge          = " << sum_of_edge
-    << "\n\t >>> Qdiff = " << Qdiff << "  Qsum = " << Qsum
-    << "\n\t >>> hit_pos              = " << hit_pos
-    << "\n\t >>> RecHits: total = " << nRecHitsTotal_
-    << "  used edge = " << nRecHitsUsedEdge_
-    << endl;
-    if (usedEdgeAlgo)
-    cout << "\n\t >>> Used Edge algorithm." ;
+    cout 
+      << "\n\t >>> cot(angle) = " << cot_angle << "  pitch = " << pitch << "  size = " << size
+      << "\n\t >>> upper_edge_first_pix = " << upper_edge_first_pix
+      << "\n\t >>> lower_edge_last_pix  = " << lower_edge_last_pix
+      << "\n\t >>> geom_center          = " << geom_center
+      << "\n\t >>> half_lorentz_shift   = " << half_lorentz_shift
+      << "\n\t >>> W_inner              = " << W_inner
+      << "\n\t >>> W_pred               = " << W_pred
+      << "\n\t >>> W_eff(orig)          = " << fabs( W_pred ) - W_inner
+      << "\n\t >>> W_eff(used)          = " << W_eff
+      << "\n\t >>> sum_of_edge          = " << sum_of_edge
+      << "\n\t >>> Qdiff = " << Qdiff << "  Qsum = " << Qsum 
+      << "\n\t >>> hit_pos              = " << hit_pos 
+      << "\n\t >>> RecHits: total = " << nRecHitsTotal_ 
+      << "  used edge = " << nRecHitsUsedEdge_
+      << endl;
+    if (usedEdgeAlgo) 
+      cout << "\n\t >>> Used Edge algorithm." ;
     else
-    cout << "\n\t >>> Used angle information." ;
+      cout << "\n\t >>> Used angle information." ;
     cout << endl;
-    }
-    */
+  }
+  */
 #endif
-   
-   return hit_pos;
+
+  return hit_pos;
 }
 
 
@@ -692,38 +502,6 @@
 void
 PixelCPEGeneric::
 collect_edge_charges(ClusterParam & theClusterParamBase,  //!< input, the cluster
-<<<<<<< HEAD
-                     float & Q_f_X,              //!< output, Q first  in X
-                     float & Q_l_X,              //!< output, Q last   in X
-                     float & Q_f_Y,              //!< output, Q first  in Y
-                     float & Q_l_Y               //!< output, Q last   in Y
-) const
-{
-   ClusterParamGeneric & theClusterParam = static_cast<ClusterParamGeneric &>(theClusterParamBase);
-   
-   // Initialize return variables.
-   Q_f_X = Q_l_X = 0.0;
-   Q_f_Y = Q_l_Y = 0.0;
-   
-   
-   // Obtain boundaries in index units
-   int xmin = theClusterParam.theCluster->minPixelRow();
-   int xmax = theClusterParam.theCluster->maxPixelRow();
-   int ymin = theClusterParam.theCluster->minPixelCol();
-   int ymax = theClusterParam.theCluster->maxPixelCol();
-   
-   
-   // Iterate over the pixels.
-   int isize = theClusterParam.theCluster->size();
-   for (int i = 0;  i != isize; ++i)
-   {
-      auto const & pixel = theClusterParam.theCluster->pixel(i);
-      // ggiurgiu@fnal.gov: add pixel charge truncation
-      float pix_adc = pixel.adc;
-      if ( UseErrorsFromTemplates_ && TruncatePixelCharge_ )
-         pix_adc = std::min(pix_adc, theClusterParam.pixmx );
-      
-=======
 		     int & Q_f_X,              //!< output, Q first  in X 
 		     int & Q_l_X,              //!< output, Q last   in X
 		     int & Q_f_Y,              //!< output, Q first  in Y 
@@ -753,7 +531,6 @@
       int pix_adc = pixel.adc;
       pix_adc = std::min(pix_adc, pixmx );
 
->>>>>>> bad9b89e
       //
       // X projection
       if ( pixel.x == xmin ) Q_f_X += pix_adc;
@@ -762,10 +539,10 @@
       // Y projection
       if ( pixel.y == ymin ) Q_f_Y += pix_adc;
       if ( pixel.y == ymax ) Q_l_Y += pix_adc;
-   }
-   
-   return;
-}
+    }
+  
+  return;
+} 
 
 
 //==============  INFLATED ERROR AND ERRORS FROM DB BELOW  ================
@@ -773,52 +550,9 @@
 //-------------------------------------------------------------------------
 //  Hit error in the local frame
 //-------------------------------------------------------------------------
-LocalError
-PixelCPEGeneric::localError(DetParam const & theDetParam,  ClusterParam & theClusterParamBase) const
+LocalError 
+PixelCPEGeneric::localError(DetParam const & theDetParam,  ClusterParam & theClusterParamBase) const 
 {
-<<<<<<< HEAD
-   
-   ClusterParamGeneric & theClusterParam = static_cast<ClusterParamGeneric &>(theClusterParamBase);
-   
-   const bool localPrint = false;
-   // Default errors are the maximum error used for edge clusters.
-   // These are determined by looking at residuals for edge clusters
-   float xerr = EdgeClusterErrorX_ * micronsToCm;
-   float yerr = EdgeClusterErrorY_ * micronsToCm;
-   
-   
-   // Find if cluster is at the module edge.
-   int maxPixelCol = theClusterParam.theCluster->maxPixelCol();
-   int maxPixelRow = theClusterParam.theCluster->maxPixelRow();
-   int minPixelCol = theClusterParam.theCluster->minPixelCol();
-   int minPixelRow = theClusterParam.theCluster->minPixelRow();
-   
-   bool edgex = ( theDetParam.theRecTopol->isItEdgePixelInX( minPixelRow ) ) || ( theDetParam.theRecTopol->isItEdgePixelInX( maxPixelRow ) );
-   bool edgey = ( theDetParam.theRecTopol->isItEdgePixelInY( minPixelCol ) ) || ( theDetParam.theRecTopol->isItEdgePixelInY( maxPixelCol ) );
-   
-   unsigned int sizex = theClusterParam.theCluster->sizeX();
-   unsigned int sizey = theClusterParam.theCluster->sizeY();
-   if(MYDEBUG) {
-      if( int(sizex) != (maxPixelRow - minPixelRow+1) ) cout<<" wrong x"<<endl;
-      if( int(sizey) != (maxPixelCol - minPixelCol+1) ) cout<<" wrong y"<<endl;
-   }
-   
-   // Find if cluster contains double (big) pixels.
-   bool bigInX = theDetParam.theRecTopol->containsBigPixelInX( minPixelRow, maxPixelRow );
-   bool bigInY = theDetParam.theRecTopol->containsBigPixelInY( minPixelCol, maxPixelCol );
-   
-   if(localPrint) {
-      cout<<" edge clus "<<xerr<<" "<<yerr<<endl;  //dk
-      if(bigInX || bigInY) cout<<" big "<<bigInX<<" "<<bigInY<<endl;
-      if(edgex || edgey) cout<<" edge "<<edgex<<" "<<edgey<<endl;
-      cout<<" before if "<<UseErrorsFromTemplates_<<" "<<theClusterParam.qBin_<<endl;
-      if(theClusterParam.qBin_ == 0)
-         cout<<" qbin 0! "<<edgex<<" "<<edgey<<" "<<bigInX<<" "<<bigInY<<" "
-         <<sizex<<" "<<sizey<<endl;
-   }
-   
-   if likely(UseErrorsFromTemplates_ ) {
-=======
 
   ClusterParamGeneric & theClusterParam = static_cast<ClusterParamGeneric &>(theClusterParamBase);
 
@@ -845,41 +579,19 @@
   }
 
   if likely(UseErrorsFromTemplates_ ) {
->>>>>>> bad9b89e
       //
-      // Use template errors
+      // Use template errors 
       //cout << "Track angles are known. We can use either errors from templates or the error parameterization from DB." << endl;
       
       if ( !edgex ) { // Only use this for non-edge clusters
-<<<<<<< HEAD
-         if ( sizex == 1 ) {
-            if ( !bigInX ) {xerr = theClusterParam.sx1;}
-            else           {xerr = theClusterParam.sx2;}
-         } else {xerr = theClusterParam.sigmax;}
-=======
 	xerr = theClusterParam.sigmax; 
->>>>>>> bad9b89e
-      }
-      
+      }
+	      
       if ( !edgey ) { // Only use for non-edge clusters
-<<<<<<< HEAD
-         if ( sizey == 1 ) {
-            if ( !bigInY ) {yerr = theClusterParam.sy1;}
-            else           {yerr = theClusterParam.sy2;}
-         } else {yerr = theClusterParam.sigmay;}
-=======
 	yerr = theClusterParam.sigmay;		  
->>>>>>> bad9b89e
-      }
-      
+      }
+
       if(localPrint) {
-<<<<<<< HEAD
-         cout<<" in if "<<edgex<<" "<<edgey<<" "<<sizex<<" "<<sizey<<endl;
-         cout<<" errors  "<<xerr<<" "<<yerr<<" "<<theClusterParam.sx1<<" "<<theClusterParam.sx2<<" "<<theClusterParam.sigmax<<endl;  //dk
-      }
-      
-   } else  { // simple errors
-=======
 	cout<<" in if "<<edgex<<" "<<edgey<<" "<<endl;
 	cout<<" errors  "<<xerr<<","<<yerr<<" "<<theClusterParam.sigmax <<','<<theClusterParam.sigmay<<endl;  //dk
       }
@@ -938,92 +650,42 @@
     if(inflate_errors) {
       int n_bigx = 0;
       int n_bigy = 0;
->>>>>>> bad9b89e
-      
-      // This are the simple errors, hardcoded in the code
-      //cout << "Track angles are not known " << endl;
-      //cout << "Default angle estimation which assumes track from PV (0,0,0) does not work." << endl;
-      
-      if ( GeomDetEnumerators::isTrackerPixel(theDetParam.thePart) ) {
-         if(GeomDetEnumerators::isBarrel(theDetParam.thePart)) {
-            
-            DetId id = (theDetParam.theDet->geographicalId());
-            int layer=ttopo_.layer(id);
-            if ( layer==1 ) {
-               if ( !edgex ) {
-                  if ( sizex<=xerr_barrel_l1_.size() ) xerr=xerr_barrel_l1_[sizex-1];
-                  else xerr=xerr_barrel_l1_def_;
-               }
-               
-               if ( !edgey ) {
-                  if ( sizey<=yerr_barrel_l1_.size() ) yerr=yerr_barrel_l1_[sizey-1];
-                  else yerr=yerr_barrel_l1_def_;
-               }
-            } else{  // layer 2,3
-               if ( !edgex ) {
-                  if ( sizex<=xerr_barrel_ln_.size() ) xerr=xerr_barrel_ln_[sizex-1];
-                  else xerr=xerr_barrel_ln_def_;
-               }
-               
-               if ( !edgey ) {
-                  if ( sizey<=yerr_barrel_ln_.size() ) yerr=yerr_barrel_ln_[sizey-1];
-                  else yerr=yerr_barrel_ln_def_;
-               }
-            }
-            
-         } else { // EndCap
-            
-            if ( !edgex ) {
-               if ( sizex<=xerr_endcap_.size() ) xerr=xerr_endcap_[sizex-1];
-               else xerr=xerr_endcap_def_;
-            }
-            
-            if ( !edgey ) {
-               if ( sizey<=yerr_endcap_.size() ) yerr=yerr_endcap_[sizey-1];
-               else yerr=yerr_endcap_def_;
-            }
-         } // end endcap
-      }
-      
-      if(inflate_errors) {
-         int n_bigx = 0;
-         int n_bigy = 0;
-         
-         for (int irow = 0; irow < 7; ++irow) {
-            if ( theDetParam.theRecTopol->isItBigPixelInX( irow+minPixelRow ) ) ++n_bigx;
-         }
-         
-         for (int icol = 0; icol < 21; ++icol) {
-            if ( theDetParam.theRecTopol->isItBigPixelInY( icol+minPixelCol ) ) ++n_bigy;
-         }
-         
-         xerr = (float)(sizex + n_bigx) * theDetParam.thePitchX / std::sqrt( 12.0f );
-         yerr = (float)(sizey + n_bigy) * theDetParam.thePitchY / std::sqrt( 12.0f );
-         
-      } // if(inflate_errors)
-      
-   } // end 
-   
+      
+      for (int irow = 0; irow < 7; ++irow) {
+	if ( theDetParam.theRecTopol->isItBigPixelInX( irow+minPixelRow ) ) ++n_bigx;
+      }
+      
+      for (int icol = 0; icol < 21; ++icol) {
+	  if ( theDetParam.theRecTopol->isItBigPixelInY( icol+minPixelCol ) ) ++n_bigy;
+      }
+      
+      xerr = (float)(sizex + n_bigx) * theDetParam.thePitchX / std::sqrt( 12.0f );
+      yerr = (float)(sizey + n_bigy) * theDetParam.thePitchY / std::sqrt( 12.0f );
+      
+    } // if(inflate_errors)
+
+  } // end 
+
 #ifdef EDM_ML_DEBUG
-   if ( !(xerr > 0.0) )
-      throw cms::Exception("PixelCPEGeneric::localError") 
+  if ( !(xerr > 0.0) )
+    throw cms::Exception("PixelCPEGeneric::localError") 
       << "\nERROR: Negative pixel error xerr = " << xerr << "\n\n";
-   
-   if ( !(yerr > 0.0) )
-      throw cms::Exception("PixelCPEGeneric::localError") 
+  
+  if ( !(yerr > 0.0) )
+    throw cms::Exception("PixelCPEGeneric::localError") 
       << "\nERROR: Negative pixel error yerr = " << yerr << "\n\n";
 #endif
-   
-   //if(localPrint) {
-   //cout<<" errors  "<<xerr<<" "<<yerr<<endl;  //dk
-   //if(theClusterParam.qBin_ == 0) cout<<" qbin 0 "<<xerr<<" "<<yerr<<endl;
-   //}
-   
-   auto xerr_sq = xerr*xerr; 
-   auto yerr_sq = yerr*yerr;
-   
-   return LocalError( xerr_sq, 0, yerr_sq );
-   
+ 
+  //if(localPrint) {
+  //cout<<" errors  "<<xerr<<" "<<yerr<<endl;  //dk
+  //if(theClusterParam.qBin_ == 0) cout<<" qbin 0 "<<xerr<<" "<<yerr<<endl;
+  //}
+
+  auto xerr_sq = xerr*xerr; 
+  auto yerr_sq = yerr*yerr;
+  
+  return LocalError( xerr_sq, 0, yerr_sq );
+
 }
 
 
