--- conflicted
+++ resolved
@@ -77,16 +77,8 @@
 
     //--- Execute the position estimator algorithm(s).
     //--- New interface with DetSetVector
-<<<<<<< HEAD
-    void run(const edmNew::DetSetVector<SiPixelCluster>& input,
-             SiPixelRecHitCollectionNew& output,
-             edm::ESHandle<TrackerGeometry>& geom);
-
-    void run(edm::Handle<edmNew::DetSetVector<SiPixelCluster>> inputhandle,
-=======
     void run(edm::Event&,
              edm::Handle<edmNew::DetSetVector<SiPixelCluster>> inputhandle,
->>>>>>> 835f837a
              SiPixelRecHitCollectionNew& output,
              edm::ESHandle<TrackerGeometry>& geom);
 
