#ifndef RecoLocalTracker_SiPixelRecHits_PixelCPEGeneric_H
#define RecoLocalTracker_SiPixelRecHits_PixelCPEGeneric_H

// \class PixelCPEGeneric  -- a generalized CPE reco for the idealized detector
//
// The basic idea of this class is to use generic formulae in order
// to achieve clean and minimal code.  It should work for
// - both normal and big pixels
// - both barrel and forward
// - both "FromDetPosition" and "FromTrackAngles" (i.e. by the track fit)
//
// This is possible since, in its nature, the original "ORCA" algorithm by
// Danek and Susana is the same in both X and Y directions, provided that
// one correctly computes angles alpha_ and beta_ up front.  Thus, all
// geometrical and special corrections are dropped, since the presumption
// is that alpha_ and beta_ are determined as best as possible.  That means
// that they either come from the track, or, if they come from the
// position of the DetUnit, they include all geometrical information
// possible for this DetUnit:
// - for both the barrel and the forward, we use the cluster position
//   instead of the center of the module/plaquette
// - for the forward, the tilt of the blades is included too
//
// In addtion, anything which is special for the computation of the lorentz
// angle is done in setTheDet() method.  So the algorithm per se does not
// need to worry about it.  This includes extra E*B term (a.k.a. "alpha2Order")
// and extra tilt in the forward.
//
// Thus, the formula for the computation of the hit position is very
// simple, and is described in Morris's note (IN ???) on the generalizaton
// of the pixel algorithm.

#include "RecoLocalTracker/SiPixelRecHits/interface/PixelCPEBase.h"
#include "CalibTracker/SiPixelESProducers/interface/SiPixelCPEGenericDBErrorParametrization.h"


// The template header files
//#include "RecoLocalTracker/SiPixelRecHits/interface/SiPixelTemplateReco.h"
#include "RecoLocalTracker/SiPixelRecHits/interface/SiPixelTemplate.h"
#include "RecoLocalTracker/SiPixelRecHits/interface/SiPixelGenError.h"


#include <utility>
#include <vector>

#if 0
/** \class PixelCPEGeneric
 * Perform the position and error evaluation of pixel hits using
 * the Det angle to estimate the track impact angle
 */
#endif

class MagneticField;
class PixelCPEGeneric : public PixelCPEBase
{
<<<<<<< HEAD
public:
   struct ClusterParamGeneric : ClusterParam
   {
      ClusterParamGeneric(const SiPixelCluster & cl) : ClusterParam(cl){}
      // The truncation value pix_maximum is an angle-dependent cutoff on the
      // individual pixel signals. It should be applied to all pixels in the
      // cluster [signal_i = fminf(signal_i, pixmax)] before the column and row
      // sums are made. Morris
      float pixmx;
      
      // These are errors predicted by PIXELAV
      float sigmay; // CPE Generic y-error for multi-pixel cluster
      float sigmax; // CPE Generic x-error for multi-pixel cluster
      float sy1   ; // CPE Generic y-error for single single-pixel
      float sy2   ; // CPE Generic y-error for single double-pixel cluster
      float sx1   ; // CPE Generic x-error for single single-pixel cluster
      float sx2   ; // CPE Generic x-error for single double-pixel cluster
      
      // These are irradiation bias corrections
      float deltay; // CPE Generic y-bias for multi-pixel cluster
      float deltax; // CPE Generic x-bias for multi-pixel cluster
      float dy1   ; // CPE Generic y-bias for single single-pixel cluster
      float dy2   ; // CPE Generic y-bias for single double-pixel cluster
      float dx1   ; // CPE Generic x-bias for single single-pixel cluster
      float dx2   ; // CPE Generic x-bias for single double-pixel cluster
   };
   
   PixelCPEGeneric(edm::ParameterSet const& conf, const MagneticField *,
                   const TrackerGeometry&, const TrackerTopology&, const SiPixelLorentzAngle *,
                   const SiPixelGenErrorDBObject *, const SiPixelLorentzAngle *);
   
   ~PixelCPEGeneric() {;}
   
   
   
=======
 public:
  struct ClusterParamGeneric : ClusterParam
  {
    ClusterParamGeneric(const SiPixelCluster & cl) : ClusterParam(cl){}
  // The truncation value pix_maximum is an angle-dependent cutoff on the
  // individual pixel signals. It should be applied to all pixels in the
  // cluster [signal_i = fminf(signal_i, pixmax)] before the column and row
  // sums are made. Morris
  float pixmx;
  // These are errors predicted by PIXELAV
  float sigmay; // CPE Generic y-error
  float sigmax; // CPE Generic x-error
  // These are irradiation bias corrections
  float deltay; // CPE Generic y-bias for multi-pixel cluster
  float deltax; // CPE Generic x-bias for multi-pixel cluster
  };

  PixelCPEGeneric(edm::ParameterSet const& conf, const MagneticField *, 
		  const TrackerGeometry&, const TrackerTopology&, const SiPixelLorentzAngle *, 
		  const SiPixelGenErrorDBObject *, const SiPixelLorentzAngle *);

  ~PixelCPEGeneric() {;}


 
>>>>>>> bad9b89e
private:
   ClusterParam * createClusterParam(const SiPixelCluster & cl) const;
   
   LocalPoint localPosition (DetParam const & theDetParam, ClusterParam & theClusterParam) const;
   LocalError localError   (DetParam const & theDetParam, ClusterParam & theClusterParam) const;
   
   //--------------------------------------------------------------------
   //  Methods.
   //------------------------------------------------------------------
   float
   generic_position_formula( int size,                //!< Size of this projection.
                            float Q_f,              //!< Charge in the first pixel.
                            float Q_l,              //!< Charge in the last pixel.
                            float upper_edge_first_pix, //!< As the name says.
                            float lower_edge_last_pix,  //!< As the name says.
                            float lorentz_shift,   //!< L-width
                            float theThickness,   //detector thickness
<<<<<<< HEAD
                            float cot_angle,            //!< cot of alpha_ or beta_
                            float pitch,            //!< thePitchX or thePitchY
                            bool first_is_big,       //!< true if the first is big
                            bool last_is_big,        //!< true if the last is big
                            float eff_charge_cut_low, //!< Use edge if > W_eff (in pix) &&&
                            float eff_charge_cut_high,//!< Use edge if < W_eff (in pix) &&&
                            float size_cut           //!< Use edge when size == cuts
   ) const;
   
   void
   collect_edge_charges(ClusterParam & theClusterParam,  //!< input, the cluster
                        float & Q_f_X,              //!< output, Q first  in X
                        float & Q_l_X,              //!< output, Q last   in X
                        float & Q_f_Y,              //!< output, Q first  in Y
                        float & Q_l_Y               //!< output, Q last   in Y
   ) const;
   
   
   //--- Errors squared in x and y.  &&& Need to be revisited.
   float err2X(bool&, int&) const;
   float err2Y(bool&, int&) const;
   
   //--- Cuts made externally settable
   float the_eff_charge_cut_lowX;
   float the_eff_charge_cut_lowY;
   float the_eff_charge_cut_highX;
   float the_eff_charge_cut_highY;
   float the_size_cutX;
   float the_size_cutY;
   
   bool inflate_errors;
   bool inflate_all_errors_no_trk_angle;
   
   bool UseErrorsFromTemplates_;
   bool DoCosmics_;
   //bool LoadTemplatesFromDB_;
   bool TruncatePixelCharge_;
   bool IrradiationBiasCorrection_;
   bool isUpgrade_;
   
   float EdgeClusterErrorX_;
   float EdgeClusterErrorY_;
   
   std::vector<float> xerr_barrel_l1_,yerr_barrel_l1_,xerr_barrel_ln_;
   std::vector<float> yerr_barrel_ln_,xerr_endcap_,yerr_endcap_;
   float xerr_barrel_l1_def_, yerr_barrel_l1_def_,xerr_barrel_ln_def_;
   float yerr_barrel_ln_def_, xerr_endcap_def_, yerr_endcap_def_;
   
   //--- DB Error Parametrization object, new light templates 
   std::vector< SiPixelGenErrorStore > thePixelGenError_;
   //SiPixelCPEGenericDBErrorParametrization * genErrorsFromDB_;
   
=======
			    float cot_angle,            //!< cot of alpha_ or beta_
			    float pitch,            //!< thePitchX or thePitchY
			    bool first_is_big,       //!< true if the first is big
			    bool last_is_big,        //!< true if the last is big
			    float eff_charge_cut_low, //!< Use edge if > W_eff (in pix) &&&
			    float eff_charge_cut_high,//!< Use edge if < W_eff (in pix) &&&
			    float size_cut           //!< Use edge when size == cuts
			    ) const;
  
  void
    collect_edge_charges(ClusterParam & theClusterParam,  //!< input, the cluster
			 int & Q_f_X,              //!< output, Q first  in X 
			 int & Q_l_X,              //!< output, Q last   in X
			 int & Q_f_Y,              //!< output, Q first  in Y 
			 int & Q_l_Y               //!< output, Q last   in Y
			 ) const;
  
  
  //--- Errors squared in x and y.  &&& Need to be revisited.
  float err2X(bool&, int&) const;
  float err2Y(bool&, int&) const;

  //--- Cuts made externally settable
  float the_eff_charge_cut_lowX;
  float the_eff_charge_cut_lowY;
  float the_eff_charge_cut_highX;
  float the_eff_charge_cut_highY;
  float the_size_cutX;
  float the_size_cutY;

  bool inflate_errors;
  bool inflate_all_errors_no_trk_angle;

  bool UseErrorsFromTemplates_;
  bool DoCosmics_;
  //bool LoadTemplatesFromDB_;
  bool TruncatePixelCharge_;
  bool IrradiationBiasCorrection_;
  bool isUpgrade_;

  float EdgeClusterErrorX_;
  float EdgeClusterErrorY_;

  std::vector<float> xerr_barrel_l1_,yerr_barrel_l1_,xerr_barrel_ln_;
  std::vector<float> yerr_barrel_ln_,xerr_endcap_,yerr_endcap_;
  float xerr_barrel_l1_def_, yerr_barrel_l1_def_,xerr_barrel_ln_def_;
  float yerr_barrel_ln_def_, xerr_endcap_def_, yerr_endcap_def_;

  //--- DB Error Parametrization object, new light templates 
  std::vector< SiPixelGenErrorStore > thePixelGenError_;
  //SiPixelCPEGenericDBErrorParametrization * genErrorsFromDB_;

>>>>>>> bad9b89e
};

#endif



<|MERGE_RESOLUTION|>--- conflicted
+++ resolved
@@ -9,15 +9,15 @@
 // - both barrel and forward
 // - both "FromDetPosition" and "FromTrackAngles" (i.e. by the track fit)
 //
-// This is possible since, in its nature, the original "ORCA" algorithm by
+// This is possible since, in its nature, the original "ORCA" algorithm by 
 // Danek and Susana is the same in both X and Y directions, provided that
 // one correctly computes angles alpha_ and beta_ up front.  Thus, all
 // geometrical and special corrections are dropped, since the presumption
 // is that alpha_ and beta_ are determined as best as possible.  That means
-// that they either come from the track, or, if they come from the
-// position of the DetUnit, they include all geometrical information
+// that they either come from the track, or, if they come from the 
+// position of the DetUnit, they include all geometrical information 
 // possible for this DetUnit:
-// - for both the barrel and the forward, we use the cluster position
+// - for both the barrel and the forward, we use the cluster position 
 //   instead of the center of the module/plaquette
 // - for the forward, the tilt of the blades is included too
 //
@@ -45,51 +45,14 @@
 
 #if 0
 /** \class PixelCPEGeneric
- * Perform the position and error evaluation of pixel hits using
- * the Det angle to estimate the track impact angle
- */
+ * Perform the position and error evaluation of pixel hits using 
+ * the Det angle to estimate the track impact angle 
+*/
 #endif
 
 class MagneticField;
 class PixelCPEGeneric : public PixelCPEBase
 {
-<<<<<<< HEAD
-public:
-   struct ClusterParamGeneric : ClusterParam
-   {
-      ClusterParamGeneric(const SiPixelCluster & cl) : ClusterParam(cl){}
-      // The truncation value pix_maximum is an angle-dependent cutoff on the
-      // individual pixel signals. It should be applied to all pixels in the
-      // cluster [signal_i = fminf(signal_i, pixmax)] before the column and row
-      // sums are made. Morris
-      float pixmx;
-      
-      // These are errors predicted by PIXELAV
-      float sigmay; // CPE Generic y-error for multi-pixel cluster
-      float sigmax; // CPE Generic x-error for multi-pixel cluster
-      float sy1   ; // CPE Generic y-error for single single-pixel
-      float sy2   ; // CPE Generic y-error for single double-pixel cluster
-      float sx1   ; // CPE Generic x-error for single single-pixel cluster
-      float sx2   ; // CPE Generic x-error for single double-pixel cluster
-      
-      // These are irradiation bias corrections
-      float deltay; // CPE Generic y-bias for multi-pixel cluster
-      float deltax; // CPE Generic x-bias for multi-pixel cluster
-      float dy1   ; // CPE Generic y-bias for single single-pixel cluster
-      float dy2   ; // CPE Generic y-bias for single double-pixel cluster
-      float dx1   ; // CPE Generic x-bias for single single-pixel cluster
-      float dx2   ; // CPE Generic x-bias for single double-pixel cluster
-   };
-   
-   PixelCPEGeneric(edm::ParameterSet const& conf, const MagneticField *,
-                   const TrackerGeometry&, const TrackerTopology&, const SiPixelLorentzAngle *,
-                   const SiPixelGenErrorDBObject *, const SiPixelLorentzAngle *);
-   
-   ~PixelCPEGeneric() {;}
-   
-   
-   
-=======
  public:
   struct ClusterParamGeneric : ClusterParam
   {
@@ -115,78 +78,23 @@
 
 
  
->>>>>>> bad9b89e
 private:
-   ClusterParam * createClusterParam(const SiPixelCluster & cl) const;
-   
-   LocalPoint localPosition (DetParam const & theDetParam, ClusterParam & theClusterParam) const;
-   LocalError localError   (DetParam const & theDetParam, ClusterParam & theClusterParam) const;
-   
-   //--------------------------------------------------------------------
-   //  Methods.
-   //------------------------------------------------------------------
-   float
-   generic_position_formula( int size,                //!< Size of this projection.
-                            float Q_f,              //!< Charge in the first pixel.
-                            float Q_l,              //!< Charge in the last pixel.
-                            float upper_edge_first_pix, //!< As the name says.
-                            float lower_edge_last_pix,  //!< As the name says.
-                            float lorentz_shift,   //!< L-width
+  ClusterParam * createClusterParam(const SiPixelCluster & cl) const;
+
+  LocalPoint localPosition (DetParam const & theDetParam, ClusterParam & theClusterParam) const; 
+  LocalError localError   (DetParam const & theDetParam, ClusterParam & theClusterParam) const;
+
+  //--------------------------------------------------------------------
+  //  Methods.
+  //------------------------------------------------------------------
+  float
+  generic_position_formula( int size,                //!< Size of this projection.
+			    float Q_f,              //!< Charge in the first pixel.
+			    float Q_l,              //!< Charge in the last pixel.
+			    float upper_edge_first_pix, //!< As the name says.
+			    float lower_edge_last_pix,  //!< As the name says.
+			    float lorentz_shift,   //!< L-width
                             float theThickness,   //detector thickness
-<<<<<<< HEAD
-                            float cot_angle,            //!< cot of alpha_ or beta_
-                            float pitch,            //!< thePitchX or thePitchY
-                            bool first_is_big,       //!< true if the first is big
-                            bool last_is_big,        //!< true if the last is big
-                            float eff_charge_cut_low, //!< Use edge if > W_eff (in pix) &&&
-                            float eff_charge_cut_high,//!< Use edge if < W_eff (in pix) &&&
-                            float size_cut           //!< Use edge when size == cuts
-   ) const;
-   
-   void
-   collect_edge_charges(ClusterParam & theClusterParam,  //!< input, the cluster
-                        float & Q_f_X,              //!< output, Q first  in X
-                        float & Q_l_X,              //!< output, Q last   in X
-                        float & Q_f_Y,              //!< output, Q first  in Y
-                        float & Q_l_Y               //!< output, Q last   in Y
-   ) const;
-   
-   
-   //--- Errors squared in x and y.  &&& Need to be revisited.
-   float err2X(bool&, int&) const;
-   float err2Y(bool&, int&) const;
-   
-   //--- Cuts made externally settable
-   float the_eff_charge_cut_lowX;
-   float the_eff_charge_cut_lowY;
-   float the_eff_charge_cut_highX;
-   float the_eff_charge_cut_highY;
-   float the_size_cutX;
-   float the_size_cutY;
-   
-   bool inflate_errors;
-   bool inflate_all_errors_no_trk_angle;
-   
-   bool UseErrorsFromTemplates_;
-   bool DoCosmics_;
-   //bool LoadTemplatesFromDB_;
-   bool TruncatePixelCharge_;
-   bool IrradiationBiasCorrection_;
-   bool isUpgrade_;
-   
-   float EdgeClusterErrorX_;
-   float EdgeClusterErrorY_;
-   
-   std::vector<float> xerr_barrel_l1_,yerr_barrel_l1_,xerr_barrel_ln_;
-   std::vector<float> yerr_barrel_ln_,xerr_endcap_,yerr_endcap_;
-   float xerr_barrel_l1_def_, yerr_barrel_l1_def_,xerr_barrel_ln_def_;
-   float yerr_barrel_ln_def_, xerr_endcap_def_, yerr_endcap_def_;
-   
-   //--- DB Error Parametrization object, new light templates 
-   std::vector< SiPixelGenErrorStore > thePixelGenError_;
-   //SiPixelCPEGenericDBErrorParametrization * genErrorsFromDB_;
-   
-=======
 			    float cot_angle,            //!< cot of alpha_ or beta_
 			    float pitch,            //!< thePitchX or thePitchY
 			    bool first_is_big,       //!< true if the first is big
@@ -239,7 +147,6 @@
   std::vector< SiPixelGenErrorStore > thePixelGenError_;
   //SiPixelCPEGenericDBErrorParametrization * genErrorsFromDB_;
 
->>>>>>> bad9b89e
 };
 
 #endif
