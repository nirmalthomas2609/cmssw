#ifndef RecoLocalTracker_SiPixelRecHits_PixelCPEBase_H
#define RecoLocalTracker_SiPixelRecHits_PixelCPEBase_H 1

//-----------------------------------------------------------------------------
// \class        PixelCPEBase
// \description  Base class for pixel CPE's, with all the common code.
// Perform the position and error evaluation of pixel hits using
// the Det angle to estimate the track impact angle.
// Move geomCorrection to the concrete class. d.k. 06/06.
// change to use Lorentz angle from DB Lotte Wilke, Jan. 31st, 2008
// Change to use Generic error & Template calibration from DB - D.Fehling 11/08
//-----------------------------------------------------------------------------

#include <utility>
#include <vector>
#include "TMath.h"

#include "RecoLocalTracker/ClusterParameterEstimator/interface/PixelClusterParameterEstimator.h"
#include "DataFormats/TrackerRecHit2D/interface/SiPixelRecHitQuality.h"

#include "DataFormats/TrackerCommon/interface/TrackerTopology.h"
#include "Geometry/TrackerGeometryBuilder/interface/TrackerGeometry.h"
#include "Geometry/CommonDetUnit/interface/GeomDetType.h"
#include "Geometry/TrackerGeometryBuilder/interface/PixelGeomDetUnit.h"
#include "Geometry/CommonTopologies/interface/PixelTopology.h"
#include "Geometry/CommonTopologies/interface/Topology.h"

//--- For the configuration:
#include "FWCore/ParameterSet/interface/ParameterSet.h"
<<<<<<< HEAD
#include "FWCore/ParameterSet/interface/ConfigurationDescriptions.h"
=======
>>>>>>> 835f837a

#include "DataFormats/GeometryCommonDetAlgo/interface/MeasurementPoint.h"
#include "DataFormats/GeometryCommonDetAlgo/interface/MeasurementError.h"
#include "DataFormats/GeometrySurface/interface/GloballyPositioned.h"

#include "CondFormats/SiPixelObjects/interface/SiPixelLorentzAngle.h"

// new errors
#include "CondFormats/SiPixelObjects/interface/SiPixelGenErrorDBObject.h"
// old errors
//#include "CondFormats/SiPixelObjects/interface/SiPixelCPEGenericErrorParm.h"

#include "CondFormats/SiPixelObjects/interface/SiPixelTemplateDBObject.h"

#include <unordered_map>

#include <iostream>
#ifdef EDM_ML_DEBUG
#include <atomic>
#endif

class RectangularPixelTopology;
class MagneticField;
class PixelCPEBase : public PixelClusterParameterEstimator {
public:
  struct DetParam {
    DetParam() {}
    const PixelGeomDetUnit* theDet;
    // gavril : replace RectangularPixelTopology with PixelTopology
    const PixelTopology* theTopol;
    const RectangularPixelTopology* theRecTopol;

    GeomDetType::SubDetector thePart;
    Local3DPoint theOrigin;
    float theThickness;
    float thePitchX;
    float thePitchY;

    float bz;  // local Bz
    float bx;  // local Bx
    LocalVector driftDirection;
    float widthLAFractionX;   // Width-LA to Offset-LA in X
    float widthLAFractionY;   // same in Y
    float lorentzShiftInCmX;  // a FULL shift, in cm
    float lorentzShiftInCmY;  // a FULL shift, in cm
    int detTemplateId;        // det if for templates & generic errors
    int detTemplateId2D;      // det if for 2D templates
  };

  struct ClusterParam {
<<<<<<< HEAD
=======
    ClusterParam() {}
>>>>>>> 835f837a
    ClusterParam(const SiPixelCluster& cl) : theCluster(&cl) {}

    virtual ~ClusterParam() = default;

<<<<<<< HEAD
    const SiPixelCluster* theCluster;
=======
    const SiPixelCluster* theCluster = nullptr;
    ;
>>>>>>> 835f837a

    //--- Cluster-level quantities (filled in computeAnglesFrom....)
    float cotalpha;
    float cotbeta;

    // G.Giurgiu (05/14/08) track local coordinates
    // filled in computeAnglesFrom....
    float trk_lp_x;
    float trk_lp_y;

    // ggiurgiu@jhu.edu (12/01/2010) : Needed for calling topology methods
    // with track angles to handle surface deformations (bows/kinks)
    // filled in computeAnglesFrom.... (btw redundant with the 4 above)
    Topology::LocalTrackPred loc_trk_pred;

    //--- Probability  (protected by hasFilledProb_)
    float probabilityX_;
    float probabilityY_;
    float probabilityQ_;
    int qBin_;  // always filled by qbin

    bool isOnEdge_;              // filled in setTheClu
    bool hasBadPixels_ = false;  // (never used in current code)
    bool spansTwoROCs_;          // filled in setTheClu
    bool hasFilledProb_ = false;
    // ggiurgiu@jhu.edu (10/18/2008)
    bool with_track_angle;        // filled in computeAnglesFrom....
    bool filled_from_2d = false;  //

    // More detailed edge information (for CPE ClusterRepair, and elsewhere...)
    int edgeTypeX_ = 0;  // 0: not on edge, 1: low end on edge, 2: high end
    int edgeTypeY_ = 0;  // 0: not on edge, 1: low end on edge, 2: high end
  };

public:
  PixelCPEBase(edm::ParameterSet const& conf,
               const MagneticField* mag,
               const TrackerGeometry& geom,
               const TrackerTopology& ttopo,
               const SiPixelLorentzAngle* lorentzAngle,
               const SiPixelGenErrorDBObject* genErrorDBObject,
               const SiPixelTemplateDBObject* templateDBobject,
               const SiPixelLorentzAngle* lorentzAngleWidth,
               int flag = 0  // flag=0 for generic, =1 for templates
  );                         // NEW

<<<<<<< HEAD
  static void fillPSetDescription(edm::ParameterSetDescription& desc);

=======
>>>>>>> 835f837a
  //--------------------------------------------------------------------------
  // Allow the magnetic field to be set/updated later.
  //--------------------------------------------------------------------------
  //inline void setMagField(const MagneticField *mag) const { magfield_ = mag; } // Not used, AH

  //--------------------------------------------------------------------------
  // Obtain the angles from the position of the DetUnit.
  //--------------------------------------------------------------------------

  inline ReturnType getParameters(const SiPixelCluster& cl, const GeomDetUnit& det) const override {
#ifdef EDM_ML_DEBUG
    nRecHitsTotal_++;
    //std::cout<<" in PixelCPEBase:localParameters(all) - "<<nRecHitsTotal_<<std::endl;  //dk
#endif

    DetParam const& theDetParam = detParam(det);
    ClusterParam* theClusterParam = createClusterParam(cl);
    setTheClu(theDetParam, *theClusterParam);
    computeAnglesFromDetPosition(theDetParam, *theClusterParam);

    // localPosition( cl, det ) must be called before localError( cl, det ) !!!
    LocalPoint lp = localPosition(theDetParam, *theClusterParam);
    LocalError le = localError(theDetParam, *theClusterParam);
    SiPixelRecHitQuality::QualWordType rqw = rawQualityWord(*theClusterParam);
    auto tuple = std::make_tuple(lp, le, rqw);
    delete theClusterParam;

    //std::cout<<" in PixelCPEBase:localParameters(all) - "<<lp.x()<<" "<<lp.y()<<std::endl;  //dk
    return tuple;
  }

  //--------------------------------------------------------------------------
  // In principle we could use the track too to obtain alpha and beta.
  //--------------------------------------------------------------------------
  inline ReturnType getParameters(const SiPixelCluster& cl,
                                  const GeomDetUnit& det,
                                  const LocalTrajectoryParameters& ltp) const override {
#ifdef EDM_ML_DEBUG
    nRecHitsTotal_++;
    //std::cout<<" in PixelCPEBase:localParameters(on track) - "<<nRecHitsTotal_<<std::endl;  //dk
#endif

    DetParam const& theDetParam = detParam(det);
    ClusterParam* theClusterParam = createClusterParam(cl);
    setTheClu(theDetParam, *theClusterParam);
    computeAnglesFromTrajectory(theDetParam, *theClusterParam, ltp);

    // localPosition( cl, det ) must be called before localError( cl, det ) !!!
    LocalPoint lp = localPosition(theDetParam, *theClusterParam);
    LocalError le = localError(theDetParam, *theClusterParam);
    SiPixelRecHitQuality::QualWordType rqw = rawQualityWord(*theClusterParam);
    auto tuple = std::make_tuple(lp, le, rqw);
    delete theClusterParam;

    //std::cout<<" in PixelCPEBase:localParameters(on track) - "<<lp.x()<<" "<<lp.y()<<std::endl;  //dk
    return tuple;
  }

private:
  virtual ClusterParam* createClusterParam(const SiPixelCluster& cl) const = 0;

  //--------------------------------------------------------------------------
  // This is where the action happens.
  //--------------------------------------------------------------------------
  virtual LocalPoint localPosition(DetParam const& theDetParam, ClusterParam& theClusterParam) const = 0;
  virtual LocalError localError(DetParam const& theDetParam, ClusterParam& theClusterParam) const = 0;

  void fillDetParams();

  //-----------------------------------------------------------------------------
  //! A convenience method to fill a whole SiPixelRecHitQuality word in one shot.
  //! This way, we can keep the details of what is filled within the pixel
  //! code and not expose the Transient SiPixelRecHit to it as well.  The name
  //! of this function is chosen to match the one in SiPixelRecHit.
  //-----------------------------------------------------------------------------
  SiPixelRecHitQuality::QualWordType rawQualityWord(ClusterParam& theClusterParam) const;

protected:
  //--- All methods and data members are protected to facilitate (for now)
  //--- access from derived classes.

  typedef GloballyPositioned<double> Frame;

  //---------------------------------------------------------------------------
  //  Data members
  //---------------------------------------------------------------------------

  //--- Counters
#ifdef EDM_ML_DEBUG
  mutable std::atomic<int> nRecHitsTotal_;     //for debugging only
  mutable std::atomic<int> nRecHitsUsedEdge_;  //for debugging only
#endif

  // Added new members
  float lAOffset_;     // la used to calculate the offset from configuration (for testing)
  float lAWidthBPix_;  // la used to calculate the cluster width from conf.
  float lAWidthFPix_;  // la used to calculate the cluster width from conf.
  //bool useLAAlignmentOffsets_; // lorentz angle offsets detrmined by alignment
  bool useLAOffsetFromConfig_;  // lorentz angle used to calculate the offset
  bool useLAWidthFromConfig_;   // lorentz angle used to calculate the cluster width
  bool useLAWidthFromDB_;       // lorentz angle used to calculate the cluster width

  //--- Global quantities
  int theVerboseLevel;  // algorithm's verbosity
  int theFlag_;         // flag to recognice if we are in generic or templates

  const MagneticField* magfield_;  // magnetic field
  const TrackerGeometry& geom_;    // geometry
  const TrackerTopology& ttopo_;   // Tracker Topology

  const SiPixelLorentzAngle* lorentzAngle_;
  const SiPixelLorentzAngle* lorentzAngleWidth_;  // for the charge width (generic)

  const SiPixelGenErrorDBObject* genErrorDBObject_;  // NEW
  //const SiPixelCPEGenericErrorParm * genErrorParm_;  // OLD

  const SiPixelTemplateDBObject* templateDBobject_;
  bool alpha2Order;  // switch on/off E.B effect.

  bool DoLorentz_;
  bool LoadTemplatesFromDB_;

  //---------------------------------------------------------------------------
  //  Geometrical services to subclasses.
  //---------------------------------------------------------------------------
protected:
  void computeAnglesFromDetPosition(DetParam const& theDetParam, ClusterParam& theClusterParam) const;

  void computeAnglesFromTrajectory(DetParam const& theDetParam,
                                   ClusterParam& theClusterParam,
                                   const LocalTrajectoryParameters& ltp) const;

  void setTheClu(DetParam const&, ClusterParam& theClusterParam) const;

  LocalVector driftDirection(DetParam& theDetParam, GlobalVector bfield) const;
  LocalVector driftDirection(DetParam& theDetParam, LocalVector bfield) const;
  void computeLorentzShifts(DetParam&) const;

  //---------------------------------------------------------------------------
  //  Cluster-level services.
  //---------------------------------------------------------------------------

  DetParam const& detParam(const GeomDetUnit& det) const;

  using DetParams = std::vector<DetParam>;

  DetParams m_DetParams = DetParams(1440);
};

#endif<|MERGE_RESOLUTION|>--- conflicted
+++ resolved
@@ -27,10 +27,7 @@
 
 //--- For the configuration:
 #include "FWCore/ParameterSet/interface/ParameterSet.h"
-<<<<<<< HEAD
 #include "FWCore/ParameterSet/interface/ConfigurationDescriptions.h"
-=======
->>>>>>> 835f837a
 
 #include "DataFormats/GeometryCommonDetAlgo/interface/MeasurementPoint.h"
 #include "DataFormats/GeometryCommonDetAlgo/interface/MeasurementError.h"
@@ -81,20 +78,13 @@
   };
 
   struct ClusterParam {
-<<<<<<< HEAD
-=======
     ClusterParam() {}
->>>>>>> 835f837a
     ClusterParam(const SiPixelCluster& cl) : theCluster(&cl) {}
 
     virtual ~ClusterParam() = default;
 
-<<<<<<< HEAD
-    const SiPixelCluster* theCluster;
-=======
     const SiPixelCluster* theCluster = nullptr;
     ;
->>>>>>> 835f837a
 
     //--- Cluster-level quantities (filled in computeAnglesFrom....)
     float cotalpha;
@@ -141,11 +131,8 @@
                int flag = 0  // flag=0 for generic, =1 for templates
   );                         // NEW
 
-<<<<<<< HEAD
   static void fillPSetDescription(edm::ParameterSetDescription& desc);
 
-=======
->>>>>>> 835f837a
   //--------------------------------------------------------------------------
   // Allow the magnetic field to be set/updated later.
   //--------------------------------------------------------------------------
