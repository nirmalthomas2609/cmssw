--- conflicted
+++ resolved
@@ -31,7 +31,7 @@
 
 #include "RecoLocalTracker/Records/interface/TkPixelCPERecord.h"
 
-// Make heterogeneous framewokr happy....
+// Make heterogeneous framework happy
 #include "CUDADataFormats/SiPixelCluster/interface/gpuClusteringConstants.h"
 #include "CUDADataFormats/Common/interface/HostProduct.h"
 using HMSstorage = HostProduct<unsigned int[]>;
@@ -48,10 +48,7 @@
         tPixelCluster(consumes<edmNew::DetSetVector<SiPixelCluster> >(src_)) {
     //--- Declare to the EDM what kind of collections we will be making.
     produces<SiPixelRecHitCollection>();
-<<<<<<< HEAD
-=======
     produces<HMSstorage>();
->>>>>>> 835f837a
   }
 
   // Destructor
@@ -81,11 +78,7 @@
     // Step C: Iterate over DetIds and invoke the strip CPE algorithm
     // on each DetUnit
 
-<<<<<<< HEAD
-    run(input, *output, geom);
-=======
     run(e, input, *output, geom);
->>>>>>> 835f837a
 
     output->shrink_to_fit();
     e.put(std::move(output));
@@ -96,12 +89,8 @@
   //!  and make a RecHit to store the result.
   //!  New interface reading DetSetVector by V.Chiochia (May 30th, 2006)
   //---------------------------------------------------------------------------
-<<<<<<< HEAD
-  void SiPixelRecHitConverter::run(edm::Handle<edmNew::DetSetVector<SiPixelCluster> > inputhandle,
-=======
   void SiPixelRecHitConverter::run(edm::Event& iEvent,
                                    edm::Handle<edmNew::DetSetVector<SiPixelCluster> > inputhandle,
->>>>>>> 835f837a
                                    SiPixelRecHitCollectionNew& output,
                                    edm::ESHandle<TrackerGeometry>& geom) {
     if (!cpe_) {
@@ -112,12 +101,6 @@
     }
 
     int numberOfDetUnits = 0;
-<<<<<<< HEAD
-    int numberOfClusters = 0;
-
-    const edmNew::DetSetVector<SiPixelCluster>& input = *inputhandle;
-
-=======
 
     const edmNew::DetSetVector<SiPixelCluster>& input = *inputhandle;
 
@@ -150,7 +133,6 @@
     assert(numberOfClusters == int(hitsModuleStart[gpuClustering::MaxNumModules]));
 
     numberOfClusters = 0;
->>>>>>> 835f837a
     edmNew::DetSetVector<SiPixelCluster>::const_iterator DSViter = input.begin();
 
     for (; DSViter != input.end(); DSViter++) {
