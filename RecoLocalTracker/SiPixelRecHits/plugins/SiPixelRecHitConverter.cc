--- conflicted
+++ resolved
@@ -109,12 +109,8 @@
     void produce(edm::Event& e, const edm::EventSetup& c) override;
 
     //--- Execute the position estimator algorithm(s).
-    //--- New interface with DetSetVector
-    void run(const edmNew::DetSetVector<SiPixelCluster>& input,
-             SiPixelRecHitCollectionNew& output,
-             TrackerGeometry const& geom);
-
-    void run(edm::Handle<edmNew::DetSetVector<SiPixelCluster>> inputhandle,
+    void run(edm::Event& e,
+             edm::Handle<edmNew::DetSetVector<SiPixelCluster>> inputhandle,
              SiPixelRecHitCollectionNew& output,
              TrackerGeometry const& geom);
 
@@ -125,6 +121,7 @@
     edm::InputTag const src_;
     edm::EDGetTokenT<edmNew::DetSetVector<SiPixelCluster>> const tPixelCluster_;
     edm::EDPutTokenT<SiPixelRecHitCollection> const tPut_;
+    edm::EDPutTokenT<HMSstorage> const tHost_;
     edm::ESGetToken<TrackerGeometry, TrackerDigiGeometryRecord> const tTrackerGeom_;
     edm::ESGetToken<PixelClusterParameterEstimator, TkPixelCPERecord> const tCPE_;
     bool m_newCont;  // save also in emdNew::DetSetVector
@@ -134,22 +131,13 @@
   //!  Constructor: set the ParameterSet and defer all thinking to setupCPE().
   //---------------------------------------------------------------------------
   SiPixelRecHitConverter::SiPixelRecHitConverter(edm::ParameterSet const& conf)
-<<<<<<< HEAD
       : src_(conf.getParameter<edm::InputTag>("src")),
         tPixelCluster_(consumes<edmNew::DetSetVector<SiPixelCluster>>(src_)),
         tPut_(produces<SiPixelRecHitCollection>()),
+        tHost_(produces<HMSstorage>()),
         tTrackerGeom_(esConsumes<TrackerGeometry, TrackerDigiGeometryRecord>()),
         tCPE_(esConsumes<PixelClusterParameterEstimator, TkPixelCPERecord>(
             edm::ESInputTag("", conf.getParameter<std::string>("CPE")))) {}
-=======
-      : conf_(conf),
-        src_(conf.getParameter<edm::InputTag>("src")),
-        tPixelCluster(consumes<edmNew::DetSetVector<SiPixelCluster> >(src_)) {
-    //--- Declare to the EDM what kind of collections we will be making.
-    produces<SiPixelRecHitCollection>();
-    produces<HMSstorage>();
-  }
->>>>>>> dd60cc78
 
   // Destructor
   SiPixelRecHitConverter::~SiPixelRecHitConverter() {}
@@ -174,11 +162,7 @@
     // Step C: Iterate over DetIds and invoke the strip CPE algorithm
     // on each DetUnit
 
-<<<<<<< HEAD
-    run(input, output, geom);
-=======
-    run(e, input, *output, geom);
->>>>>>> dd60cc78
+    run(e, input, output, geom);
 
     output.shrink_to_fit();
     e.emplace(tPut_, std::move(output));
@@ -189,12 +173,8 @@
   //!  and make a RecHit to store the result.
   //!  New interface reading DetSetVector by V.Chiochia (May 30th, 2006)
   //---------------------------------------------------------------------------
-<<<<<<< HEAD
-  void SiPixelRecHitConverter::run(edm::Handle<edmNew::DetSetVector<SiPixelCluster>> inputhandle,
-=======
   void SiPixelRecHitConverter::run(edm::Event& iEvent,
-                                   edm::Handle<edmNew::DetSetVector<SiPixelCluster> > inputhandle,
->>>>>>> dd60cc78
+                                   edm::Handle<edmNew::DetSetVector<SiPixelCluster>> inputhandle,
                                    SiPixelRecHitCollectionNew& output,
                                    TrackerGeometry const& geom) {
     if (!cpe_) {
@@ -205,24 +185,18 @@
     }
 
     int numberOfDetUnits = 0;
+    int numberOfClusters = 0;
 
     const edmNew::DetSetVector<SiPixelCluster>& input = *inputhandle;
 
-    // yes a unique ptr of a unique ptr so edm is happy and the pointer stay still...
+    // fill cluster arrays
     auto hmsp = std::make_unique<uint32_t[]>(gpuClustering::MaxNumModules + 1);
     auto hitsModuleStart = hmsp.get();
-    auto hms = std::make_unique<HMSstorage>(std::move(hmsp));  // hmsp is gone
-    iEvent.put(std::move(hms));  // hms is gone! hitsModuleStart still alive and kicking...
-
-    // fill cluster arrays
-    std::array<uint32_t, gpuClustering::MaxNumModules + 1> clusInModule;
-    for (auto& cl : clusInModule)
-      cl = 0;
-    int numberOfClusters = 0;
+    std::array<uint32_t, gpuClustering::MaxNumModules + 1> clusInModule{};
     for (auto DSViter = input.begin(); DSViter != input.end(); DSViter++) {
       unsigned int detid = DSViter->detId();
       DetId detIdObject(detid);
-      const GeomDetUnit* genericDet = geom->idToDetUnit(detIdObject);
+      const GeomDetUnit* genericDet = geom.idToDetUnit(detIdObject);
       auto gind = genericDet->index();
       // FIXME to be changed to support Phase2
       if (gind >= int(gpuClustering::MaxNumModules))
@@ -238,10 +212,11 @@
       hitsModuleStart[i] = hitsModuleStart[i - 1] + clusInModule[i - 1];
     assert(numberOfClusters == int(hitsModuleStart[gpuClustering::MaxNumModules]));
 
+    // yes a unique ptr of a unique ptr so edm is happy and the pointer stay still...
+    iEvent.emplace(tHost_, std::move(hmsp));  // hmsp is gone, hitsModuleStart still alive and kicking...
+
     numberOfClusters = 0;
-    edmNew::DetSetVector<SiPixelCluster>::const_iterator DSViter = input.begin();
-
-    for (; DSViter != input.end(); DSViter++) {
+    for (auto DSViter = input.begin(); DSViter != input.end(); DSViter++) {
       numberOfDetUnits++;
       unsigned int detid = DSViter->detId();
       DetId detIdObject(detid);
