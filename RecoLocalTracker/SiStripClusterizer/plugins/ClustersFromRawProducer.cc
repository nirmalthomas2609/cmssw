/*
 */
#include "RecoLocalTracker/SiStripClusterizer/interface/StripClusterizerAlgorithmFactory.h"
#include "RecoLocalTracker/SiStripZeroSuppression/interface/SiStripRawProcessingFactory.h"

#include "RecoLocalTracker/SiStripClusterizer/interface/StripClusterizerAlgorithm.h"
#include "RecoLocalTracker/SiStripZeroSuppression/interface/SiStripRawProcessingAlgorithms.h"


#include "DataFormats/SiStripCluster/interface/SiStripCluster.h"
#include "DataFormats/Common/interface/DetSetVectorNew.h"

#include "DataFormats/FEDRawData/interface/FEDRawDataCollection.h"
#include "EventFilter/SiStripRawToDigi/interface/SiStripFEDBuffer.h"
#include "DataFormats/SiStripCommon/interface/SiStripConstants.h"

#include "CalibFormats/SiStripObjects/interface/SiStripDetCabling.h"


#include "FWCore/Framework/interface/stream/EDProducer.h"
#include "FWCore/ParameterSet/interface/ParameterSet.h"
#include "FWCore/Utilities/interface/InputTag.h"
#include "FWCore/Framework/interface/Event.h"
#include "FWCore/Framework/interface/EventSetup.h"
#include "FWCore/Framework/interface/ESHandle.h"


#include "FWCore/MessageLogger/interface/MessageLogger.h"
#include <sstream>
#include <memory>
#include <atomic>
#include <mutex>

#include "FWCore/Utilities/interface/GCC11Compatibility.h"


// #define VIDEBUG
#ifdef VIDEBUG
#include<iostream>
#define COUT std::cout << "VI "
#else
#define COUT LogDebug("")
#endif


namespace {
  std::unique_ptr<sistrip::FEDBuffer> fillBuffer(int fedId, const FEDRawDataCollection& rawColl) {
    std::unique_ptr<sistrip::FEDBuffer> buffer;
    
    // Retrieve FED raw data for given FED
    const FEDRawData& rawData = rawColl.FEDData(fedId);
    
    // Check on FEDRawData pointer
    if unlikely( !rawData.data() ) {
	if (edm::isDebugEnabled()) {
	  edm::LogWarning(sistrip::mlRawToCluster_)
	    << "[ClustersFromRawProducer::" 
	    << __func__ 
	    << "]"
	    << " NULL pointer to FEDRawData for FED id " 
	    << fedId;
	}
	return buffer;
      }	
    
    // Check on FEDRawData size
    if unlikely( !rawData.size() ) {
	if (edm::isDebugEnabled()) {
	  edm::LogWarning(sistrip::mlRawToCluster_)
	    << "[ClustersFromRawProducer::" 
	    << __func__ << "]"
	    << " FEDRawData has zero size for FED id " 
	    << fedId;
	}
	return buffer;
      }
    
    // construct FEDBuffer
    try {
      buffer.reset(new sistrip::FEDBuffer(rawData.data(),rawData.size()));
      if unlikely(!buffer->doChecks(false)) throw cms::Exception("FEDBuffer") << "FED Buffer check fails for FED ID" << fedId << ".";
    }
    catch (const cms::Exception& e) { 
      if (edm::isDebugEnabled()) {
	edm::LogWarning(sistrip::mlRawToCluster_) 
	  << "Exception caught when creating FEDBuffer object for FED " << fedId << ": " << e.what();
      }
      return std::unique_ptr<sistrip::FEDBuffer>();
    }
    
    /*
    // dump of FEDRawData to stdout
    if ( dump_ ) {
    std::stringstream ss;
    RawToDigiUnpacker::dumpRawData( fedId, rawData, ss );
    LogTrace(mlRawToDigi_) 
    << ss.str();
    }
    */
    
    return buffer;
    
  }
  
  
  class ClusterFiller final : public StripClusterizerAlgorithm::output_t::Getter {
  public:
    ClusterFiller(const FEDRawDataCollection& irawColl,
		  StripClusterizerAlgorithm & iclusterizer,
		  SiStripRawProcessingAlgorithms & irawAlgos,
		  bool idoAPVEmulatorCheck):
      rawColl(irawColl),
      clusterizer(iclusterizer),
      rawAlgos(irawAlgos),
      doAPVEmulatorCheck(idoAPVEmulatorCheck){
	incTot(clusterizer.allDetIds().size());
	for (auto & d : done) d=nullptr;
      }
    
    
    ~ClusterFiller() { printStat();}
    
    void fill(StripClusterizerAlgorithm::output_t::TSFastFiller & record) override;
    
  private:
    
    
    std::unique_ptr<sistrip::FEDBuffer> buffers[1024];
    std::atomic<sistrip::FEDBuffer*> done[1024];
    
    
    const FEDRawDataCollection& rawColl;
    
    StripClusterizerAlgorithm & clusterizer;
    SiStripRawProcessingAlgorithms & rawAlgos;
    
    
    // March 2012: add flag for disabling APVe check in configuration
    bool doAPVEmulatorCheck; 
    
    
#ifdef VIDEBUG
    struct Stat {
      Stat() : totDet(0), detReady(0),detSet(0),detAct(0),detNoZ(0),totClus(0){}
      std::atomic<int> totDet; // all dets
      std::atomic<int> detReady; // dets "updated"
      std::atomic<int> detSet;  // det actually set not empty
      std::atomic<int> detAct;  // det actually set with content
      std::atomic<int> detNoZ;  // det actually set with content
      std::atomic<int> totClus; // total number of clusters
    };
    
    mutable Stat stat;
    // void zeroStat() const { stat = std::move(Stat()); }
    void incTot(int n) const { stat.totDet=n;}
    void incReady() const { stat.detReady++;}
    void incSet() const { stat.detSet++;}
    void incAct() const { stat.detAct++;}
    void incNoZ() const { stat.detNoZ++;}
    void incClus(int n) const { stat.totClus+=n;}
    void printStat() const {
      COUT << "VI clusters " << stat.totDet <<','<< stat.detReady <<','<< stat.detSet <<','<< stat.detAct<<','<< stat.detNoZ <<','<< stat.totClus << std::endl;
    }
    
#else
    static void zeroStat(){}
    static void incTot(int){}
    static void incReady() {}
    static void incSet() {}
    static void incAct() {}
    static void incNoZ() {}
    static void incClus(int){}
    static void printStat(){}
#endif
    
  };
  
  
} // namespace



class SiStripClusterizerFromRaw final : public edm::stream::EDProducer<>  {
  
 public:
  
  explicit SiStripClusterizerFromRaw(const edm::ParameterSet& conf) :
    onDemand(conf.getParameter<bool>("onDemand")),
    cabling_(nullptr),
    clusterizer_(StripClusterizerAlgorithmFactory::create(conf.getParameter<edm::ParameterSet>("Clusterizer"))),
    rawAlgos_(SiStripRawProcessingFactory::create(conf.getParameter<edm::ParameterSet>("Algorithms"))),
    doAPVEmulatorCheck_(conf.existsAs<bool>("DoAPVEmulatorCheck") ? conf.getParameter<bool>("DoAPVEmulatorCheck") : true)
      {
	productToken_ = consumes<FEDRawDataCollection>(conf.getParameter<edm::InputTag>("ProductLabel"));
	produces< edmNew::DetSetVector<SiStripCluster> > ();
	assert(clusterizer_.get());
	assert(rawAlgos_.get());
      }
  

  void beginRun( const edm::Run&, const edm::EventSetup& es) {
    initialize(es);
  }
  
  
  void produce(edm::Event& ev, const edm::EventSetup& es) {
    
    initialize(es);
    
    // get raw data
    edm::Handle<FEDRawDataCollection> rawData;
    ev.getByToken( productToken_, rawData); 
    
    
    std::auto_ptr< edmNew::DetSetVector<SiStripCluster> > 
      output( onDemand ?
	      new edmNew::DetSetVector<SiStripCluster>(std::shared_ptr<edmNew::DetSetVector<SiStripCluster>::Getter>(std::make_shared<ClusterFiller>(*rawData, *clusterizer_, 
																	 *rawAlgos_, doAPVEmulatorCheck_)
														       ), 
						       clusterizer_->allDetIds())
	      : new edmNew::DetSetVector<SiStripCluster>());
    
    if(onDemand) assert(output->onDemand());

    output->reserve(15000,12*10000);


    if (!onDemand) {
      run(*rawData, *output);
      output->shrink_to_fit();   
      COUT << output->dataSize() << " clusters from " 
	   << output->size()     << " modules" 
	   << std::endl;
    }
   
    ev.put(output);

  }

private:

  void initialize(const edm::EventSetup& es);

  void run(const FEDRawDataCollection& rawColl, edmNew::DetSetVector<SiStripCluster> & output);


 private:

  bool  onDemand;

  edm::EDGetTokenT<FEDRawDataCollection> productToken_;  
  
  SiStripDetCabling const * cabling_;
  
  std::auto_ptr<StripClusterizerAlgorithm> clusterizer_;
  std::auto_ptr<SiStripRawProcessingAlgorithms> rawAlgos_;
  
  
  // March 2012: add flag for disabling APVe check in configuration
  bool doAPVEmulatorCheck_; 

};

#include "FWCore/Framework/interface/MakerMacros.h"
DEFINE_FWK_MODULE(SiStripClusterizerFromRaw);




void SiStripClusterizerFromRaw::initialize(const edm::EventSetup& es) {

  (*clusterizer_).initialize(es);
  cabling_ = (*clusterizer_).cabling();
  (*rawAlgos_).initialize(es);

}

void SiStripClusterizerFromRaw::run(const FEDRawDataCollection& rawColl,
				     edmNew::DetSetVector<SiStripCluster> & output) {
  
  ClusterFiller filler(rawColl, *clusterizer_, *rawAlgos_, doAPVEmulatorCheck_);
  
  // loop over good det in cabling
  for ( auto idet : clusterizer_->allDetIds()) {

    StripClusterizerAlgorithm::output_t::TSFastFiller record(output, idet);	
    
    filler.fill(record);
    
    if(record.empty()) record.abort();

  } // end loop over dets
}

<<<<<<< HEAD
void ClusterFiller::fill(StripClusterizerAlgorithm::output_t::FastFiller & record) {
try { // edmNew::CapacityExaustedException
=======
void ClusterFiller::fill(StripClusterizerAlgorithm::output_t::TSFastFiller & record) {
try {
>>>>>>> 32c64900
  incReady();

  auto idet= record.id();

  COUT << "filling " << idet << std::endl;

  auto const & det = clusterizer.stripByStripBegin(idet);
  if (!det.valid()) return; 
  StripClusterizerAlgorithm::State state(det);

  incSet();

  // Loop over apv-pairs of det
  for (auto const conn : clusterizer.currentConnection(det)) {
    if unlikely(!conn) continue;
    
    const uint16_t fedId = conn->fedId();
    
    // If fed id is null or connection is invalid continue
    if unlikely( !fedId || !conn->isConnected() ) { continue; }    
    

    // If Fed hasnt already been initialised, extract data and initialise
    sistrip::FEDBuffer * buffer = done[fedId];
    if (!buffer) { 
      buffer = fillBuffer(fedId, rawColl).release();
      if (!buffer) { continue;}
      sistrip::FEDBuffer * exp = nullptr;
      if (done[fedId].compare_exchange_strong(exp, buffer)) buffers[fedId].reset(buffer);
      else { delete buffer; buffer = done[fedId]; }
    }
    assert(buffer);

    // check channel
    const uint8_t fedCh = conn->fedCh();
    
    if unlikely(!buffer->channelGood(fedCh,doAPVEmulatorCheck)) {
	if (edm::isDebugEnabled()) {
	  std::ostringstream ss;
	  ss << "Problem unpacking channel " << fedCh << " on FED " << fedId;
	  edm::LogWarning(sistrip::mlRawToCluster_) << ss.str();
	}
	continue;
      }
    
    // Determine APV std::pair number
    uint16_t ipair = conn->apvPairNumber();
    
    
    const sistrip::FEDReadoutMode mode = buffer->readoutMode();
    
    
    if likely(mode == sistrip::READOUT_MODE_ZERO_SUPPRESSED_LITE ) { 
	
	try {
	  // create unpacker
	  sistrip::FEDZSChannelUnpacker unpacker = sistrip::FEDZSChannelUnpacker::zeroSuppressedLiteModeUnpacker(buffer->channel(fedCh));
	  
	  // unpack
	  clusterizer.addFed(state,unpacker,ipair,record);
	  /*
            while (unpacker.hasData()) {
	    clusterizer.stripByStripAdd(unpacker.sampleNumber()+ipair*256,unpacker.adc(),record);
	    unpacker++;
            }
	  */
	} catch (edmNew::CapacityExaustedException) {
          throw;
        } catch (const cms::Exception& e) {
	  if (edm::isDebugEnabled()) {
	    std::ostringstream ss;
	    ss << "Unordered clusters for channel " << fedCh << " on FED " << fedId << ": " << e.what();
	    edm::LogWarning(sistrip::mlRawToCluster_) << ss.str();
	  }                                               
	  continue;
	}
      } else {
      
      if (mode == sistrip::READOUT_MODE_ZERO_SUPPRESSED ) { 
	try {
	  // create unpacker
	  sistrip::FEDZSChannelUnpacker unpacker = sistrip::FEDZSChannelUnpacker::zeroSuppressedModeUnpacker(buffer->channel(fedCh));
	  
	  // unpack
	  clusterizer.addFed(state,unpacker,ipair,record);
	  /*
	    while (unpacker.hasData()) {
	    clusterizer.stripByStripAdd(unpacker.sampleNumber()+ipair*256,unpacker.adc(),record);
	    unpacker++;
	    }
	  */
	} catch (edmNew::CapacityExaustedException) {
           throw;
        }catch (const cms::Exception& e) {
	  if (edm::isDebugEnabled()) {
	    std::ostringstream ss;
	    ss << "Unordered clusters for channel " << fedCh << " on FED " << fedId << ": " << e.what();
	    edm::LogWarning(sistrip::mlRawToCluster_) << ss.str();
	  }
	  continue;
	}
      } else if (mode == sistrip::READOUT_MODE_VIRGIN_RAW ) {
	
	// create unpacker
	sistrip::FEDRawChannelUnpacker unpacker = sistrip::FEDRawChannelUnpacker::virginRawModeUnpacker(buffer->channel(fedCh));
	
	// unpack
	std::vector<int16_t> digis;
	while (unpacker.hasData()) {
	  digis.push_back(unpacker.adc());
	  unpacker++;
	}
	
	//process raw
	uint32_t id = conn->detId();
	edm::DetSet<SiStripDigi> zsdigis(id);
	//rawAlgos_->subtractorPed->subtract( id, ipair*256, digis);
	//rawAlgos_->subtractorCMN->subtract( id, digis);
	//rawAlgos_->suppressor->suppress( digis, zsdigis);
	uint16_t firstAPV = ipair*2;
	rawAlgos.SuppressVirginRawData(id, firstAPV,digis, zsdigis);
 	for( edm::DetSet<SiStripDigi>::const_iterator it = zsdigis.begin(); it!=zsdigis.end(); it++) {
	  clusterizer.stripByStripAdd(state, it->strip(), it->adc(), record);
	}
      }
      
      else if (mode == sistrip::READOUT_MODE_PROC_RAW ) {
	
	// create unpacker
	sistrip::FEDRawChannelUnpacker unpacker = sistrip::FEDRawChannelUnpacker::procRawModeUnpacker(buffer->channel(fedCh));
	
	// unpack
	std::vector<int16_t> digis;
	while (unpacker.hasData()) {
	  digis.push_back(unpacker.adc());
	  unpacker++;
	}
	
	//process raw
	uint32_t id = conn->detId();
	edm::DetSet<SiStripDigi> zsdigis(id);
	//rawAlgos_->subtractorCMN->subtract( id, digis);
	//rawAlgos_->suppressor->suppress( digis, zsdigis);
	uint16_t firstAPV = ipair*2;
	rawAlgos.SuppressProcessedRawData(id, firstAPV,digis, zsdigis);
	for( edm::DetSet<SiStripDigi>::const_iterator it = zsdigis.begin(); it!=zsdigis.end(); it++) {
	  clusterizer.stripByStripAdd(state, it->strip(), it->adc(), record);
	}
      } else {
	edm::LogWarning(sistrip::mlRawToCluster_)
	  << "[ClustersFromRawProducer::" 
	  << __func__ << "]"
	  << " FEDRawData readout mode "
	  << mode
	  << " from FED id "
	  << fedId 
	  << " not supported."; 
	continue;
      }
    }
    
  } // end loop over conn
  clusterizer.stripByStripEnd(state,record);
  
  incAct();
  if(!record.empty()) incNoZ();

  COUT << "filled " << record.size() << std::endl;
  for ( auto const & cl : record ) COUT << cl.firstStrip() << ','<<  cl.amplitudes().size() << std::endl;
  incClus(record.size());
} catch (edmNew::CapacityExaustedException) {
  edm::LogError(sistrip::mlRawToCluster_) << "too many Sistrip Clusters to fit space allocated for OnDemand";
}  

}

<|MERGE_RESOLUTION|>--- conflicted
+++ resolved
@@ -292,13 +292,8 @@
   } // end loop over dets
 }
 
-<<<<<<< HEAD
-void ClusterFiller::fill(StripClusterizerAlgorithm::output_t::FastFiller & record) {
+void ClusterFiller::fill(StripClusterizerAlgorithm::output_t::TSFastFiller & record) {
 try { // edmNew::CapacityExaustedException
-=======
-void ClusterFiller::fill(StripClusterizerAlgorithm::output_t::TSFastFiller & record) {
-try {
->>>>>>> 32c64900
   incReady();
 
   auto idet= record.id();
