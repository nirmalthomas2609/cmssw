//
// Package:    MuonTimingFiller
// Class:      MuonTimingFiller
// 
/**\class MuonTimingFiller MuonTimingFiller.cc RecoMuon/MuonIdentification/src/MuonTimingFiller.cc

 Description: <one line class summary>

 Implementation:
     <Notes on implementation>
*/
//
// Original Author:  Piotr Traczyk, CERN
//         Created:  Mon Mar 16 12:27:22 CET 2009
//
//


// system include files
#include <memory>

// user include files
#include "FWCore/Framework/interface/Frameworkfwd.h"
#include "FWCore/Framework/interface/EDProducer.h"

#include "FWCore/Framework/interface/Event.h"
#include "FWCore/Framework/interface/MakerMacros.h"

#include "FWCore/ParameterSet/interface/ParameterSet.h"

#include "DataFormats/MuonReco/interface/Muon.h" 
#include "DataFormats/MuonReco/interface/MuonFwd.h" 
#include "DataFormats/MuonReco/interface/MuonTimeExtra.h"
#include "DataFormats/MuonReco/interface/MuonTimeExtraMap.h"
#include "DataFormats/RPCRecHit/interface/RPCRecHit.h"

#include "RecoMuon/MuonIdentification/interface/MuonTimingFiller.h"
#include "RecoMuon/MuonIdentification/interface/TimeMeasurementSequence.h"
#include "DataFormats/EcalDetId/interface/EcalSubdetector.h"

//
// constructors and destructor
//
MuonTimingFiller::MuonTimingFiller(const edm::ParameterSet& iConfig, edm::ConsumesCollector&& iC)
{
   // Load parameters for the DTTimingExtractor
   edm::ParameterSet dtTimingParameters = iConfig.getParameter<edm::ParameterSet>("DTTimingParameters");

   // Load parameters for the CSCTimingExtractor
   edm::ParameterSet cscTimingParameters = iConfig.getParameter<edm::ParameterSet>("CSCTimingParameters");

   // Fallback mechanism for old configs (there the segment matcher was built inside the timing extractors)
   edm::ParameterSet matchParameters;
   if (iConfig.existsAs<edm::ParameterSet>("MatchParameters")) 
       matchParameters = iConfig.getParameter<edm::ParameterSet>("MatchParameters");
     else 
       matchParameters = dtTimingParameters.getParameter<edm::ParameterSet>("MatchParameters");
   
   theMatcher_ = std::make_unique<MuonSegmentMatcher>(matchParameters, iC);
   theDTTimingExtractor_ = std::make_unique<DTTimingExtractor>(dtTimingParameters,theMatcher_.get());
   theCSCTimingExtractor_ = std::make_unique<CSCTimingExtractor>(cscTimingParameters,theMatcher_.get());
   
   errorEB_ = iConfig.getParameter<double>("ErrorEB");
   errorEE_ = iConfig.getParameter<double>("ErrorEE");
   ecalEcut_ = iConfig.getParameter<double>("EcalEnergyCut");
   
   useDT_ = iConfig.getParameter<bool>("UseDT");
   useCSC_ = iConfig.getParameter<bool>("UseCSC");
   useECAL_ = iConfig.getParameter<bool>("UseECAL");
   
}


MuonTimingFiller::~MuonTimingFiller()
{
}


//
// member functions
//

void 
MuonTimingFiller::fillTiming( const reco::Muon& muon, 
                              reco::MuonTimeExtra& dtTime, 
                              reco::MuonTimeExtra& cscTime, 
                              reco::MuonTime& rpcTime, 
                              reco::MuonTimeExtra& combinedTime, 
                              edm::Event& iEvent, 
                              const edm::EventSetup& iSetup )
{
  TimeMeasurementSequence dtTmSeq,cscTmSeq;
     
  if ( !(muon.combinedMuon().isNull()) ) {
    theDTTimingExtractor_->fillTiming(dtTmSeq, muon.combinedMuon(), iEvent, iSetup);
    theCSCTimingExtractor_->fillTiming(cscTmSeq, muon.combinedMuon(), iEvent, iSetup);
  } else {
    if ( !(muon.standAloneMuon().isNull()) ) {
      theDTTimingExtractor_->fillTiming(dtTmSeq, muon.standAloneMuon(), iEvent, iSetup);
      theCSCTimingExtractor_->fillTiming(cscTmSeq, muon.standAloneMuon(), iEvent, iSetup);
    } else {
      if ( muon.isTrackerMuon() ) {
	std::vector<const DTRecSegment4D*> dtSegments;
	std::vector<const CSCSegment*> cscSegments;
	for( auto& chamber: muon.matches() ){
	  for ( auto& segment : chamber.segmentMatches ){
	    // Use only the segments that passed arbitration to avoid mixing
	    // segments from in-time and out-of-time muons that may bias the result
	    // SegmentAndTrackArbitration
            if(segment.isMask(reco::MuonSegmentMatch::BestInStationByDR) &&
	       segment.isMask(reco::MuonSegmentMatch::BelongsToTrackByDR)){
	      if ( !(segment.dtSegmentRef.isNull()))
		dtSegments.push_back(segment.dtSegmentRef.get());
	      if ( !(segment.cscSegmentRef.isNull()))
		cscSegments.push_back(segment.cscSegmentRef.get());
	    }
	  }
	}
	theDTTimingExtractor_->fillTiming(dtTmSeq, dtSegments, muon.innerTrack(), iEvent, iSetup);
	theCSCTimingExtractor_->fillTiming(cscTmSeq, cscSegments, muon.innerTrack(), iEvent, iSetup);
      }
    }
  }
  
  // Fill DT-specific timing information block     
  fillTimeFromMeasurements(dtTmSeq, dtTime);

  // Fill CSC-specific timing information block     
  fillTimeFromMeasurements(cscTmSeq, cscTime);

  // Fill RPC-specific timing information block     
  fillRPCTime(muon, rpcTime, iEvent);
       
  // Combine the TimeMeasurementSequences from DT/CSC subdetectors
  TimeMeasurementSequence combinedTmSeq;
  combineTMSequences(muon,dtTmSeq,cscTmSeq,combinedTmSeq);
  // add ECAL info
  if (useECAL_) addEcalTime(muon,combinedTmSeq);

  // Fill the master timing block
  fillTimeFromMeasurements(combinedTmSeq, combinedTime);
    
  LogTrace("MuonTime") << "Global 1/beta: " << combinedTime.inverseBeta() << " +/- " << combinedTime.inverseBetaErr()<<std::endl;
  LogTrace("MuonTime") << "  Free 1/beta: " << combinedTime.freeInverseBeta() << " +/- " << combinedTime.freeInverseBetaErr()<<std::endl;
  LogTrace("MuonTime") << "  Vertex time (in-out): " << combinedTime.timeAtIpInOut() << " +/- " << combinedTime.timeAtIpInOutErr()
                       << "  # of points: " << combinedTime.nDof() <<std::endl;
  LogTrace("MuonTime") << "  Vertex time (out-in): " << combinedTime.timeAtIpOutIn() << " +/- " << combinedTime.timeAtIpOutInErr()<<std::endl;
  LogTrace("MuonTime") << "  direction: "   << combinedTime.direction() << std::endl;
     
}


void 
MuonTimingFiller::fillTimeFromMeasurements( const TimeMeasurementSequence& tmSeq, reco::MuonTimeExtra &muTime ) {
  std::vector <double> x,y;
  double invbeta(0), invbetaerr(0);
  double vertexTime(0), vertexTimeErr(0), vertexTimeR(0), vertexTimeRErr(0);    
  double freeBeta(0), freeBetaErr(0), freeTime(0), freeTimeErr(0);

  if (tmSeq.dstnc.size()<=1) return;

  for (unsigned int i=0;i<tmSeq.dstnc.size();i++) {
    invbeta+=(1.+tmSeq.local_t0.at(i)/tmSeq.dstnc.at(i)*30.)*tmSeq.weightInvbeta.at(i)/tmSeq.totalWeightInvbeta;
    x.push_back(tmSeq.dstnc.at(i)/30.);
    y.push_back(tmSeq.local_t0.at(i)+tmSeq.dstnc.at(i)/30.);
    vertexTime+=tmSeq.local_t0.at(i)*tmSeq.weightTimeVtx.at(i)/tmSeq.totalWeightTimeVtx;
    vertexTimeR+=(tmSeq.local_t0.at(i)+2*tmSeq.dstnc.at(i)/30.)*tmSeq.weightTimeVtx.at(i)/tmSeq.totalWeightTimeVtx;
  }

  double diff;
  for (unsigned int i=0;i<tmSeq.dstnc.size();i++) {
    diff=(1.+tmSeq.local_t0.at(i)/tmSeq.dstnc.at(i)*30.)-invbeta;
    invbetaerr+=diff*diff*tmSeq.weightInvbeta.at(i);
    diff=tmSeq.local_t0.at(i)-vertexTime;
    vertexTimeErr+=diff*diff*tmSeq.weightTimeVtx.at(i);
    diff=tmSeq.local_t0.at(i)+2*tmSeq.dstnc.at(i)/30.-vertexTimeR;
    vertexTimeRErr+=diff*diff*tmSeq.weightTimeVtx.at(i);
  }
  
  double cf = 1./(tmSeq.dstnc.size()-1);
  invbetaerr=sqrt(invbetaerr/tmSeq.totalWeightInvbeta*cf);
  vertexTimeErr=sqrt(vertexTimeErr/tmSeq.totalWeightTimeVtx*cf);
  vertexTimeRErr=sqrt(vertexTimeRErr/tmSeq.totalWeightTimeVtx*cf);

  muTime.setInverseBeta(invbeta);
  muTime.setInverseBetaErr(invbetaerr);
  muTime.setTimeAtIpInOut(vertexTime);
  muTime.setTimeAtIpInOutErr(vertexTimeErr);
  muTime.setTimeAtIpOutIn(vertexTimeR);
  muTime.setTimeAtIpOutInErr(vertexTimeRErr);
      
  rawFit(freeBeta, freeBetaErr, freeTime, freeTimeErr, x, y);

  muTime.setFreeInverseBeta(freeBeta);
  muTime.setFreeInverseBetaErr(freeBetaErr);
    
  muTime.setNDof(tmSeq.dstnc.size());
}


void 
MuonTimingFiller::fillRPCTime( const reco::Muon& muon, reco::MuonTime &rpcTime, edm::Event& iEvent ) {

  double trpc=0,trpc2=0;

  reco::TrackRef staTrack = muon.standAloneMuon();
  if (staTrack.isNull()) return;

  const std::vector<const RPCRecHit*> rpcHits = theMatcher_->matchRPC(*staTrack,iEvent);
  const int nrpc = rpcHits.size();
  for ( const auto& hitRPC : rpcHits ) {
    const double time = hitRPC->timeError() < 0 ? hitRPC->BunchX()*25. : hitRPC->time();
    trpc += time;
    trpc2 += time*time;
  }

  if (nrpc==0) return;
  
  trpc2 = trpc2/nrpc;
  trpc = trpc/nrpc;
  const double trpcerr = sqrt(std::max(0., trpc2-trpc*trpc));

  rpcTime.timeAtIpInOut=trpc;
  rpcTime.timeAtIpInOutErr=trpcerr;
  rpcTime.nDof=nrpc;

  // currently unused
  rpcTime.timeAtIpOutIn=0.;
  rpcTime.timeAtIpOutInErr=0.;
}


void 
MuonTimingFiller::combineTMSequences( const reco::Muon& muon, 
                                      const TimeMeasurementSequence& dtSeq, 
                                      const TimeMeasurementSequence& cscSeq, 
                                      TimeMeasurementSequence &cmbSeq ) {
                                        
  if (useDT_) for (unsigned int i=0;i<dtSeq.dstnc.size();i++) {
    cmbSeq.dstnc.push_back(dtSeq.dstnc.at(i));
    cmbSeq.local_t0.push_back(dtSeq.local_t0.at(i));
    cmbSeq.weightTimeVtx.push_back(dtSeq.weightTimeVtx.at(i));
    cmbSeq.weightInvbeta.push_back(dtSeq.weightInvbeta.at(i));

    cmbSeq.totalWeightTimeVtx+=dtSeq.weightTimeVtx.at(i);
    cmbSeq.totalWeightInvbeta+=dtSeq.weightInvbeta.at(i);
  }

  if (useCSC_) for (unsigned int i=0;i<cscSeq.dstnc.size();i++) {
    cmbSeq.dstnc.push_back(cscSeq.dstnc.at(i));
    cmbSeq.local_t0.push_back(cscSeq.local_t0.at(i));
    cmbSeq.weightTimeVtx.push_back(cscSeq.weightTimeVtx.at(i));
    cmbSeq.weightInvbeta.push_back(cscSeq.weightInvbeta.at(i));

    cmbSeq.totalWeightTimeVtx+=cscSeq.weightTimeVtx.at(i);
    cmbSeq.totalWeightInvbeta+=cscSeq.weightInvbeta.at(i);
  }
}


void 
MuonTimingFiller::addEcalTime( const reco::Muon& muon, 
                               TimeMeasurementSequence &cmbSeq ) {

  reco::MuonEnergy muonE;
  if (muon.isEnergyValid())  
    muonE = muon.calEnergy();
  
  // Cut on the crystal energy and restrict to the ECAL barrel for now
//  if (muonE.emMax<ecalEcut_ || fabs(muon.eta())>1.5) return;    
  if (muonE.emMax<ecalEcut_) return;    
  
  // A simple parametrization of the error on the ECAL time measurement
  double emErr;
  if (muonE.ecal_id.subdetId()==EcalBarrel) emErr= errorEB_/muonE.emMax; else
    emErr=errorEE_/muonE.emMax;
  double hitWeight = 1/(emErr*emErr);
  double hitDist=muonE.ecal_position.r();
        
  cmbSeq.local_t0.push_back(muonE.ecal_time);
  cmbSeq.weightTimeVtx.push_back(hitWeight);
  cmbSeq.weightInvbeta.push_back(hitDist*hitDist*hitWeight/(30.*30.));

  cmbSeq.dstnc.push_back(hitDist);
  
  cmbSeq.totalWeightTimeVtx+=hitWeight;
  cmbSeq.totalWeightInvbeta+=hitDist*hitDist*hitWeight/(30.*30.);
                                      
}



void 
MuonTimingFiller::rawFit(double &freeBeta, double &freeBetaErr, double &freeTime, double &freeTimeErr, 
			 const std::vector<double>& hitsx, const std::vector<double>& hitsy) {

  double s=0,sx=0,sy=0,x,y;
  double sxx=0,sxy=0;

<<<<<<< HEAD
  a=b=0;
=======
  freeBeta = 0;
  freeBetaErr = 0;
  freeTime = 0;
  freeTimeErr = 0;

>>>>>>> a37ee8e4
  if (hitsx.empty()) return;
  if (hitsx.size()==1) {
    freeTime=hitsy[0];
  } else {
    for (unsigned int i = 0; i != hitsx.size(); i++) {
      x=hitsx[i];
      y=hitsy[i];
      sy += y;
      sxy+= x*y;
      s += 1.;
      sx += x;
      sxx += x*x;
    }

    double d = s*sxx - sx*sx;
    freeTime = (sxx*sy- sx*sxy)/ d;
    freeBeta = (s*sxy - sx*sy) / d;
    freeBetaErr = sqrt(sxx/d);
    freeTimeErr = sqrt(s/d);
  }
}
<|MERGE_RESOLUTION|>--- conflicted
+++ resolved
@@ -297,15 +297,11 @@
   double s=0,sx=0,sy=0,x,y;
   double sxx=0,sxy=0;
 
-<<<<<<< HEAD
-  a=b=0;
-=======
   freeBeta = 0;
   freeBetaErr = 0;
   freeTime = 0;
   freeTimeErr = 0;
 
->>>>>>> a37ee8e4
   if (hitsx.empty()) return;
   if (hitsx.size()==1) {
     freeTime=hitsy[0];
