#include "TrackExtractor.h"

#include "RecoMuon/MuonIsolation/interface/Range.h"
#include "DataFormats/RecoCandidate/interface/IsoDepositDirection.h"
#include "TrackSelector.h"
#include "DataFormats/Common/interface/Handle.h"
#include "DataFormats/Common/interface/View.h"
#include "FWCore/MessageLogger/interface/MessageLogger.h"

using namespace edm;
using namespace std;
using namespace reco;
using namespace muonisolation;
using reco::isodeposit::Direction;

TrackExtractor::TrackExtractor( const ParameterSet& par ) :
  theTrackCollectionTag(par.getParameter<edm::InputTag>("inputTrackCollection")),
  theDepositLabel(par.getUntrackedParameter<string>("DepositLabel")),
  theDiff_r(par.getParameter<double>("Diff_r")),
  theDiff_z(par.getParameter<double>("Diff_z")),
  theDR_Max(par.getParameter<double>("DR_Max")),
  theDR_Veto(par.getParameter<double>("DR_Veto")),
  theBeamlineOption(par.getParameter<string>("BeamlineOption")),
  theBeamSpotToken(iC.consumes<reco::BeamSpot>(par.getParameter<edm::InputTag>("BeamSpotLabel"))),
  theNHits_Min(par.getParameter<unsigned int>("NHits_Min")),
  theChi2Ndof_Max(par.getParameter<double>("Chi2Ndof_Max")),
  theChi2Prob_Min(par.getParameter<double>("Chi2Prob_Min")),
  thePt_Min(par.getParameter<double>("Pt_Min"))
{


<<<<<<< HEAD
}

void TrackExtractor::registerProducts(edm::ConsumesCollector & iC) {
  trackToken_ = iC.consumes<edm::View<reco::Track> >(theTrackCollectionTag);
  beamspotToken_ = iC.consumes<reco::BeamSpot>(theBeamSpotLabel);

}

=======
}

void TrackExtractor::registerProducts(edm::ConsumesCollector & iC) {
  trackToken_ = iC.consumes<edm::View<reco::Track> >(theTrackCollectionTag);
  beamspotToken_ = iC.consumes<reco::BeamSpot>(theBeamSpotLabel);

}

>>>>>>> d063ff6f

reco::IsoDeposit::Vetos TrackExtractor::vetos(const edm::Event & ev,
      const edm::EventSetup & evSetup, const reco::Track & track) const
{
  reco::isodeposit::Direction dir(track.eta(),track.phi());
  return reco::IsoDeposit::Vetos(1,veto(dir));
}

reco::IsoDeposit::Veto TrackExtractor::veto(const reco::IsoDeposit::Direction & dir) const
{
  reco::IsoDeposit::Veto result;
  result.vetoDir = dir;
  result.dR = theDR_Veto;
  return result;
}

IsoDeposit TrackExtractor::deposit(const Event & event, const EventSetup & eventSetup, const Track & muon) const
{
  static std::string metname = "MuonIsolation|TrackExtractor";

  reco::isodeposit::Direction muonDir(muon.eta(), muon.phi());
  IsoDeposit deposit(muonDir );
  deposit.setVeto( veto(muonDir) );
  deposit.addCandEnergy(muon.pt());

  Handle<View<Track> > tracksH;
  event.getByToken(trackToken_, tracksH);
  //  const TrackCollection tracks = *(tracksH.product());
  LogTrace(metname)<<"***** TRACK COLLECTION SIZE: "<<tracksH->size();

  double vtx_z = muon.vz();
  LogTrace(metname)<<"***** Muon vz: "<<vtx_z;
  reco::TrackBase::Point beamPoint(0,0, 0);

  if (theBeamlineOption.compare("BeamSpotFromEvent") == 0){
    //pick beamSpot
    reco::BeamSpot beamSpot;
    edm::Handle<reco::BeamSpot> beamSpotH;

    event.getByToken(beamspotToken_,beamSpotH);

    if (beamSpotH.isValid()){
      beamPoint = beamSpotH->position();
      LogTrace(metname)<<"Extracted beam point at "<<beamPoint<<std::endl;
    }
  }

  LogTrace(metname)<<"Using beam point at "<<beamPoint<<std::endl;

  TrackSelector::Parameters pars(TrackSelector::Range(vtx_z-theDiff_z, vtx_z+theDiff_z),
				 theDiff_r, muonDir, theDR_Max, beamPoint);

  pars.nHitsMin = theNHits_Min;
  pars.chi2NdofMax = theChi2Ndof_Max;
  pars.chi2ProbMin = theChi2Prob_Min;
  pars.ptMin = thePt_Min;

  TrackSelector selection(pars);
  TrackSelector::result_type sel_tracks = selection(*tracksH);
  LogTrace(metname)<<"all tracks: "<<tracksH->size()<<" selected: "<<sel_tracks.size();


  TrackSelector::result_type::const_iterator tkI = sel_tracks.begin();
  for (; tkI != sel_tracks.end(); ++tkI) {
    const reco::Track* tk = *tkI;
    LogTrace(metname) << "This track has: pt= " << tk->pt() << ", eta= "
        << tk->eta() <<", phi= "<<tk->phi();
    reco::isodeposit::Direction dirTrk(tk->eta(), tk->phi());
    deposit.addDeposit(dirTrk, tk->pt());
  }

  return deposit;
}<|MERGE_RESOLUTION|>--- conflicted
+++ resolved
@@ -28,8 +28,11 @@
   thePt_Min(par.getParameter<double>("Pt_Min"))
 {
 
+}
 
-<<<<<<< HEAD
+void TrackExtractor::registerProducts(edm::ConsumesCollector & iC) {
+  trackToken_ = iC.consumes<edm::View<reco::Track> >(theTrackCollectionTag);
+  beamspotToken_ = iC.consumes<reco::BeamSpot>(theBeamSpotLabel);
 }
 
 void TrackExtractor::registerProducts(edm::ConsumesCollector & iC) {
@@ -38,16 +41,6 @@
 
 }
 
-=======
-}
-
-void TrackExtractor::registerProducts(edm::ConsumesCollector & iC) {
-  trackToken_ = iC.consumes<edm::View<reco::Track> >(theTrackCollectionTag);
-  beamspotToken_ = iC.consumes<reco::BeamSpot>(theBeamSpotLabel);
-
-}
-
->>>>>>> d063ff6f
 
 reco::IsoDeposit::Vetos TrackExtractor::vetos(const edm::Event & ev,
       const edm::EventSetup & evSetup, const reco::Track & track) const
