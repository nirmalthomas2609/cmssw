--- conflicted
+++ resolved
@@ -487,21 +487,8 @@
 	#/Making Pixel Vertices, could probably use the following PTP tho?
 	
 	#Start Iterative tracking:
-<<<<<<< HEAD
 	process.hltIterL3Iter0HighPtTkMuPixelTracks = cms.EDProducer( "PixelTrackProducer",
-	    FilterPSet = cms.PSet(
-	      chi2 = cms.double( 1000.0 ),
-	      nSigmaTipMaxTolerance = cms.double( 0.0 ),
-	      ComponentName = cms.string( "PixelTrackFilterByKinematics" ),
-	      nSigmaInvPtTolerance = cms.double( 0.0 ),
-	      ptMin = cms.double( 0.1 ),
-	      tipMax = cms.double( 1.0 )
-	    ),
-	    useFilterWithES = cms.bool( False ),
-=======
-	process.hltBRSIter0HighPtTkMuPixelTracks = cms.EDProducer( "PixelTrackProducer",
 	    Filter = cms.InputTag("hltPixelTrackFilterByKinematics"),
->>>>>>> f9703d3b
 	    passLabel = cms.string( "Pixel triplet primary tracks with vertex constraint" ),
 	    Fitter = cms.InputTag("hltPixelTracksFitter"),
 	    RegionFactoryPSet = IterMasterMuonTrackingRegionBuilder,
@@ -958,7 +945,11 @@
 	####################### NEW Combo:
 	process.HLTIterL3IterativeTrackingHighPtTkMuIteration0 = cms.Sequence(
 	 process.hltPixelLayerTriplets +
-<<<<<<< HEAD
+         process.hltPixelTracksTrackingRegions +
+         process.hltPixelTracksHitDoublets +
+         process.hltPixelTracksHitTriplets +
+         process.hltPixelTracksFitter +
+	 process.hltPixelTrackFilterByKinematics +
 	 process.hltIterL3Iter0HighPtTkMuPixelTracks +
 	 process.hltIterL3Iter0HighPtTkMuPixelSeedsFromPixelTracks +
 	 process.hltIterL3Iter0HighPtTkMuCkfTrackCandidates +
@@ -978,32 +969,6 @@
 	 process.HLTIterL3IterativeTrackingHighPtTkMuIteration0 +
 	 process.HLTIterL3IterativeTrackingHighPtTkMuIteration2 +
 	 process.hltIterL3Iter2HighPtTkMuMerged
-=======
-         process.hltPixelTracksTrackingRegions +
-         process.hltPixelTracksHitDoublets +
-         process.hltPixelTracksHitTriplets +
-         process.hltPixelTracksFitter +
-	 process.hltPixelTrackFilterByKinematics +
-	 process.hltBRSIter0HighPtTkMuPixelTracks +
-	 process.hltBRSIter0HighPtTkMuPixelSeedsFromPixelTracks +
-	 process.hltBRSIter0HighPtTkMuCkfTrackCandidates +
-	 process.hltBRSIter0HighPtTkMuCtfWithMaterialTracks +
-	 process.hltBRSIter0HighPtTkMuTrackSelectionHighPurity
-	)
-	process.HLTBRSIterativeTrackingHighPtTkMuIteration2 = cms.Sequence(
-	 process.hltBRSIter2HighPtTkMuClustersRefRemoval +
-	 process.hltBRSIter2HighPtTkMuMaskedMeasurementTrackerEvent +
-	 process.hltBRSIter2HighPtTkMuPixelLayerPairs +
-	 process.hltBRSIter2HighPtTkMuPixelSeeds +
-	 process.hltBRSIter2HighPtTkMuCkfTrackCandidates +
-	 process.hltBRSIter2HighPtTkMuCtfWithMaterialTracks +
-	 process.hltBRSIter2HighPtTkMuTrackSelectionHighPurity
-	)
-	process.HLTBRSIterativeTrackingHighPtTkMu = cms.Sequence(
-	 process.HLTBRSIterativeTrackingHighPtTkMuIteration0 +
-	 process.HLTBRSIterativeTrackingHighPtTkMuIteration2 +
-	 process.hltBRSIter2HighPtTkMuMerged
->>>>>>> f9703d3b
 	)
 	
 	process.HLTL3muonTkCandidateSequence = cms.Sequence(
