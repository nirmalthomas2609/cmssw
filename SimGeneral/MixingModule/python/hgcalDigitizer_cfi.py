--- conflicted
+++ resolved
@@ -7,35 +7,22 @@
                            bxTime            = cms.untracked.int32(25),
                            doTrivialDigis    = cms.untracked.bool(True),
                            makeDigiSimLinks  = cms.untracked.bool(False),
-<<<<<<< HEAD
-                           digiCfg = cms.untracked.PSet( lsbInMeV   = cms.untracked.double(12.0),
-                                                         noiseInMeV = cms.untracked.double(0)
-=======
                            digiCfg = cms.untracked.PSet( lsbInKeV   = cms.untracked.double(12.0),
                                                          noiseInKeV = cms.untracked.double(12.0)
->>>>>>> 156db6a9
                                                          )
                            )
 
 hgchefrontDigitizer = hgceeDigitizer.clone()
 hgchefrontDigitizer.hitCollection  = cms.untracked.string("HGCHitsHEfront")
 hgchefrontDigitizer.digiCollection = cms.untracked.string("HGCDigisHEfront")
-<<<<<<< HEAD
-hgchefrontDigitizer.digiCfg.lsbInMev = cms.untracked.double(17.6)
-=======
 hgchefrontDigitizer.digiCfg.lsbInKeV = cms.untracked.double(17.6)
 hgchefrontDigitizer.digiCfg.noiseInKeV = cms.untracked.double(17.6)
->>>>>>> 156db6a9
 
 hgchebackDigitizer = hgceeDigitizer.clone()
 hgchebackDigitizer.hitCollection = cms.untracked.string("HGCHitsHEback")
 hgchebackDigitizer.digiCollection = cms.untracked.string("HGCDigisHEback")
-<<<<<<< HEAD
-hgchebackDigitizer.digiCfg.lsbInMev = cms.untracked.double(310.8)
-=======
 hgchebackDigitizer.digiCfg.lsbInKeV = cms.untracked.double(310.8)
 hgchebackDigitizer.digiCfg.noiseInKeV = cms.untracked.double(310.8)
->>>>>>> 156db6a9
 
 
 
