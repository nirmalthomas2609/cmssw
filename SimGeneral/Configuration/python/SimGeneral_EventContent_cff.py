--- conflicted
+++ resolved
@@ -13,12 +13,8 @@
                                            'keep PileupSummaryInfos_*_*_*',
                                            'keep int6stdbitsetstdpairs_*_AffectedAPVList_*',
                                            'keep int_*_bunchSpacing_*',
-<<<<<<< HEAD
-                                           'keep *_genPUProtons_*_*') 
-=======
                                            'keep *_genPUProtons_*_*',
                                            'keep *_mix_MergedTrackTruth_*') 
->>>>>>> 2efa9721
 )
 #RECO content
 SimGeneralRECO = cms.PSet(
