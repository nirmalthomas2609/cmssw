// File: DataMixingModule.cc
// Description:  see DataMixingModule.h
// Author:  Mike Hildreth, University of Notre Dame
//
//--------------------------------------------

#include <map>
#include <iostream>
#include <boost/bind.hpp>
#include "FWCore/MessageLogger/interface/MessageLogger.h"
#include "FWCore/Utilities/interface/EDMException.h"
#include "FWCore/Framework/interface/ConstProductRegistry.h"
#include "FWCore/Framework/interface/ModuleContextSentry.h"
#include "FWCore/ServiceRegistry/interface/InternalContext.h"
#include "FWCore/ServiceRegistry/interface/ModuleCallingContext.h"
#include "FWCore/ServiceRegistry/interface/ParentContext.h"
#include "FWCore/ServiceRegistry/interface/Service.h"
#include "FWCore/Framework/interface/ConsumesCollector.h"
#include "DataFormats/Common/interface/Handle.h"
#include "DataFormats/Provenance/interface/Provenance.h"
#include "DataFormats/Provenance/interface/BranchDescription.h"
//
//
#include "DataMixingModule.h"


using namespace std;

namespace edm
{

  // Constructor 
  DataMixingModule::DataMixingModule(const edm::ParameterSet& ps) : BMixingModule(ps),
							    label_(ps.getParameter<std::string>("Label"))
  {  
                                                       // what's "label_"?



    // get the subdetector names
    this->getSubdetectorNames();  //something like this may be useful to check what we are supposed to do...

    // For now, list all of them here.  Later, make this selectable with input parameters
    // 

    // Check to see if we are working in Full or Fast Simulation

    DoFastSim_ = (ps.getParameter<std::string>("IsThisFastSim")).compare("YES") == 0;
    MergeEMDigis_ = (ps.getParameter<std::string>("EcalMergeType")).compare("Digis") == 0;
    MergeHcalDigis_ = (ps.getParameter<std::string>("HcalMergeType")).compare("Digis") == 0;
    if(MergeHcalDigis_) MergeHcalDigisProd_ = (ps.getParameter<std::string>("HcalDigiMerge")=="FullProd");

    addMCDigiNoise_ = false;

    addMCDigiNoise_ = ps.getUntrackedParameter<bool>("addMCDigiNoise");  // for Sim on Sim mixing

    

    // Put Fast Sim Sequences here for Simplification: Fewer options!

    if(DoFastSim_) {

    // declare the products to produce

      //Ecal:

      EBRecHitCollectionDM_        = ps.getParameter<std::string>("EBRecHitCollectionDM");
      EERecHitCollectionDM_        = ps.getParameter<std::string>("EERecHitCollectionDM");
      ESRecHitCollectionDM_        = ps.getParameter<std::string>("ESRecHitCollectionDM");

      produces< EBRecHitCollection >(EBRecHitCollectionDM_);
      produces< EERecHitCollection >(EERecHitCollectionDM_);
      produces< ESRecHitCollection >(ESRecHitCollectionDM_);

      EMWorker_ = new DataMixingEMWorker(ps, consumesCollector() );

      //Hcal:

      HBHERecHitCollectionDM_ = ps.getParameter<std::string>("HBHERecHitCollectionDM");
      HORecHitCollectionDM_   = ps.getParameter<std::string>("HORecHitCollectionDM");
      HFRecHitCollectionDM_   = ps.getParameter<std::string>("HFRecHitCollectionDM");
      ZDCRecHitCollectionDM_  = ps.getParameter<std::string>("ZDCRecHitCollectionDM");

      produces< HBHERecHitCollection >(HBHERecHitCollectionDM_);
      produces< HORecHitCollection >(HORecHitCollectionDM_);
      produces< HFRecHitCollection >(HFRecHitCollectionDM_);
      produces< ZDCRecHitCollection >(ZDCRecHitCollectionDM_);

      HcalWorker_ = new DataMixingHcalWorker(ps, consumesCollector());

      //Muons:

      DTDigiCollectionDM_  = ps.getParameter<std::string>("DTDigiCollectionDM");
      RPCDigiCollectionDM_ = ps.getParameter<std::string>("RPCDigiCollectionDM");
      CSCStripDigiCollectionDM_ = ps.getParameter<std::string>("CSCStripDigiCollectionDM");
      CSCWireDigiCollectionDM_  = ps.getParameter<std::string>("CSCWireDigiCollectionDM");
      CSCComparatorDigiCollectionDM_  = ps.getParameter<std::string>("CSCComparatorDigiCollectionDM");

      produces< DTDigiCollection >();
      produces< RPCDigiCollection >();
      produces< CSCStripDigiCollection >(CSCStripDigiCollectionDM_);
      produces< CSCWireDigiCollection >(CSCWireDigiCollectionDM_);
      produces< CSCComparatorDigiCollection >(CSCComparatorDigiCollectionDM_);

      MuonWorker_ = new DataMixingMuonWorker(ps, consumesCollector());

      //Tracks:

      GeneralTrackCollectionDM_  = ps.getParameter<std::string>("GeneralTrackDigiCollectionDM");
      produces< reco::TrackCollection >(GeneralTrackCollectionDM_);
      GeneralTrackWorker_ = new DataMixingGeneralTrackWorker(ps, consumesCollector());

    }
    else{  // Full Simulation options

      //cout<<"FastSim False!!!"<<endl;

    // declare the products to produce
    // Start with EM
    if(MergeEMDigis_) {

      // cout<<"EM Digis TRUE!!!"<<endl;

      EBDigiCollectionDM_        = ps.getParameter<std::string>("EBDigiCollectionDM");
      EEDigiCollectionDM_        = ps.getParameter<std::string>("EEDigiCollectionDM");
      ESDigiCollectionDM_        = ps.getParameter<std::string>("ESDigiCollectionDM");
      //   nMaxPrintout_            = ps.getUntrackedParameter<int>("nMaxPrintout",10);

      produces< EBDigiCollection >(EBDigiCollectionDM_);
      produces< EEDigiCollection >(EEDigiCollectionDM_);
      produces< ESDigiCollection >(ESDigiCollectionDM_);

      EMDigiWorker_ = new DataMixingEMDigiWorker(ps, consumesCollector());
    }
    else { // merge RecHits 
      EBRecHitCollectionDM_        = ps.getParameter<std::string>("EBRecHitCollectionDM");
      EERecHitCollectionDM_        = ps.getParameter<std::string>("EERecHitCollectionDM");
      ESRecHitCollectionDM_        = ps.getParameter<std::string>("ESRecHitCollectionDM");
      //   nMaxPrintout_            = ps.getUntrackedParameter<int>("nMaxPrintout",10);

      produces< EBRecHitCollection >(EBRecHitCollectionDM_);
      produces< EERecHitCollection >(EERecHitCollectionDM_);
      produces< ESRecHitCollection >(ESRecHitCollectionDM_);

      EMWorker_ = new DataMixingEMWorker(ps, consumesCollector());
    }
    // Hcal next

    if(MergeHcalDigis_){
      //       cout<<"Hcal Digis TRUE!!!"<<endl;

      HBHEDigiCollectionDM_ = ps.getParameter<std::string>("HBHEDigiCollectionDM");
      HODigiCollectionDM_   = ps.getParameter<std::string>("HODigiCollectionDM");
      HFDigiCollectionDM_   = ps.getParameter<std::string>("HFDigiCollectionDM");
      ZDCDigiCollectionDM_  = ps.getParameter<std::string>("ZDCDigiCollectionDM");

      produces< HBHEDigiCollection >();
      produces< HODigiCollection >();
      produces< HFDigiCollection >();
      produces< ZDCDigiCollection >();

      produces<HBHEUpgradeDigiCollection>("HBHEUpgradeDigiCollection");
      produces<HFUpgradeDigiCollection>("HFUpgradeDigiCollection");


      if(MergeHcalDigisProd_) {
	//        edm::ConsumesCollector iC(consumesCollector());
	HcalDigiWorkerProd_ = new DataMixingHcalDigiWorkerProd(ps, consumesCollector());
      }
      else {HcalDigiWorker_ = new DataMixingHcalDigiWorker(ps, consumesCollector());
      }


    }
    else{
      HBHERecHitCollectionDM_ = ps.getParameter<std::string>("HBHERecHitCollectionDM");
      HORecHitCollectionDM_   = ps.getParameter<std::string>("HORecHitCollectionDM");
      HFRecHitCollectionDM_   = ps.getParameter<std::string>("HFRecHitCollectionDM");
      ZDCRecHitCollectionDM_  = ps.getParameter<std::string>("ZDCRecHitCollectionDM");

      produces< HBHERecHitCollection >(HBHERecHitCollectionDM_);
      produces< HORecHitCollection >(HORecHitCollectionDM_);
      produces< HFRecHitCollection >(HFRecHitCollectionDM_);
      produces< ZDCRecHitCollection >(ZDCRecHitCollectionDM_);

      HcalWorker_ = new DataMixingHcalWorker(ps, consumesCollector());
    }

    // Muons

    DTDigiCollectionDM_  = ps.getParameter<std::string>("DTDigiCollectionDM");
    RPCDigiCollectionDM_ = ps.getParameter<std::string>("RPCDigiCollectionDM");
    CSCStripDigiCollectionDM_ = ps.getParameter<std::string>("CSCStripDigiCollectionDM");
    CSCWireDigiCollectionDM_  = ps.getParameter<std::string>("CSCWireDigiCollectionDM");
    CSCComparatorDigiCollectionDM_  = ps.getParameter<std::string>("CSCComparatorDigiCollectionDM");


    produces< DTDigiCollection >();
    produces< RPCDigiCollection >();
    produces< CSCStripDigiCollection >(CSCStripDigiCollectionDM_);
    produces< CSCWireDigiCollection >(CSCWireDigiCollectionDM_);
    produces< CSCComparatorDigiCollection >(CSCComparatorDigiCollectionDM_);

    MuonWorker_ = new DataMixingMuonWorker(ps, consumesCollector());

    // Si-Strips

    useSiStripRawDigi_ = ps.exists("SiStripRawDigiSource")?
      ps.getParameter<std::string>("SiStripRawDigiSource")=="PILEUP" ||
      ps.getParameter<std::string>("SiStripRawDigiSource")=="SIGNAL" : false;

    SiStripDigiCollectionDM_  = ps.getParameter<std::string>("SiStripDigiCollectionDM");

    if(useSiStripRawDigi_) {

      produces< edm::DetSetVector<SiStripRawDigi> > (SiStripDigiCollectionDM_);
      SiStripRawWorker_ = new DataMixingSiStripRawWorker(ps, consumesCollector());

    } else {

      produces< edm::DetSetVector<SiStripDigi> > (SiStripDigiCollectionDM_);
<<<<<<< HEAD
      SiStripWorker_ = new DataMixingSiStripWorker(ps, consumesCollector());
=======
>>>>>>> a73da797

      if( addMCDigiNoise_ ) {
	SiStripMCDigiWorker_ = new DataMixingSiStripMCDigiWorker(ps);
      }
      else {
	SiStripWorker_ = new DataMixingSiStripWorker(ps);
      }
    }

    // Pixels

    PixelDigiCollectionDM_  = ps.getParameter<std::string>("PixelDigiCollectionDM");

    produces< edm::DetSetVector<PixelDigi> > (PixelDigiCollectionDM_);

    SiPixelWorker_ = new DataMixingSiPixelWorker(ps, consumesCollector());

    }

    // Pileup Information: if doing pre-mixing, we have to save the pileup information from the Secondary stream

    MergePileup_ = ps.getParameter<bool>("MergePileupInfo");

    if(MergePileup_) {
      produces< std::vector<PileupSummaryInfo> >();
      produces<CrossingFramePlaybackInfoExtended>();

      PUWorker_ = new DataMixingPileupCopy(ps, consumesCollector());
    }

  }

  void DataMixingModule::getSubdetectorNames() {
    // get subdetector names
    // edm::Service<edm::ConstProductRegistry> reg;
    // Loop over provenance of products in registry.
    //for (edm::ProductRegistry::ProductList::const_iterator it = reg->productList().begin(); it != reg->productList().end(); ++it) {

      //  **** Check this out.... ****

      // See FWCore/Framework/interface/BranchDescription.h
      // BranchDescription contains all the information for the product.

      // This section not very backwards-compatible in terms of digi-merging.  Need to be able to specify here which data format
      // to look at...

      //      edm::BranchDescription desc = it->second;
      //if (!desc.friendlyClassName_.compare(0,9,"EBRecHitC")) {
      //	Subdetectors_.push_back(desc.productInstanceName_);
      //LogInfo("DataMixingModule") <<"Adding container "<<desc.productInstanceName_ <<" for pileup treatment";
      //}
      //else if (!desc.friendlyClassName_.compare(0,9,"EERecHitC")) {
	//      else if (!desc.friendlyClassName_.compare(0,9,"EErechitC") && desc.productInstanceName_.compare(0,11,"TrackerHits")) {
      //	Subdetectors_.push_back(desc.productInstanceName_);
      //LogInfo("DataMixingModule") <<"Adding container "<<desc.productInstanceName_ <<" for pileup treatment";
      //}
      //else if (!desc.friendlyClassName_.compare(0,9,"HBRecHitC")) {
      //	Subdetectors_.push_back(desc.productInstanceName_);
      //LogInfo("DataMixingModule") <<"Adding container "<<desc.productInstanceName_ <<" for pileup treatment";
      //}
      //else if (!desc.friendlyClassName_.compare(0,9,"HERecHitC")) {
      //	Subdetectors_.push_back(desc.productInstanceName_);
      //LogInfo("DataMixingModule") <<"Adding container "<<desc.productInstanceName_ <<" for pileup treatment";
      // }
	// and so on with other detector types...
    // }
  }       
	       

  void DataMixingModule::initializeEvent(const edm::Event &e, const edm::EventSetup& ES) { 
    if( addMCDigiNoise_ ) {
      SiStripMCDigiWorker_->initializeEvent( e, ES );
    }
  }

  // Virtual destructor needed.
  DataMixingModule::~DataMixingModule() { 
    if(MergeEMDigis_){ delete EMDigiWorker_;}
    else {delete EMWorker_;}
    if(MergeHcalDigis_) { 
      if(MergeHcalDigisProd_) { delete HcalDigiWorkerProd_;}
      else { delete HcalDigiWorker_; }}
    else {delete HcalWorker_;}
    if(MuonWorker_) delete MuonWorker_;
    if(DoFastSim_){
      delete GeneralTrackWorker_;
    }else{
      if(useSiStripRawDigi_)
	delete SiStripRawWorker_;
      else
	if(addMCDigiNoise_ ) delete SiStripMCDigiWorker_;
	else delete SiStripWorker_;
      delete SiPixelWorker_;
    }
    if(MergePileup_) { delete PUWorker_;}
  }

  void DataMixingModule::addSignals(const edm::Event &e, const edm::EventSetup& ES) { 
    // fill in maps of hits

    LogDebug("DataMixingModule")<<"===============> adding MC signals for "<<e.id();

    // Ecal
    if(MergeEMDigis_) { EMDigiWorker_->addEMSignals(e, ES); }
    else{ EMWorker_->addEMSignals(e);}

    // Hcal
    if(MergeHcalDigis_) { 
      if(MergeHcalDigisProd_){
	HcalDigiWorkerProd_->addHcalSignals(e, ES);
      }
      else{
	HcalDigiWorker_->addHcalSignals(e, ES);
      }
    }
    else {HcalWorker_->addHcalSignals(e);}
    
    // Muon
    MuonWorker_->addMuonSignals(e);

    if(DoFastSim_){
       GeneralTrackWorker_->addGeneralTrackSignals(e);
    }else{
    // SiStrips
    if(useSiStripRawDigi_) SiStripRawWorker_->addSiStripSignals(e);
    else if(addMCDigiNoise_ ) SiStripMCDigiWorker_->addSiStripSignals(e);
    else SiStripWorker_->addSiStripSignals(e);

    // SiPixels
    SiPixelWorker_->addSiPixelSignals(e);
    }    
    AddedPileup_ = false;

  } // end of addSignals

  


  void DataMixingModule::pileWorker(const EventPrincipal &ep, int bcr, int eventNr, const edm::EventSetup& ES, edm::ModuleCallingContext const* mcc) {  

    InternalContext internalContext(ep.id(), mcc);
    ParentContext parentContext(&internalContext);
    ModuleCallingContext moduleCallingContext(&moduleDescription());
    ModuleContextSentry moduleContextSentry(&moduleCallingContext, parentContext);

    LogDebug("DataMixingModule") <<"\n===============> adding pileups from event  "<<ep.id()<<" for bunchcrossing "<<bcr;

    // Note:  setupPileUpEvent may modify the run and lumi numbers of the EventPrincipal to match that of the primary event.
    setupPileUpEvent(ES);

    // fill in maps of hits; same code as addSignals, except now applied to the pileup events

    // Ecal
    if(MergeEMDigis_) {    EMDigiWorker_->addEMPileups(bcr, &ep, eventNr, ES, &moduleCallingContext);}
    else {EMWorker_->addEMPileups(bcr, &ep, eventNr, &moduleCallingContext); }

    // Hcal
    if(MergeHcalDigis_) {    
      if(MergeHcalDigisProd_) {    
	HcalDigiWorkerProd_->addHcalPileups(bcr, &ep, eventNr, ES, &moduleCallingContext);
      }
      else{
	HcalDigiWorker_->addHcalPileups(bcr, &ep, eventNr, ES, &moduleCallingContext);}
    }
    else {HcalWorker_->addHcalPileups(bcr, &ep, eventNr, &moduleCallingContext);}

    // Muon
    MuonWorker_->addMuonPileups(bcr, &ep, eventNr, &moduleCallingContext);

    if(DoFastSim_){
      GeneralTrackWorker_->addGeneralTrackPileups(bcr, &ep, eventNr, &moduleCallingContext);
    }else{
      
      // SiStrips
      if(useSiStripRawDigi_) SiStripRawWorker_->addSiStripPileups(bcr, &ep, eventNr, &moduleCallingContext);
      else if(addMCDigiNoise_ ) SiStripMCDigiWorker_->addSiStripPileups(bcr, &ep, eventNr, &moduleCallingContext);
      else SiStripWorker_->addSiStripPileups(bcr, &ep, eventNr, &moduleCallingContext);
      
      // SiPixels
      SiPixelWorker_->addSiPixelPileups(bcr, &ep, eventNr, &moduleCallingContext);
    }

    // check and see if we need to copy the pileup information from 
    // secondary stream to the output stream  
    // We only have the pileup event here, so pick the first time and store the info

    if(MergePileup_ && !AddedPileup_){
      
      PUWorker_->addPileupInfo(&ep, eventNr, &moduleCallingContext);

      AddedPileup_ = true;
    }

  }


  
  void DataMixingModule::doPileUp(edm::Event &e, const edm::EventSetup& ES)
  {
    std::vector<edm::EventID> recordEventID;
    std::vector<int> PileupList;
    PileupList.clear();
    TrueNumInteractions_.clear();

    ModuleCallingContext const* mcc = e.moduleCallingContext();

    for (int bunchCrossing=minBunch_;bunchCrossing<=maxBunch_;++bunchCrossing) {
      for (unsigned int isource=0;isource<maxNbSources_;++isource) {
        boost::shared_ptr<PileUp> source = inputSources_[isource];
        if (not source or not source->doPileUp()) 
          continue;

	if (isource==0) 
          source->CalculatePileup(minBunch_, maxBunch_, PileupList, TrueNumInteractions_, e.streamID());

	int NumPU_Events = 0;
	if (isource ==0) { 
          NumPU_Events = PileupList[bunchCrossing - minBunch_];
        } else {
          // non-minbias pileup only gets one event for now. Fix later if desired.
          NumPU_Events = 1;
        }  

        source->readPileUp(
                e.id(),
                recordEventID,
                boost::bind(&DataMixingModule::pileWorker, boost::ref(*this),
                            _1, bunchCrossing, _2, boost::cref(ES), mcc),
		NumPU_Events,
                e.streamID()
                );
      }
    }

  }


  void DataMixingModule::put(edm::Event &e,const edm::EventSetup& ES) {

    // individual workers...

    // Ecal
    if(MergeEMDigis_) {EMDigiWorker_->putEM(e,ES);}
    else {EMWorker_->putEM(e);}

    // Hcal
    if(MergeHcalDigis_) {
      if(MergeHcalDigisProd_) {
	HcalDigiWorkerProd_->putHcal(e,ES);
      }
      else{
	HcalDigiWorker_->putHcal(e,ES);
      }
    }
    else {HcalWorker_->putHcal(e);}

    // Muon
    MuonWorker_->putMuon(e);

    if(DoFastSim_){
       GeneralTrackWorker_->putGeneralTrack(e);
    }else{
       // SiStrips
      if(useSiStripRawDigi_) SiStripRawWorker_->putSiStrip(e);
      else if(addMCDigiNoise_ ) SiStripMCDigiWorker_->putSiStrip(e, ES);
      else SiStripWorker_->putSiStrip(e);
       
       // SiPixels
       SiPixelWorker_->putSiPixel(e);
    }

    if(MergePileup_) { PUWorker_->putPileupInfo(e);}


  }


} //edm<|MERGE_RESOLUTION|>--- conflicted
+++ resolved
@@ -219,10 +219,7 @@
     } else {
 
       produces< edm::DetSetVector<SiStripDigi> > (SiStripDigiCollectionDM_);
-<<<<<<< HEAD
       SiStripWorker_ = new DataMixingSiStripWorker(ps, consumesCollector());
-=======
->>>>>>> a73da797
 
       if( addMCDigiNoise_ ) {
 	SiStripMCDigiWorker_ = new DataMixingSiStripMCDigiWorker(ps);
